/**

_libmdbx_ (aka MDBX) is an extremely fast, compact, powerful, embeddable,
transactional [key-value
store](https://en.wikipedia.org/wiki/Key-value_database), with [Apache 2.0
license](./LICENSE). _MDBX_ has a specific set of properties and capabilities,
focused on creating unique lightweight solutions with extraordinary performance.

_libmdbx_ is superior to [LMDB](https://bit.ly/26ts7tL) in terms of features
and reliability, not inferior in performance. In comparison to LMDB, _libmdbx_
makes many things just work perfectly, not silently and catastrophically
break down. _libmdbx_ supports Linux, Windows, MacOS, OSX, iOS, Android,
FreeBSD, DragonFly, Solaris, OpenSolaris, OpenIndiana, NetBSD, OpenBSD and other
systems compliant with POSIX.1-2008.

Please visit https://libmdbx.dqdkfa.ru for more information, documentation,
C++ API description and links to the origin git repo with the source code.
Questions, feedback and suggestions are welcome to the Telegram' group
https://t.me/libmdbx.

Donations are welcome to ETH `0xD104d8f8B2dC312aaD74899F83EBf3EEBDC1EA3A`.
Всё будет хорошо!

\note The origin has been migrated to
[GitFlic](https://gitflic.ru/project/erthink/libmdbx) since on 2022-04-15 the
Github administration, without any warning nor explanation, deleted libmdbx
along with a lot of other projects, simultaneously blocking access for many
developers. For the same reason ~~Github~~ is blacklisted forever.

\section copyright LICENSE & COPYRIGHT
\copyright SPDX-License-Identifier: Apache-2.0
\note Please refer to the COPYRIGHT file for explanations license change,
credits and acknowledgments.
\author Леонид Юрьев aka Leonid Yuriev <leo@yuriev.ru> \date 2015-2025

*******************************************************************************/

#pragma once
#ifndef LIBMDBX_H
#define LIBMDBX_H

#if defined(__riscv) || defined(__riscv__) || defined(__RISCV) || defined(__RISCV__)
#warning "The RISC-V architecture is intentionally insecure by design. \
  Please delete this admonition at your own risk, \
  if you make such decision informed and consciously. \
  Refer to https://clck.ru/32d9xH for more information."
#endif /* RISC-V */

#ifdef _MSC_VER
#pragma warning(push, 1)
#pragma warning(disable : 4548) /* expression before comma has no effect;                                              \
                                   expected expression with side - effect */
#pragma warning(disable : 4530) /* C++ exception handler used, but unwind                                              \
                                 * semantics are not enabled. Specify /EHsc */
#pragma warning(disable : 4577) /* 'noexcept' used with no exception handling                                          \
                                 * mode specified; termination on exception is                                         \
                                 * not guaranteed. Specify /EHsc */
#endif                          /* _MSC_VER (warnings) */

/* *INDENT-OFF* */
/* clang-format off */
/**
 \file mdbx.h
 \brief The libmdbx C API header file.

 \defgroup c_api C API
 @{
 \defgroup c_err Error handling
 \defgroup c_opening Opening & Closing
 \defgroup c_transactions Transactions
 \defgroup c_dbi Tables
 \defgroup c_crud Create/Read/Update/Delete (see Quick Reference in details)

 \details
 \anchor c_crud_hints
# Quick Reference for Insert/Update/Delete operations

Historically, libmdbx inherits the API basis from LMDB, where it is often
difficult to select flags/options and functions for the desired operation.
So it is recommend using this hints.

## Tables with UNIQUE keys

In tables created without the \ref MDBX_DUPSORT option, keys are always
unique. Thus always a single value corresponds to the each key, and so there
are only a few cases of changing data.

| Case                                        | Flags to use        | Result                 |
|---------------------------------------------|---------------------|------------------------|
| _INSERTING_|||
|Key is absent → Insertion                    |\ref MDBX_NOOVERWRITE|Insertion               |
|Key exist → Error since key present          |\ref MDBX_NOOVERWRITE|Error \ref MDBX_KEYEXIST and return Present value|
| _UPSERTING_|||
|Key is absent → Insertion                    |\ref MDBX_UPSERT     |Insertion               |
|Key exist → Update                           |\ref MDBX_UPSERT     |Update                  |
|  _UPDATING_|||
|Key is absent → Error since no such key      |\ref MDBX_CURRENT    |Error \ref MDBX_NOTFOUND|
|Key exist → Update                           |\ref MDBX_CURRENT    |Update value            |
| _DELETING_|||
|Key is absent → Error since no such key      |\ref mdbx_del() or \ref mdbx_replace()|Error \ref MDBX_NOTFOUND|
|Key exist → Delete by key                    |\ref mdbx_del() with the parameter `data = NULL`|Deletion|
|Key exist → Delete by key with with data matching check|\ref mdbx_del() with the parameter `data` filled with the value which should be match for deletion|Deletion or \ref MDBX_NOTFOUND if the value does not match|
|Delete at the current cursor position        |\ref mdbx_cursor_del() with \ref MDBX_CURRENT flag|Deletion|
|Extract (read & delete) value by the key     |\ref mdbx_replace() with zero flag and parameter `new_data = NULL`|Returning a deleted value|

## Tables with NON-UNIQUE keys

In tables created with the \ref MDBX_DUPSORT (Sorted Duplicates) option, keys
may be non unique. Such non-unique keys in a key-value table may be treated
as a duplicates or as like a multiple values corresponds to keys.

| Case                                        | Flags to use        | Result                 |
|---------------------------------------------|---------------------|------------------------|
| _INSERTING_|||
|Key is absent → Insertion                    |\ref MDBX_NOOVERWRITE|Insertion|
|Key exist → Needn't to add new values        |\ref MDBX_NOOVERWRITE|Error \ref MDBX_KEYEXIST with returning the first value from those already present|
| _UPSERTING_|||
|Key is absent → Insertion                    |\ref MDBX_UPSERT     |Insertion|
|Key exist → Wanna to add new values          |\ref MDBX_UPSERT     |Add one more value to the key|
|Key exist → Replace all values with a new one|\ref MDBX_UPSERT + \ref MDBX_ALLDUPS|Overwrite by single new value|
|  _UPDATING_|||
|Key is absent → Error since no such key      |\ref MDBX_CURRENT    |Error \ref MDBX_NOTFOUND|
|Key exist, Single value → Update             |\ref MDBX_CURRENT    |Update single value    |
|Key exist, Multiple values → Replace all values with a new one|\ref MDBX_CURRENT + \ref MDBX_ALLDUPS|Overwrite by single new value|
|Key exist, Multiple values → Error since it is unclear which of the values should be updated|\ref mdbx_put() with \ref MDBX_CURRENT|Error \ref MDBX_EMULTIVAL|
|Key exist, Multiple values → Update particular entry of multi-value|\ref mdbx_replace() with \ref MDBX_CURRENT + \ref MDBX_NOOVERWRITE and the parameter `old_value` filled with the value that wanna to update|Update one multi-value entry|
|Key exist, Multiple values → Update the current entry of multi-value|\ref mdbx_cursor_put() with \ref MDBX_CURRENT|Update one multi-value entry|
| _DELETING_|||
|Key is absent → Error since no such key      |\ref mdbx_del() or \ref mdbx_replace()|Error \ref MDBX_NOTFOUND|
|Key exist → Delete all values corresponds given key|\ref mdbx_del() with the parameter `data = NULL`|Deletion|
|Key exist → Delete particular value corresponds given key|\ref mdbx_del() with the parameter `data` filled with the value that wanna to delete, or \ref mdbx_replace() with \ref MDBX_CURRENT + \ref MDBX_NOOVERWRITE and the `old_value` parameter filled with the value that wanna to delete and `new_data = NULL`| Deletion or \ref MDBX_NOTFOUND if no such key-value pair|
|Delete one value at the current cursor position|\ref mdbx_cursor_del() with \ref MDBX_CURRENT flag|Deletion only the current entry|
|Delete all values of key at the current cursor position|\ref mdbx_cursor_del() with \ref MDBX_ALLDUPS flag|Deletion all duplicates of key (all multi-values) at the current cursor position|

 \defgroup c_cursors Cursors
 \defgroup c_statinfo Statistics & Information
 \defgroup c_settings Settings
 \defgroup c_debug Logging and runtime debug
 \defgroup c_rqest Range query estimation
 \defgroup c_extra Extra operations
*/
/* *INDENT-ON* */
/* clang-format on */

#include <stdarg.h>
#include <stddef.h>
#include <stdint.h>
#if !defined(NDEBUG) && !defined(assert)
#include <assert.h>
#endif /* NDEBUG */

#if defined(_WIN32) || defined(_WIN64)
#include <windows.h>
#include <winnt.h>
#ifndef __mode_t_defined
typedef unsigned short mdbx_mode_t;
#else
typedef mode_t mdbx_mode_t;
#endif /* __mode_t_defined */
typedef HANDLE mdbx_filehandle_t;
typedef DWORD mdbx_pid_t;
typedef DWORD mdbx_tid_t;
#else                  /* Windows */
#include <errno.h>     /* for error codes */
#include <pthread.h>   /* for pthread_t */
#include <sys/types.h> /* for pid_t */
#include <sys/uio.h>   /* for struct iovec */
#define HAVE_STRUCT_IOVEC 1
typedef int mdbx_filehandle_t;
typedef pid_t mdbx_pid_t;
typedef pthread_t mdbx_tid_t;
typedef mode_t mdbx_mode_t;
#endif /* !Windows */

#ifdef _MSC_VER
#pragma warning(pop)
#endif

/** end of c_api @}
 *
 * \defgroup api_macros Common Macros
 * @{ */

/*----------------------------------------------------------------------------*/

#ifndef __has_attribute
#define __has_attribute(x) (0)
#endif /* __has_attribute */

#ifndef __has_c_attribute
#define __has_c_attribute(x) (0)
#define __has_c_attribute_qualified(x) 0
#elif !defined(__STDC_VERSION__) || __STDC_VERSION__ < 202311L
#define __has_c_attribute_qualified(x) 0
#elif defined(_MSC_VER)
/* MSVC don't support `namespace::attr` syntax */
#define __has_c_attribute_qualified(x) 0
#else
#define __has_c_attribute_qualified(x) __has_c_attribute(x)
#endif /* __has_c_attribute */

#ifndef __has_cpp_attribute
#define __has_cpp_attribute(x) 0
#define __has_cpp_attribute_qualified(x) 0
#elif defined(_MSC_VER) || (__clang__ && __clang__ < 14)
/* MSVC don't support `namespace::attr` syntax */
#define __has_cpp_attribute_qualified(x) 0
#else
#define __has_cpp_attribute_qualified(x) __has_cpp_attribute(x)
#endif /* __has_cpp_attribute */

#ifndef __has_C23_or_CXX_attribute
#if defined(__cplusplus)
#define __has_C23_or_CXX_attribute(x) __has_cpp_attribute_qualified(x)
#else
#define __has_C23_or_CXX_attribute(x) __has_c_attribute_qualified(x)
#endif
#endif /* __has_C23_or_CXX_attribute */

#ifndef __has_feature
#define __has_feature(x) (0)
#define __has_exceptions_disabled (0)
#elif !defined(__has_exceptions_disabled)
#define __has_exceptions_disabled (__has_feature(cxx_noexcept) && !__has_feature(cxx_exceptions))
#endif /* __has_feature */

#ifndef __has_extension
#define __has_extension(x) __has_feature(x)
#endif /* __has_extension */

#ifndef __has_builtin
#define __has_builtin(x) (0)
#endif /* __has_builtin */

/** \brief The 'pure' function attribute for optimization.
 * \details Many functions have no effects except the return value and their
 * return value depends only on the parameters and/or global variables.
 * Such a function can be subject to common subexpression elimination
 * and loop optimization just as an arithmetic operator would be.
 * These functions should be declared with the attribute pure. */
#if defined(DOXYGEN)
#define MDBX_PURE_FUNCTION [[gnu::pure]]
#elif __has_C23_or_CXX_attribute(gnu::pure)
#define MDBX_PURE_FUNCTION [[gnu::pure]]
#elif (defined(__GNUC__) || __has_attribute(__pure__)) &&                                                              \
    (!defined(__clang__) /* https://bugs.llvm.org/show_bug.cgi?id=43275 */ || !defined(__cplusplus) ||                 \
     __has_exceptions_disabled)
#define MDBX_PURE_FUNCTION __attribute__((__pure__))
#else
#define MDBX_PURE_FUNCTION
#endif /* MDBX_PURE_FUNCTION */

/** \brief The 'pure nothrow' function attribute for optimization.
 * \details Like \ref MDBX_PURE_FUNCTION with addition `noexcept` restriction
 * that is compatible to CLANG and proposed [[pure]]. */
#if defined(DOXYGEN)
#define MDBX_NOTHROW_PURE_FUNCTION [[gnu::pure, gnu::nothrow]]
#elif __has_C23_or_CXX_attribute(gnu::pure)
#if __has_C23_or_CXX_attribute(gnu::nothrow)
#define MDBX_NOTHROW_PURE_FUNCTION [[gnu::pure, gnu::nothrow]]
#else
#define MDBX_NOTHROW_PURE_FUNCTION [[gnu::pure]]
#endif
#elif defined(__GNUC__) || (__has_attribute(__pure__) && __has_attribute(__nothrow__))
#define MDBX_NOTHROW_PURE_FUNCTION __attribute__((__pure__, __nothrow__))
#elif __has_cpp_attribute(pure)
#define MDBX_NOTHROW_PURE_FUNCTION [[pure]]
#else
#define MDBX_NOTHROW_PURE_FUNCTION
#endif /* MDBX_NOTHROW_PURE_FUNCTION */

/** \brief The 'const' function attribute for optimization.
 * \details Many functions do not examine any values except their arguments,
 * and have no effects except the return value. Basically this is just
 * slightly more strict class than the PURE attribute, since function
 * is not allowed to read global memory.
 *
 * Note that a function that has pointer arguments and examines the
 * data pointed to must not be declared const. Likewise, a function
 * that calls a non-const function usually must not be const.
 * It does not make sense for a const function to return void. */
#if defined(DOXYGEN)
#define MDBX_CONST_FUNCTION [[gnu::const]]
#elif __has_C23_or_CXX_attribute(gnu::const)
#define MDBX_CONST_FUNCTION [[gnu::const]]
#elif (defined(__GNUC__) || __has_attribute(__const__)) &&                                                             \
    (!defined(__clang__) /* https://bugs.llvm.org/show_bug.cgi?id=43275 */ || !defined(__cplusplus) ||                 \
     __has_exceptions_disabled)
#define MDBX_CONST_FUNCTION __attribute__((__const__))
#else
#define MDBX_CONST_FUNCTION MDBX_PURE_FUNCTION
#endif /* MDBX_CONST_FUNCTION */

/** \brief The 'const nothrow' function attribute for optimization.
 * \details Like \ref MDBX_CONST_FUNCTION with addition `noexcept` restriction
 * that is compatible to CLANG and future [[const]]. */
#if defined(DOXYGEN)
#define MDBX_NOTHROW_CONST_FUNCTION [[gnu::const, gnu::nothrow]]
#elif __has_C23_or_CXX_attribute(gnu::const)
#if __has_C23_or_CXX_attribute(gnu::nothrow)
#define MDBX_NOTHROW_CONST_FUNCTION [[gnu::const, gnu::nothrow]]
#else
#define MDBX_NOTHROW_CONST_FUNCTION [[gnu::const]]
#endif
#elif defined(__GNUC__) || (__has_attribute(__const__) && __has_attribute(__nothrow__))
#define MDBX_NOTHROW_CONST_FUNCTION __attribute__((__const__, __nothrow__))
#elif __has_cpp_attribute_qualified(const)
#define MDBX_NOTHROW_CONST_FUNCTION [[const]]
#else
#define MDBX_NOTHROW_CONST_FUNCTION MDBX_NOTHROW_PURE_FUNCTION
#endif /* MDBX_NOTHROW_CONST_FUNCTION */

/** \brief The 'deprecated' attribute to produce warnings when used.
 * \note This macro may be predefined as empty to avoid "deprecated" warnings.
 */
#ifndef MDBX_DEPRECATED
#ifdef __deprecated
#define MDBX_DEPRECATED __deprecated
<<<<<<< HEAD
#elif defined(DOXYGEN) || ((!defined(__GNUC__) || (defined(__clang__) && __clang__ > 19) || __GNUC__ > 5) &&           \
                           ((defined(__cplusplus) && __cplusplus >= 201403L && __has_cpp_attribute(deprecated) &&      \
                             __has_cpp_attribute(deprecated) >= 201309L) ||                                            \
                            (!defined(__cplusplus) && defined(__STDC_VERSION__) && __STDC_VERSION__ >= 202304L)))
#define MDBX_DEPRECATED [[deprecated]]
#elif (defined(__GNUC__) && __GNUC__ > 5) ||                                                                           \
    (__has_attribute(__deprecated__) && (!defined(__GNUC__) || defined(__clang__) || __GNUC__ > 5))
=======
#elif defined(DOXYGEN) ||                                                      \
    (defined(__cplusplus) && __cplusplus >= 201403L &&                         \
     __has_cpp_attribute(deprecated) &&                                        \
     __has_cpp_attribute(deprecated) >= 201309L) ||                            \
    (!defined(__cplusplus) && defined(__STDC_VERSION__) &&                     \
     __STDC_VERSION__ >= 202304L)
#define MDBX_DEPRECATED [[deprecated]]
#elif (defined(__GNUC__) && __GNUC__ > 5) ||                                   \
    (__has_attribute(__deprecated__) && !defined(__GNUC__))
>>>>>>> 5a80efb0
#define MDBX_DEPRECATED __attribute__((__deprecated__))
#elif defined(_MSC_VER)
#define MDBX_DEPRECATED __declspec(deprecated)
#else
#define MDBX_DEPRECATED
#endif
#endif /* MDBX_DEPRECATED */

#ifndef MDBX_DEPRECATED_ENUM
#ifdef __deprecated_enum
#define MDBX_DEPRECATED_ENUM __deprecated_enum
#elif defined(DOXYGEN) ||                                                                                              \
    (!defined(_MSC_VER) || (defined(__cplusplus) && __cplusplus >= 201403L && __has_cpp_attribute(deprecated) &&       \
                            __has_cpp_attribute(deprecated) >= 201309L))
#define MDBX_DEPRECATED_ENUM MDBX_DEPRECATED
#else
#define MDBX_DEPRECATED_ENUM /* avoid madness MSVC */
#endif
#endif /* MDBX_DEPRECATED_ENUM */

#ifndef __dll_export
#if defined(_WIN32) || defined(_WIN64) || defined(__CYGWIN__) || defined(__MINGW__) || defined(__MINGW32__) ||         \
    defined(__MINGW64__)
#if defined(__GNUC__) || __has_attribute(__dllexport__)
#define __dll_export __attribute__((__dllexport__))
#elif defined(_MSC_VER)
#define __dll_export __declspec(dllexport)
#else
#define __dll_export
#endif
#elif defined(__GNUC__) || __has_attribute(__visibility__)
#define __dll_export __attribute__((__visibility__("default")))
#else
#define __dll_export
#endif
#endif /* __dll_export */

#ifndef __dll_import
#if defined(_WIN32) || defined(_WIN64) || defined(__CYGWIN__) || defined(__MINGW__) || defined(__MINGW32__) ||         \
    defined(__MINGW64__)
#if defined(__GNUC__) || __has_attribute(__dllimport__)
#define __dll_import __attribute__((__dllimport__))
#elif defined(_MSC_VER)
#define __dll_import __declspec(dllimport)
#else
#define __dll_import
#endif
#else
#define __dll_import
#endif
#endif /* __dll_import */

/** \brief Auxiliary macro for robustly define the both inline version of API
 * function and non-inline fallback dll-exported version for applications linked
 * with old version of libmdbx, with a strictly ODR-common implementation. Thus,
 * we emulate __extern_inline for all compilers, including non-GNU ones. */
#if defined(LIBMDBX_INTERNALS) && !defined(LIBMDBX_NO_EXPORTS_LEGACY_API)
#define LIBMDBX_INLINE_API(TYPE, NAME, ARGS)                                                                           \
  /* proto of exported which uses common impl */ LIBMDBX_API TYPE NAME ARGS;                                           \
  /* definition of common impl */ static __inline TYPE __inline_##NAME ARGS
#else
#define LIBMDBX_INLINE_API(TYPE, NAME, ARGS) static __inline TYPE NAME ARGS
#endif /* LIBMDBX_INLINE_API */

/** \brief Converts a macro argument into a string constant. */
#ifndef MDBX_STRINGIFY
#define MDBX_STRINGIFY_HELPER(x) #x
#define MDBX_STRINGIFY(x) MDBX_STRINGIFY_HELPER(x)
#endif /* MDBX_STRINGIFY */

/*----------------------------------------------------------------------------*/

#ifndef __cplusplus
#ifndef bool
#define bool _Bool
#endif
#ifndef true
#define true (1)
#endif
#ifndef false
#define false (0)
#endif
#endif /* bool without __cplusplus */

/** Workaround for old compilers without support for C++17 `noexcept`. */
#if defined(DOXYGEN)
#define MDBX_CXX17_NOEXCEPT noexcept
#elif !defined(__cpp_noexcept_function_type) || __cpp_noexcept_function_type < 201510L
#define MDBX_CXX17_NOEXCEPT
#else
#define MDBX_CXX17_NOEXCEPT noexcept
#endif /* MDBX_CXX17_NOEXCEPT */

/** Workaround for old compilers without support for any kind of `constexpr`. */
#if defined(DOXYGEN)
#define MDBX_CXX01_CONSTEXPR constexpr
#define MDBX_CXX01_CONSTEXPR_VAR constexpr
#elif !defined(__cplusplus)
#define MDBX_CXX01_CONSTEXPR __inline
#define MDBX_CXX01_CONSTEXPR_VAR const
#elif !defined(DOXYGEN) &&                                                                                             \
    ((__cplusplus < 201103L && defined(__cpp_constexpr) && __cpp_constexpr < 200704L) ||                               \
     (defined(__LCC__) && __LCC__ < 124) ||                                                                            \
     (defined(__GNUC__) && (__GNUC__ * 100 + __GNUC_MINOR__ < 407) && !defined(__clang__) && !defined(__LCC__)) ||     \
     (defined(_MSC_VER) && _MSC_VER < 1910) || (defined(__clang__) && __clang_major__ < 4))
#define MDBX_CXX01_CONSTEXPR inline
#define MDBX_CXX01_CONSTEXPR_VAR const
#else
#define MDBX_CXX01_CONSTEXPR constexpr
#define MDBX_CXX01_CONSTEXPR_VAR constexpr
#endif /* MDBX_CXX01_CONSTEXPR */

/** Workaround for old compilers without properly support for C++11 `constexpr`.
 */
#if defined(DOXYGEN)
#define MDBX_CXX11_CONSTEXPR constexpr
#define MDBX_CXX11_CONSTEXPR_VAR constexpr
#elif !defined(__cplusplus)
#define MDBX_CXX11_CONSTEXPR __inline
#define MDBX_CXX11_CONSTEXPR_VAR const
#elif !defined(DOXYGEN) &&                                                                                             \
    (!defined(__cpp_constexpr) || __cpp_constexpr < 201304L || (defined(__LCC__) && __LCC__ < 124) ||                  \
     (defined(__GNUC__) && __GNUC__ < 6 && !defined(__clang__) && !defined(__LCC__)) ||                                \
     (defined(_MSC_VER) && _MSC_VER < 1910) || (defined(__clang__) && __clang_major__ < 5))
#define MDBX_CXX11_CONSTEXPR inline
#define MDBX_CXX11_CONSTEXPR_VAR const
#else
#define MDBX_CXX11_CONSTEXPR constexpr
#define MDBX_CXX11_CONSTEXPR_VAR constexpr
#endif /* MDBX_CXX11_CONSTEXPR */

/** Workaround for old compilers without properly support for C++14 `constexpr`.
 */
#if defined(DOXYGEN)
#define MDBX_CXX14_CONSTEXPR constexpr
#define MDBX_CXX14_CONSTEXPR_VAR constexpr
#elif !defined(__cplusplus)
#define MDBX_CXX14_CONSTEXPR __inline
#define MDBX_CXX14_CONSTEXPR_VAR const
#elif defined(DOXYGEN) ||                                                                                              \
    defined(__cpp_constexpr) && __cpp_constexpr >= 201304L &&                                                          \
        ((defined(_MSC_VER) && _MSC_VER >= 1910) || (defined(__clang__) && __clang_major__ > 4) ||                     \
         (defined(__GNUC__) && __GNUC__ > 6) || (!defined(__GNUC__) && !defined(__clang__) && !defined(_MSC_VER)))
#define MDBX_CXX14_CONSTEXPR constexpr
#define MDBX_CXX14_CONSTEXPR_VAR constexpr
#else
#define MDBX_CXX14_CONSTEXPR inline
#define MDBX_CXX14_CONSTEXPR_VAR const
#endif /* MDBX_CXX14_CONSTEXPR */

#if defined(__noreturn)
#define MDBX_NORETURN __noreturn
#elif defined(_Noreturn)
#define MDBX_NORETURN _Noreturn
#elif defined(DOXYGEN) || (defined(__cplusplus) && __cplusplus >= 201103L) ||                                          \
    (!defined(__cplusplus) && defined(__STDC_VERSION__) && __STDC_VERSION__ > 202005L)
#define MDBX_NORETURN [[noreturn]]
#elif defined(__GNUC__) || __has_attribute(__noreturn__)
#define MDBX_NORETURN __attribute__((__noreturn__))
#elif defined(_MSC_VER) && !defined(__clang__)
#define MDBX_NORETURN __declspec(noreturn)
#else
#define MDBX_NORETURN
#endif /* MDBX_NORETURN */

#ifndef MDBX_PRINTF_ARGS
#if defined(__GNUC__) || __has_attribute(__format__) || defined(DOXYGEN)
#if defined(__MINGW__) || defined(__MINGW32__) || defined(__MINGW64__)
#define MDBX_PRINTF_ARGS(format_index, first_arg) __attribute__((__format__(__gnu_printf__, format_index, first_arg)))
#else
#define MDBX_PRINTF_ARGS(format_index, first_arg) __attribute__((__format__(__printf__, format_index, first_arg)))
#endif /* MinGW */
#else
#define MDBX_PRINTF_ARGS(format_index, first_arg)
#endif
#endif /* MDBX_PRINTF_ARGS */

#if defined(DOXYGEN) ||                                                                                                \
    (defined(__cplusplus) && __cplusplus >= 201603L && __has_cpp_attribute(maybe_unused) &&                            \
     __has_cpp_attribute(maybe_unused) >= 201603L && (!defined(__clang__) || __clang__ > 19)) ||                       \
    (!defined(__cplusplus) && defined(__STDC_VERSION__) && __STDC_VERSION__ > 202005L)
#define MDBX_MAYBE_UNUSED [[maybe_unused]]
#elif defined(__GNUC__) || __has_attribute(__unused__)
#define MDBX_MAYBE_UNUSED __attribute__((__unused__))
#else
#define MDBX_MAYBE_UNUSED
#endif /* MDBX_MAYBE_UNUSED */

#if __has_attribute(no_sanitize) || defined(DOXYGEN)
#define MDBX_NOSANITIZE_ENUM __attribute((__no_sanitize__("enum")))
#else
#define MDBX_NOSANITIZE_ENUM
#endif /* MDBX_NOSANITIZE_ENUM */

/* Oh, below are some songs and dances since:
 *  - C++ requires explicit definition of the necessary operators.
 *  - the proper implementation of DEFINE_ENUM_FLAG_OPERATORS for C++ required
 *    the constexpr feature which is broken in most old compilers;
 *  - DEFINE_ENUM_FLAG_OPERATORS may be defined broken as in the Windows SDK. */
#if !defined(DEFINE_ENUM_FLAG_OPERATORS) && !defined(DOXYGEN)

#ifdef __cplusplus
#if !defined(__cpp_constexpr) || __cpp_constexpr < 200704L || (defined(__LCC__) && __LCC__ < 124) ||                   \
    (defined(__GNUC__) && (__GNUC__ * 100 + __GNUC_MINOR__ < 407) && !defined(__clang__) && !defined(__LCC__)) ||      \
    (defined(_MSC_VER) && _MSC_VER < 1910) || (defined(__clang__) && __clang_major__ < 4)
/* The constexpr feature is not available or (may be) broken */
#define CONSTEXPR_ENUM_FLAGS_OPERATIONS 0
#else
/* C always allows these operators for enums */
#define CONSTEXPR_ENUM_FLAGS_OPERATIONS 1
#endif /* __cpp_constexpr */

/// Define operator overloads to enable bit operations on enum values that are
/// used to define flags (based on Microsoft's DEFINE_ENUM_FLAG_OPERATORS).
#define DEFINE_ENUM_FLAG_OPERATORS(ENUM)                                                                               \
  extern "C++" {                                                                                                       \
  MDBX_NOSANITIZE_ENUM MDBX_CXX01_CONSTEXPR ENUM operator|(ENUM a, ENUM b) { return ENUM(unsigned(a) | unsigned(b)); } \
  MDBX_NOSANITIZE_ENUM MDBX_CXX14_CONSTEXPR ENUM &operator|=(ENUM &a, ENUM b) { return a = a | b; }                    \
  MDBX_NOSANITIZE_ENUM MDBX_CXX01_CONSTEXPR ENUM operator&(ENUM a, ENUM b) { return ENUM(unsigned(a) & unsigned(b)); } \
  MDBX_NOSANITIZE_ENUM MDBX_CXX01_CONSTEXPR ENUM operator&(ENUM a, unsigned b) { return ENUM(unsigned(a) & b); }       \
  MDBX_NOSANITIZE_ENUM MDBX_CXX01_CONSTEXPR ENUM operator&(unsigned a, ENUM b) { return ENUM(a & unsigned(b)); }       \
  MDBX_NOSANITIZE_ENUM MDBX_CXX14_CONSTEXPR ENUM &operator&=(ENUM &a, ENUM b) { return a = a & b; }                    \
  MDBX_NOSANITIZE_ENUM MDBX_CXX14_CONSTEXPR ENUM &operator&=(ENUM &a, unsigned b) { return a = a & b; }                \
  MDBX_CXX01_CONSTEXPR unsigned operator~(ENUM a) { return ~unsigned(a); }                                             \
  MDBX_NOSANITIZE_ENUM MDBX_CXX01_CONSTEXPR ENUM operator^(ENUM a, ENUM b) { return ENUM(unsigned(a) ^ unsigned(b)); } \
  MDBX_NOSANITIZE_ENUM MDBX_CXX14_CONSTEXPR ENUM &operator^=(ENUM &a, ENUM b) { return a = a ^ b; }                    \
  }
#else /* __cplusplus */
/* nope for C since it always allows these operators for enums */
#define DEFINE_ENUM_FLAG_OPERATORS(ENUM)
#define CONSTEXPR_ENUM_FLAGS_OPERATIONS 1
#endif /* !__cplusplus */

#elif !defined(CONSTEXPR_ENUM_FLAGS_OPERATIONS)

#ifdef __cplusplus
/* DEFINE_ENUM_FLAG_OPERATORS may be defined broken as in the Windows SDK */
#define CONSTEXPR_ENUM_FLAGS_OPERATIONS 0
#else
/* C always allows these operators for enums */
#define CONSTEXPR_ENUM_FLAGS_OPERATIONS 1
#endif

#endif /* DEFINE_ENUM_FLAG_OPERATORS */

/** end of api_macros @} */

/*----------------------------------------------------------------------------*/

/** \addtogroup c_api
 * @{ */

#ifdef __cplusplus
extern "C" {
#endif

/* MDBX version 0.13.x */
#define MDBX_VERSION_MAJOR 0
#define MDBX_VERSION_MINOR 13

#ifndef LIBMDBX_API
#if defined(LIBMDBX_EXPORTS) || defined(DOXYGEN)
#define LIBMDBX_API __dll_export
#elif defined(LIBMDBX_IMPORTS)
#define LIBMDBX_API __dll_import
#else
#define LIBMDBX_API
#endif
#endif /* LIBMDBX_API */

#ifdef __cplusplus
#if defined(__clang__) || __has_attribute(type_visibility) || defined(DOXYGEN)
#define LIBMDBX_API_TYPE LIBMDBX_API __attribute__((type_visibility("default")))
#else
#define LIBMDBX_API_TYPE LIBMDBX_API
#endif
#else
#define LIBMDBX_API_TYPE
#endif /* LIBMDBX_API_TYPE */

#if defined(LIBMDBX_IMPORTS)
#define LIBMDBX_VERINFO_API __dll_import
#else
#define LIBMDBX_VERINFO_API __dll_export
#endif /* LIBMDBX_VERINFO_API */

/** \brief libmdbx version information, \see https://semver.org/ */
extern LIBMDBX_VERINFO_API const struct MDBX_version_info {
  uint16_t major;                /**< Major version number */
  uint16_t minor;                /**< Minor version number */
  uint16_t patch;                /**< Patch number */
  uint16_t tweak;                /**< Tweak number */
  const char *semver_prerelease; /**< Semantic Versioning `pre-release` */
  struct {
    const char *datetime; /**< committer date, strict ISO-8601 format */
    const char *tree;     /**< commit hash (hexadecimal digits) */
    const char *commit;   /**< tree hash, i.e. digest of the source code */
    const char *describe; /**< git-describe string */
  } git;                  /**< source information from git */
  const char *sourcery;   /**< sourcery anchor for pinning */
} /** \brief libmdbx version information */ mdbx_version;

/** \brief libmdbx build information
 * \attention Some strings could be NULL in case no corresponding information
 *            was provided at build time (i.e. flags). */
extern LIBMDBX_VERINFO_API const struct MDBX_build_info {
  const char *datetime; /**< build timestamp (ISO-8601 or __DATE__ __TIME__) */
  const char *target;   /**< cpu/arch-system-config triplet */
  const char *options;  /**< mdbx-related options */
  const char *compiler; /**< compiler */
  const char *flags;    /**< CFLAGS and CXXFLAGS */
  const char *metadata; /**< an extra/custom information provided via
                             the MDBX_BUILD_METADATA definition
                             during library build */
} /** \brief libmdbx build information */ mdbx_build;

#if (defined(_WIN32) || defined(_WIN64)) && !MDBX_BUILD_SHARED_LIBRARY
/* MDBX internally uses global and thread local storage destructors to
 * automatically (de)initialization, releasing reader lock table slots
 * and so on.
 *
 * If MDBX built as a DLL this is done out-of-the-box by DllEntry() function,
 * which called automatically by Windows core with passing corresponding reason
 * argument.
 *
 * Otherwise, if MDBX was built not as a DLL, some black magic
 * may be required depending of Windows version:
 *
 *  - Modern Windows versions, including Windows Vista and later, provides
 *    support for "TLS Directory" (e.g .CRT$XL[A-Z] sections in executable
 *    or dll file). In this case, MDBX capable of doing all automatically,
 *    therefore you DON'T NEED to call mdbx_module_handler()
 *    so the MDBX_MANUAL_MODULE_HANDLER defined as 0.
 *
 *  - Obsolete versions of Windows, prior to Windows Vista, REQUIRES calling
 *    mdbx_module_handler() manually from corresponding DllMain() or WinMain()
 *    of your DLL or application,
 *    so the MDBX_MANUAL_MODULE_HANDLER defined as 1.
 *
 * Therefore, building MDBX as a DLL is recommended for all version of Windows.
 * So, if you doubt, just build MDBX as the separate DLL and don't care about
 * the MDBX_MANUAL_MODULE_HANDLER. */

#ifndef _WIN32_WINNT
#error Non-dll build libmdbx requires target Windows version \
  to be explicitly defined via _WIN32_WINNT for properly \
  handling thread local storage destructors.
#endif /* _WIN32_WINNT */

#if _WIN32_WINNT >= 0x0600 /* Windows Vista */
/* As described above mdbx_module_handler() is NOT needed for Windows Vista
 * and later. */
#define MDBX_MANUAL_MODULE_HANDLER 0
#else
/* As described above mdbx_module_handler() IS REQUIRED for Windows versions
 * prior to Windows Vista. */
#define MDBX_MANUAL_MODULE_HANDLER 1
void LIBMDBX_API NTAPI mdbx_module_handler(PVOID module, DWORD reason, PVOID reserved);
#endif

#endif /* Windows && !DLL && MDBX_MANUAL_MODULE_HANDLER */

/* OPACITY STRUCTURES *********************************************************/

/** \brief Opaque structure for a database environment.
 * \details An environment supports multiple key-value tables (aka key-value
 * maps, spaces or sub-databases), all residing in the same shared-memory map.
 * \see mdbx_env_create() \see mdbx_env_close() */
#ifndef __cplusplus
typedef struct MDBX_env MDBX_env;
#else
struct MDBX_env;
#endif

/** \brief Opaque structure for a transaction handle.
 * \ingroup c_transactions
 * \details All table operations require a transaction handle. Transactions
 * may be read-only or read-write.
 * \see mdbx_txn_begin() \see mdbx_txn_commit() \see mdbx_txn_abort() */
#ifndef __cplusplus
typedef struct MDBX_txn MDBX_txn;
#else
struct MDBX_txn;
#endif

/** \brief A handle for an individual table (key-value spaces) in the
 * environment.
 * \ingroup c_dbi
 * \details Zero handle is used internally (hidden Garbage Collection table).
 * So, any valid DBI-handle great than 0 and less than or equal
 * \ref MDBX_MAX_DBI.
 * \see mdbx_dbi_open() \see mdbx_dbi_close() */
typedef uint32_t MDBX_dbi;

/** \brief Opaque structure for navigating through a table
 * \ingroup c_cursors
 * \see mdbx_cursor_create() \see mdbx_cursor_bind() \see mdbx_cursor_close()
 */
#ifndef __cplusplus
typedef struct MDBX_cursor MDBX_cursor;
#else
struct MDBX_cursor;
#endif

/** \brief Generic structure used for passing keys and data in and out of the
 * table.
 * \anchor MDBX_val \see mdbx::slice \see mdbx::buffer
 *
 * \details Values returned from the table are valid only until a subsequent
 * update operation, or the end of the transaction. Do not modify or
 * free them, they commonly point into the database itself.
 *
 * Key sizes must be between 0 and \ref mdbx_env_get_maxkeysize() inclusive.
 * The same applies to data sizes in tables with the \ref MDBX_DUPSORT flag.
 * Other data items can in theory be from 0 to \ref MDBX_MAXDATASIZE bytes long.
 *
 * \note The notable difference between MDBX and LMDB is that MDBX support zero
 * length keys. */
#ifndef HAVE_STRUCT_IOVEC
struct iovec {
  void *iov_base; /**< pointer to some data */
  size_t iov_len; /**< the length of data in bytes */
};
#define HAVE_STRUCT_IOVEC
#endif /* HAVE_STRUCT_IOVEC */

#if defined(__sun) || defined(__SVR4) || defined(__svr4__)
/* The `iov_len` is signed on Sun/Solaris.
 * So define custom MDBX_val to avoid a lot of warnings. */
struct MDBX_val {
  void *iov_base; /**< pointer to some data */
  size_t iov_len; /**< the length of data in bytes */
};
#ifndef __cplusplus
typedef struct MDBX_val MDBX_val;
#endif
#else  /* SunOS */
typedef struct iovec MDBX_val;
#endif /* ! SunOS */

enum MDBX_constants {
  /** The hard limit for DBI handles. */
  MDBX_MAX_DBI = UINT32_C(32765),

  /** The maximum size of a data item. */
  MDBX_MAXDATASIZE = UINT32_C(0x7fff0000),

  /** The minimal database page size in bytes. */
  MDBX_MIN_PAGESIZE = 256,

  /** The maximal database page size in bytes. */
  MDBX_MAX_PAGESIZE = 65536,
};

/* THE FILES *******************************************************************
 * At the file system level, the environment corresponds to a pair of files. */

#ifndef MDBX_LOCKNAME
/** \brief The name of the lock file in the environment
 * without using \ref MDBX_NOSUBDIR */
#if !(defined(_WIN32) || defined(_WIN64))
#define MDBX_LOCKNAME "/mdbx.lck"
#else
#define MDBX_LOCKNAME_W L"\\mdbx.lck"
#define MDBX_LOCKNAME_A "\\mdbx.lck"
#ifdef UNICODE
#define MDBX_LOCKNAME MDBX_LOCKNAME_W
#else
#define MDBX_LOCKNAME MDBX_LOCKNAME_A
#endif /* UNICODE */
#endif /* Windows */
#endif /* MDBX_LOCKNAME */
#ifndef MDBX_DATANAME
/** \brief The name of the data file in the environment
 * without using \ref MDBX_NOSUBDIR */
#if !(defined(_WIN32) || defined(_WIN64))
#define MDBX_DATANAME "/mdbx.dat"
#else
#define MDBX_DATANAME_W L"\\mdbx.dat"
#define MDBX_DATANAME_A "\\mdbx.dat"
#ifdef UNICODE
#define MDBX_DATANAME MDBX_DATANAME_W
#else
#define MDBX_DATANAME MDBX_DATANAME_A
#endif /* UNICODE */
#endif /* Windows */
#endif /* MDBX_DATANAME */

#ifndef MDBX_LOCK_SUFFIX
/** \brief The suffix of the lock file when \ref MDBX_NOSUBDIR is used */
#if !(defined(_WIN32) || defined(_WIN64))
#define MDBX_LOCK_SUFFIX "-lck"
#else
#define MDBX_LOCK_SUFFIX_W L"-lck"
#define MDBX_LOCK_SUFFIX_A "-lck"
#ifdef UNICODE
#define MDBX_LOCK_SUFFIX MDBX_LOCK_SUFFIX_W
#else
#define MDBX_LOCK_SUFFIX MDBX_LOCK_SUFFIX_A
#endif /* UNICODE */
#endif /* Windows */
#endif /* MDBX_LOCK_SUFFIX */

/* DEBUG & LOGGING ************************************************************/

/** \addtogroup c_debug
 * \note Most of debug feature enabled only when libmdbx built with
 * \ref MDBX_DEBUG build option. @{ */

/** Log level
 * \note Levels detailed than (great than) \ref MDBX_LOG_NOTICE
 * requires build libmdbx with \ref MDBX_DEBUG option. */
typedef enum MDBX_log_level {
  /** Critical conditions, i.e. assertion failures.
   * \note libmdbx always produces such messages regardless
   * of \ref MDBX_DEBUG build option. */
  MDBX_LOG_FATAL = 0,

  /** Enables logging for error conditions
   * and \ref MDBX_LOG_FATAL.
   * \note libmdbx always produces such messages regardless
   * of \ref MDBX_DEBUG build option. */
  MDBX_LOG_ERROR = 1,

  /** Enables logging for warning conditions
   * and \ref MDBX_LOG_ERROR ... \ref MDBX_LOG_FATAL.
   * \note libmdbx always produces such messages regardless
   * of \ref MDBX_DEBUG build option. */
  MDBX_LOG_WARN = 2,

  /** Enables logging for normal but significant condition
   * and \ref MDBX_LOG_WARN ... \ref MDBX_LOG_FATAL.
   * \note libmdbx always produces such messages regardless
   * of \ref MDBX_DEBUG build option. */
  MDBX_LOG_NOTICE = 3,

  /** Enables logging for verbose informational
   * and \ref MDBX_LOG_NOTICE ... \ref MDBX_LOG_FATAL.
   * \note Requires build libmdbx with \ref MDBX_DEBUG option. */
  MDBX_LOG_VERBOSE = 4,

  /** Enables logging for debug-level messages
   * and \ref MDBX_LOG_VERBOSE ... \ref MDBX_LOG_FATAL.
   * \note Requires build libmdbx with \ref MDBX_DEBUG option. */
  MDBX_LOG_DEBUG = 5,

  /** Enables logging for trace debug-level messages
   * and \ref MDBX_LOG_DEBUG ... \ref MDBX_LOG_FATAL.
   * \note Requires build libmdbx with \ref MDBX_DEBUG option. */
  MDBX_LOG_TRACE = 6,

  /** Enables extra debug-level messages (dump pgno lists)
   * and all other log-messages.
   * \note Requires build libmdbx with \ref MDBX_DEBUG option. */
  MDBX_LOG_EXTRA = 7,

#ifdef ENABLE_UBSAN
  MDBX_LOG_MAX = 7 /* avoid UBSAN false-positive trap by a tests */,
#endif /* ENABLE_UBSAN */

  /** for \ref mdbx_setup_debug() only: Don't change current settings */
  MDBX_LOG_DONTCHANGE = -1
} MDBX_log_level_t;

/** \brief Runtime debug flags
 *
 * \details `MDBX_DBG_DUMP` and `MDBX_DBG_LEGACY_MULTIOPEN` always have an
 * effect, but `MDBX_DBG_ASSERT`, `MDBX_DBG_AUDIT` and `MDBX_DBG_JITTER` only if
 * libmdbx built with \ref MDBX_DEBUG. */
typedef enum MDBX_debug_flags {
  MDBX_DBG_NONE = 0,

  /** Enable assertion checks.
   * \note Always enabled for builds with `MDBX_FORCE_ASSERTIONS` option,
   * otherwise requires build with \ref MDBX_DEBUG > 0 */
  MDBX_DBG_ASSERT = 1,

  /** Enable pages usage audit at commit transactions.
   * \note Requires build with \ref MDBX_DEBUG > 0 */
  MDBX_DBG_AUDIT = 2,

  /** Enable small random delays in critical points.
   * \note Requires build with \ref MDBX_DEBUG > 0 */
  MDBX_DBG_JITTER = 4,

  /** Include or not meta-pages in coredump files.
   * \note May affect performance in \ref MDBX_WRITEMAP mode */
  MDBX_DBG_DUMP = 8,

  /** Allow multi-opening environment(s) */
  MDBX_DBG_LEGACY_MULTIOPEN = 16,

  /** Allow read and write transactions overlapping for the same thread. */
  MDBX_DBG_LEGACY_OVERLAP = 32,

  /** Don't auto-upgrade format signature.
   * \note However a new write transactions will use and store
   * the last signature regardless this flag */
  MDBX_DBG_DONT_UPGRADE = 64,

#ifdef ENABLE_UBSAN
  MDBX_DBG_MAX = ((unsigned)MDBX_LOG_MAX) << 16 | 127 /* avoid UBSAN false-positive trap by a tests */,
#endif /* ENABLE_UBSAN */

  /** for mdbx_setup_debug() only: Don't change current settings */
  MDBX_DBG_DONTCHANGE = -1
} MDBX_debug_flags_t;
DEFINE_ENUM_FLAG_OPERATORS(MDBX_debug_flags)

/** \brief A debug-logger callback function,
 * called before printing the message and aborting.
 * \see mdbx_setup_debug()
 *
 * \param [in] loglevel  The severity of message.
 * \param [in] function  The function name which emits message,
 *                       may be NULL.
 * \param [in] line      The source code line number which emits message,
 *                       may be zero.
 * \param [in] fmt       The printf-like format string with message.
 * \param [in] args      The variable argument list respectively for the
 *                       format-message string passed by `fmt` argument.
 *                       Maybe NULL or invalid if the format-message string
 *                       don't contain `%`-specification of arguments. */
typedef void MDBX_debug_func(MDBX_log_level_t loglevel, const char *function, int line, const char *fmt,
                             va_list args) MDBX_CXX17_NOEXCEPT;

/** \brief The "don't change `logger`" value for mdbx_setup_debug() */
#define MDBX_LOGGER_DONTCHANGE ((MDBX_debug_func *)(intptr_t)-1)
#define MDBX_LOGGER_NOFMT_DONTCHANGE ((MDBX_debug_func_nofmt *)(intptr_t)-1)

/** \brief Setup global log-level, debug options and debug logger.
 * \returns The previously `debug_flags` in the 0-15 bits
 *          and `log_level` in the 16-31 bits. */
LIBMDBX_API int mdbx_setup_debug(MDBX_log_level_t log_level, MDBX_debug_flags_t debug_flags, MDBX_debug_func *logger);

typedef void MDBX_debug_func_nofmt(MDBX_log_level_t loglevel, const char *function, int line, const char *msg,
                                   unsigned length) MDBX_CXX17_NOEXCEPT;

LIBMDBX_API int mdbx_setup_debug_nofmt(MDBX_log_level_t log_level, MDBX_debug_flags_t debug_flags,
                                       MDBX_debug_func_nofmt *logger, char *logger_buffer, size_t logger_buffer_size);

/** \brief A callback function for most MDBX assert() failures,
 * called before printing the message and aborting.
 * \see mdbx_env_set_assert()
 *
 * \param [in] env       An environment handle.
 * \param [in] msg       The assertion message, not including newline.
 * \param [in] function  The function name where the assertion check failed,
 *                       may be NULL.
 * \param [in] line      The line number in the source file
 *                       where the assertion check failed, may be zero. */
typedef void MDBX_assert_func(const MDBX_env *env, const char *msg, const char *function,
                              unsigned line) MDBX_CXX17_NOEXCEPT;

/** \brief Set or reset the assert() callback of the environment.
 *
 * Does nothing if libmdbx was built with MDBX_DEBUG=0 or with NDEBUG,
 * and will return `MDBX_ENOSYS` in such case.
 *
 * \param [in] env   An environment handle returned by mdbx_env_create().
 * \param [in] func  An MDBX_assert_func function, or 0.
 *
 * \returns A non-zero error value on failure and 0 on success. */
LIBMDBX_API int mdbx_env_set_assert(MDBX_env *env, MDBX_assert_func *func);

/** \brief Dump given MDBX_val to the buffer
 *
 * Dumps it as string if value is printable (all bytes in the range 0x20..0x7E),
 * otherwise made hexadecimal dump. Requires at least 4 byte length buffer.
 *
 * \returns One of:
 *  - NULL if given buffer size less than 4 bytes;
 *  - pointer to constant string if given value NULL or empty;
 *  - otherwise pointer to given buffer. */
LIBMDBX_API const char *mdbx_dump_val(const MDBX_val *key, char *const buf, const size_t bufsize);

/** \brief Panics with message and causes abnormal process termination. */
MDBX_NORETURN LIBMDBX_API void mdbx_panic(const char *fmt, ...) MDBX_PRINTF_ARGS(1, 2);

/** \brief Panics with asserton failed message and causes abnormal process
 * termination. */
MDBX_NORETURN LIBMDBX_API void mdbx_assert_fail(const MDBX_env *env, const char *msg, const char *func, unsigned line);
/** end of c_debug @} */

/** \brief Environment flags
 * \ingroup c_opening
 * \anchor env_flags
 * \see mdbx_env_open() \see mdbx_env_set_flags() */
typedef enum MDBX_env_flags {
  MDBX_ENV_DEFAULTS = 0,

  /** Extra validation of DB structure and pages content.
   *
   * The `MDBX_VALIDATION` enabled the simple safe/careful mode for working
   * with damaged or untrusted DB. However, a notable performance
   * degradation should be expected. */
  MDBX_VALIDATION = UINT32_C(0x00002000),

  /** No environment directory.
   *
   * By default, MDBX creates its environment in a directory whose pathname is
   * given in path, and creates its data and lock files under that directory.
   * With this option, path is used as-is for the database main data file.
   * The database lock file is the path with "-lck" appended.
   *
   * - with `MDBX_NOSUBDIR` = in a filesystem we have the pair of MDBX-files
   *   which names derived from given pathname by appending predefined suffixes.
   *
   * - without `MDBX_NOSUBDIR` = in a filesystem we have the MDBX-directory with
   *   given pathname, within that a pair of MDBX-files with predefined names.
   *
   * This flag affects only at new environment creating by \ref mdbx_env_open(),
   * otherwise at opening an existing environment libmdbx will choice this
   * automatically. */
  MDBX_NOSUBDIR = UINT32_C(0x4000),

  /** Read only mode.
   *
   * Open the environment in read-only mode. No write operations will be
   * allowed. MDBX will still modify the lock file - except on read-only
   * filesystems, where MDBX does not use locks.
   *
   * - with `MDBX_RDONLY` = open environment in read-only mode.
   *   MDBX supports pure read-only mode (i.e. without opening LCK-file) only
   *   when environment directory and/or both files are not writable (and the
   *   LCK-file may be missing). In such case allowing file(s) to be placed
   *   on a network read-only share.
   *
   * - without `MDBX_RDONLY` = open environment in read-write mode.
   *
   * This flag affects only at environment opening but can't be changed after.
   */
  MDBX_RDONLY = UINT32_C(0x20000),

  /** Open environment in exclusive/monopolistic mode.
   *
   * `MDBX_EXCLUSIVE` flag can be used as a replacement for `MDB_NOLOCK`,
   * which don't supported by MDBX.
   * In this way, you can get the minimal overhead, but with the correct
   * multi-process and multi-thread locking.
   *
   * - with `MDBX_EXCLUSIVE` = open environment in exclusive/monopolistic mode
   *   or return \ref MDBX_BUSY if environment already used by other process.
   *   The main feature of the exclusive mode is the ability to open the
   *   environment placed on a network share.
   *
   * - without `MDBX_EXCLUSIVE` = open environment in cooperative mode,
   *   i.e. for multi-process access/interaction/cooperation.
   *   The main requirements of the cooperative mode are:
   *
   *   1. data files MUST be placed in the LOCAL file system,
   *      but NOT on a network share.
   *   2. environment MUST be opened only by LOCAL processes,
   *      but NOT over a network.
   *   3. OS kernel (i.e. file system and memory mapping implementation) and
   *      all processes that open the given environment MUST be running
   *      in the physically single RAM with cache-coherency. The only
   *      exception for cache-consistency requirement is Linux on MIPS
   *      architecture, but this case has not been tested for a long time).
   *
   * This flag affects only at environment opening but can't be changed after.
   */
  MDBX_EXCLUSIVE = UINT32_C(0x400000),

  /** Using database/environment which already opened by another process(es).
   *
   * The `MDBX_ACCEDE` flag is useful to avoid \ref MDBX_INCOMPATIBLE error
   * while opening the database/environment which is already used by another
   * process(es) with unknown mode/flags. In such cases, if there is a
   * difference in the specified flags (\ref MDBX_NOMETASYNC,
   * \ref MDBX_SAFE_NOSYNC, \ref MDBX_UTTERLY_NOSYNC, \ref MDBX_LIFORECLAIM
   * and \ref MDBX_NORDAHEAD), instead of returning an error,
   * the database will be opened in a compatibility with the already used mode.
   *
   * `MDBX_ACCEDE` has no effect if the current process is the only one either
   * opening the DB in read-only mode or other process(es) uses the DB in
   * read-only mode. */
  MDBX_ACCEDE = UINT32_C(0x40000000),

  /** Map data into memory with write permission.
   *
   * Use a writeable memory map unless \ref MDBX_RDONLY is set. This uses fewer
   * mallocs and requires much less work for tracking database pages, but
   * loses protection from application bugs like wild pointer writes and other
   * bad updates into the database. This may be slightly faster for DBs that
   * fit entirely in RAM, but is slower for DBs larger than RAM. Also adds the
   * possibility for stray application writes thru pointers to silently
   * corrupt the database.
   *
   * - with `MDBX_WRITEMAP` = all data will be mapped into memory in the
   *   read-write mode. This offers a significant performance benefit, since the
   *   data will be modified directly in mapped memory and then flushed to disk
   *   by single system call, without any memory management nor copying.
   *
   * - without `MDBX_WRITEMAP` = data will be mapped into memory in the
   *   read-only mode. This requires stocking all modified database pages in
   *   memory and then writing them to disk through file operations.
   *
   * \warning On the other hand, `MDBX_WRITEMAP` adds the possibility for stray
   * application writes thru pointers to silently corrupt the database.
   *
   * \note The `MDBX_WRITEMAP` mode is incompatible with nested transactions,
   * since this is unreasonable. I.e. nested transactions requires mallocation
   * of database pages and more work for tracking ones, which neuters a
   * performance boost caused by the `MDBX_WRITEMAP` mode.
   *
   * This flag affects only at environment opening but can't be changed after.
   */
  MDBX_WRITEMAP = UINT32_C(0x80000),

  /** Отвязывает транзакции от потоков/threads насколько это возможно.
   *
   * Опция предназначена для приложений, которые мультиплексируют множество
   * пользовательских легковесных потоков выполнения по отдельным потокам
   * операционной системы, например как это происходит в средах выполнения
   * GoLang и Rust. Таким приложениям также рекомендуется сериализовать
   * транзакции записи в одном потоке операционной системы, поскольку блокировка
   * записи MDBX использует базовые системные примитивы синхронизации и ничего
   * не знает о пользовательских потоках и/или легковесных потоков среды
   * выполнения. Как минимум, обязательно требуется обеспечить завершение каждой
   * пишущей транзакции строго в том же потоке операционной системы где она была
   * запущена.
   *
   * \note Начиная с версии v0.13 опция `MDBX_NOSTICKYTHREADS` полностью
   * заменяет опцию \ref MDBX_NOTLS.
   *
   * При использовании `MDBX_NOSTICKYTHREADS` транзакции становятся не
   * ассоциированными с создавшими их потоками выполнения. Поэтому в функциях
   * API не выполняется проверка соответствия транзакции и текущего потока
   * выполнения. Большинство функций работающих с транзакциями и курсорами
   * становится возможным вызывать из любых потоков выполнения. Однако, также
   * становится невозможно обнаружить ошибки одновременного использования
   * транзакций и/или курсоров в разных потоках.
   *
   * Использование `MDBX_NOSTICKYTHREADS` также сужает возможности по изменению
   * размера БД, так как теряется возможность отслеживать работающие с БД потоки
   * выполнения и приостанавливать их на время снятия отображения БД в ОЗУ. В
   * частности, по этой причине на Windows уменьшение файла БД не возможно до
   * закрытия БД последним работающим с ней процессом или до последующего
   * открытия БД в режиме чтения-записи.
   *
   * \warning Вне зависимости от \ref MDBX_NOSTICKYTHREADS и \ref MDBX_NOTLS не
   * допускается одновременно использование объектов API из разных потоков
   * выполнения! Обеспечение всех мер для исключения одновременного
   * использования объектов API из разных потоков выполнения целиком ложится на
   * вас!
   *
   * \warning Транзакции записи могут быть завершены только в том же потоке
   * выполнения где они были запущены. Это ограничение следует из требований
   * большинства операционных систем о том, что захваченный примитив
   * синхронизации (мьютекс, семафор, критическая секция) должен освобождаться
   * только захватившим его потоком выполнения.
   *
   * \warning Создание курсора в контексте транзакции, привязка курсора к
   * транзакции, отвязка курсора от транзакции и закрытие привязанного к
   * транзакции курсора, являются операциями использующими как сам курсор так и
   * соответствующую транзакцию. Аналогично, завершение или прерывание
   * транзакции является операцией использующей как саму транзакцию, так и все
   * привязанные к ней курсоры. Во избежание повреждения внутренних структур
   * данных, непредсказуемого поведения, разрушение БД и потери данных следует
   * не допускать возможности одновременного использования каких-либо курсора
   * или транзакций из разных потоков выполнения.
   *
   * Читающие транзакции при использовании `MDBX_NOSTICKYTHREADS` перестают
   * использовать TLS (Thread Local Storage), а слоты блокировок MVCC-снимков в
   * таблице читателей привязываются только к транзакциям. Завершение каких-либо
   * потоков не приводит к снятию блокировок MVCC-снимков до явного завершения
   * транзакций, либо до завершения соответствующего процесса в целом.
   *
   * Для пишущих транзакций не выполняется проверка соответствия текущего потока
   * выполнения и потока создавшего транзакцию. Однако, фиксация или прерывание
   * пишущих транзакций должны выполняться строго в потоке запустившим
   * транзакцию, так как эти операции связаны с захватом и освобождением
   * примитивов синхронизации (мьютексов, критических секций), для которых
   * большинство операционных систем требует освобождение только потоком
   * захватившим ресурс.
   *
   * Этот флаг вступает в силу при открытии среды и не может быть изменен после.
   */
  MDBX_NOSTICKYTHREADS = UINT32_C(0x200000),

  /** \deprecated Please use \ref MDBX_NOSTICKYTHREADS instead. */
  MDBX_NOTLS MDBX_DEPRECATED_ENUM = MDBX_NOSTICKYTHREADS,

  /** Don't do readahead.
   *
   * Turn off readahead. Most operating systems perform readahead on read
   * requests by default. This option turns it off if the OS supports it.
   * Turning it off may help random read performance when the DB is larger
   * than RAM and system RAM is full.
   *
   * By default libmdbx dynamically enables/disables readahead depending on
   * the actual database size and currently available memory. On the other
   * hand, such automation has some limitation, i.e. could be performed only
   * when DB size changing but can't tracks and reacts changing a free RAM
   * availability, since it changes independently and asynchronously.
   *
   * \note The mdbx_is_readahead_reasonable() function allows to quickly find
   * out whether to use readahead or not based on the size of the data and the
   * amount of available memory.
   *
   * This flag affects only at environment opening and can't be changed after.
   */
  MDBX_NORDAHEAD = UINT32_C(0x800000),

  /** Don't initialize malloc'ed memory before writing to datafile.
   *
   * Don't initialize malloc'ed memory before writing to unused spaces in the
   * data file. By default, memory for pages written to the data file is
   * obtained using malloc. While these pages may be reused in subsequent
   * transactions, freshly malloc'ed pages will be initialized to zeroes before
   * use. This avoids persisting leftover data from other code (that used the
   * heap and subsequently freed the memory) into the data file.
   *
   * Note that many other system libraries may allocate and free memory from
   * the heap for arbitrary uses. E.g., stdio may use the heap for file I/O
   * buffers. This initialization step has a modest performance cost so some
   * applications may want to disable it using this flag. This option can be a
   * problem for applications which handle sensitive data like passwords, and
   * it makes memory checkers like Valgrind noisy. This flag is not needed
   * with \ref MDBX_WRITEMAP, which writes directly to the mmap instead of using
   * malloc for pages. The initialization is also skipped if \ref MDBX_RESERVE
   * is used; the caller is expected to overwrite all of the memory that was
   * reserved in that case.
   *
   * This flag may be changed at any time using `mdbx_env_set_flags()`. */
  MDBX_NOMEMINIT = UINT32_C(0x1000000),

  /** Aims to coalesce a Garbage Collection items.
   * \deprecated Always enabled since v0.12 and deprecated since v0.13.
   *
   * With `MDBX_COALESCE` flag MDBX will aims to coalesce items while recycling
   * a Garbage Collection. Technically, when possible short lists of pages
   * will be combined into longer ones, but to fit on one database page. As a
   * result, there will be fewer items in Garbage Collection and a page lists
   * are longer, which slightly increases the likelihood of returning pages to
   * Unallocated space and reducing the database file.
   *
   * This flag may be changed at any time using mdbx_env_set_flags(). */
  MDBX_COALESCE MDBX_DEPRECATED_ENUM = UINT32_C(0x2000000),

  /** LIFO policy for recycling a Garbage Collection items.
   *
   * `MDBX_LIFORECLAIM` flag turns on LIFO policy for recycling a Garbage
   * Collection items, instead of FIFO by default. On systems with a disk
   * write-back cache, this can significantly increase write performance, up
   * to several times in a best case scenario.
   *
   * LIFO recycling policy means that for reuse pages will be taken which became
   * unused the lastest (i.e. just now or most recently). Therefore the loop of
   * database pages circulation becomes as short as possible. In other words,
   * the number of pages, that are overwritten in memory and on disk during a
   * series of write transactions, will be as small as possible. Thus creates
   * ideal conditions for the efficient operation of the disk write-back cache.
   *
   * \ref MDBX_LIFORECLAIM is compatible with all no-sync flags, but gives NO
   * noticeable impact in combination with \ref MDBX_SAFE_NOSYNC or
   * \ref MDBX_UTTERLY_NOSYNC. Because MDBX will reused pages only before the
   * last "steady" MVCC-snapshot, i.e. the loop length of database pages
   * circulation will be mostly defined by frequency of calling
   * \ref mdbx_env_sync() rather than LIFO and FIFO difference.
   *
   * This flag may be changed at any time using mdbx_env_set_flags(). */
  MDBX_LIFORECLAIM = UINT32_C(0x4000000),

  /** Debugging option, fill/perturb released pages. */
  MDBX_PAGEPERTURB = UINT32_C(0x8000000),

  /* SYNC MODES****************************************************************/
  /** \defgroup sync_modes SYNC MODES
   *
   * \attention Using any combination of \ref MDBX_SAFE_NOSYNC, \ref
   * MDBX_NOMETASYNC and especially \ref MDBX_UTTERLY_NOSYNC is always a deal to
   * reduce durability for gain write performance. You must know exactly what
   * you are doing and what risks you are taking!
   *
   * \note for LMDB users: \ref MDBX_SAFE_NOSYNC is NOT similar to LMDB_NOSYNC,
   * but \ref MDBX_UTTERLY_NOSYNC is exactly match LMDB_NOSYNC. See details
   * below.
   *
   * THE SCENE:
   * - The DAT-file contains several MVCC-snapshots of B-tree at same time,
   *   each of those B-tree has its own root page.
   * - Each of meta pages at the beginning of the DAT file contains a
   *   pointer to the root page of B-tree which is the result of the particular
   *   transaction, and a number of this transaction.
   * - For data durability, MDBX must first write all MVCC-snapshot data
   *   pages and ensure that are written to the disk, then update a meta page
   *   with the new transaction number and a pointer to the corresponding new
   *   root page, and flush any buffers yet again.
   * - Thus during commit a I/O buffers should be flushed to the disk twice;
   *   i.e. fdatasync(), FlushFileBuffers() or similar syscall should be
   *   called twice for each commit. This is very expensive for performance,
   *   but guaranteed durability even on unexpected system failure or power
   *   outage. Of course, provided that the operating system and the
   *   underlying hardware (e.g. disk) work correctly.
   *
   * TRADE-OFF:
   * By skipping some stages described above, you can significantly benefit in
   * speed, while partially or completely losing in the guarantee of data
   * durability and/or consistency in the event of system or power failure.
   * Moreover, if for any reason disk write order is not preserved, then at
   * moment of a system crash, a meta-page with a pointer to the new B-tree may
   * be written to disk, while the itself B-tree not yet. In that case, the
   * database will be corrupted!
   *
   * \see MDBX_SYNC_DURABLE \see MDBX_NOMETASYNC \see MDBX_SAFE_NOSYNC
   * \see MDBX_UTTERLY_NOSYNC
   *
   * @{ */

  /** Default robust and durable sync mode.
   *
   * Metadata is written and flushed to disk after a data is written and
   * flushed, which guarantees the integrity of the database in the event
   * of a crash at any time.
   *
   * \attention Please do not use other modes until you have studied all the
   * details and are sure. Otherwise, you may lose your users' data, as happens
   * in [Miranda NG](https://www.miranda-ng.org/) messenger. */
  MDBX_SYNC_DURABLE = 0,

  /** Don't sync the meta-page after commit.
   *
   * Flush system buffers to disk only once per transaction commit, omit the
   * metadata flush. Defer that until the system flushes files to disk,
   * or next non-\ref MDBX_RDONLY commit or \ref mdbx_env_sync(). Depending on
   * the platform and hardware, with \ref MDBX_NOMETASYNC you may get a doubling
   * of write performance.
   *
   * This trade-off maintains database integrity, but a system crash may
   * undo the last committed transaction. I.e. it preserves the ACI
   * (atomicity, consistency, isolation) but not D (durability) database
   * property.
   *
   * `MDBX_NOMETASYNC` flag may be changed at any time using
   * \ref mdbx_env_set_flags() or by passing to \ref mdbx_txn_begin() for
   * particular write transaction. \see sync_modes */
  MDBX_NOMETASYNC = UINT32_C(0x40000),

  /** Don't sync anything but keep previous steady commits.
   *
   * Like \ref MDBX_UTTERLY_NOSYNC the `MDBX_SAFE_NOSYNC` flag disable similarly
   * flush system buffers to disk when committing a transaction. But there is a
   * huge difference in how are recycled the MVCC snapshots corresponding to
   * previous "steady" transactions (see below).
   *
   * With \ref MDBX_WRITEMAP the `MDBX_SAFE_NOSYNC` instructs MDBX to use
   * asynchronous mmap-flushes to disk. Asynchronous mmap-flushes means that
   * actually all writes will scheduled and performed by operation system on it
   * own manner, i.e. unordered. MDBX itself just notify operating system that
   * it would be nice to write data to disk, but no more.
   *
   * Depending on the platform and hardware, with `MDBX_SAFE_NOSYNC` you may get
   * a multiple increase of write performance, even 10 times or more.
   *
   * In contrast to \ref MDBX_UTTERLY_NOSYNC mode, with `MDBX_SAFE_NOSYNC` flag
   * MDBX will keeps untouched pages within B-tree of the last transaction
   * "steady" which was synced to disk completely. This has big implications for
   * both data durability and (unfortunately) performance:
   *  - a system crash can't corrupt the database, but you will lose the last
   *    transactions; because MDBX will rollback to last steady commit since it
   *    kept explicitly.
   *  - the last steady transaction makes an effect similar to "long-lived" read
   *    transaction (see above in the \ref restrictions section) since prevents
   *    reuse of pages freed by newer write transactions, thus the any data
   *    changes will be placed in newly allocated pages.
   *  - to avoid rapid database growth, the system will sync data and issue
   *    a steady commit-point to resume reuse pages, each time there is
   *    insufficient space and before increasing the size of the file on disk.
   *
   * In other words, with `MDBX_SAFE_NOSYNC` flag MDBX insures you from the
   * whole database corruption, at the cost increasing database size and/or
   * number of disk IOPs. So, `MDBX_SAFE_NOSYNC` flag could be used with
   * \ref mdbx_env_sync() as alternatively for batch committing or nested
   * transaction (in some cases). As well, auto-sync feature exposed by
   * \ref mdbx_env_set_syncbytes() and \ref mdbx_env_set_syncperiod() functions
   * could be very useful with `MDBX_SAFE_NOSYNC` flag.
   *
   * The number and volume of of disk IOPs with MDBX_SAFE_NOSYNC flag will
   * exactly the as without any no-sync flags. However, you should expect a
   * larger process's [work set](https://bit.ly/2kA2tFX) and significantly worse
   * a [locality of reference](https://bit.ly/2mbYq2J), due to the more
   * intensive allocation of previously unused pages and increase the size of
   * the database.
   *
   * `MDBX_SAFE_NOSYNC` flag may be changed at any time using
   * \ref mdbx_env_set_flags() or by passing to \ref mdbx_txn_begin() for
   * particular write transaction. */
  MDBX_SAFE_NOSYNC = UINT32_C(0x10000),

  /** \deprecated Please use \ref MDBX_SAFE_NOSYNC instead of `MDBX_MAPASYNC`.
   *
   * Since version 0.9.x the `MDBX_MAPASYNC` is deprecated and has the same
   * effect as \ref MDBX_SAFE_NOSYNC with \ref MDBX_WRITEMAP. This just API
   * simplification is for convenience and clarity. */
  MDBX_MAPASYNC = MDBX_SAFE_NOSYNC,

  /** Don't sync anything and wipe previous steady commits.
   *
   * Don't flush system buffers to disk when committing a transaction. This
   * optimization means a system crash can corrupt the database, if buffers are
   * not yet flushed to disk. Depending on the platform and hardware, with
   * `MDBX_UTTERLY_NOSYNC` you may get a multiple increase of write performance,
   * even 100 times or more.
   *
   * If the filesystem preserves write order (which is rare and never provided
   * unless explicitly noted) and the \ref MDBX_WRITEMAP and \ref
   * MDBX_LIFORECLAIM flags are not used, then a system crash can't corrupt the
   * database, but you can lose the last transactions, if at least one buffer is
   * not yet flushed to disk. The risk is governed by how often the system
   * flushes dirty buffers to disk and how often \ref mdbx_env_sync() is called.
   * So, transactions exhibit ACI (atomicity, consistency, isolation) properties
   * and only lose `D` (durability). I.e. database integrity is maintained, but
   * a system crash may undo the final transactions.
   *
   * Otherwise, if the filesystem not preserves write order (which is
   * typically) or \ref MDBX_WRITEMAP or \ref MDBX_LIFORECLAIM flags are used,
   * you should expect the corrupted database after a system crash.
   *
   * So, most important thing about `MDBX_UTTERLY_NOSYNC`:
   *  - a system crash immediately after commit the write transaction
   *    high likely lead to database corruption.
   *  - successful completion of mdbx_env_sync(force = true) after one or
   *    more committed transactions guarantees consistency and durability.
   *  - BUT by committing two or more transactions you back database into
   *    a weak state, in which a system crash may lead to database corruption!
   *    In case single transaction after mdbx_env_sync, you may lose transaction
   *    itself, but not a whole database.
   *
   * Nevertheless, `MDBX_UTTERLY_NOSYNC` provides "weak" durability in case
   * of an application crash (but no durability on system failure), and
   * therefore may be very useful in scenarios where data durability is
   * not required over a system failure (e.g for short-lived data), or if you
   * can take such risk.
   *
   * `MDBX_UTTERLY_NOSYNC` flag may be changed at any time using
   * \ref mdbx_env_set_flags(), but don't has effect if passed to
   * \ref mdbx_txn_begin() for particular write transaction. \see sync_modes */
  MDBX_UTTERLY_NOSYNC = MDBX_SAFE_NOSYNC | UINT32_C(0x100000),

  /** end of sync_modes @} */
} MDBX_env_flags_t;
DEFINE_ENUM_FLAG_OPERATORS(MDBX_env_flags)

/** Transaction flags
 * \ingroup c_transactions
 * \anchor txn_flags
 * \see mdbx_txn_begin() \see mdbx_txn_flags() */
typedef enum MDBX_txn_flags {
  /** Start read-write transaction.
   *
   * Only one write transaction may be active at a time. Writes are fully
   * serialized, which guarantees that writers can never deadlock. */
  MDBX_TXN_READWRITE = 0,

  /** Start read-only transaction.
   *
   * There can be multiple read-only transactions simultaneously that do not
   * block each other and a write transactions. */
  MDBX_TXN_RDONLY = MDBX_RDONLY,

/** Prepare but not start read-only transaction.
 *
 * Transaction will not be started immediately, but created transaction handle
 * will be ready for use with \ref mdbx_txn_renew(). This flag allows to
 * preallocate memory and assign a reader slot, thus avoiding these operations
 * at the next start of the transaction. */
#if CONSTEXPR_ENUM_FLAGS_OPERATIONS || defined(DOXYGEN)
  MDBX_TXN_RDONLY_PREPARE = MDBX_RDONLY | MDBX_NOMEMINIT,
#else
  MDBX_TXN_RDONLY_PREPARE = uint32_t(MDBX_RDONLY) | uint32_t(MDBX_NOMEMINIT),
#endif

  /** Do not block when starting a write transaction. */
  MDBX_TXN_TRY = UINT32_C(0x10000000),

  /** Exactly the same as \ref MDBX_NOMETASYNC,
   * but for this transaction only. */
  MDBX_TXN_NOMETASYNC = MDBX_NOMETASYNC,

  /** Exactly the same as \ref MDBX_SAFE_NOSYNC,
   * but for this transaction only. */
  MDBX_TXN_NOSYNC = MDBX_SAFE_NOSYNC,

  /* Transaction state flags ---------------------------------------------- */

  /** Transaction is invalid.
   * \note Transaction state flag. Returned from \ref mdbx_txn_flags()
   * but can't be used with \ref mdbx_txn_begin(). */
  MDBX_TXN_INVALID = INT32_MIN,

  /** Transaction is finished or never began.
   * \note This is a transaction state flag. Returned from \ref mdbx_txn_flags()
   * but can't be used with \ref mdbx_txn_begin(). */
  MDBX_TXN_FINISHED = 0x01,

  /** Transaction is unusable after an error.
   * \note This is a transaction state flag. Returned from \ref mdbx_txn_flags()
   * but can't be used with \ref mdbx_txn_begin(). */
  MDBX_TXN_ERROR = 0x02,

  /** Transaction must write, even if dirty list is empty.
   * \note This is a transaction state flag. Returned from \ref mdbx_txn_flags()
   * but can't be used with \ref mdbx_txn_begin(). */
  MDBX_TXN_DIRTY = 0x04,

  /** Transaction or a parent has spilled pages.
   * \note This is a transaction state flag. Returned from \ref mdbx_txn_flags()
   * but can't be used with \ref mdbx_txn_begin(). */
  MDBX_TXN_SPILLS = 0x08,

  /** Transaction has a nested child transaction.
   * \note This is a transaction state flag. Returned from \ref mdbx_txn_flags()
   * but can't be used with \ref mdbx_txn_begin(). */
  MDBX_TXN_HAS_CHILD = 0x10,

  /** Transaction is parked by \ref mdbx_txn_park().
   * \note This is a transaction state flag. Returned from \ref mdbx_txn_flags()
   * but can't be used with \ref mdbx_txn_begin(). */
  MDBX_TXN_PARKED = 0x20,

  /** Transaction is parked by \ref mdbx_txn_park() with `autounpark=true`,
   * and therefore it can be used without explicitly calling
   * \ref mdbx_txn_unpark() first.
   * \note This is a transaction state flag. Returned from \ref mdbx_txn_flags()
   * but can't be used with \ref mdbx_txn_begin(). */
  MDBX_TXN_AUTOUNPARK = 0x40,

  /** The transaction was blocked using the \ref mdbx_txn_park() function,
   * and then ousted by a write transaction because
   * this transaction was interfered with garbage recycling.
   * \note This is a transaction state flag. Returned from \ref mdbx_txn_flags()
   * but can't be used with \ref mdbx_txn_begin(). */
  MDBX_TXN_OUSTED = 0x80,

  /** Most operations on the transaction are currently illegal.
   * \note This is a transaction state flag. Returned from \ref mdbx_txn_flags()
   * but can't be used with \ref mdbx_txn_begin(). */
  MDBX_TXN_BLOCKED = MDBX_TXN_FINISHED | MDBX_TXN_ERROR | MDBX_TXN_HAS_CHILD | MDBX_TXN_PARKED
} MDBX_txn_flags_t;
DEFINE_ENUM_FLAG_OPERATORS(MDBX_txn_flags)

/** \brief Table flags
 * \ingroup c_dbi
 * \anchor db_flags
 * \see mdbx_dbi_open() */
typedef enum MDBX_db_flags {
  /** Variable length unique keys with usual byte-by-byte string comparison. */
  MDBX_DB_DEFAULTS = 0,

  /** Use reverse string comparison for keys. */
  MDBX_REVERSEKEY = UINT32_C(0x02),

  /** Use sorted duplicates, i.e. allow multi-values for a keys. */
  MDBX_DUPSORT = UINT32_C(0x04),

  /** Numeric keys in native byte order either uint32_t or uint64_t
   * (must be one of uint32_t or uint64_t, other integer types, for example,
   * signed integer or uint16_t will not work).
   * The keys must all be of the same size and must be aligned while passing as
   * arguments. */
  MDBX_INTEGERKEY = UINT32_C(0x08),

  /** With \ref MDBX_DUPSORT; sorted dup items have fixed size. The data values
   * must all be of the same size. */
  MDBX_DUPFIXED = UINT32_C(0x10),

  /** With \ref MDBX_DUPSORT and with \ref MDBX_DUPFIXED; dups are fixed size
   * like \ref MDBX_INTEGERKEY -style integers. The data values must all be of
   * the same size and must be aligned while passing as arguments. */
  MDBX_INTEGERDUP = UINT32_C(0x20),

  /** With \ref MDBX_DUPSORT; use reverse string comparison for data values. */
  MDBX_REVERSEDUP = UINT32_C(0x40),

  /** Create DB if not already existing. */
  MDBX_CREATE = UINT32_C(0x40000),

  /** Opens an existing table created with unknown flags.
   *
   * The `MDBX_DB_ACCEDE` flag is intend to open a existing table which
   * was created with unknown flags (\ref MDBX_REVERSEKEY, \ref MDBX_DUPSORT,
   * \ref MDBX_INTEGERKEY, \ref MDBX_DUPFIXED, \ref MDBX_INTEGERDUP and
   * \ref MDBX_REVERSEDUP).
   *
   * In such cases, instead of returning the \ref MDBX_INCOMPATIBLE error, the
   * table will be opened with flags which it was created, and then an
   * application could determine the actual flags by \ref mdbx_dbi_flags(). */
  MDBX_DB_ACCEDE = MDBX_ACCEDE
} MDBX_db_flags_t;
DEFINE_ENUM_FLAG_OPERATORS(MDBX_db_flags)

/** \brief Data changing flags
 * \ingroup c_crud
 * \see \ref c_crud_hints "Quick reference for Insert/Update/Delete operations"
 * \see mdbx_put() \see mdbx_cursor_put() \see mdbx_replace() */
typedef enum MDBX_put_flags {
  /** Upsertion by default (without any other flags) */
  MDBX_UPSERT = 0,

  /** For insertion: Don't write if the key already exists. */
  MDBX_NOOVERWRITE = UINT32_C(0x10),

  /** Has effect only for \ref MDBX_DUPSORT tables.
   * For upsertion: don't write if the key-value pair already exist. */
  MDBX_NODUPDATA = UINT32_C(0x20),

  /** For upsertion: overwrite the current key/data pair.
   * MDBX allows this flag for \ref mdbx_put() for explicit overwrite/update
   * without insertion.
   * For deletion: remove only single entry at the current cursor position. */
  MDBX_CURRENT = UINT32_C(0x40),

  /** Has effect only for \ref MDBX_DUPSORT tables.
   * For deletion: remove all multi-values (aka duplicates) for given key.
   * For upsertion: replace all multi-values for given key with a new one. */
  MDBX_ALLDUPS = UINT32_C(0x80),

  /** For upsertion: Just reserve space for data, don't copy it.
   * Return a pointer to the reserved space. */
  MDBX_RESERVE = UINT32_C(0x10000),

  /** Data is being appended.
   * Don't split full pages, continue on a new instead. */
  MDBX_APPEND = UINT32_C(0x20000),

  /** Has effect only for \ref MDBX_DUPSORT tables.
   * Duplicate data is being appended.
   * Don't split full pages, continue on a new instead. */
  MDBX_APPENDDUP = UINT32_C(0x40000),

  /** Only for \ref MDBX_DUPFIXED.
   * Store multiple data items in one call. */
  MDBX_MULTIPLE = UINT32_C(0x80000)
} MDBX_put_flags_t;
DEFINE_ENUM_FLAG_OPERATORS(MDBX_put_flags)

/** \brief Environment copy flags
 * \ingroup c_extra
 * \see mdbx_env_copy() \see mdbx_env_copy2fd() */
typedef enum MDBX_copy_flags {
  MDBX_CP_DEFAULTS = 0,

  /** Copy with compactification: Omit free space from copy and renumber all
   * pages sequentially */
  MDBX_CP_COMPACT = 1u,

  /** Force to make resizable copy, i.e. dynamic size instead of fixed */
  MDBX_CP_FORCE_DYNAMIC_SIZE = 2u,

  /** Don't explicitly flush the written data to an output media */
  MDBX_CP_DONT_FLUSH = 4u,

  /** Use read transaction parking during copying MVCC-snapshot
   * \see mdbx_txn_park() */
  MDBX_CP_THROTTLE_MVCC = 8u,

  /** Abort/dispose passed transaction after copy
   * \see mdbx_txn_copy2fd() \see mdbx_txn_copy2pathname() */
  MDBX_CP_DISPOSE_TXN = 16u,

  /** Enable renew/restart read transaction in case it use outdated
   * MVCC shapshot, otherwise the \ref MDBX_MVCC_RETARDED will be returned
   * \see mdbx_txn_copy2fd() \see mdbx_txn_copy2pathname() */
  MDBX_CP_RENEW_TXN = 32u

} MDBX_copy_flags_t;
DEFINE_ENUM_FLAG_OPERATORS(MDBX_copy_flags)

/** \brief Cursor operations
 * \ingroup c_cursors
 * This is the set of all operations for retrieving data using a cursor.
 * \see mdbx_cursor_get() */
typedef enum MDBX_cursor_op {
  /** Position at first key/data item */
  MDBX_FIRST,

  /** \ref MDBX_DUPSORT -only: Position at first data item of current key. */
  MDBX_FIRST_DUP,

  /** \ref MDBX_DUPSORT -only: Position at key/data pair. */
  MDBX_GET_BOTH,

  /** \ref MDBX_DUPSORT -only: Position at given key and at first data greater
   * than or equal to specified data. */
  MDBX_GET_BOTH_RANGE,

  /** Return key/data at current cursor position */
  MDBX_GET_CURRENT,

  /** \ref MDBX_DUPFIXED -only: Return up to a page of duplicate data items
   * from current cursor position. Move cursor to prepare
   * for \ref MDBX_NEXT_MULTIPLE. \see MDBX_SEEK_AND_GET_MULTIPLE */
  MDBX_GET_MULTIPLE,

  /** Position at last key/data item */
  MDBX_LAST,

  /** \ref MDBX_DUPSORT -only: Position at last data item of current key. */
  MDBX_LAST_DUP,

  /** Position at next data item */
  MDBX_NEXT,

  /** \ref MDBX_DUPSORT -only: Position at next data item of current key. */
  MDBX_NEXT_DUP,

  /** \ref MDBX_DUPFIXED -only: Return up to a page of duplicate data items
   * from next cursor position. Move cursor to prepare for `MDBX_NEXT_MULTIPLE`.
   * \see MDBX_SEEK_AND_GET_MULTIPLE \see MDBX_GET_MULTIPLE */
  MDBX_NEXT_MULTIPLE,

  /** Position at first data item of next key */
  MDBX_NEXT_NODUP,

  /** Position at previous data item */
  MDBX_PREV,

  /** \ref MDBX_DUPSORT -only: Position at previous data item of current key. */
  MDBX_PREV_DUP,

  /** Position at last data item of previous key */
  MDBX_PREV_NODUP,

  /** Position at specified key */
  MDBX_SET,

  /** Position at specified key, return both key and data */
  MDBX_SET_KEY,

  /** Position at first key greater than or equal to specified key. */
  MDBX_SET_RANGE,

  /** \ref MDBX_DUPFIXED -only: Position at previous page and return up to
   * a page of duplicate data items.
   * \see MDBX_SEEK_AND_GET_MULTIPLE \see MDBX_GET_MULTIPLE */
  MDBX_PREV_MULTIPLE,

  /** Positions cursor at first key-value pair greater than or equal to
   * specified, return both key and data, and the return code depends on whether
   * a exact match.
   *
   * For non DUPSORT-ed collections this work the same to \ref MDBX_SET_RANGE,
   * but returns \ref MDBX_SUCCESS if key found exactly or
   * \ref MDBX_RESULT_TRUE if greater key was found.
   *
   * For DUPSORT-ed a data value is taken into account for duplicates,
   * i.e. for a pairs/tuples of a key and an each data value of duplicates.
   * Returns \ref MDBX_SUCCESS if key-value pair found exactly or
   * \ref MDBX_RESULT_TRUE if the next pair was returned. */
  MDBX_SET_LOWERBOUND,

  /** Positions cursor at first key-value pair greater than specified,
   * return both key and data, and the return code depends on whether a
   * upper-bound was found.
   *
   * For non DUPSORT-ed collections this work like \ref MDBX_SET_RANGE,
   * but returns \ref MDBX_SUCCESS if the greater key was found or
   * \ref MDBX_NOTFOUND otherwise.
   *
   * For DUPSORT-ed a data value is taken into account for duplicates,
   * i.e. for a pairs/tuples of a key and an each data value of duplicates.
   * Returns \ref MDBX_SUCCESS if the greater pair was returned or
   * \ref MDBX_NOTFOUND otherwise. */
  MDBX_SET_UPPERBOUND,

  /** Doubtless cursor positioning at a specified key. */
  MDBX_TO_KEY_LESSER_THAN,
  MDBX_TO_KEY_LESSER_OR_EQUAL /** \copydoc MDBX_TO_KEY_LESSER_THAN */,
  MDBX_TO_KEY_EQUAL /** \copydoc MDBX_TO_KEY_LESSER_THAN */,
  MDBX_TO_KEY_GREATER_OR_EQUAL /** \copydoc MDBX_TO_KEY_LESSER_THAN */,
  MDBX_TO_KEY_GREATER_THAN /** \copydoc MDBX_TO_KEY_LESSER_THAN */,

  /** Doubtless cursor positioning at a specified key-value pair
   * for dupsort/multi-value hives. */
  MDBX_TO_EXACT_KEY_VALUE_LESSER_THAN,
  MDBX_TO_EXACT_KEY_VALUE_LESSER_OR_EQUAL /** \copydoc MDBX_TO_EXACT_KEY_VALUE_LESSER_THAN */,
  MDBX_TO_EXACT_KEY_VALUE_EQUAL /** \copydoc MDBX_TO_EXACT_KEY_VALUE_LESSER_THAN */,
  MDBX_TO_EXACT_KEY_VALUE_GREATER_OR_EQUAL /** \copydoc MDBX_TO_EXACT_KEY_VALUE_LESSER_THAN */,
  MDBX_TO_EXACT_KEY_VALUE_GREATER_THAN /** \copydoc MDBX_TO_EXACT_KEY_VALUE_LESSER_THAN */,

  /** Doubtless cursor positioning at a specified key-value pair
   * for dupsort/multi-value hives. */
  MDBX_TO_PAIR_LESSER_THAN,
  MDBX_TO_PAIR_LESSER_OR_EQUAL /** \copydoc MDBX_TO_PAIR_LESSER_THAN */,
  MDBX_TO_PAIR_EQUAL /** \copydoc MDBX_TO_PAIR_LESSER_THAN */,
  MDBX_TO_PAIR_GREATER_OR_EQUAL /** \copydoc MDBX_TO_PAIR_LESSER_THAN */,
  MDBX_TO_PAIR_GREATER_THAN /** \copydoc MDBX_TO_PAIR_LESSER_THAN */,

  /** \ref MDBX_DUPFIXED -only: Seek to given key and return up to a page of
   * duplicate data items from current cursor position. Move cursor to prepare
   * for \ref MDBX_NEXT_MULTIPLE. \see MDBX_GET_MULTIPLE */
  MDBX_SEEK_AND_GET_MULTIPLE
} MDBX_cursor_op;

/** \brief Errors and return codes
 * \ingroup c_err
 *
 * BerkeleyDB uses -30800 to -30999, we'll go under them
 * \see mdbx_strerror() \see mdbx_strerror_r() \see mdbx_liberr2str() */
typedef enum MDBX_error {
  /** Successful result */
  MDBX_SUCCESS = 0,

  /** Alias for \ref MDBX_SUCCESS */
  MDBX_RESULT_FALSE = MDBX_SUCCESS,

  /** Successful result with special meaning or a flag */
  MDBX_RESULT_TRUE = -1,

  /** key/data pair already exists */
  MDBX_KEYEXIST = -30799,

  /** The first LMDB-compatible defined error code */
  MDBX_FIRST_LMDB_ERRCODE = MDBX_KEYEXIST,

  /** key/data pair not found (EOF) */
  MDBX_NOTFOUND = -30798,

  /** Requested page not found - this usually indicates corruption */
  MDBX_PAGE_NOTFOUND = -30797,

  /** Database is corrupted (page was wrong type and so on) */
  MDBX_CORRUPTED = -30796,

  /** Environment had fatal error,
   * i.e. update of meta page failed and so on. */
  MDBX_PANIC = -30795,

  /** DB file version mismatch with libmdbx */
  MDBX_VERSION_MISMATCH = -30794,

  /** File is not a valid MDBX file */
  MDBX_INVALID = -30793,

  /** Environment mapsize reached */
  MDBX_MAP_FULL = -30792,

  /** Environment maxdbs reached */
  MDBX_DBS_FULL = -30791,

  /** Environment maxreaders reached */
  MDBX_READERS_FULL = -30790,

  /** Transaction has too many dirty pages, i.e transaction too big */
  MDBX_TXN_FULL = -30788,

  /** Cursor stack too deep - this usually indicates corruption,
   * i.e branch-pages loop */
  MDBX_CURSOR_FULL = -30787,

  /** Page has not enough space - internal error */
  MDBX_PAGE_FULL = -30786,

  /** Database engine was unable to extend mapping, e.g. since address space
   * is unavailable or busy. This can mean:
   *  - Database size extended by other process beyond to environment mapsize
   *    and engine was unable to extend mapping while starting read
   *    transaction. Environment should be reopened to continue.
   *  - Engine was unable to extend mapping during write transaction
   *    or explicit call of \ref mdbx_env_set_geometry(). */
  MDBX_UNABLE_EXTEND_MAPSIZE = -30785,

  /** Environment or table is not compatible with the requested operation
   * or the specified flags. This can mean:
   *  - The operation expects an \ref MDBX_DUPSORT / \ref MDBX_DUPFIXED
   *    table.
   *  - Opening a named DB when the unnamed DB has \ref MDBX_DUPSORT /
   *    \ref MDBX_INTEGERKEY.
   *  - Accessing a data record as a named table, or vice versa.
   *  - The table was dropped and recreated with different flags. */
  MDBX_INCOMPATIBLE = -30784,

  /** Invalid reuse of reader locktable slot,
   * e.g. read-transaction already run for current thread */
  MDBX_BAD_RSLOT = -30783,

  /** Transaction is not valid for requested operation,
   * e.g. had errored and be must aborted, has a child/nested transaction,
   * or is invalid */
  MDBX_BAD_TXN = -30782,

  /** Invalid size or alignment of key or data for target table,
   * either invalid table name */
  MDBX_BAD_VALSIZE = -30781,

  /** The specified DBI-handle is invalid
   * or changed by another thread/transaction */
  MDBX_BAD_DBI = -30780,

  /** Unexpected internal error, transaction should be aborted */
  MDBX_PROBLEM = -30779,

  /** The last LMDB-compatible defined error code */
  MDBX_LAST_LMDB_ERRCODE = MDBX_PROBLEM,

  /** Another write transaction is running or environment is already used while
   * opening with \ref MDBX_EXCLUSIVE flag */
  MDBX_BUSY = -30778,

  /** The first of MDBX-added error codes */
  MDBX_FIRST_ADDED_ERRCODE = MDBX_BUSY,

  /** The specified key has more than one associated value */
  MDBX_EMULTIVAL = -30421,

  /** Bad signature of a runtime object(s), this can mean:
   *  - memory corruption or double-free;
   *  - ABI version mismatch (rare case); */
  MDBX_EBADSIGN = -30420,

  /** Database should be recovered, but this could NOT be done for now
   * since it opened in read-only mode */
  MDBX_WANNA_RECOVERY = -30419,

  /** The given key value is mismatched to the current cursor position */
  MDBX_EKEYMISMATCH = -30418,

  /** Database is too large for current system,
   * e.g. could NOT be mapped into RAM. */
  MDBX_TOO_LARGE = -30417,

  /** A thread has attempted to use a not owned object,
   * e.g. a transaction that started by another thread */
  MDBX_THREAD_MISMATCH = -30416,

  /** Overlapping read and write transactions for the current thread */
  MDBX_TXN_OVERLAPPING = -30415,

  /** Внутренняя ошибка возвращаемая в случае нехватки запаса свободных страниц
   * при обновлении GC. Используется как вспомогательное средство для отладки.
   * \note С точки зрения пользователя семантически
   *       равнозначна \ref MDBX_PROBLEM. */
  MDBX_BACKLOG_DEPLETED = -30414,

  /** Alternative/Duplicate LCK-file is exists and should be removed manually */
  MDBX_DUPLICATED_CLK = -30413,

  /** Some cursors and/or other resources should be closed before table or
   *  corresponding DBI-handle could be (re)used and/or closed. */
  MDBX_DANGLING_DBI = -30412,

  /** The parked read transaction was outed for the sake of
   * recycling old MVCC snapshots. */
  MDBX_OUSTED = -30411,

  /** MVCC snapshot used by parked transaction was bygone. */
  MDBX_MVCC_RETARDED = -30410,

  /* The last of MDBX-added error codes */
  MDBX_LAST_ADDED_ERRCODE = MDBX_MVCC_RETARDED,

#if defined(_WIN32) || defined(_WIN64)
  MDBX_ENODATA = ERROR_HANDLE_EOF,
  MDBX_EINVAL = ERROR_INVALID_PARAMETER,
  MDBX_EACCESS = ERROR_ACCESS_DENIED,
  MDBX_ENOMEM = ERROR_OUTOFMEMORY,
  MDBX_EROFS = ERROR_FILE_READ_ONLY,
  MDBX_ENOSYS = ERROR_NOT_SUPPORTED,
  MDBX_EIO = ERROR_WRITE_FAULT,
  MDBX_EPERM = ERROR_INVALID_FUNCTION,
  MDBX_EINTR = ERROR_CANCELLED,
  MDBX_ENOFILE = ERROR_FILE_NOT_FOUND,
  MDBX_EREMOTE = ERROR_REMOTE_STORAGE_MEDIA_ERROR,
  MDBX_EDEADLK = ERROR_POSSIBLE_DEADLOCK
#else /* Windows */
#ifdef ENODATA
  MDBX_ENODATA = ENODATA,
#else
  MDBX_ENODATA = 9919 /* for compatibility with LLVM's C++ libraries/headers */,
#endif /* ENODATA */
  MDBX_EINVAL = EINVAL,
  MDBX_EACCESS = EACCES,
  MDBX_ENOMEM = ENOMEM,
  MDBX_EROFS = EROFS,
  MDBX_ENOSYS = ENOSYS,
  MDBX_EIO = EIO,
  MDBX_EPERM = EPERM,
  MDBX_EINTR = EINTR,
  MDBX_ENOFILE = ENOENT,
#if defined(EREMOTEIO) || defined(DOXYGEN)
  /** Cannot use the database on a network file system or when exporting it via NFS. */
  MDBX_EREMOTE = EREMOTEIO,
#else
  MDBX_EREMOTE = ENOTBLK,
#endif /* EREMOTEIO */
  MDBX_EDEADLK = EDEADLK
#endif /* !Windows */
} MDBX_error_t;

/** MDBX_MAP_RESIZED
 * \ingroup c_err
 * \deprecated Please review your code to use MDBX_UNABLE_EXTEND_MAPSIZE
 * instead. */
MDBX_DEPRECATED static __inline int MDBX_MAP_RESIZED_is_deprecated(void) { return MDBX_UNABLE_EXTEND_MAPSIZE; }
#define MDBX_MAP_RESIZED MDBX_MAP_RESIZED_is_deprecated()

/** \brief Return a string describing a given error code.
 * \ingroup c_err
 *
 * This function is a superset of the ANSI C X3.159-1989 (ANSI C) `strerror()`
 * function. If the error code is greater than or equal to 0, then the string
 * returned by the system function `strerror()` is returned. If the error code
 * is less than 0, an error string corresponding to the MDBX library error is
 * returned. See errors for a list of MDBX-specific error codes.
 *
 * `mdbx_strerror()` is NOT thread-safe because may share common internal buffer
 * for system messages. The returned string must NOT be modified by the
 * application, but MAY be modified by a subsequent call to
 * \ref mdbx_strerror(), `strerror()` and other related functions.
 * \see mdbx_strerror_r()
 *
 * \param [in] errnum  The error code.
 *
 * \returns "error message" The description of the error. */
LIBMDBX_API const char *mdbx_strerror(int errnum);

/** \brief Return a string describing a given error code.
 * \ingroup c_err
 *
 * This function is a superset of the ANSI C X3.159-1989 (ANSI C) `strerror()`
 * function. If the error code is greater than or equal to 0, then the string
 * returned by the system function `strerror()` is returned. If the error code
 * is less than 0, an error string corresponding to the MDBX library error is
 * returned. See errors for a list of MDBX-specific error codes.
 *
 * `mdbx_strerror_r()` is thread-safe since uses user-supplied buffer where
 * appropriate. The returned string must NOT be modified by the application,
 * since it may be pointer to internal constant string. However, there is no
 * restriction if the returned string points to the supplied buffer.
 * \see mdbx_strerror()
 *
 * mdbx_liberr2str() returns string describing only MDBX error numbers but NULL
 * for non-MDBX error codes. This function is thread-safe since return pointer
 * to constant non-localized strings.
 *
 * \param [in] errnum  The error code.
 * \param [in,out] buf Buffer to store the error message.
 * \param [in] buflen The size of buffer to store the message.
 *
 * \returns "error message" The description of the error. */
LIBMDBX_API const char *mdbx_strerror_r(int errnum, char *buf, size_t buflen);
MDBX_NOTHROW_PURE_FUNCTION LIBMDBX_API const char *mdbx_liberr2str(int errnum);

#if defined(_WIN32) || defined(_WIN64) || defined(DOXYGEN)
/** Bit of Windows' madness. The similar to \ref mdbx_strerror() but returns
 * Windows error-messages in the OEM-encoding for console utilities.
 * \ingroup c_err
 * \see mdbx_strerror_r_ANSI2OEM() */
LIBMDBX_API const char *mdbx_strerror_ANSI2OEM(int errnum);

/** Bit of Windows' madness. The similar to \ref mdbx_strerror_r() but returns
 * Windows error-messages in the OEM-encoding for console utilities.
 * \ingroup c_err
 * \see mdbx_strerror_ANSI2OEM() */
LIBMDBX_API const char *mdbx_strerror_r_ANSI2OEM(int errnum, char *buf, size_t buflen);
#endif /* Bit of Windows' madness */

/** \brief Create an MDBX environment instance.
 * \ingroup c_opening
 *
 * This function allocates memory for a \ref MDBX_env structure. To release
 * the allocated memory and discard the handle, call \ref mdbx_env_close().
 * Before the handle may be used, it must be opened using \ref mdbx_env_open().
 *
 * Various other options may also need to be set before opening the handle,
 * e.g. \ref mdbx_env_set_geometry(), \ref mdbx_env_set_maxreaders(),
 * \ref mdbx_env_set_maxdbs(), depending on usage requirements.
 *
 * \param [out] penv  The address where the new handle will be stored.
 *
 * \returns a non-zero error value on failure and 0 on success. */
LIBMDBX_API int mdbx_env_create(MDBX_env **penv);

/** \brief MDBX environment extra runtime options.
 * \ingroup c_settings
 * \see mdbx_env_set_option() \see mdbx_env_get_option() */
typedef enum MDBX_option {
  /** \brief Controls the maximum number of named tables for the environment.
   *
   * \details By default only unnamed key-value table could used and
   * appropriate value should set by `MDBX_opt_max_db` to using any more named
   * table(s). To reduce overhead, use the minimum sufficient value. This option
   * may only set after \ref mdbx_env_create() and before \ref mdbx_env_open().
   *
   * \see mdbx_env_set_maxdbs() \see mdbx_env_get_maxdbs() */
  MDBX_opt_max_db,

  /** \brief Defines the maximum number of threads/reader slots
   * for all processes interacting with the database.
   *
   * \details This defines the number of slots in the lock table that is used to
   * track readers in the the environment. The default is about 100 for 4K
   * system page size. Starting a read-only transaction normally ties a lock
   * table slot to the current thread until the environment closes or the thread
   * exits. If \ref MDBX_NOSTICKYTHREADS is in use, \ref mdbx_txn_begin()
   * instead ties the slot to the \ref MDBX_txn object until it or the \ref
   * MDBX_env object is destroyed. This option may only set after \ref
   * mdbx_env_create() and before \ref mdbx_env_open(), and has an effect only
   * when the database is opened by the first process interacts with the
   * database.
   *
   * \see mdbx_env_set_maxreaders() \see mdbx_env_get_maxreaders() */
  MDBX_opt_max_readers,

  /** \brief Controls interprocess/shared threshold to force flush the data
   * buffers to disk, if \ref MDBX_SAFE_NOSYNC is used.
   *
   * \see mdbx_env_set_syncbytes() \see mdbx_env_get_syncbytes() */
  MDBX_opt_sync_bytes,

  /** \brief Controls interprocess/shared relative period since the last
   * unsteady commit to force flush the data buffers to disk,
   * if \ref MDBX_SAFE_NOSYNC is used.
   * \see mdbx_env_set_syncperiod() \see mdbx_env_get_syncperiod() */
  MDBX_opt_sync_period,

  /** \brief Controls the in-process limit to grow a list of reclaimed/recycled
   * page's numbers for finding a sequence of contiguous pages for large data
   * items.
   * \see MDBX_opt_gc_time_limit
   *
   * \details A long values requires allocation of contiguous database pages.
   * To find such sequences, it may be necessary to accumulate very large lists,
   * especially when placing very long values (more than a megabyte) in a large
   * databases (several tens of gigabytes), which is much expensive in extreme
   * cases. This threshold allows you to avoid such costs by allocating new
   * pages at the end of the database (with its possible growth on disk),
   * instead of further accumulating/reclaiming Garbage Collection records.
   *
   * On the other hand, too small threshold will lead to unreasonable database
   * growth, or/and to the inability of put long values.
   *
   * The `MDBX_opt_rp_augment_limit` controls described limit for the current
   * process. By default this limit adjusted dynamically to 1/3 of current
   * quantity of DB pages, which is usually enough for most cases. */
  MDBX_opt_rp_augment_limit,

  /** \brief Controls the in-process limit to grow a cache of dirty
   * pages for reuse in the current transaction.
   *
   * \details A 'dirty page' refers to a page that has been updated in memory
   * only, the changes to a dirty page are not yet stored on disk.
   * To reduce overhead, it is reasonable to release not all such pages
   * immediately, but to leave some ones in cache for reuse in the current
   * transaction.
   *
   * The `MDBX_opt_loose_limit` allows you to set a limit for such cache inside
   * the current process. Should be in the range 0..255, default is 64. */
  MDBX_opt_loose_limit,

  /** \brief Controls the in-process limit of a pre-allocated memory items
   * for dirty pages.
   *
   * \details A 'dirty page' refers to a page that has been updated in memory
   * only, the changes to a dirty page are not yet stored on disk.
   * Without \ref MDBX_WRITEMAP dirty pages are allocated from memory and
   * released when a transaction is committed. To reduce overhead, it is
   * reasonable to release not all ones, but to leave some allocations in
   * reserve for reuse in the next transaction(s).
   *
   * The `MDBX_opt_dp_reserve_limit` allows you to set a limit for such reserve
   * inside the current process. Default is 1024. */
  MDBX_opt_dp_reserve_limit,

  /** \brief Controls the in-process limit of dirty pages
   * for a write transaction.
   *
   * \details A 'dirty page' refers to a page that has been updated in memory
   * only, the changes to a dirty page are not yet stored on disk.
   * Without \ref MDBX_WRITEMAP dirty pages are allocated from memory and will
   * be busy until are written to disk. Therefore for a large transactions is
   * reasonable to limit dirty pages collecting above an some threshold but
   * spill to disk instead.
   *
   * The `MDBX_opt_txn_dp_limit` controls described threshold for the current
   * process. Default is 1/42 of the sum of whole and currently available RAM
   * size, which the same ones are reported by \ref mdbx_get_sysraminfo(). */
  MDBX_opt_txn_dp_limit,

  /** \brief Controls the in-process initial allocation size for dirty pages
   * list of a write transaction. Default is 1024. */
  MDBX_opt_txn_dp_initial,

  /** \brief Controls the in-process how maximal part of the dirty pages may be
   * spilled when necessary.
   *
   * \details The `MDBX_opt_spill_max_denominator` defines the denominator for
   * limiting from the top for part of the current dirty pages may be spilled
   * when the free room for a new dirty pages (i.e. distance to the
   * `MDBX_opt_txn_dp_limit` threshold) is not enough to perform requested
   * operation.
   * Exactly `max_pages_to_spill = dirty_pages - dirty_pages / N`,
   * where `N` is the value set by `MDBX_opt_spill_max_denominator`.
   *
   * Should be in the range 0..255, where zero means no limit, i.e. all dirty
   * pages could be spilled. Default is 8, i.e. no more than 7/8 of the current
   * dirty pages may be spilled when reached the condition described above. */
  MDBX_opt_spill_max_denominator,

  /** \brief Controls the in-process how minimal part of the dirty pages should
   * be spilled when necessary.
   *
   * \details The `MDBX_opt_spill_min_denominator` defines the denominator for
   * limiting from the bottom for part of the current dirty pages should be
   * spilled when the free room for a new dirty pages (i.e. distance to the
   * `MDBX_opt_txn_dp_limit` threshold) is not enough to perform requested
   * operation.
   * Exactly `min_pages_to_spill = dirty_pages / N`,
   * where `N` is the value set by `MDBX_opt_spill_min_denominator`.
   *
   * Should be in the range 0..255, where zero means no restriction at the
   * bottom. Default is 8, i.e. at least the 1/8 of the current dirty pages
   * should be spilled when reached the condition described above. */
  MDBX_opt_spill_min_denominator,

  /** \brief Controls the in-process how much of the parent transaction dirty
   * pages will be spilled while start each child transaction.
   *
   * \details The `MDBX_opt_spill_parent4child_denominator` defines the
   * denominator to determine how much of parent transaction dirty pages will be
   * spilled explicitly while start each child transaction.
   * Exactly `pages_to_spill = dirty_pages / N`,
   * where `N` is the value set by `MDBX_opt_spill_parent4child_denominator`.
   *
   * For a stack of nested transactions each dirty page could be spilled only
   * once, and parent's dirty pages couldn't be spilled while child
   * transaction(s) are running. Therefore a child transaction could reach
   * \ref MDBX_TXN_FULL when parent(s) transaction has  spilled too less (and
   * child reach the limit of dirty pages), either when parent(s) has spilled
   * too more (since child can't spill already spilled pages). So there is no
   * universal golden ratio.
   *
   * Should be in the range 0..255, where zero means no explicit spilling will
   * be performed during starting nested transactions.
   * Default is 0, i.e. by default no spilling performed during starting nested
   * transactions, that correspond historically behaviour. */
  MDBX_opt_spill_parent4child_denominator,

  /** \brief Controls the in-process threshold of semi-empty pages merge.
   * \details This option controls the in-process threshold of minimum page
   * fill, as used space of percentage of a page. Neighbour pages emptier than
   * this value are candidates for merging. The threshold value is specified
   * in 1/65536 points of a whole page, which is equivalent to the 16-dot-16
   * fixed point format.
   * The specified value must be in the range from 12.5% (almost empty page)
   * to 50% (half empty page) which corresponds to the range from 8192 and
   * to 32768 in units respectively.
   * \see MDBX_opt_prefer_waf_insteadof_balance */
  MDBX_opt_merge_threshold_16dot16_percent,

  /** \brief Controls the choosing between use write-through disk writes and
   * usual ones with followed flush by the `fdatasync()` syscall.
   * \details Depending on the operating system, storage subsystem
   * characteristics and the use case, higher performance can be achieved by
   * either using write-through or a serie of usual/lazy writes followed by
   * the flush-to-disk.
   *
   * Basically for N chunks the latency/cost of write-through is:
   *  latency = N * (emit + round-trip-to-storage + storage-execution);
   * And for serie of lazy writes with flush is:
   *  latency = N * (emit + storage-execution) + flush + round-trip-to-storage.
   *
   * So, for large N and/or noteable round-trip-to-storage the write+flush
   * approach is win. But for small N and/or near-zero NVMe-like latency
   * the write-through is better.
   *
   * To solve this issue libmdbx provide `MDBX_opt_writethrough_threshold`:
   *  - when N described above less or equal specified threshold,
   *    a write-through approach will be used;
   *  - otherwise, when N great than specified threshold,
   *    a write-and-flush approach will be used.
   *
   * \note MDBX_opt_writethrough_threshold affects only \ref MDBX_SYNC_DURABLE
   * mode without \ref MDBX_WRITEMAP, and not supported on Windows.
   * On Windows a write-through is used always but \ref MDBX_NOMETASYNC could
   * be used for switching to write-and-flush. */
  MDBX_opt_writethrough_threshold,

  /** \brief Controls prevention of page-faults of reclaimed and allocated pages
   * in the \ref MDBX_WRITEMAP mode by clearing ones through file handle before
   * touching. */
  MDBX_opt_prefault_write_enable,

  /** \brief Controls the in-process spending time limit of searching
   *  consecutive pages inside GC.
   * \see MDBX_opt_rp_augment_limit
   *
   * \details Задаёт ограничение времени в 1/65536 долях секунды, которое может
   * быть потрачено в ходе пишущей транзакции на поиск последовательностей
   * страниц внутри GC/freelist после достижения ограничения задаваемого опцией
   * \ref MDBX_opt_rp_augment_limit. Контроль по времени не выполняется при
   * поиске/выделении одиночных страниц и выделении страниц под нужды GC (при
   * обновлении GC в ходе фиксации транзакции).
   *
   * Задаваемый лимит времени исчисляется по "настенным часам" и контролируется
   * в рамках транзакции, наследуется для вложенных транзакций и с
   * аккумулированием в родительской при их фиксации. Контроль по времени
   * производится только при достижении ограничения задаваемого опцией \ref
   * MDBX_opt_rp_augment_limit. Это позволяет гибко управлять поведением
   * используя обе опции.
   *
   * По умолчанию ограничение устанавливается в 0, что приводит к
   * незамедлительной остановке поиска в GC при достижении \ref
   * MDBX_opt_rp_augment_limit во внутреннем состоянии транзакции и
   * соответствует поведению до появления опции `MDBX_opt_gc_time_limit`.
   * С другой стороны, при минимальном значении (включая 0)
   * `MDBX_opt_rp_augment_limit` переработка GC будет ограничиваться
   * преимущественно затраченным временем. */
  MDBX_opt_gc_time_limit,

  /** \brief Управляет выбором между стремлением к равномерности наполнения
   * страниц, либо уменьшением количества измененных и записанных страниц.
   *
   * \details После операций удаления страницы содержащие меньше минимума
   * ключей, либо опустошенные до \ref MDBX_opt_merge_threshold_16dot16_percent
   * подлежат слиянию с одной из соседних. Если страницы справа и слева от
   * текущей обе «грязные» (были изменены в ходе транзакции и должны быть
   * записаны на диск), либо обе «чисты» (не изменялись в текущей транзакции),
   * то целью для слияния всегда выбирается менее заполненная страница.
   * Когда же только одна из соседствующих является «грязной», а другая
   * «чистой», то возможны две тактики выбора цели для слияния:
   *
   *  - Если `MDBX_opt_prefer_waf_insteadof_balance = True`, то будет выбрана
   *    уже измененная страница, что НЕ УВЕЛИЧИТ количество измененных страниц
   *    и объем записи на диск при фиксации текущей транзакции, но в среднем
   *    будет УВЕЛИЧИВАТЬ неравномерность заполнения страниц.
   *
   *  - Если `MDBX_opt_prefer_waf_insteadof_balance = False`, то будет выбрана
   *    менее заполненная страница, что УВЕЛИЧИТ количество измененных страниц
   *    и объем записи на диск при фиксации текущей транзакции, но в среднем
   *    будет УМЕНЬШАТЬ неравномерность заполнения страниц.
   *
   * \see MDBX_opt_merge_threshold_16dot16_percent */
  MDBX_opt_prefer_waf_insteadof_balance,

  /** \brief Задаёт в % максимальный размер вложенных страниц, используемых для
   * размещения небольшого количества мульти-значений связанных с одном ключем.
   *
   * Использование вложенных страниц, вместо выноса значений на отдельные
   * страницы вложенного дерева, позволяет уменьшить объем неиспользуемого места
   * и этим увеличить плотность размещения данных.
   *
   * Но с увеличением размера вложенных страниц требуется больше листовых
   * страниц основного дерева, что также увеличивает высоту основного дерева.
   * Кроме этого, изменение данных на вложенных страницах требует дополнительных
   * копирований, поэтому стоимость может быть больше во многих сценариях.
   *
   * min 12.5% (8192), max 100% (65535), default = 100% */
  MDBX_opt_subpage_limit,

  /** \brief Задаёт в % минимальный объём свободного места на основной странице,
   * при отсутствии которого вложенные страницы выносятся в отдельное дерево.
   *
   * min 0, max 100% (65535), default = 0 */
  MDBX_opt_subpage_room_threshold,

  /** \brief Задаёт в % минимальный объём свободного места на основной странице,
   * при наличии которого, производится резервирование места во вложенной.
   *
   * Если на основной странице свободного места недостаточно, то вложенная
   * страница будет минимального размера. В свою очередь, при отсутствии резерва
   * во вложенной странице, каждое добавлении в неё элементов будет требовать
   * переформирования основной страниц с переносом всех узлов данных.
   *
   * Поэтому резервирование места, как правило, выгодно в сценариях с
   * интенсивным добавлением коротких мульти-значений, например при
   * индексировании. Но уменьшает плотность размещения данных, соответственно
   * увеличивает объем БД и операций ввода-вывода.
   *
   * min 0, max 100% (65535), default = 42% (27525) */
  MDBX_opt_subpage_reserve_prereq,

  /** \brief Задаёт в % ограничение резервирования места на вложенных страницах.
   *
   * min 0, max 100% (65535), default = 4.2% (2753) */
  MDBX_opt_subpage_reserve_limit
} MDBX_option_t;

/** \brief Sets the value of a extra runtime options for an environment.
 * \ingroup c_settings
 *
 * \param [in] env     An environment handle returned by \ref mdbx_env_create().
 * \param [in] option  The option from \ref MDBX_option_t to set value of it.
 * \param [in] value   The value of option to be set.
 *
 * \see MDBX_option_t
 * \see mdbx_env_get_option()
 * \returns A non-zero error value on failure and 0 on success. */
LIBMDBX_API int mdbx_env_set_option(MDBX_env *env, const MDBX_option_t option, uint64_t value);

/** \brief Gets the value of extra runtime options from an environment.
 * \ingroup c_settings
 *
 * \param [in] env     An environment handle returned by \ref mdbx_env_create().
 * \param [in] option  The option from \ref MDBX_option_t to get value of it.
 * \param [out] pvalue The address where the option's value will be stored.
 *
 * \see MDBX_option_t
 * \see mdbx_env_get_option()
 * \returns A non-zero error value on failure and 0 on success. */
LIBMDBX_API int mdbx_env_get_option(const MDBX_env *env, const MDBX_option_t option, uint64_t *pvalue);

/** \brief Open an environment instance.
 * \ingroup c_opening
 *
 * Indifferently this function will fails or not, the \ref mdbx_env_close() must
 * be called later to discard the \ref MDBX_env handle and release associated
 * resources.
 *
 * \note On Windows the \ref mdbx_env_openW() is recommended to use.
 *
 * \param [in] env       An environment handle returned
 *                       by \ref mdbx_env_create()
 *
 * \param [in] pathname  The pathname for the database or the directory in which
 *                       the database files reside. In the case of directory it
 *                       must already exist and be writable.
 *
 * \param [in] flags     Specifies options for this environment.
 *                       This parameter must be bitwise OR'ing together
 *                       any constants described above in the \ref env_flags
 *                       and \ref sync_modes sections.
 *
 * Flags set by mdbx_env_set_flags() are also used:
 *  - \ref MDBX_ENV_DEFAULTS, \ref MDBX_NOSUBDIR, \ref MDBX_RDONLY,
 *    \ref MDBX_EXCLUSIVE, \ref MDBX_WRITEMAP, \ref MDBX_NOSTICKYTHREADS,
 *    \ref MDBX_NORDAHEAD, \ref MDBX_NOMEMINIT, \ref MDBX_COALESCE,
 *    \ref MDBX_LIFORECLAIM. See \ref env_flags section.
 *
 *  - \ref MDBX_SYNC_DURABLE, \ref MDBX_NOMETASYNC, \ref MDBX_SAFE_NOSYNC,
 *    \ref MDBX_UTTERLY_NOSYNC. See \ref sync_modes section.
 *
 * \note `MDB_NOLOCK` flag don't supported by MDBX,
 *       try use \ref MDBX_EXCLUSIVE as a replacement.
 *
 * \note MDBX don't allow to mix processes with different \ref MDBX_SAFE_NOSYNC
 *       flags on the same environment.
 *       In such case \ref MDBX_INCOMPATIBLE will be returned.
 *
 * If the database is already exist and parameters specified early by
 * \ref mdbx_env_set_geometry() are incompatible (i.e. for instance, different
 * page size) then \ref mdbx_env_open() will return \ref MDBX_INCOMPATIBLE
 * error.
 *
 * \param [in] mode   The UNIX permissions to set on created files.
 *                    Zero value means to open existing, but do not create.
 *
 * \return A non-zero error value on failure and 0 on success,
 *         some possible errors are:
 * \retval MDBX_VERSION_MISMATCH The version of the MDBX library doesn't match
 *                            the version that created the database environment.
 * \retval MDBX_INVALID       The environment file headers are corrupted.
 * \retval MDBX_ENOENT        The directory specified by the path parameter
 *                            doesn't exist.
 * \retval MDBX_EACCES        The user didn't have permission to access
 *                            the environment files.
 * \retval MDBX_BUSY          The \ref MDBX_EXCLUSIVE flag was specified and the
 *                            environment is in use by another process,
 *                            or the current process tries to open environment
 *                            more than once.
 * \retval MDBX_INCOMPATIBLE  Environment is already opened by another process,
 *                            but with different set of \ref MDBX_SAFE_NOSYNC,
 *                            \ref MDBX_UTTERLY_NOSYNC flags.
 *                            Or if the database is already exist and parameters
 *                            specified early by \ref mdbx_env_set_geometry()
 *                            are incompatible (i.e. different pagesize, etc).
 *
 * \retval MDBX_WANNA_RECOVERY The \ref MDBX_RDONLY flag was specified but
 *                             read-write access is required to rollback
 *                             inconsistent state after a system crash.
 *
 * \retval MDBX_TOO_LARGE      Database is too large for this process,
 *                             i.e. 32-bit process tries to open >4Gb database.
 */
LIBMDBX_API int mdbx_env_open(MDBX_env *env, const char *pathname, MDBX_env_flags_t flags, mdbx_mode_t mode);

#if defined(_WIN32) || defined(_WIN64) || defined(DOXYGEN)
/** \copydoc mdbx_env_open()
 * \note Available only on Windows.
 * \see mdbx_env_open() */
LIBMDBX_API int mdbx_env_openW(MDBX_env *env, const wchar_t *pathname, MDBX_env_flags_t flags, mdbx_mode_t mode);
#define mdbx_env_openT(env, pathname, flags, mode) mdbx_env_openW(env, pathname, flags, mode)
#else
#define mdbx_env_openT(env, pathname, flags, mode) mdbx_env_open(env, pathname, flags, mode)
#endif /* Windows */

/** \brief Deletion modes for \ref mdbx_env_delete().
 * \ingroup c_extra
 * \see mdbx_env_delete() */
typedef enum MDBX_env_delete_mode {
  /** \brief Just delete the environment's files and directory if any.
   * \note On POSIX systems, processes already working with the database will
   * continue to work without interference until it close the environment.
   * \note On Windows, the behavior of `MDBX_ENV_JUST_DELETE` is different
   * because the system does not support deleting files that are currently
   * memory mapped. */
  MDBX_ENV_JUST_DELETE = 0,
  /** \brief Make sure that the environment is not being used by other
   * processes, or return an error otherwise. */
  MDBX_ENV_ENSURE_UNUSED = 1,
  /** \brief Wait until other processes closes the environment before deletion.
   */
  MDBX_ENV_WAIT_FOR_UNUSED = 2,
} MDBX_env_delete_mode_t;

/** \brief Delete the environment's files in a proper and multiprocess-safe way.
 * \ingroup c_extra
 *
 * \note On Windows the \ref mdbx_env_deleteW() is recommended to use.
 *
 * \param [in] pathname  The pathname for the database or the directory in which
 *                       the database files reside.
 *
 * \param [in] mode      Specifies deletion mode for the environment. This
 *                       parameter must be set to one of the constants described
 *                       above in the \ref MDBX_env_delete_mode_t section.
 *
 * \note The \ref MDBX_ENV_JUST_DELETE don't supported on Windows since system
 * unable to delete a memory-mapped files.
 *
 * \returns A non-zero error value on failure and 0 on success,
 *          some possible errors are:
 * \retval MDBX_RESULT_TRUE   No corresponding files or directories were found,
 *                            so no deletion was performed. */
LIBMDBX_API int mdbx_env_delete(const char *pathname, MDBX_env_delete_mode_t mode);

#if defined(_WIN32) || defined(_WIN64) || defined(DOXYGEN)
/** \copydoc mdbx_env_delete()
 * \ingroup c_extra
 * \note Available only on Windows.
 * \see mdbx_env_delete() */
LIBMDBX_API int mdbx_env_deleteW(const wchar_t *pathname, MDBX_env_delete_mode_t mode);
#define mdbx_env_deleteT(pathname, mode) mdbx_env_deleteW(pathname, mode)
#else
#define mdbx_env_deleteT(pathname, mode) mdbx_env_delete(pathname, mode)
#endif /* Windows */

/** \brief Copy an MDBX environment to the specified path, with options.
 * \ingroup c_extra
 *
 * This function may be used to make a backup of an existing environment.
 * No lockfile is created, since it gets recreated at need.
 * \note This call can trigger significant file size growth if run in
 * parallel with write transactions, because it employs a read-only
 * transaction. See long-lived transactions under \ref restrictions section.
 *
 * \note On Windows the \ref mdbx_env_copyW() is recommended to use.
 * \see mdbx_env_copy2fd()
 * \see mdbx_txn_copy2pathname()
 *
 * \param [in] env    An environment handle returned by mdbx_env_create().
 *                    It must have already been opened successfully.
 * \param [in] dest   The pathname of a file in which the copy will reside.
 *                    This file must not be already exist, but parent directory
 *                    must be writable.
 * \param [in] flags  Specifies options for this operation. This parameter
 *                    must be bitwise OR'ing together any of the constants
 *                    described here:
 *
 *  - \ref MDBX_CP_DEFAULTS
 *      Perform copy as-is without compaction, etc.
 *
 *  - \ref MDBX_CP_COMPACT
 *      Perform compaction while copying: omit free pages and sequentially
 *      renumber all pages in output. This option consumes little bit more
 *      CPU for processing, but may running quickly than the default, on
 *      account skipping free pages.
 *
 *  - \ref MDBX_CP_FORCE_DYNAMIC_SIZE
 *      Force to make resizable copy, i.e. dynamic size instead of fixed.
 *
 *  - \ref MDBX_CP_DONT_FLUSH
 *      Don't explicitly flush the written data to an output media to reduce
 *      the time of the operation and the duration of the transaction.
 *
 *  - \ref MDBX_CP_THROTTLE_MVCC
 *      Use read transaction parking during copying MVCC-snapshot
 *      to avoid stopping recycling and overflowing the database.
 *      This allows the writing transaction to oust the read
 *      transaction used to copy the database if copying takes so long
 *      that it will interfere with the recycling old MVCC snapshots
 *      and may lead to an overflow of the database.
 *      However, if the reading transaction is ousted the copy will
 *      be aborted until successful completion. Thus, this option
 *      allows copy the database without interfering with write
 *      transactions and a threat of database overflow, but at the cost
 *      that copying will be aborted to prevent such conditions.
 *      \see mdbx_txn_park()
 *
 * \returns A non-zero error value on failure and 0 on success. */
LIBMDBX_API int mdbx_env_copy(MDBX_env *env, const char *dest, MDBX_copy_flags_t flags);

/** \brief Copy an MDBX environment by given read transaction to the specified
 * path, with options.
 * \ingroup c_extra
 *
 * This function may be used to make a backup of an existing environment.
 * No lockfile is created, since it gets recreated at need.
 * \note This call can trigger significant file size growth if run in
 * parallel with write transactions, because it employs a read-only
 * transaction. See long-lived transactions under \ref restrictions section.
 *
 * \note On Windows the \ref mdbx_txn_copy2pathnameW() is recommended to use.
 * \see mdbx_txn_copy2fd()
 * \see mdbx_env_copy()
 *
 * \param [in] txn    A transaction handle returned by \ref mdbx_txn_begin().
 * \param [in] dest   The pathname of a file in which the copy will reside.
 *                    This file must not be already exist, but parent directory
 *                    must be writable.
 * \param [in] flags  Specifies options for this operation. This parameter
 *                    must be bitwise OR'ing together any of the constants
 *                    described here:
 *
 *  - \ref MDBX_CP_DEFAULTS
 *      Perform copy as-is without compaction, etc.
 *
 *  - \ref MDBX_CP_COMPACT
 *      Perform compaction while copying: omit free pages and sequentially
 *      renumber all pages in output. This option consumes little bit more
 *      CPU for processing, but may running quickly than the default, on
 *      account skipping free pages.
 *
 *  - \ref MDBX_CP_FORCE_DYNAMIC_SIZE
 *      Force to make resizable copy, i.e. dynamic size instead of fixed.
 *
 *  - \ref MDBX_CP_DONT_FLUSH
 *      Don't explicitly flush the written data to an output media to reduce
 *      the time of the operation and the duration of the transaction.
 *
 *  - \ref MDBX_CP_THROTTLE_MVCC
 *      Use read transaction parking during copying MVCC-snapshot
 *      to avoid stopping recycling and overflowing the database.
 *      This allows the writing transaction to oust the read
 *      transaction used to copy the database if copying takes so long
 *      that it will interfere with the recycling old MVCC snapshots
 *      and may lead to an overflow of the database.
 *      However, if the reading transaction is ousted the copy will
 *      be aborted until successful completion. Thus, this option
 *      allows copy the database without interfering with write
 *      transactions and a threat of database overflow, but at the cost
 *      that copying will be aborted to prevent such conditions.
 *      \see mdbx_txn_park()
 *
 * \returns A non-zero error value on failure and 0 on success. */
LIBMDBX_API int mdbx_txn_copy2pathname(MDBX_txn *txn, const char *dest, MDBX_copy_flags_t flags);

#if defined(_WIN32) || defined(_WIN64) || defined(DOXYGEN)
/** \copydoc mdbx_env_copy()
 * \ingroup c_extra
 * \note Available only on Windows.
 * \see mdbx_env_copy() */
LIBMDBX_API int mdbx_env_copyW(MDBX_env *env, const wchar_t *dest, MDBX_copy_flags_t flags);
#define mdbx_env_copyT(env, dest, flags) mdbx_env_copyW(env, dest, flags)

/** \copydoc mdbx_txn_copy2pathname()
 * \ingroup c_extra
 * \note Available only on Windows.
 * \see mdbx_txn_copy2pathname() */
LIBMDBX_API int mdbx_txn_copy2pathnameW(MDBX_txn *txn, const wchar_t *dest, MDBX_copy_flags_t flags);
#define mdbx_txn_copy2pathnameT(txn, dest, flags) mdbx_txn_copy2pathnameW(txn, dest, path)
#else
#define mdbx_env_copyT(env, dest, flags) mdbx_env_copy(env, dest, flags)
#define mdbx_txn_copy2pathnameT(txn, dest, flags) mdbx_txn_copy2pathname(txn, dest, path)
#endif /* Windows */

/** \brief Copy an environment to the specified file descriptor, with
 * options.
 * \ingroup c_extra
 *
 * This function may be used to make a backup of an existing environment.
 * No lockfile is created, since it gets recreated at need.
 * \see mdbx_env_copy()
 * \see mdbx_txn_copy2fd()
 *
 * \note This call can trigger significant file size growth if run in
 *       parallel with write transactions, because it employs a read-only
 *       transaction. See long-lived transactions under \ref restrictions
 *       section.
 *
 * \note Fails if the environment has suffered a page leak and the destination
 *       file descriptor is associated with a pipe, socket, or FIFO.
 *
 * \param [in] env     An environment handle returned by mdbx_env_create().
 *                     It must have already been opened successfully.
 * \param [in] fd      The file descriptor to write the copy to. It must have
 *                     already been opened for Write access.
 * \param [in] flags   Special options for this operation. \see mdbx_env_copy()
 *
 * \returns A non-zero error value on failure and 0 on success. */
LIBMDBX_API int mdbx_env_copy2fd(MDBX_env *env, mdbx_filehandle_t fd, MDBX_copy_flags_t flags);

/** \brief Copy an environment by given read transaction to the specified file
 * descriptor, with options.
 * \ingroup c_extra
 *
 * This function may be used to make a backup of an existing environment.
 * No lockfile is created, since it gets recreated at need.
 * \see mdbx_txn_copy2pathname()
 * \see mdbx_env_copy2fd()
 *
 * \note This call can trigger significant file size growth if run in
 *       parallel with write transactions, because it employs a read-only
 *       transaction. See long-lived transactions under \ref restrictions
 *       section.
 *
 * \note Fails if the environment has suffered a page leak and the destination
 *       file descriptor is associated with a pipe, socket, or FIFO.
 *
 * \param [in] txn     A transaction handle returned by \ref mdbx_txn_begin().
 * \param [in] fd      The file descriptor to write the copy to. It must have
 *                     already been opened for Write access.
 * \param [in] flags   Special options for this operation. \see mdbx_env_copy()
 *
 * \returns A non-zero error value on failure and 0 on success. */
LIBMDBX_API int mdbx_txn_copy2fd(MDBX_txn *txn, mdbx_filehandle_t fd, MDBX_copy_flags_t flags);

/** \brief Statistics for a table in the environment
 * \ingroup c_statinfo
 * \see mdbx_env_stat_ex() \see mdbx_dbi_stat() */
struct MDBX_stat {
  uint32_t ms_psize;          /**< Size of a table page. This is the same for all tables
                                 in a database. */
  uint32_t ms_depth;          /**< Depth (height) of the B-tree */
  uint64_t ms_branch_pages;   /**< Number of internal (non-leaf) pages */
  uint64_t ms_leaf_pages;     /**< Number of leaf pages */
  uint64_t ms_overflow_pages; /**< Number of large/overflow pages */
  uint64_t ms_entries;        /**< Number of data items */
  uint64_t ms_mod_txnid;      /**< Transaction ID of committed last modification */
};
#ifndef __cplusplus
/** \ingroup c_statinfo */
typedef struct MDBX_stat MDBX_stat;
#endif

/** \brief Return statistics about the MDBX environment.
 * \ingroup c_statinfo
 *
 * At least one of `env` or `txn` argument must be non-null. If txn is passed
 * non-null then stat will be filled accordingly to the given transaction.
 * Otherwise, if txn is null, then stat will be populated by a snapshot from
 * the last committed write transaction, and at next time, other information
 * can be returned.
 *
 * Legacy mdbx_env_stat() correspond to calling \ref mdbx_env_stat_ex() with the
 * null `txn` argument.
 *
 * \param [in] env     An environment handle returned by \ref mdbx_env_create()
 * \param [in] txn     A transaction handle returned by \ref mdbx_txn_begin()
 * \param [out] stat   The address of an \ref MDBX_stat structure where
 *                     the statistics will be copied
 * \param [in] bytes   The size of \ref MDBX_stat.
 *
 * \returns A non-zero error value on failure and 0 on success. */
LIBMDBX_API int mdbx_env_stat_ex(const MDBX_env *env, const MDBX_txn *txn, MDBX_stat *stat, size_t bytes);

/** \brief Return statistics about the MDBX environment.
 * \ingroup c_statinfo
 * \deprecated Please use mdbx_env_stat_ex() instead. */
MDBX_DEPRECATED LIBMDBX_INLINE_API(int, mdbx_env_stat, (const MDBX_env *env, MDBX_stat *stat, size_t bytes)) {
  return mdbx_env_stat_ex(env, NULL, stat, bytes);
}

/** \brief Information about the environment
 * \ingroup c_statinfo
 * \see mdbx_env_info_ex() */
struct MDBX_envinfo {
  struct {
    uint64_t lower;   /**< Lower limit for datafile size */
    uint64_t upper;   /**< Upper limit for datafile size */
    uint64_t current; /**< Current datafile size */
    uint64_t shrink;  /**< Shrink threshold for datafile */
    uint64_t grow;    /**< Growth step for datafile */
  } mi_geo;
  uint64_t mi_mapsize;                  /**< Size of the data memory map */
  uint64_t mi_last_pgno;                /**< Number of the last used page */
  uint64_t mi_recent_txnid;             /**< ID of the last committed transaction */
  uint64_t mi_latter_reader_txnid;      /**< ID of the last reader transaction */
  uint64_t mi_self_latter_reader_txnid; /**< ID of the last reader transaction
                                           of caller process */
  uint64_t mi_meta_txnid[3], mi_meta_sign[3];
  uint32_t mi_maxreaders;   /**< Total reader slots in the environment */
  uint32_t mi_numreaders;   /**< Max reader slots used in the environment */
  uint32_t mi_dxb_pagesize; /**< Database pagesize */
  uint32_t mi_sys_pagesize; /**< System pagesize */

  /** \brief A mostly unique ID that is regenerated on each boot.

   As such it can be used to identify the local machine's current boot. MDBX
   uses such when open the database to determine whether rollback required to
   the last steady sync point or not. I.e. if current bootid is differ from the
   value within a database then the system was rebooted and all changes since
   last steady sync must be reverted for data integrity. Zeros mean that no
   relevant information is available from the system. */
  struct {
    struct {
      uint64_t x, y;
    } current, meta[3];
  } mi_bootid;

  /** Bytes not explicitly synchronized to disk */
  uint64_t mi_unsync_volume;
  /** Current auto-sync threshold, see \ref mdbx_env_set_syncbytes(). */
  uint64_t mi_autosync_threshold;
  /** Time since entering to a "dirty" out-of-sync state in units of 1/65536 of
   * second. In other words, this is the time since the last non-steady commit
   * or zero if it was steady. */
  uint32_t mi_since_sync_seconds16dot16;
  /** Current auto-sync period in 1/65536 of second,
   * see \ref mdbx_env_set_syncperiod(). */
  uint32_t mi_autosync_period_seconds16dot16;
  /** Time since the last readers check in 1/65536 of second,
   * see \ref mdbx_reader_check(). */
  uint32_t mi_since_reader_check_seconds16dot16;
  /** Current environment mode.
   * The same as \ref mdbx_env_get_flags() returns. */
  uint32_t mi_mode;

  /** Statistics of page operations.
   * \details Overall statistics of page operations of all (running, completed
   * and aborted) transactions in the current multi-process session (since the
   * first process opened the database after everyone had previously closed it).
   */
  struct {
    uint64_t newly;    /**< Quantity of a new pages added */
    uint64_t cow;      /**< Quantity of pages copied for update */
    uint64_t clone;    /**< Quantity of parent's dirty pages clones
                            for nested transactions */
    uint64_t split;    /**< Page splits */
    uint64_t merge;    /**< Page merges */
    uint64_t spill;    /**< Quantity of spilled dirty pages */
    uint64_t unspill;  /**< Quantity of unspilled/reloaded pages */
    uint64_t wops;     /**< Number of explicit write operations (not a pages)
                            to a disk */
    uint64_t prefault; /**< Number of prefault write operations (not a pages) */
    uint64_t mincore;  /**< Number of mincore() calls */
    uint64_t msync;    /**< Number of explicit msync-to-disk operations (not a pages) */
    uint64_t fsync;    /**< Number of explicit fsync-to-disk operations (not a pages) */
  } mi_pgop_stat;

  /* GUID of the database DXB file. */
  struct {
    uint64_t x, y;
  } mi_dxbid;
};
#ifndef __cplusplus
/** \ingroup c_statinfo */
typedef struct MDBX_envinfo MDBX_envinfo;
#endif

/** \brief Return information about the MDBX environment.
 * \ingroup c_statinfo
 *
 * At least one of `env` or `txn` argument must be non-null. If txn is passed
 * non-null then stat will be filled accordingly to the given transaction.
 * Otherwise, if txn is null, then stat will be populated by a snapshot from
 * the last committed write transaction, and at next time, other information
 * can be returned.
 *
 * Legacy \ref mdbx_env_info() correspond to calling \ref mdbx_env_info_ex()
 * with the null `txn` argument.
 *
 * \param [in] env     An environment handle returned by \ref mdbx_env_create()
 * \param [in] txn     A transaction handle returned by \ref mdbx_txn_begin()
 * \param [out] info   The address of an \ref MDBX_envinfo structure
 *                     where the information will be copied
 * \param [in] bytes   The actual size of \ref MDBX_envinfo,
 *                     this value is used to provide ABI compatibility.
 *
 * \returns A non-zero error value on failure and 0 on success. */
LIBMDBX_API int mdbx_env_info_ex(const MDBX_env *env, const MDBX_txn *txn, MDBX_envinfo *info, size_t bytes);
/** \brief Return information about the MDBX environment.
 * \ingroup c_statinfo
 * \deprecated Please use mdbx_env_info_ex() instead. */
MDBX_DEPRECATED LIBMDBX_INLINE_API(int, mdbx_env_info, (const MDBX_env *env, MDBX_envinfo *info, size_t bytes)) {
  return mdbx_env_info_ex(env, NULL, info, bytes);
}

/** \brief Flush the environment data buffers to disk.
 * \ingroup c_extra
 *
 * Unless the environment was opened with no-sync flags (\ref MDBX_NOMETASYNC,
 * \ref MDBX_SAFE_NOSYNC and \ref MDBX_UTTERLY_NOSYNC), then
 * data is always written an flushed to disk when \ref mdbx_txn_commit() is
 * called. Otherwise \ref mdbx_env_sync() may be called to manually write and
 * flush unsynced data to disk.
 *
 * Besides, \ref mdbx_env_sync_ex() with argument `force=false` may be used to
 * provide polling mode for lazy/asynchronous sync in conjunction with
 * \ref mdbx_env_set_syncbytes() and/or \ref mdbx_env_set_syncperiod().
 *
 * \note This call is not valid if the environment was opened with MDBX_RDONLY.
 *
 * \param [in] env      An environment handle returned by \ref mdbx_env_create()
 * \param [in] force    If non-zero, force a flush. Otherwise, If force is
 *                      zero, then will run in polling mode,
 *                      i.e. it will check the thresholds that were
 *                      set \ref mdbx_env_set_syncbytes()
 *                      and/or \ref mdbx_env_set_syncperiod() and perform flush
 *                      if at least one of the thresholds is reached.
 *
 * \param [in] nonblock Don't wait if write transaction
 *                      is running by other thread.
 *
 * \returns A non-zero error value on failure and \ref MDBX_RESULT_TRUE or 0 on
 *     success. The \ref MDBX_RESULT_TRUE means no data pending for flush
 *     to disk, and 0 otherwise. Some possible errors are:
 *
 * \retval MDBX_EACCES   The environment is read-only.
 * \retval MDBX_BUSY     The environment is used by other thread
 *                       and `nonblock=true`.
 * \retval MDBX_EINVAL   An invalid parameter was specified.
 * \retval MDBX_EIO      An error occurred during the flushing/writing data
 *                       to a storage medium/disk. */
LIBMDBX_API int mdbx_env_sync_ex(MDBX_env *env, bool force, bool nonblock);

/** \brief The shortcut to calling \ref mdbx_env_sync_ex() with
 * the `force=true` and `nonblock=false` arguments.
 * \ingroup c_extra */
LIBMDBX_INLINE_API(int, mdbx_env_sync, (MDBX_env * env)) { return mdbx_env_sync_ex(env, true, false); }

/** \brief The shortcut to calling \ref mdbx_env_sync_ex() with
 * the `force=false` and `nonblock=true` arguments.
 * \ingroup c_extra */
LIBMDBX_INLINE_API(int, mdbx_env_sync_poll, (MDBX_env * env)) { return mdbx_env_sync_ex(env, false, true); }

/** \brief Sets threshold to force flush the data buffers to disk, even any of
 * \ref MDBX_SAFE_NOSYNC flag in the environment.
 * \ingroup c_settings
 * \see mdbx_env_get_syncbytes \see MDBX_opt_sync_bytes
 *
 * The threshold value affects all processes which operates with given
 * environment until the last process close environment or a new value will be
 * settled.
 *
 * Data is always written to disk when \ref mdbx_txn_commit() is called, but
 * the operating system may keep it buffered. MDBX always flushes the OS buffers
 * upon commit as well, unless the environment was opened with
 * \ref MDBX_SAFE_NOSYNC, \ref MDBX_UTTERLY_NOSYNC
 * or in part \ref MDBX_NOMETASYNC.
 *
 * The default is 0, than mean no any threshold checked, and no additional
 * flush will be made.
 *
 * \param [in] env         An environment handle returned by mdbx_env_create().
 * \param [in] threshold   The size in bytes of summary changes when
 *                         a synchronous flush would be made.
 *
 * \returns A non-zero error value on failure and 0 on success. */
LIBMDBX_INLINE_API(int, mdbx_env_set_syncbytes, (MDBX_env * env, size_t threshold)) {
  return mdbx_env_set_option(env, MDBX_opt_sync_bytes, threshold);
}

/** \brief Get threshold to force flush the data buffers to disk, even any of
 * \ref MDBX_SAFE_NOSYNC flag in the environment.
 * \ingroup c_statinfo
 * \see mdbx_env_set_syncbytes() \see MDBX_opt_sync_bytes
 *
 * \param [in] env       An environment handle returned
 *                       by \ref mdbx_env_create().
 * \param [out] threshold  Address of an size_t to store
 *                         the number of bytes of summary changes when
 *                         a synchronous flush would be made.
 *
 * \returns A non-zero error value on failure and 0 on success,
 *          some possible errors are:
 * \retval MDBX_EINVAL   An invalid parameter was specified. */
LIBMDBX_INLINE_API(int, mdbx_env_get_syncbytes, (const MDBX_env *env, size_t *threshold)) {
  int rc = MDBX_EINVAL;
  if (threshold) {
    uint64_t proxy = 0;
    rc = mdbx_env_get_option(env, MDBX_opt_sync_bytes, &proxy);
#ifdef assert
    assert(proxy <= SIZE_MAX);
#endif /* assert */
    *threshold = (size_t)proxy;
  }
  return rc;
}

/** \brief Sets relative period since the last unsteady commit to force flush
 * the data buffers to disk, even of \ref MDBX_SAFE_NOSYNC flag in the
 * environment.
 * \ingroup c_settings
 * \see mdbx_env_get_syncperiod \see MDBX_opt_sync_period
 *
 * The relative period value affects all processes which operates with given
 * environment until the last process close environment or a new value will be
 * settled.
 *
 * Data is always written to disk when \ref mdbx_txn_commit() is called, but the
 * operating system may keep it buffered. MDBX always flushes the OS buffers
 * upon commit as well, unless the environment was opened with
 * \ref MDBX_SAFE_NOSYNC or in part \ref MDBX_NOMETASYNC.
 *
 * Settled period don't checked asynchronously, but only by the
 * \ref mdbx_txn_commit() and \ref mdbx_env_sync() functions. Therefore, in
 * cases where transactions are committed infrequently and/or irregularly,
 * polling by \ref mdbx_env_sync() may be a reasonable solution to timeout
 * enforcement.
 *
 * The default is 0, than mean no any timeout checked, and no additional
 * flush will be made.
 *
 * \param [in] env   An environment handle returned by \ref mdbx_env_create().
 * \param [in] seconds_16dot16  The period in 1/65536 of second when
 *                              a synchronous flush would be made since
 *                              the last unsteady commit.
 *
 * \returns A non-zero error value on failure and 0 on success. */
LIBMDBX_INLINE_API(int, mdbx_env_set_syncperiod, (MDBX_env * env, unsigned seconds_16dot16)) {
  return mdbx_env_set_option(env, MDBX_opt_sync_period, seconds_16dot16);
}

/** \brief Get relative period since the last unsteady commit to force flush
 * the data buffers to disk, even of \ref MDBX_SAFE_NOSYNC flag in the
 * environment.
 * \ingroup c_statinfo
 * \see mdbx_env_set_syncperiod() \see MDBX_opt_sync_period
 *
 * \param [in] env       An environment handle returned
 *                       by \ref mdbx_env_create().
 * \param [out] period_seconds_16dot16  Address of an size_t to store
 *                                      the period in 1/65536 of second when
 *                                      a synchronous flush would be made since
 *                                      the last unsteady commit.
 *
 * \returns A non-zero error value on failure and 0 on success,
 *          some possible errors are:
 * \retval MDBX_EINVAL   An invalid parameter was specified. */
LIBMDBX_INLINE_API(int, mdbx_env_get_syncperiod, (const MDBX_env *env, unsigned *period_seconds_16dot16)) {
  int rc = MDBX_EINVAL;
  if (period_seconds_16dot16) {
    uint64_t proxy = 0;
    rc = mdbx_env_get_option(env, MDBX_opt_sync_period, &proxy);
#ifdef assert
    assert(proxy <= UINT32_MAX);
#endif /* assert */
    *period_seconds_16dot16 = (unsigned)proxy;
  }
  return rc;
}

/** \brief Close the environment and release the memory map.
 * \ingroup c_opening
 *
 * Only a single thread may call this function. All transactions, tables,
 * and cursors must already be closed before calling this function. Attempts
 * to use any such handles after calling this function is UB and would cause
 * a `SIGSEGV`. The environment handle will be freed and must not be used again
 * after this call.
 *
 * \param [in] env        An environment handle returned by
 *                        \ref mdbx_env_create().
 *
 * \param [in] dont_sync  A dont'sync flag, if non-zero the last checkpoint
 *                        will be kept "as is" and may be still "weak" in the
 *                        \ref MDBX_SAFE_NOSYNC or \ref MDBX_UTTERLY_NOSYNC
 *                        modes. Such "weak" checkpoint will be ignored on
 *                        opening next time, and transactions since the last
 *                        non-weak checkpoint (meta-page update) will rolledback
 *                        for consistency guarantee.
 *
 * \returns A non-zero error value on failure and 0 on success,
 *          some possible errors are:
 * \retval MDBX_BUSY   The write transaction is running by other thread,
 *                     in such case \ref MDBX_env instance has NOT be destroyed
 *                     not released!
 *                     \note If any OTHER error code was returned then
 *                     given MDBX_env instance has been destroyed and released.
 *
 * \retval MDBX_EBADSIGN  Environment handle already closed or not valid,
 *                        i.e. \ref mdbx_env_close() was already called for the
 *                        `env` or was not created by \ref mdbx_env_create().
 *
 * \retval MDBX_PANIC  If \ref mdbx_env_close_ex() was called in the child
 *                     process after `fork()`. In this case \ref MDBX_PANIC
 *                     is expected, i.e. \ref MDBX_env instance was freed in
 *                     proper manner.
 *
 * \retval MDBX_EIO    An error occurred during the flushing/writing data
 *                     to a storage medium/disk. */
LIBMDBX_API int mdbx_env_close_ex(MDBX_env *env, bool dont_sync);

/** \brief The shortcut to calling \ref mdbx_env_close_ex() with
 * the `dont_sync=false` argument.
 * \ingroup c_opening */
LIBMDBX_INLINE_API(int, mdbx_env_close, (MDBX_env * env)) { return mdbx_env_close_ex(env, false); }

#if defined(DOXYGEN) || !(defined(_WIN32) || defined(_WIN64))
/** \brief Восстанавливает экземпляр среды в дочернем процессе после ветвления
 * родительского процесса посредством `fork()` и родственных системных вызовов.
 * \ingroup c_extra
 *
 * Без вызова \ref mdbx_env_resurrect_after_fork() использование открытого
 * экземпляра среды в дочернем процессе не возможно, включая все выполняющиеся
 * на момент ветвления транзакции.
 *
 * Выполняемые функцией действия можно рассматривать как повторное открытие БД
 * в дочернем процессе, с сохранением заданных опций и адресов уже созданных
 * экземпляров объектов связанных с API.
 *
 * \note Функция не доступна в ОС семейства Windows по причине отсутствия
 * функционала ветвления процесса в API операционной системы.
 *
 * Ветвление не оказывает влияния на состояние MDBX-среды в родительском
 * процессе. Все транзакции, которые были в родительском процессе на момент
 * ветвления, после ветвления в родительском процессе продолжат выполняться без
 * помех. Но в дочернем процессе все соответствующие транзакции безальтернативно
 * перестают быть валидными, а попытка их использования приведет к возврату
 * ошибки или отправке `SIGSEGV`.
 *
 * Использование экземпляра среды в дочернем процессе не возможно до вызова
 * \ref mdbx_env_resurrect_after_fork(), так как в результате ветвления у
 * процесса меняется PID, значение которого используется для организации
 * совместно работы с БД, в том числе, для отслеживания процессов/потоков
 * выполняющих читающие транзакции связанные с соответствующими снимками данных.
 * Все активные на момент ветвления транзакции не могут продолжаться в дочернем
 * процессе, так как не владеют какими-либо блокировками или каким-либо снимком
 * данных и не удерживает его от переработки при сборке мусора.
 *
 * Функция \ref mdbx_env_resurrect_after_fork() восстанавливает переданный
 * экземпляр среды в дочернем процессе после ветвления, а именно: обновляет
 * используемые системные идентификаторы, повторно открывает дескрипторы файлов,
 * производит захват необходимых блокировок связанных с LCK- и DXB-файлами БД,
 * восстанавливает отображения в память страницы БД, таблицы читателей и
 * служебных/вспомогательных данных в память. Однако унаследованные от
 * родительского процесса транзакции не восстанавливаются, прием пишущие и
 * читающие транзакции обрабатываются по-разному:
 *
 *  - Пишущая транзакция, если таковая была на момент ветвления,
 *    прерывается в дочернем процессе с освобождение связанных с ней ресурсов,
 *    включая все вложенные транзакции.
 *
 *  - Читающие же транзакции, если таковые были в родительском процессе,
 *    в дочернем процессе логически прерываются, но без освобождения ресурсов.
 *    Поэтому необходимо обеспечить вызов \ref mdbx_txn_abort() для каждой
 *    такой читающей транзакций в дочернем процессе, либо смириться с утечкой
 *    ресурсов до завершения дочернего процесса.
 *
 * Причина не-освобождения ресурсов читающих транзакций в том, что исторически
 * MDBX не ведет какой-либо общий список экземпляров читающих, так как это не
 * требуется для штатных режимов работы, но требует использования атомарных
 * операций или дополнительных объектов синхронизации при создании/разрушении
 * экземпляров \ref MDBX_txn.
 *
 * Вызов \ref mdbx_env_resurrect_after_fork() без ветвления, не в дочернем
 * процессе, либо повторные вызовы не приводят к каким-либо действиям или
 * изменениям.
 *
 * \param [in,out] env   Экземпляр среды созданный функцией
 *                       \ref mdbx_env_create().
 *
 * \returns Ненулевое значение кода ошибки, либо 0 при успешном выполнении.
 *          Некоторые возможные ошибки таковы:
 *
 * \retval MDBX_BUSY      В родительском процессе БД была открыта
 *                        в режиме \ref MDBX_EXCLUSIVE.
 *
 * \retval MDBX_EBADSIGN  При повреждении сигнатуры экземпляра объекта, а также
 *                        в случае одновременного вызова \ref
 *                        mdbx_env_resurrect_after_fork() из разных потоков.
 *
 * \retval MDBX_PANIC     Произошла критическая ошибка при восстановлении
 *                        экземпляра среды, либо такая ошибка уже была
 *                        до вызова функции. */
LIBMDBX_API int mdbx_env_resurrect_after_fork(MDBX_env *env);
#endif /* Windows */

/** \brief Warming up options
 * \ingroup c_settings
 * \anchor warmup_flags
 * \see mdbx_env_warmup() */
typedef enum MDBX_warmup_flags {
  /** By default \ref mdbx_env_warmup() just ask OS kernel to asynchronously
   * prefetch database pages. */
  MDBX_warmup_default = 0,

  /** Peeking all pages of allocated portion of the database
   * to force ones to be loaded into memory. However, the pages are just peeks
   * sequentially, so unused pages that are in GC will be loaded in the same
   * way as those that contain payload. */
  MDBX_warmup_force = 1,

  /** Using system calls to peeks pages instead of directly accessing ones,
   * which at the cost of additional overhead avoids killing the current
   * process by OOM-killer in a lack of memory condition.
   * \note Has effect only on POSIX (non-Windows) systems with conjunction
   * to \ref MDBX_warmup_force option. */
  MDBX_warmup_oomsafe = 2,

  /** Try to lock database pages in memory by `mlock()` on POSIX-systems
   * or `VirtualLock()` on Windows. Please refer to description of these
   * functions for reasonability of such locking and the information of
   * effects, including the system as a whole.
   *
   * Such locking in memory requires that the corresponding resource limits
   * (e.g. `RLIMIT_RSS`, `RLIMIT_MEMLOCK` or process working set size)
   * and the availability of system RAM are sufficiently high.
   *
   * On successful, all currently allocated pages, both unused in GC and
   * containing payload, will be locked in memory until the environment closes,
   * or explicitly unblocked by using \ref MDBX_warmup_release, or the
   * database geometry will changed, including its auto-shrinking. */
  MDBX_warmup_lock = 4,

  /** Alters corresponding current resource limits to be enough for lock pages
   * by \ref MDBX_warmup_lock. However, this option should be used in simpler
   * applications since takes into account only current size of this environment
   * disregarding all other factors. For real-world database application you
   * will need full-fledged management of resources and their limits with
   * respective engineering. */
  MDBX_warmup_touchlimit = 8,

  /** Release the lock that was performed before by \ref MDBX_warmup_lock. */
  MDBX_warmup_release = 16,
} MDBX_warmup_flags_t;
DEFINE_ENUM_FLAG_OPERATORS(MDBX_warmup_flags)

/** \brief Warms up the database by loading pages into memory,
 * optionally lock ones.
 * \ingroup c_settings
 *
 * Depending on the specified flags, notifies OS kernel about following access,
 * force loads the database pages, including locks ones in memory or releases
 * such a lock. However, the function does not analyze the b-tree nor the GC.
 * Therefore an unused pages that are in GC handled (i.e. will be loaded) in
 * the same way as those that contain payload.
 *
 * At least one of `env` or `txn` argument must be non-null.
 *
 * \param [in] env              An environment handle returned
 *                              by \ref mdbx_env_create().
 * \param [in] txn              A transaction handle returned
 *                              by \ref mdbx_txn_begin().
 * \param [in] flags            The \ref warmup_flags, bitwise OR'ed together.
 *
 * \param [in] timeout_seconds_16dot16  Optional timeout which checking only
 *                              during explicitly peeking database pages
 *                              for loading ones if the \ref MDBX_warmup_force
 *                              option was specified.
 *
 * \returns A non-zero error value on failure and 0 on success.
 * Some possible errors are:
 *
 * \retval MDBX_ENOSYS        The system does not support requested
 * operation(s).
 *
 * \retval MDBX_RESULT_TRUE   The specified timeout is reached during load
 *                            data into memory. */
LIBMDBX_API int mdbx_env_warmup(const MDBX_env *env, const MDBX_txn *txn, MDBX_warmup_flags_t flags,
                                unsigned timeout_seconds_16dot16);

/** \brief Set environment flags.
 * \ingroup c_settings
 *
 * This may be used to set some flags in addition to those from
 * mdbx_env_open(), or to unset these flags.
 * \see mdbx_env_get_flags()
 *
 * \note In contrast to LMDB, the MDBX serialize threads via mutex while
 * changing the flags. Therefore this function will be blocked while a write
 * transaction running by other thread, or \ref MDBX_BUSY will be returned if
 * function called within a write transaction.
 *
 * \param [in] env      An environment handle returned
 *                      by \ref mdbx_env_create().
 * \param [in] flags    The \ref env_flags to change, bitwise OR'ed together.
 * \param [in] onoff    A non-zero value sets the flags, zero clears them.
 *
 * \returns A non-zero error value on failure and 0 on success,
 *          some possible errors are:
 * \retval MDBX_EINVAL  An invalid parameter was specified. */
LIBMDBX_API int mdbx_env_set_flags(MDBX_env *env, MDBX_env_flags_t flags, bool onoff);

/** \brief Get environment flags.
 * \ingroup c_statinfo
 * \see mdbx_env_set_flags()
 *
 * \param [in] env     An environment handle returned by \ref mdbx_env_create().
 * \param [out] flags  The address of an integer to store the flags.
 *
 * \returns A non-zero error value on failure and 0 on success,
 *          some possible errors are:
 * \retval MDBX_EINVAL An invalid parameter was specified. */
LIBMDBX_API int mdbx_env_get_flags(const MDBX_env *env, unsigned *flags);

/** \brief Return the path that was used in mdbx_env_open().
 * \ingroup c_statinfo
 *
 * \note On Windows the \ref mdbx_env_get_pathW() is recommended to use.
 *
 * \param [in] env     An environment handle returned by \ref mdbx_env_create()
 * \param [out] dest   Address of a string pointer to contain the path.
 *                     This is the actual string in the environment, not a
 *                     copy. It should not be altered in any way.
 *
 * \returns A non-zero error value on failure and 0 on success,
 *          some possible errors are:
 * \retval MDBX_EINVAL  An invalid parameter was specified. */
LIBMDBX_API int mdbx_env_get_path(const MDBX_env *env, const char **dest);

#if defined(_WIN32) || defined(_WIN64) || defined(DOXYGEN)
/** \copydoc mdbx_env_get_path()
 * \ingroup c_statinfo
 * \note Available only on Windows.
 * \see mdbx_env_get_path() */
LIBMDBX_API int mdbx_env_get_pathW(const MDBX_env *env, const wchar_t **dest);
#define mdbx_env_get_pathT(env, dest) mdbx_env_get_pathW(env, dest)
#else
#define mdbx_env_get_pathT(env, dest) mdbx_env_get_path(env, dest)
#endif /* Windows */

/** \brief Return the file descriptor for the given environment.
 * \ingroup c_statinfo
 *
 * \note All MDBX file descriptors have `FD_CLOEXEC` and
 *       couldn't be used after exec() and or `fork()`.
 *
 * \param [in] env   An environment handle returned by \ref mdbx_env_create().
 * \param [out] fd   Address of a int to contain the descriptor.
 *
 * \returns A non-zero error value on failure and 0 on success,
 *          some possible errors are:
 * \retval MDBX_EINVAL  An invalid parameter was specified. */
LIBMDBX_API int mdbx_env_get_fd(const MDBX_env *env, mdbx_filehandle_t *fd);

/** \brief Set all size-related parameters of environment, including page size
 * and the min/max size of the memory map.
 * \ingroup c_settings
 *
 * In contrast to LMDB, the MDBX provide automatic size management of an
 * database according the given parameters, including shrinking and resizing
 * on the fly. From user point of view all of these just working. Nevertheless,
 * it is reasonable to know some details in order to make optimal decisions
 * when choosing parameters.
 *
 * \see mdbx_env_info_ex()
 *
 * Both \ref mdbx_env_set_geometry() and legacy \ref mdbx_env_set_mapsize() are
 * inapplicable to read-only opened environment.
 *
 * Both \ref mdbx_env_set_geometry() and legacy \ref mdbx_env_set_mapsize()
 * could be called either before or after \ref mdbx_env_open(), either within
 * the write transaction running by current thread or not:
 *
 *  - In case \ref mdbx_env_set_geometry() or legacy \ref mdbx_env_set_mapsize()
 *    was called BEFORE \ref mdbx_env_open(), i.e. for closed environment, then
 *    the specified parameters will be used for new database creation,
 *    or will be applied during opening if database exists and no other process
 *    using it.
 *
 *    If the database is already exist, opened with \ref MDBX_EXCLUSIVE or not
 *    used by any other process, and parameters specified by
 *    \ref mdbx_env_set_geometry() are incompatible (i.e. for instance,
 *    different page size) then \ref mdbx_env_open() will return
 *    \ref MDBX_INCOMPATIBLE error.
 *
 *    In another way, if database will opened read-only or will used by other
 *    process during calling \ref mdbx_env_open() that specified parameters will
 *    silently discarded (open the database with \ref MDBX_EXCLUSIVE flag
 *    to avoid this).
 *
 *  - In case \ref mdbx_env_set_geometry() or legacy \ref mdbx_env_set_mapsize()
 *    was called after \ref mdbx_env_open() WITHIN the write transaction running
 *    by current thread, then specified parameters will be applied as a part of
 *    write transaction, i.e. will not be completely visible to any others
 *    processes until the current write transaction has been committed by the
 *    current process. However, if transaction will be aborted, then the
 *    database file will be reverted to the previous size not immediately, but
 *    when a next transaction will be committed or when the database will be
 *    opened next time.
 *
 *  - In case \ref mdbx_env_set_geometry() or legacy \ref mdbx_env_set_mapsize()
 *    was called after \ref mdbx_env_open() but OUTSIDE a write transaction,
 *    then MDBX will execute internal pseudo-transaction to apply new parameters
 *    (but only if anything has been changed), and changes be visible to any
 *    others processes immediately after successful completion of function.
 *
 * Essentially a concept of "automatic size management" is simple and useful:
 *  - There are the lower and upper bounds of the database file size;
 *  - There is the growth step by which the database file will be increased,
 *    in case of lack of space;
 *  - There is the threshold for unused space, beyond which the database file
 *    will be shrunk;
 *  - The size of the memory map is also the maximum size of the database;
 *  - MDBX will automatically manage both the size of the database and the size
 *    of memory map, according to the given parameters.
 *
 * So, there some considerations about choosing these parameters:
 *  - The lower bound allows you to prevent database shrinking below certain
 *    reasonable size to avoid unnecessary resizing costs.
 *  - The upper bound allows you to prevent database growth above certain
 *    reasonable size. Besides, the upper bound defines the linear address space
 *    reservation in each process that opens the database. Therefore changing
 *    the upper bound is costly and may be required reopening environment in
 *    case of \ref MDBX_UNABLE_EXTEND_MAPSIZE errors, and so on. Therefore, this
 *    value should be chosen reasonable large, to accommodate future growth of
 *    the database.
 *  - The growth step must be greater than zero to allow the database to grow,
 *    but also reasonable not too small, since increasing the size by little
 *    steps will result a large overhead.
 *  - The shrink threshold must be greater than zero to allow the database
 *    to shrink but also reasonable not too small (to avoid extra overhead) and
 *    not less than growth step to avoid up-and-down flouncing.
 *  - The current size (i.e. `size_now` argument) is an auxiliary parameter for
 *    simulation legacy \ref mdbx_env_set_mapsize() and as workaround Windows
 *    issues (see below).
 *
 * Unfortunately, Windows has is a several issue
 * with resizing of memory-mapped file:
 *  - Windows unable shrinking a memory-mapped file (i.e memory-mapped section)
 *    in any way except unmapping file entirely and then map again. Moreover,
 *    it is impossible in any way when a memory-mapped file is used more than
 *    one process.
 *  - Windows does not provide the usual API to augment a memory-mapped file
 *    (i.e. a memory-mapped partition), but only by using "Native API"
 *    in an undocumented way.
 *
 * MDBX bypasses all Windows issues, but at a cost:
 *  - Ability to resize database on the fly requires an additional lock
 *    and release `SlimReadWriteLock` during each read-only transaction.
 *  - During resize all in-process threads should be paused and then resumed.
 *  - Shrinking of database file is performed only when it used by single
 *    process, i.e. when a database closes by the last process or opened
 *    by the first.
 *  = Therefore, the size_now argument may be useful to set database size
 *    by the first process which open a database, and thus avoid expensive
 *    remapping further.
 *
 * For create a new database with particular parameters, including the page
 * size, \ref mdbx_env_set_geometry() should be called after
 * \ref mdbx_env_create() and before \ref mdbx_env_open(). Once the database is
 * created, the page size cannot be changed. If you do not specify all or some
 * of the parameters, the corresponding default values will be used. For
 * instance, the default for database size is 10485760 bytes.
 *
 * If the mapsize is increased by another process, MDBX silently and
 * transparently adopt these changes at next transaction start. However,
 * \ref mdbx_txn_begin() will return \ref MDBX_UNABLE_EXTEND_MAPSIZE if new
 * mapping size could not be applied for current process (for instance if
 * address space is busy).  Therefore, in the case of
 * \ref MDBX_UNABLE_EXTEND_MAPSIZE error you need close and reopen the
 * environment to resolve error.
 *
 * \note Actual values may be different than your have specified because of
 * rounding to specified database page size, the system page size and/or the
 * size of the system virtual memory management unit. You can get actual values
 * by \ref mdbx_env_info_ex() or see by using the tool `mdbx_chk` with the `-v`
 * option.
 *
 * Legacy \ref mdbx_env_set_mapsize() correspond to calling
 * \ref mdbx_env_set_geometry() with the arguments `size_lower`, `size_now`,
 * `size_upper` equal to the `size` and `-1` (i.e. default) for all other
 * parameters.
 *
 * \param [in] env         An environment handle returned
 *                         by \ref mdbx_env_create()
 *
 * \param [in] size_lower  The lower bound of database size in bytes.
 *                         Zero value means "minimal acceptable",
 *                         and negative means "keep current or use default".
 *
 * \param [in] size_now    The size in bytes to setup the database size for
 *                         now. Zero value means "minimal acceptable", and
 *                         negative means "keep current or use default". So,
 *                         it is recommended always pass -1 in this argument
 *                         except some special cases.
 *
 * \param [in] size_upper The upper bound of database size in bytes.
 *                        Zero value means "minimal acceptable",
 *                        and negative means "keep current or use default".
 *                        It is recommended to avoid change upper bound while
 *                        database is used by other processes or threaded
 *                        (i.e. just pass -1 in this argument except absolutely
 *                        necessary). Otherwise you must be ready for
 *                        \ref MDBX_UNABLE_EXTEND_MAPSIZE error(s), unexpected
 *                        pauses during remapping and/or system errors like
 *                        "address busy", and so on. In other words, there
 *                        is no way to handle a growth of the upper bound
 *                        robustly because there may be a lack of appropriate
 *                        system resources (which are extremely volatile in
 *                        a multi-process multi-threaded environment).
 *
 * \param [in] growth_step  The growth step in bytes, must be greater than
 *                          zero to allow the database to grow. Negative value
 *                          means "keep current or use default".
 *
 * \param [in] shrink_threshold  The shrink threshold in bytes, must be greater
 *                               than zero to allow the database to shrink and
 *                               greater than growth_step to avoid shrinking
 *                               right after grow.
 *                               Negative value means "keep current
 *                               or use default". Default is 2*growth_step.
 *
 * \param [in] pagesize          The database page size for new database
 *                               creation or -1 otherwise. Once the database
 *                               is created, the page size cannot be changed.
 *                               Must be power of 2 in the range between
 *                               \ref MDBX_MIN_PAGESIZE and
 *                               \ref MDBX_MAX_PAGESIZE. Zero value means
 *                               "minimal acceptable", and negative means
 *                               "keep current or use default".
 *
 * \returns A non-zero error value on failure and 0 on success,
 *          some possible errors are:
 * \retval MDBX_EINVAL    An invalid parameter was specified,
 *                        or the environment has an active write transaction.
 * \retval MDBX_EPERM     Two specific cases for Windows:
 *                        1) Shrinking was disabled before via geometry settings
 *                        and now it enabled, but there are reading threads that
 *                        don't use the additional `SRWL` (which is required to
 *                        avoid Windows issues).
 *                        2) Temporary close memory mapped is required to change
 *                        geometry, but there read transaction(s) is running
 *                        and no corresponding thread(s) could be suspended
 *                        since the \ref MDBX_NOSTICKYTHREADS mode is used.
 * \retval MDBX_EACCESS   The environment opened in read-only.
 * \retval MDBX_MAP_FULL  Specified size smaller than the space already
 *                        consumed by the environment.
 * \retval MDBX_TOO_LARGE Specified size is too large, i.e. too many pages for
 *                        given size, or a 32-bit process requests too much
 *                        bytes for the 32-bit address space. */
LIBMDBX_API int mdbx_env_set_geometry(MDBX_env *env, intptr_t size_lower, intptr_t size_now, intptr_t size_upper,
                                      intptr_t growth_step, intptr_t shrink_threshold, intptr_t pagesize);

/** \deprecated Please use \ref mdbx_env_set_geometry() instead.
 * \ingroup c_settings */
MDBX_DEPRECATED LIBMDBX_INLINE_API(int, mdbx_env_set_mapsize, (MDBX_env * env, size_t size)) {
  return mdbx_env_set_geometry(env, size, size, size, -1, -1, -1);
}

/** \brief Find out whether to use readahead or not, based on the given database
 * size and the amount of available memory.
 * \ingroup c_extra
 *
 * \param [in] volume      The expected database size in bytes.
 * \param [in] redundancy  Additional reserve or overload in case of negative
 *                         value.
 *
 * \returns A \ref MDBX_RESULT_TRUE or \ref MDBX_RESULT_FALSE value,
 *          otherwise the error code.
 * \retval MDBX_RESULT_TRUE   Readahead is reasonable.
 * \retval MDBX_RESULT_FALSE  Readahead is NOT reasonable,
 *                            i.e. \ref MDBX_NORDAHEAD is useful to
 *                            open environment by \ref mdbx_env_open().
 * \retval Otherwise the error code. */
LIBMDBX_API int mdbx_is_readahead_reasonable(size_t volume, intptr_t redundancy);

/** \brief Returns the minimal database page size in bytes.
 * \ingroup c_statinfo */
MDBX_NOTHROW_CONST_FUNCTION LIBMDBX_INLINE_API(intptr_t, mdbx_limits_pgsize_min, (void)) { return MDBX_MIN_PAGESIZE; }

/** \brief Returns the maximal database page size in bytes.
 * \ingroup c_statinfo */
MDBX_NOTHROW_CONST_FUNCTION LIBMDBX_INLINE_API(intptr_t, mdbx_limits_pgsize_max, (void)) { return MDBX_MAX_PAGESIZE; }

/** \brief Returns minimal database size in bytes for given page size,
 * or -1 if pagesize is invalid.
 * \ingroup c_statinfo */
MDBX_NOTHROW_CONST_FUNCTION LIBMDBX_API intptr_t mdbx_limits_dbsize_min(intptr_t pagesize);

/** \brief Returns maximal database size in bytes for given page size,
 * or -1 if pagesize is invalid.
 * \ingroup c_statinfo */
MDBX_NOTHROW_CONST_FUNCTION LIBMDBX_API intptr_t mdbx_limits_dbsize_max(intptr_t pagesize);

/** \brief Returns maximal key size in bytes for given page size
 * and table flags, or -1 if pagesize is invalid.
 * \ingroup c_statinfo
 * \see db_flags */
MDBX_NOTHROW_CONST_FUNCTION LIBMDBX_API intptr_t mdbx_limits_keysize_max(intptr_t pagesize, MDBX_db_flags_t flags);

/** \brief Returns minimal key size in bytes for given table flags.
 * \ingroup c_statinfo
 * \see db_flags */
MDBX_NOTHROW_CONST_FUNCTION LIBMDBX_API intptr_t mdbx_limits_keysize_min(MDBX_db_flags_t flags);

/** \brief Returns maximal data size in bytes for given page size
 * and table flags, or -1 if pagesize is invalid.
 * \ingroup c_statinfo
 * \see db_flags */
MDBX_NOTHROW_CONST_FUNCTION LIBMDBX_API intptr_t mdbx_limits_valsize_max(intptr_t pagesize, MDBX_db_flags_t flags);

/** \brief Returns minimal data size in bytes for given table flags.
 * \ingroup c_statinfo
 * \see db_flags */
MDBX_NOTHROW_CONST_FUNCTION LIBMDBX_API intptr_t mdbx_limits_valsize_min(MDBX_db_flags_t flags);

/** \brief Returns maximal size of key-value pair to fit in a single page with
 * the given size and table flags, or -1 if pagesize is invalid.
 * \ingroup c_statinfo
 * \see db_flags */
MDBX_NOTHROW_CONST_FUNCTION LIBMDBX_API intptr_t mdbx_limits_pairsize4page_max(intptr_t pagesize,
                                                                               MDBX_db_flags_t flags);

/** \brief Returns maximal data size in bytes to fit in a leaf-page or
 * single large/overflow-page with the given page size and table flags,
 * or -1 if pagesize is invalid.
 * \ingroup c_statinfo
 * \see db_flags */
MDBX_NOTHROW_CONST_FUNCTION LIBMDBX_API intptr_t mdbx_limits_valsize4page_max(intptr_t pagesize, MDBX_db_flags_t flags);

/** \brief Returns maximal write transaction size (i.e. limit for summary volume
 * of dirty pages) in bytes for given page size, or -1 if pagesize is invalid.
 * \ingroup c_statinfo */
MDBX_NOTHROW_CONST_FUNCTION LIBMDBX_API intptr_t mdbx_limits_txnsize_max(intptr_t pagesize);

/** \brief Set the maximum number of threads/reader slots for for all processes
 * interacts with the database.
 * \ingroup c_settings
 *
 * \details This defines the number of slots in the lock table that is used to
 * track readers in the the environment. The default is about 100 for 4K system
 * page size. Starting a read-only transaction normally ties a lock table slot
 * to the current thread until the environment closes or the thread exits. If
 * \ref MDBX_NOSTICKYTHREADS is in use, \ref mdbx_txn_begin() instead ties the
 * slot to the \ref MDBX_txn object until it or the \ref MDBX_env object is
 * destroyed. This function may only be called after \ref mdbx_env_create() and
 * before \ref mdbx_env_open(), and has an effect only when the database is
 * opened by the first process interacts with the database.
 * \see mdbx_env_get_maxreaders()
 *
 * \param [in] env       An environment handle returned
 *                       by \ref mdbx_env_create().
 * \param [in] readers   The maximum number of reader lock table slots.
 *
 * \returns A non-zero error value on failure and 0 on success,
 *          some possible errors are:
 * \retval MDBX_EINVAL   An invalid parameter was specified.
 * \retval MDBX_EPERM    The environment is already open. */
LIBMDBX_INLINE_API(int, mdbx_env_set_maxreaders, (MDBX_env * env, unsigned readers)) {
  return mdbx_env_set_option(env, MDBX_opt_max_readers, readers);
}

/** \brief Get the maximum number of threads/reader slots for the environment.
 * \ingroup c_statinfo
 * \see mdbx_env_set_maxreaders()
 *
 * \param [in] env       An environment handle returned
 *                       by \ref mdbx_env_create().
 * \param [out] readers  Address of an integer to store the number of readers.
 *
 * \returns A non-zero error value on failure and 0 on success,
 *          some possible errors are:
 * \retval MDBX_EINVAL   An invalid parameter was specified. */
LIBMDBX_INLINE_API(int, mdbx_env_get_maxreaders, (const MDBX_env *env, unsigned *readers)) {
  int rc = MDBX_EINVAL;
  if (readers) {
    uint64_t proxy = 0;
    rc = mdbx_env_get_option(env, MDBX_opt_max_readers, &proxy);
    *readers = (unsigned)proxy;
  }
  return rc;
}

/** \brief Set the maximum number of named tables for the environment.
 * \ingroup c_settings
 *
 * This function is only needed if multiple tables will be used in the
 * environment. Simpler applications that use the environment as a single
 * unnamed table can ignore this option.
 * This function may only be called after \ref mdbx_env_create() and before
 * \ref mdbx_env_open().
 *
 * Currently a moderate number of slots are cheap but a huge number gets
 * expensive: 7-120 words per transaction, and every \ref mdbx_dbi_open()
 * does a linear search of the opened slots.
 * \see mdbx_env_get_maxdbs()
 *
 * \param [in] env   An environment handle returned by \ref mdbx_env_create().
 * \param [in] dbs   The maximum number of tables.
 *
 * \returns A non-zero error value on failure and 0 on success,
 *          some possible errors are:
 * \retval MDBX_EINVAL   An invalid parameter was specified.
 * \retval MDBX_EPERM    The environment is already open. */
LIBMDBX_INLINE_API(int, mdbx_env_set_maxdbs, (MDBX_env * env, MDBX_dbi dbs)) {
  return mdbx_env_set_option(env, MDBX_opt_max_db, dbs);
}

/** \brief Get the maximum number of named tables for the environment.
 * \ingroup c_statinfo
 * \see mdbx_env_set_maxdbs()
 *
 * \param [in] env   An environment handle returned by \ref mdbx_env_create().
 * \param [out] dbs  Address to store the maximum number of tables.
 *
 * \returns A non-zero error value on failure and 0 on success,
 *          some possible errors are:
 * \retval MDBX_EINVAL   An invalid parameter was specified. */
LIBMDBX_INLINE_API(int, mdbx_env_get_maxdbs, (const MDBX_env *env, MDBX_dbi *dbs)) {
  int rc = MDBX_EINVAL;
  if (dbs) {
    uint64_t proxy = 0;
    rc = mdbx_env_get_option(env, MDBX_opt_max_db, &proxy);
    *dbs = (MDBX_dbi)proxy;
  }
  return rc;
}

/** \brief Returns the default size of database page for the current system.
 * \ingroup c_statinfo
 * \details Default size of database page depends on the size of the system
 * page and usually exactly match it. */
MDBX_NOTHROW_PURE_FUNCTION LIBMDBX_API size_t mdbx_default_pagesize(void);

/** \brief Returns basic information about system RAM.
 * This function provides a portable way to get information about available RAM
 * and can be useful in that it returns the same information that libmdbx uses
 * internally to adjust various options and control readahead.
 * \ingroup c_statinfo
 *
 * \param [out] page_size     Optional address where the system page size
 *                            will be stored.
 * \param [out] total_pages   Optional address where the number of total RAM
 *                            pages will be stored.
 * \param [out] avail_pages   Optional address where the number of
 *                            available/free RAM pages will be stored.
 *
 * \returns A non-zero error value on failure and 0 on success. */
LIBMDBX_API int mdbx_get_sysraminfo(intptr_t *page_size, intptr_t *total_pages, intptr_t *avail_pages);

/** \brief Returns the maximum size of keys can put.
 * \ingroup c_statinfo
 *
 * \param [in] env    An environment handle returned by \ref mdbx_env_create().
 * \param [in] flags  Table options (\ref MDBX_DUPSORT, \ref MDBX_INTEGERKEY
 *                    and so on). \see db_flags
 *
 * \returns The maximum size of a key can write,
 *          or -1 if something is wrong. */
MDBX_NOTHROW_PURE_FUNCTION LIBMDBX_API int mdbx_env_get_maxkeysize_ex(const MDBX_env *env, MDBX_db_flags_t flags);

/** \brief Returns the maximum size of data we can put.
 * \ingroup c_statinfo
 *
 * \param [in] env    An environment handle returned by \ref mdbx_env_create().
 * \param [in] flags  Table options (\ref MDBX_DUPSORT, \ref MDBX_INTEGERKEY
 *                    and so on). \see db_flags
 *
 * \returns The maximum size of a data can write,
 *          or -1 if something is wrong. */
MDBX_NOTHROW_PURE_FUNCTION LIBMDBX_API int mdbx_env_get_maxvalsize_ex(const MDBX_env *env, MDBX_db_flags_t flags);

/** \deprecated Please use \ref mdbx_env_get_maxkeysize_ex()
 *              and/or \ref mdbx_env_get_maxvalsize_ex()
 * \ingroup c_statinfo */
MDBX_NOTHROW_PURE_FUNCTION MDBX_DEPRECATED LIBMDBX_API int mdbx_env_get_maxkeysize(const MDBX_env *env);

/** \brief Returns maximal size of key-value pair to fit in a single page
 * for specified table flags.
 * \ingroup c_statinfo
 *
 * \param [in] env    An environment handle returned by \ref mdbx_env_create().
 * \param [in] flags  Table options (\ref MDBX_DUPSORT, \ref MDBX_INTEGERKEY
 *                    and so on). \see db_flags
 *
 * \returns The maximum size of a data can write,
 *          or -1 if something is wrong. */
MDBX_NOTHROW_PURE_FUNCTION LIBMDBX_API int mdbx_env_get_pairsize4page_max(const MDBX_env *env, MDBX_db_flags_t flags);

/** \brief Returns maximal data size in bytes to fit in a leaf-page or
 * single large/overflow-page for specified table flags.
 * \ingroup c_statinfo
 *
 * \param [in] env    An environment handle returned by \ref mdbx_env_create().
 * \param [in] flags  Table options (\ref MDBX_DUPSORT, \ref MDBX_INTEGERKEY
 *                    and so on). \see db_flags
 *
 * \returns The maximum size of a data can write,
 *          or -1 if something is wrong. */
MDBX_NOTHROW_PURE_FUNCTION LIBMDBX_API int mdbx_env_get_valsize4page_max(const MDBX_env *env, MDBX_db_flags_t flags);

/** \brief Sets application information (a context pointer) associated with
 * the environment.
 * \see mdbx_env_get_userctx()
 * \ingroup c_settings
 *
 * \param [in] env  An environment handle returned by \ref mdbx_env_create().
 * \param [in] ctx  An arbitrary pointer for whatever the application needs.
 *
 * \returns A non-zero error value on failure and 0 on success. */
LIBMDBX_API int mdbx_env_set_userctx(MDBX_env *env, void *ctx);

/** \brief Returns an application information (a context pointer) associated
 * with the environment.
 * \see mdbx_env_set_userctx()
 * \ingroup c_statinfo
 *
 * \param [in] env An environment handle returned by \ref mdbx_env_create()
 * \returns The pointer set by \ref mdbx_env_set_userctx()
 *          or `NULL` if something wrong. */
MDBX_NOTHROW_PURE_FUNCTION LIBMDBX_API void *mdbx_env_get_userctx(const MDBX_env *env);

/** \brief Create a transaction with a user provided context pointer
 * for use with the environment.
 * \ingroup c_transactions
 *
 * The transaction handle may be discarded using \ref mdbx_txn_abort()
 * or \ref mdbx_txn_commit().
 * \see mdbx_txn_begin()
 *
 * \note A transaction and its cursors must only be used by a single thread,
 * and a thread may only have a single transaction at a time unless
 * the \ref MDBX_NOSTICKYTHREADS is used.
 *
 * \note Cursors may not span transactions.
 *
 * \param [in] env     An environment handle returned by \ref mdbx_env_create().
 *
 * \param [in] parent  If this parameter is non-NULL, the new transaction will
 *                     be a nested transaction, with the transaction indicated
 *                     by parent as its parent. Transactions may be nested
 *                     to any level. A parent transaction and its cursors may
 *                     not issue any other operations than mdbx_txn_commit and
 *                     \ref mdbx_txn_abort() while it has active child
 *                     transactions.
 *
 * \param [in] flags   Special options for this transaction. This parameter
 *                     must be set to 0 or by bitwise OR'ing together one
 *                     or more of the values described here:
 *                      - \ref MDBX_RDONLY   This transaction will not perform
 *                                           any write operations.
 *
 *                      - \ref MDBX_TXN_TRY  Do not block when starting
 *                                           a write transaction.
 *
 *                      - \ref MDBX_SAFE_NOSYNC, \ref MDBX_NOMETASYNC.
 *                        Do not sync data to disk corresponding
 *                        to \ref MDBX_NOMETASYNC or \ref MDBX_SAFE_NOSYNC
 *                        description. \see sync_modes
 *
 * \param [out] txn    Address where the new \ref MDBX_txn handle
 *                     will be stored.
 *
 * \param [in] context A pointer to application context to be associated with
 *                     created transaction and could be retrieved by
 *                     \ref mdbx_txn_get_userctx() until transaction finished.
 *
 * \returns A non-zero error value on failure and 0 on success,
 *          some possible errors are:
 * \retval MDBX_PANIC         A fatal error occurred earlier and the
 *                            environment must be shut down.
 * \retval MDBX_UNABLE_EXTEND_MAPSIZE  Another process wrote data beyond
 *                                     this MDBX_env's mapsize and this
 *                                     environment map must be resized as well.
 *                                     See \ref mdbx_env_set_mapsize().
 * \retval MDBX_READERS_FULL  A read-only transaction was requested and
 *                            the reader lock table is full.
 *                            See \ref mdbx_env_set_maxreaders().
 * \retval MDBX_ENOMEM        Out of memory.
 * \retval MDBX_BUSY          The write transaction is already started by the
 *                            current thread. */
LIBMDBX_API int mdbx_txn_begin_ex(MDBX_env *env, MDBX_txn *parent, MDBX_txn_flags_t flags, MDBX_txn **txn,
                                  void *context);

/** \brief Create a transaction for use with the environment.
 * \ingroup c_transactions
 *
 * The transaction handle may be discarded using \ref mdbx_txn_abort()
 * or \ref mdbx_txn_commit().
 * \see mdbx_txn_begin_ex()
 *
 * \note A transaction and its cursors must only be used by a single thread,
 * and a thread may only have a single transaction at a time unless
 * the \ref MDBX_NOSTICKYTHREADS is used.
 *
 * \note Cursors may not span transactions.
 *
 * \param [in] env     An environment handle returned by \ref mdbx_env_create().
 *
 * \param [in] parent  If this parameter is non-NULL, the new transaction will
 *                     be a nested transaction, with the transaction indicated
 *                     by parent as its parent. Transactions may be nested
 *                     to any level. A parent transaction and its cursors may
 *                     not issue any other operations than mdbx_txn_commit and
 *                     \ref mdbx_txn_abort() while it has active child
 *                     transactions.
 *
 * \param [in] flags   Special options for this transaction. This parameter
 *                     must be set to 0 or by bitwise OR'ing together one
 *                     or more of the values described here:
 *                      - \ref MDBX_RDONLY   This transaction will not perform
 *                                           any write operations.
 *
 *                      - \ref MDBX_TXN_TRY  Do not block when starting
 *                                           a write transaction.
 *
 *                      - \ref MDBX_SAFE_NOSYNC, \ref MDBX_NOMETASYNC.
 *                        Do not sync data to disk corresponding
 *                        to \ref MDBX_NOMETASYNC or \ref MDBX_SAFE_NOSYNC
 *                        description. \see sync_modes
 *
 * \param [out] txn    Address where the new \ref MDBX_txn handle
 *                     will be stored.
 *
 * \returns A non-zero error value on failure and 0 on success,
 *          some possible errors are:
 * \retval MDBX_PANIC         A fatal error occurred earlier and the
 *                            environment must be shut down.
 * \retval MDBX_UNABLE_EXTEND_MAPSIZE  Another process wrote data beyond
 *                                     this MDBX_env's mapsize and this
 *                                     environment map must be resized as well.
 *                                     See \ref mdbx_env_set_mapsize().
 * \retval MDBX_READERS_FULL  A read-only transaction was requested and
 *                            the reader lock table is full.
 *                            See \ref mdbx_env_set_maxreaders().
 * \retval MDBX_ENOMEM        Out of memory.
 * \retval MDBX_BUSY          The write transaction is already started by the
 *                            current thread. */
LIBMDBX_INLINE_API(int, mdbx_txn_begin, (MDBX_env * env, MDBX_txn *parent, MDBX_txn_flags_t flags, MDBX_txn **txn)) {
  return mdbx_txn_begin_ex(env, parent, flags, txn, NULL);
}

/** \brief Sets application information associated (a context pointer) with the
 * transaction.
 * \ingroup c_transactions
 * \see mdbx_txn_get_userctx()
 *
 * \param [in] txn  An transaction handle returned by \ref mdbx_txn_begin_ex()
 *                  or \ref mdbx_txn_begin().
 * \param [in] ctx  An arbitrary pointer for whatever the application needs.
 *
 * \returns A non-zero error value on failure and 0 on success. */
LIBMDBX_API int mdbx_txn_set_userctx(MDBX_txn *txn, void *ctx);

/** \brief Returns an application information (a context pointer) associated
 * with the transaction.
 * \ingroup c_transactions
 * \see mdbx_txn_set_userctx()
 *
 * \param [in] txn  An transaction handle returned by \ref mdbx_txn_begin_ex()
 *                  or \ref mdbx_txn_begin().
 * \returns The pointer which was passed via the `context` parameter
 *          of `mdbx_txn_begin_ex()` or set by \ref mdbx_txn_set_userctx(),
 *          or `NULL` if something wrong. */
MDBX_NOTHROW_PURE_FUNCTION LIBMDBX_API void *mdbx_txn_get_userctx(const MDBX_txn *txn);

/** \brief Information about the transaction
 * \ingroup c_statinfo
 * \see mdbx_txn_info */
struct MDBX_txn_info {
  /** The ID of the transaction. For a READ-ONLY transaction, this corresponds
      to the snapshot being read. */
  uint64_t txn_id;

  /** For READ-ONLY transaction: the lag from a recent MVCC-snapshot, i.e. the
     number of committed transaction since read transaction started.
     For WRITE transaction (provided if `scan_rlt=true`): the lag of the oldest
     reader from current transaction (i.e. at least 1 if any reader running). */
  uint64_t txn_reader_lag;

  /** Used space by this transaction, i.e. corresponding to the last used
   * database page. */
  uint64_t txn_space_used;

  /** Current size of database file. */
  uint64_t txn_space_limit_soft;

  /** Upper bound for size the database file, i.e. the value `size_upper`
     argument of the appropriate call of \ref mdbx_env_set_geometry(). */
  uint64_t txn_space_limit_hard;

  /** For READ-ONLY transaction: The total size of the database pages that were
     retired by committed write transactions after the reader's MVCC-snapshot,
     i.e. the space which would be freed after the Reader releases the
     MVCC-snapshot for reuse by completion read transaction.
     For WRITE transaction: The summarized size of the database pages that were
     retired for now due Copy-On-Write during this transaction. */
  uint64_t txn_space_retired;

  /** For READ-ONLY transaction: the space available for writer(s) and that
     must be exhausted for reason to call the Handle-Slow-Readers callback for
     this read transaction.
     For WRITE transaction: the space inside transaction
     that left to `MDBX_TXN_FULL` error. */
  uint64_t txn_space_leftover;

  /** For READ-ONLY transaction (provided if `scan_rlt=true`): The space that
     actually become available for reuse when only this transaction will be
     finished.
     For WRITE transaction: The summarized size of the dirty database
     pages that generated during this transaction. */
  uint64_t txn_space_dirty;
};
#ifndef __cplusplus
/** \ingroup c_statinfo */
typedef struct MDBX_txn_info MDBX_txn_info;
#endif

/** \brief Return information about the MDBX transaction.
 * \ingroup c_statinfo
 *
 * \param [in] txn        A transaction handle returned by \ref mdbx_txn_begin()
 * \param [out] info      The address of an \ref MDBX_txn_info structure
 *                        where the information will be copied.
 * \param [in] scan_rlt   The boolean flag controls the scan of the read lock
 *                        table to provide complete information. Such scan
 *                        is relatively expensive and you can avoid it
 *                        if corresponding fields are not needed.
 *                        See description of \ref MDBX_txn_info.
 *
 * \returns A non-zero error value on failure and 0 on success. */
LIBMDBX_API int mdbx_txn_info(const MDBX_txn *txn, MDBX_txn_info *info, bool scan_rlt);

/** \brief Returns the transaction's MDBX_env.
 * \ingroup c_transactions
 *
 * \param [in] txn  A transaction handle returned by \ref mdbx_txn_begin() */
MDBX_NOTHROW_PURE_FUNCTION LIBMDBX_API MDBX_env *mdbx_txn_env(const MDBX_txn *txn);

/** \brief Return the transaction's flags.
 * \ingroup c_transactions
 *
 * This returns the flags, including internal, associated with this transaction.
 *
 * \param [in] txn  A transaction handle returned by \ref mdbx_txn_begin().
 *
 * \returns A transaction flags, valid if input is an valid transaction,
 *          otherwise \ref MDBX_TXN_INVALID. */
MDBX_NOTHROW_PURE_FUNCTION LIBMDBX_API MDBX_txn_flags_t mdbx_txn_flags(const MDBX_txn *txn);

/** \brief Return the transaction's ID.
 * \ingroup c_statinfo
 *
 * This returns the identifier associated with this transaction. For a
 * read-only transaction, this corresponds to the snapshot being read;
 * concurrent readers will frequently have the same transaction ID.
 *
 * \param [in] txn  A transaction handle returned by \ref mdbx_txn_begin().
 *
 * \returns A transaction ID, valid if input is an active transaction,
 *          otherwise 0. */
MDBX_NOTHROW_PURE_FUNCTION LIBMDBX_API uint64_t mdbx_txn_id(const MDBX_txn *txn);

/** \brief Latency of commit stages in 1/65536 of seconds units.
 * \warning This structure may be changed in future releases.
 * \ingroup c_statinfo
 * \see mdbx_txn_commit_ex() */
struct MDBX_commit_latency {
  /** \brief Duration of preparation (commit child transactions, update
   * table's records and cursors destroying). */
  uint32_t preparation;
  /** \brief Duration of GC update by wall clock. */
  uint32_t gc_wallclock;
  /** \brief Duration of internal audit if enabled. */
  uint32_t audit;
  /** \brief Duration of writing dirty/modified data pages to a filesystem,
   * i.e. the summary duration of a `write()` syscalls during commit. */
  uint32_t write;
  /** \brief Duration of syncing written data to the disk/storage, i.e.
   * the duration of a `fdatasync()` or a `msync()` syscall during commit. */
  uint32_t sync;
  /** \brief Duration of transaction ending (releasing resources). */
  uint32_t ending;
  /** \brief The total duration of a commit. */
  uint32_t whole;
  /** \brief User-mode CPU time spent on GC update. */
  uint32_t gc_cputime;

  /** \brief Информация для профилирования работы GC.
   * \note Статистика является общей для всех процессов работающих с одним
   * файлом БД и хранится в LCK-файле. Данные аккумулируются при фиксации всех
   * транзакций, но только в сборках libmdbx c установленной опцией
   * \ref MDBX_ENABLE_PROFGC. Собранная статистика возвращаются любому процессу
   * при использовании \ref mdbx_txn_commit_ex() и одновременно обнуляется
   * при завершении транзакций верхнего уровня (не вложенных). */
  struct {
    /** \brief Количество итераций обновления GC,
     *  больше 1 если были повторы/перезапуски. */
    uint32_t wloops;
    /** \brief Количество итераций слияния записей GC. */
    uint32_t coalescences;
    /** \brief Количество уничтожений предыдущих надежных/устойчивых
     *  точек фиксации при работе в режиме \ref MDBX_UTTERLY_NOSYNC. */
    uint32_t wipes;
    /** \brief Количество принудительных фиксаций на диск
     *  во избежания приращения БД при работе вне режима
     *  \ref MDBX_UTTERLY_NOSYNC. */
    uint32_t flushes;
    /** \brief Количество обращений к механизму Handle-Slow-Readers
     *  во избежания приращения БД.
     *  \see MDBX_hsr_func */
    uint32_t kicks;

    /** \brief Счетчик выполнения по медленному пути (slow path execution count)
     *  GC ради данных пользователя. */
    uint32_t work_counter;
    /** \brief Время "по настенным часам" затраченное на чтение и поиск внутри
     *  GC ради данных пользователя. */
    uint32_t work_rtime_monotonic;
    /** \brief Время ЦПУ в режиме пользователе затраченное
     *   на подготовку страниц извлекаемых из GC для данных пользователя,
     *   включая подкачку с диска. */
    uint32_t work_xtime_cpu;
    /** \brief Количество итераций поиска внутри GC при выделении страниц
     *  ради данных пользователя. */
    uint32_t work_rsteps;
    /** \brief Количество запросов на выделение последовательностей страниц
     *  ради данных пользователя. */
    uint32_t work_xpages;
    /** \brief Количество страничных промахов (page faults) внутри GC
     *  при выделении и подготовки страниц для данных пользователя. */
    uint32_t work_majflt;

    /** \brief Счетчик выполнения по медленному пути (slow path execution count)
     *  GC для целей поддержки и обновления самой GC. */
    uint32_t self_counter;
    /** \brief Время "по настенным часам" затраченное на чтение и поиск внутри
     *  GC для целей поддержки и обновления самой GC. */
    uint32_t self_rtime_monotonic;
    /** \brief Время ЦПУ в режиме пользователе затраченное на подготовку
     *  страниц извлекаемых из GC для целей поддержки и обновления самой GC,
     *  включая подкачку с диска. */
    uint32_t self_xtime_cpu;
    /** \brief Количество итераций поиска внутри GC при выделении страниц
     *  для целей поддержки и обновления самой GC. */
    uint32_t self_rsteps;
    /** \brief Количество запросов на выделение последовательностей страниц
     *  для самой GC. */
    uint32_t self_xpages;
    /** \brief Количество страничных промахов (page faults) внутри GC
     *  при выделении и подготовки страниц для самой GC. */
    uint32_t self_majflt;
    /* Для разборок с pnl_merge() */
    struct {
      uint32_t time;
      uint64_t volume;
      uint32_t calls;
    } pnl_merge_work, pnl_merge_self;
  } gc_prof;
};
#ifndef __cplusplus
/** \ingroup c_statinfo */
typedef struct MDBX_commit_latency MDBX_commit_latency;
#endif

/** \brief Commit all the operations of a transaction into the database and
 * collect latency information.
 * \see mdbx_txn_commit()
 * \ingroup c_transactions
 * \warning This function may be changed in future releases. */
LIBMDBX_API int mdbx_txn_commit_ex(MDBX_txn *txn, MDBX_commit_latency *latency);

/** \brief Commit all the operations of a transaction into the database.
 * \ingroup c_transactions
 *
 * If the current thread is not eligible to manage the transaction then
 * the \ref MDBX_THREAD_MISMATCH error will returned. Otherwise the transaction
 * will be committed and its handle is freed. If the transaction cannot
 * be committed, it will be aborted with the corresponding error returned.
 *
 * Thus, a result other than \ref MDBX_THREAD_MISMATCH means that the
 * transaction is terminated:
 *  - Resources are released;
 *  - Transaction handle is invalid;
 *  - Cursor(s) associated with transaction must not be used, except with
 *    mdbx_cursor_renew() and \ref mdbx_cursor_close().
 *    Such cursor(s) must be closed explicitly by \ref mdbx_cursor_close()
 *    before or after transaction commit, either can be reused with
 *    \ref mdbx_cursor_renew() until it will be explicitly closed by
 *    \ref mdbx_cursor_close().
 *
 * \param [in] txn  A transaction handle returned by \ref mdbx_txn_begin().
 *
 * \returns A non-zero error value on failure and 0 on success,
 *          some possible errors are:
 * \retval MDBX_RESULT_TRUE      Transaction was aborted since it should
 *                               be aborted due to previous errors.
 * \retval MDBX_PANIC            A fatal error occurred earlier
 *                               and the environment must be shut down.
 * \retval MDBX_BAD_TXN          Transaction is already finished or never began.
 * \retval MDBX_EBADSIGN         Transaction object has invalid signature,
 *                               e.g. transaction was already terminated
 *                               or memory was corrupted.
 * \retval MDBX_THREAD_MISMATCH  Given transaction is not owned
 *                               by current thread.
 * \retval MDBX_EINVAL           Transaction handle is NULL.
 * \retval MDBX_ENOSPC           No more disk space.
 * \retval MDBX_EIO              An error occurred during the flushing/writing
 *                               data to a storage medium/disk.
 * \retval MDBX_ENOMEM           Out of memory. */
LIBMDBX_INLINE_API(int, mdbx_txn_commit, (MDBX_txn * txn)) { return mdbx_txn_commit_ex(txn, NULL); }

/** \brief Abandon all the operations of the transaction instead of saving them.
 * \ingroup c_transactions
 *
 * The transaction handle is freed. It and its cursors must not be used again
 * after this call, except with \ref mdbx_cursor_renew() and
 * \ref mdbx_cursor_close().
 *
 * If the current thread is not eligible to manage the transaction then
 * the \ref MDBX_THREAD_MISMATCH error will returned. Otherwise the transaction
 * will be aborted and its handle is freed. Thus, a result other than
 * \ref MDBX_THREAD_MISMATCH means that the transaction is terminated:
 *  - Resources are released;
 *  - Transaction handle is invalid;
 *  - Cursor(s) associated with transaction must not be used, except with
 *    \ref mdbx_cursor_renew() and \ref mdbx_cursor_close().
 *    Such cursor(s) must be closed explicitly by \ref mdbx_cursor_close()
 *    before or after transaction abort, either can be reused with
 *    \ref mdbx_cursor_renew() until it will be explicitly closed by
 *    \ref mdbx_cursor_close().
 *
 * \param [in] txn  A transaction handle returned by \ref mdbx_txn_begin().
 *
 * \returns A non-zero error value on failure and 0 on success,
 *          some possible errors are:
 * \retval MDBX_PANIC            A fatal error occurred earlier and
 *                               the environment must be shut down.
 * \retval MDBX_BAD_TXN          Transaction is already finished or never began.
 * \retval MDBX_EBADSIGN         Transaction object has invalid signature,
 *                               e.g. transaction was already terminated
 *                               or memory was corrupted.
 * \retval MDBX_THREAD_MISMATCH  Given transaction is not owned
 *                               by current thread.
 * \retval MDBX_EINVAL           Transaction handle is NULL. */
LIBMDBX_API int mdbx_txn_abort(MDBX_txn *txn);

/** \brief Marks transaction as broken to prevent further operations.
 * \ingroup c_transactions
 *
 * Function keeps the transaction handle and corresponding locks, but makes
 * impossible to perform any operations within a broken transaction.
 * Broken transaction must then be aborted explicitly later.
 *
 * \param [in] txn  A transaction handle returned by \ref mdbx_txn_begin().
 *
 * \see mdbx_txn_abort() \see mdbx_txn_reset() \see mdbx_txn_commit()
 * \returns A non-zero error value on failure and 0 on success. */
LIBMDBX_API int mdbx_txn_break(MDBX_txn *txn);

/** \brief Reset a read-only transaction.
 * \ingroup c_transactions
 *
 * Abort the read-only transaction like \ref mdbx_txn_abort(), but keep the
 * transaction handle. Therefore \ref mdbx_txn_renew() may reuse the handle.
 * This saves allocation overhead if the process will start a new read-only
 * transaction soon, and also locking overhead if \ref MDBX_NOSTICKYTHREADS is
 * in use. The reader table lock is released, but the table slot stays tied to
 * its thread or \ref MDBX_txn. Use \ref mdbx_txn_abort() to discard a reset
 * handle, and to free its lock table slot if \ref MDBX_NOSTICKYTHREADS
 * is in use.
 *
 * Cursors opened within the transaction must not be used again after this
 * call, except with \ref mdbx_cursor_renew() and \ref mdbx_cursor_close().
 *
 * Reader locks generally don't interfere with writers, but they keep old
 * versions of database pages allocated. Thus they prevent the old pages from
 * being reused when writers commit new data, and so under heavy load the
 * database size may grow much more rapidly than otherwise.
 *
 * \param [in] txn  A transaction handle returned by \ref mdbx_txn_begin().
 *
 * \returns A non-zero error value on failure and 0 on success,
 *          some possible errors are:
 * \retval MDBX_PANIC            A fatal error occurred earlier and
 *                               the environment must be shut down.
 * \retval MDBX_BAD_TXN          Transaction is already finished or never began.
 * \retval MDBX_EBADSIGN         Transaction object has invalid signature,
 *                               e.g. transaction was already terminated
 *                               or memory was corrupted.
 * \retval MDBX_THREAD_MISMATCH  Given transaction is not owned
 *                               by current thread.
 * \retval MDBX_EINVAL           Transaction handle is NULL. */
LIBMDBX_API int mdbx_txn_reset(MDBX_txn *txn);

/** \brief Переводит читающую транзакцию в "припаркованное" состояние.
 * \ingroup c_transactions
 *
 * Выполняющиеся читающие транзакции не позволяют перерабатывать старые
 * MVCC-снимки данных, начиная с самой старой используемой/читаемой версии и все
 * последующие. Припаркованная же транзакция может быть вытеснена транзакцией
 * записи, если будет мешать переработке мусора (старых MVCC-снимков данных).
 * А если вытеснения не произойдет, то восстановление (перевод в рабочее
 * состояние и продолжение выполнение) читающей транзакции будет существенно
 * дешевле. Таким образом, парковка транзакций позволяет предотвратить
 * негативные последствия связанные с остановкой переработки мусора,
 * одновременно сохранив накладные расходы на минимальном уровне.
 *
 * Для продолжения выполнения (чтения и/или использования данных) припаркованная
 * транзакция должна быть восстановлена посредством \ref mdbx_txn_unpark().
 * Для удобства использования и предотвращения лишних вызовов API, посредством
 * параметра `autounpark`, предусмотрена возможность автоматической
 * «распарковки» при использовании припаркованной транзакции в функциях API
 * предполагающих чтение данных.
 *
 * \warning До восстановления/распарковки транзакции, вне зависимости от
 * аргумента `autounpark`, нельзя допускать разыменования указателей полученных
 * ранее при чтении данных в рамках припаркованной транзакции, так как
 * MVCC-снимок в котором размещены эти данные не удерживается и может
 * переработан в любой момент.
 *
 * Припаркованная транзакция без "распарковки" может быть прервана, сброшена
 * или перезапущена в любой момент посредством \ref mdbx_txn_abort(),
 * \ref mdbx_txn_reset() и \ref mdbx_txn_renew(), соответственно.
 *
 * \see mdbx_txn_unpark()
 * \see mdbx_txn_flags()
 * \see mdbx_env_set_hsr()
 * \see <a href="intro.html#long-lived-read">Long-lived read transactions</a>
 *
 * \param [in] txn          Транзакция чтения запущенная посредством
 *                          \ref mdbx_txn_begin().
 *
 * \param [in] autounpark   Позволяет включить автоматическую
 *                          распарковку/восстановление транзакции при вызове
 *                          функций API предполагающих чтение данных.
 *
 * \returns Ненулевое значение кода ошибки, либо 0 при успешном выполнении. */
LIBMDBX_API int mdbx_txn_park(MDBX_txn *txn, bool autounpark);

/** \brief Распарковывает ранее припаркованную читающую транзакцию.
 * \ingroup c_transactions
 *
 * Функция пытается восстановить ранее припаркованную транзакцию. Если
 * припаркованная транзакция была вытеснена ради переработки старых
 * MVCC-снимков, то в зависимости от аргумента `restart_if_ousted` выполняется
 * её перезапуск аналогично \ref mdbx_txn_renew(), либо транзакция сбрасывается
 * и возвращается код ошибки \ref MDBX_OUSTED.
 *
 * \see mdbx_txn_park()
 * \see mdbx_txn_flags()
 * \see <a href="intro.html#long-lived-read">Long-lived read transactions</a>
 *
 * \param [in] txn     Транзакция чтения запущенная посредством
 *                     \ref mdbx_txn_begin() и затем припаркованная
 *                     посредством \ref mdbx_txn_park.
 *
 * \param [in] restart_if_ousted   Позволяет сразу выполнить перезапуск
 *                                 транзакции, если она была вынестена.
 *
 * \returns Ненулевое значение кода ошибки, либо 0 при успешном выполнении.
 * Некоторые специфичекие коды результата:
 *
 * \retval MDBX_SUCCESS      Припаркованная транзакция успешно восстановлена,
 *                           либо она не была припаркована.
 *
 * \retval MDBX_OUSTED       Читающая транзакция была вытеснена пишущей
 *                           транзакцией ради переработки старых MVCC-снимков,
 *                           а аргумент `restart_if_ousted` был задан `false`.
 *                           Транзакция сбрасывается в состояние аналогичное
 *                           после вызова \ref mdbx_txn_reset(), но экземпляр
 *                           (хендл) не освобождается и может быть использован
 *                           повторно посредством \ref mdbx_txn_renew(), либо
 *                           освобожден посредством \ref mdbx_txn_abort().
 *
 * \retval MDBX_RESULT_TRUE  Читающая транзакция была вынеснена, но теперь
 *                           перезапущена для чтения другого (последнего)
 *                           MVCC-снимка, так как restart_if_ousted` был задан
 *                           `true`.
 *
 * \retval MDBX_BAD_TXN      Транзакция уже завершена, либо не была запущена. */
LIBMDBX_API int mdbx_txn_unpark(MDBX_txn *txn, bool restart_if_ousted);

/** \brief Renew a read-only transaction.
 * \ingroup c_transactions
 *
 * This acquires a new reader lock for a transaction handle that had been
 * released by \ref mdbx_txn_reset(). It must be called before a reset
 * transaction may be used again.
 *
 * \param [in] txn  A transaction handle returned by \ref mdbx_txn_begin().
 *
 * \returns A non-zero error value on failure and 0 on success,
 *          some possible errors are:
 * \retval MDBX_PANIC            A fatal error occurred earlier and
 *                               the environment must be shut down.
 * \retval MDBX_BAD_TXN          Transaction is already finished or never began.
 * \retval MDBX_EBADSIGN         Transaction object has invalid signature,
 *                               e.g. transaction was already terminated
 *                               or memory was corrupted.
 * \retval MDBX_THREAD_MISMATCH  Given transaction is not owned
 *                               by current thread.
 * \retval MDBX_EINVAL           Transaction handle is NULL. */
LIBMDBX_API int mdbx_txn_renew(MDBX_txn *txn);

/** \brief The fours integers markers (aka "canary") associated with the
 * environment.
 * \ingroup c_crud
 * \see mdbx_canary_put()
 * \see mdbx_canary_get()
 *
 * The `x`, `y` and `z` values could be set by \ref mdbx_canary_put(), while the
 * 'v' will be always set to the transaction number. Updated values becomes
 * visible outside the current transaction only after it was committed. Current
 * values could be retrieved by \ref mdbx_canary_get(). */
struct MDBX_canary {
  uint64_t x, y, z, v;
};
#ifndef __cplusplus
/** \ingroup c_crud */
typedef struct MDBX_canary MDBX_canary;
#endif

/** \brief Set integers markers (aka "canary") associated with the environment.
 * \ingroup c_crud
 * \see mdbx_canary_get()
 *
 * \param [in] txn     A transaction handle returned by \ref mdbx_txn_begin()
 * \param [in] canary  A optional pointer to \ref MDBX_canary structure for `x`,
 *              `y` and `z` values from.
 *            - If canary is NOT NULL then the `x`, `y` and `z` values will be
 *              updated from given canary argument, but the 'v' be always set
 *              to the current transaction number if at least one `x`, `y` or
 *              `z` values have changed (i.e. if `x`, `y` and `z` have the same
 *              values as currently present then nothing will be changes or
 *              updated).
 *            - if canary is NULL then the `v` value will be explicitly update
 *              to the current transaction number without changes `x`, `y` nor
 *              `z`.
 *
 * \returns A non-zero error value on failure and 0 on success. */
LIBMDBX_API int mdbx_canary_put(MDBX_txn *txn, const MDBX_canary *canary);

/** \brief Returns fours integers markers (aka "canary") associated with the
 * environment.
 * \ingroup c_crud
 * \see mdbx_canary_put()
 *
 * \param [in] txn     A transaction handle returned by \ref mdbx_txn_begin().
 * \param [in] canary  The address of an \ref MDBX_canary structure where the
 *                     information will be copied.
 *
 * \returns A non-zero error value on failure and 0 on success. */
LIBMDBX_API int mdbx_canary_get(const MDBX_txn *txn, MDBX_canary *canary);

/** \brief A callback function used to compare two keys in a table
 * \ingroup c_crud
 * \see mdbx_cmp() \see mdbx_get_keycmp()
 * \see mdbx_get_datacmp \see mdbx_dcmp()
 *
 * \anchor avoid_custom_comparators
 * \deprecated It is recommend not using custom comparison functions, but
 * instead converting the keys to one of the forms that are suitable for
 * built-in comparators (for instance take look to the \ref value2key).
 * The reasons to not using custom comparators are:
 *   - The order of records could not be validated without your code.
 *     So `mdbx_chk` utility will reports "wrong order" errors
 *     and the `-i` option is required to suppress ones.
 *   - A records could not be ordered or sorted without your code.
 *     So `mdbx_load` utility should be used with `-a` option to preserve
 *     input data order.
 *   - However, the custom comparators feature will never be removed.
 *     You have been warned but still can use custom comparators knowing
 *     about the issues noted above. In this case you should ignore `deprecated`
 *     warnings or define `MDBX_DEPRECATED` macro to empty to avoid ones. */
typedef int(MDBX_cmp_func)(const MDBX_val *a, const MDBX_val *b) MDBX_CXX17_NOEXCEPT;

/** \brief Open or Create a named table in the environment.
 * \ingroup c_dbi
 *
 * A table handle denotes the name and parameters of a table,
 * independently of whether such a table exists. The table handle may be
 * discarded by calling \ref mdbx_dbi_close(). The old table handle is
 * returned if the table was already open. The handle may only be closed
 * once.
 *
 * \note A notable difference between MDBX and LMDB is that MDBX make handles
 * opened for existing tables immediately available for other transactions,
 * regardless this transaction will be aborted or reset. The REASON for this is
 * to avoiding the requirement for multiple opening a same handles in
 * concurrent read transactions, and tracking of such open but hidden handles
 * until the completion of read transactions which opened them.
 *
 * Nevertheless, the handle for the NEWLY CREATED table will be invisible
 * for other transactions until the this write transaction is successfully
 * committed. If the write transaction is aborted the handle will be closed
 * automatically. After a successful commit the such handle will reside in the
 * shared environment, and may be used by other transactions.
 *
 * In contrast to LMDB, the MDBX allow this function to be called from multiple
 * concurrent transactions or threads in the same process.
 *
 * To use named table (with name != NULL), \ref mdbx_env_set_maxdbs()
 * must be called before opening the environment. Table names are
 * keys in the internal unnamed table, and may be read but not written.
 *
 * \param [in] txn    transaction handle returned by \ref mdbx_txn_begin().
 * \param [in] name   The name of the table to open. If only a single
 *                    table is needed in the environment,
 *                    this value may be NULL.
 * \param [in] flags  Special options for this table. This parameter must
 *                    be bitwise OR'ing together any of the constants
 *                    described here:
 *
 *  - \ref MDBX_DB_DEFAULTS
 *      Keys are arbitrary byte strings and compared from beginning to end.
 *  - \ref MDBX_REVERSEKEY
 *      Keys are arbitrary byte strings to be compared in reverse order,
 *      from the end of the strings to the beginning.
 *  - \ref MDBX_INTEGERKEY
 *      Keys are binary integers in native byte order, either uint32_t or
 *      uint64_t, and will be sorted as such. The keys must all be of the
 *      same size and must be aligned while passing as arguments.
 *  - \ref MDBX_DUPSORT
 *      Duplicate keys may be used in the table. Or, from another point of
 *      view, keys may have multiple data items, stored in sorted order. By
 *      default keys must be unique and may have only a single data item.
 *  - \ref MDBX_DUPFIXED
 *      This flag may only be used in combination with \ref MDBX_DUPSORT. This
 *      option tells the library that the data items for this table are
 *      all the same size, which allows further optimizations in storage and
 *      retrieval. When all data items are the same size, the
 *      \ref MDBX_GET_MULTIPLE, \ref MDBX_NEXT_MULTIPLE and
 *      \ref MDBX_PREV_MULTIPLE cursor operations may be used to retrieve
 *      multiple items at once.
 *  - \ref MDBX_INTEGERDUP
 *      This option specifies that duplicate data items are binary integers,
 *      similar to \ref MDBX_INTEGERKEY keys. The data values must all be of the
 *      same size and must be aligned while passing as arguments.
 *  - \ref MDBX_REVERSEDUP
 *      This option specifies that duplicate data items should be compared as
 *      strings in reverse order (the comparison is performed in the direction
 *      from the last byte to the first).
 *  - \ref MDBX_CREATE
 *      Create the named table if it doesn't exist. This option is not
 *      allowed in a read-only transaction or a read-only environment.
 *
 * \param [out] dbi     Address where the new \ref MDBX_dbi handle
 *                      will be stored.
 *
 * For \ref mdbx_dbi_open_ex() additional arguments allow you to set custom
 * comparison functions for keys and values (for multimaps).
 * \see avoid_custom_comparators
 *
 * \returns A non-zero error value on failure and 0 on success,
 *          some possible errors are:
 * \retval MDBX_NOTFOUND   The specified table doesn't exist in the
 *                         environment and \ref MDBX_CREATE was not specified.
 * \retval MDBX_DBS_FULL   Too many tables have been opened.
 *                         \see mdbx_env_set_maxdbs()
 * \retval MDBX_INCOMPATIBLE  Table is incompatible with given flags,
 *                         i.e. the passed flags is different with which the
 *                         table was created, or the table was already
 *                         opened with a different comparison function(s).
 * \retval MDBX_THREAD_MISMATCH  Given transaction is not owned
 *                               by current thread. */
LIBMDBX_API int mdbx_dbi_open(MDBX_txn *txn, const char *name, MDBX_db_flags_t flags, MDBX_dbi *dbi);
/** \copydoc mdbx_dbi_open()
 * \ingroup c_dbi */
LIBMDBX_API int mdbx_dbi_open2(MDBX_txn *txn, const MDBX_val *name, MDBX_db_flags_t flags, MDBX_dbi *dbi);

/** \brief Open or Create a named table in the environment
 * with using custom comparison functions.
 * \ingroup c_dbi
 *
 * \deprecated Please \ref avoid_custom_comparators
 * "avoid using custom comparators" and use \ref mdbx_dbi_open() instead.
 *
 * \param [in] txn    transaction handle returned by \ref mdbx_txn_begin().
 * \param [in] name   The name of the table to open. If only a single
 *                    table is needed in the environment,
 *                    this value may be NULL.
 * \param [in] flags  Special options for this table.
 * \param [in] keycmp  Optional custom key comparison function for a table.
 * \param [in] datacmp Optional custom data comparison function for a table.
 * \param [out] dbi    Address where the new MDBX_dbi handle will be stored.
 * \returns A non-zero error value on failure and 0 on success. */
MDBX_DEPRECATED LIBMDBX_API int mdbx_dbi_open_ex(MDBX_txn *txn, const char *name, MDBX_db_flags_t flags, MDBX_dbi *dbi,
                                                 MDBX_cmp_func *keycmp, MDBX_cmp_func *datacmp);
/** \copydoc mdbx_dbi_open_ex()
 * \ingroup c_dbi */
MDBX_DEPRECATED LIBMDBX_API int mdbx_dbi_open_ex2(MDBX_txn *txn, const MDBX_val *name, MDBX_db_flags_t flags,
                                                  MDBX_dbi *dbi, MDBX_cmp_func *keycmp, MDBX_cmp_func *datacmp);

/** \brief Переименовает таблицу по DBI-дескриптору
 *
 * \ingroup c_dbi
 *
 * Переименовывает пользовательскую именованную таблицу связанную с передаваемым
 * DBI-дескриптором.
 *
 * \param [in,out] txn   Пишущая транзакция запущенная посредством
 *                       \ref mdbx_txn_begin().
 * \param [in]     dbi   Дескриптор таблицы
 *                       открытый посредством \ref mdbx_dbi_open().
 *
 * \param [in]     name  Новое имя для переименования.
 *
 * \returns Ненулевое значение кода ошибки, либо 0 при успешном выполнении. */
LIBMDBX_API int mdbx_dbi_rename(MDBX_txn *txn, MDBX_dbi dbi, const char *name);
/** \copydoc mdbx_dbi_rename()
 * \ingroup c_dbi */
LIBMDBX_API int mdbx_dbi_rename2(MDBX_txn *txn, MDBX_dbi dbi, const MDBX_val *name);

/** \brief Функция обратного вызова для перечисления
 *  пользовательских именованных таблиц.
 *
 * \ingroup c_statinfo
 * \see mdbx_enumerate_tables()
 *
 * \param [in] ctx       Указатель на контекст переданный аналогичным
 *                       параметром в \ref mdbx_enumerate_tables().
 * \param [in] txn       Транзазакция.
 * \param [in] name      Имя таблицы.
 * \param [in] flags     Флаги \ref MDBX_db_flags_t.
 * \param [in] stat      Базовая информация \ref MDBX_stat о таблице.
 * \param [in] dbi       Отличное от 0 значение DBI-дескриптора,
 *                       если таковой был открыт для этой таблицы.
 *                       Либо 0 если такого открытого дескриптора нет.
 *
 * \returns Ноль при успехе и продолжении перечисления, при возвращении другого
 *          значения оно будет немедленно возвращено вызывающему
 *          без продолжения перечисления. */
typedef int(MDBX_table_enum_func)(void *ctx, const MDBX_txn *txn, const MDBX_val *name, MDBX_db_flags_t flags,
                                  const struct MDBX_stat *stat, MDBX_dbi dbi) MDBX_CXX17_NOEXCEPT;

/** \brief Перечисляет пользовательские именнованные таблицы.
 *
 * Производит перечисление пользовательских именнованных таблиц, вызывая
 * специфицируемую пользователем функцию-визитер для каждой именованной таблицы.
 * Перечисление продолжается до исчерпания именованных таблиц, либо до возврата
 * отличного от нуля результата из заданной пользователем функции, которое будет
 * сразу возвращено в качестве результата.
 *
 * \ingroup c_statinfo
 * \see MDBX_table_enum_func
 *
 * \param [in] txn     Транзакция запущенная посредством
 *                     \ref mdbx_txn_begin().
 * \param [in] func    Указатель на пользовательскую функцию
 *                     с сигнатурой \ref MDBX_table_enum_func,
 *                     которая будет вызвана для каждой таблицы.
 * \param [in] ctx     Указатель на некоторый контект, который будет передан
 *                     в функцию `func()` как есть.
 *
 * \returns Ненулевое значение кода ошибки, либо 0 при успешном выполнении. */
LIBMDBX_API int mdbx_enumerate_tables(const MDBX_txn *txn, MDBX_table_enum_func *func, void *ctx);

/** \defgroup value2key Value-to-Key functions
 * \brief Value-to-Key functions to
 * \ref avoid_custom_comparators "avoid using custom comparators"
 * \see key2value
 * @{
 *
 * The \ref mdbx_key_from_jsonInteger() build a keys which are comparable with
 * keys created by \ref mdbx_key_from_double(). So this allows mixing `int64_t`
 * and IEEE754 double values in one index for JSON-numbers with restriction for
 * integer numbers range corresponding to RFC-7159, i.e. \f$[-2^{53}+1,
 * 2^{53}-1]\f$. See bottom of page 6 at https://tools.ietf.org/html/rfc7159 */
MDBX_NOTHROW_CONST_FUNCTION LIBMDBX_API uint64_t mdbx_key_from_jsonInteger(const int64_t json_integer);

MDBX_NOTHROW_CONST_FUNCTION LIBMDBX_API uint64_t mdbx_key_from_double(const double ieee754_64bit);

MDBX_NOTHROW_PURE_FUNCTION LIBMDBX_API uint64_t mdbx_key_from_ptrdouble(const double *const ieee754_64bit);

MDBX_NOTHROW_CONST_FUNCTION LIBMDBX_API uint32_t mdbx_key_from_float(const float ieee754_32bit);

MDBX_NOTHROW_PURE_FUNCTION LIBMDBX_API uint32_t mdbx_key_from_ptrfloat(const float *const ieee754_32bit);

MDBX_NOTHROW_CONST_FUNCTION LIBMDBX_INLINE_API(uint64_t, mdbx_key_from_int64, (const int64_t i64)) {
  return UINT64_C(0x8000000000000000) + i64;
}

MDBX_NOTHROW_CONST_FUNCTION LIBMDBX_INLINE_API(uint32_t, mdbx_key_from_int32, (const int32_t i32)) {
  return UINT32_C(0x80000000) + i32;
}
/** end of value2key @} */

/** \defgroup key2value Key-to-Value functions
 * \brief Key-to-Value functions to
 * \ref avoid_custom_comparators "avoid using custom comparators"
 * \see value2key
 * @{ */
MDBX_NOTHROW_PURE_FUNCTION LIBMDBX_API int64_t mdbx_jsonInteger_from_key(const MDBX_val);

MDBX_NOTHROW_PURE_FUNCTION LIBMDBX_API double mdbx_double_from_key(const MDBX_val);

MDBX_NOTHROW_PURE_FUNCTION LIBMDBX_API float mdbx_float_from_key(const MDBX_val);

MDBX_NOTHROW_PURE_FUNCTION LIBMDBX_API int32_t mdbx_int32_from_key(const MDBX_val);

MDBX_NOTHROW_PURE_FUNCTION LIBMDBX_API int64_t mdbx_int64_from_key(const MDBX_val);
/** end of value2key @} */

/** \brief Retrieve statistics for a table.
 * \ingroup c_statinfo
 *
 * \param [in] txn     A transaction handle returned by \ref mdbx_txn_begin().
 * \param [in] dbi     A table handle returned by \ref mdbx_dbi_open().
 * \param [out] stat   The address of an \ref MDBX_stat structure where
 *                     the statistics will be copied.
 * \param [in] bytes   The size of \ref MDBX_stat.
 *
 * \returns A non-zero error value on failure and 0 on success,
 *          some possible errors are:
 * \retval MDBX_THREAD_MISMATCH  Given transaction is not owned
 *                               by current thread.
 * \retval MDBX_EINVAL   An invalid parameter was specified. */
LIBMDBX_API int mdbx_dbi_stat(const MDBX_txn *txn, MDBX_dbi dbi, MDBX_stat *stat, size_t bytes);

/** \brief Retrieve depth (bitmask) information of nested dupsort (multi-value)
 * B+trees for given table.
 * \ingroup c_statinfo
 *
 * \param [in] txn     A transaction handle returned by \ref mdbx_txn_begin().
 * \param [in] dbi     A table handle returned by \ref mdbx_dbi_open().
 * \param [out] mask   The address of an uint32_t value where the bitmask
 *                     will be stored.
 *
 * \returns A non-zero error value on failure and 0 on success,
 *          some possible errors are:
 * \retval MDBX_THREAD_MISMATCH  Given transaction is not owned
 *                               by current thread.
 * \retval MDBX_EINVAL       An invalid parameter was specified.
 * \retval MDBX_RESULT_TRUE  The dbi isn't a dupsort (multi-value) table. */
LIBMDBX_API int mdbx_dbi_dupsort_depthmask(const MDBX_txn *txn, MDBX_dbi dbi, uint32_t *mask);

/** \brief DBI state bits returted by \ref mdbx_dbi_flags_ex()
 * \ingroup c_statinfo
 * \see mdbx_dbi_flags_ex() */
typedef enum MDBX_dbi_state {
  /** DB was written in this txn */
  MDBX_DBI_DIRTY = 0x01,
  /** Cached Named-DB record is older than txnID */
  MDBX_DBI_STALE = 0x02,
  /** Named-DB handle opened in this txn */
  MDBX_DBI_FRESH = 0x04,
  /** Named-DB handle created in this txn */
  MDBX_DBI_CREAT = 0x08,
} MDBX_dbi_state_t;
DEFINE_ENUM_FLAG_OPERATORS(MDBX_dbi_state)

/** \brief Retrieve the DB flags and status for a table handle.
 * \ingroup c_statinfo
 * \see MDBX_db_flags_t
 * \see MDBX_dbi_state_t
 *
 * \param [in] txn     A transaction handle returned by \ref mdbx_txn_begin().
 * \param [in] dbi     A table handle returned by \ref mdbx_dbi_open().
 * \param [out] flags  Address where the flags will be returned.
 * \param [out] state  Address where the state will be returned.
 *
 * \returns A non-zero error value on failure and 0 on success. */
LIBMDBX_API int mdbx_dbi_flags_ex(const MDBX_txn *txn, MDBX_dbi dbi, unsigned *flags, unsigned *state);
/** \brief The shortcut to calling \ref mdbx_dbi_flags_ex() with `state=NULL`
 * for discarding it result.
 * \ingroup c_statinfo
 * \see MDBX_db_flags_t */
LIBMDBX_INLINE_API(int, mdbx_dbi_flags, (const MDBX_txn *txn, MDBX_dbi dbi, unsigned *flags)) {
  unsigned state;
  return mdbx_dbi_flags_ex(txn, dbi, flags, &state);
}

/** \brief Close a table handle. Normally unnecessary.
 * \ingroup c_dbi
 *
 * Closing a table handle is not necessary, but lets \ref mdbx_dbi_open()
 * reuse the handle value. Usually it's better to set a bigger
 * \ref mdbx_env_set_maxdbs(), unless that value would be large.
 *
 * \note Use with care.
 * This call is synchronized via mutex with \ref mdbx_dbi_open(), but NOT with
 * any transaction(s) running by other thread(s).
 * So the `mdbx_dbi_close()` MUST NOT be called in-parallel/concurrently
 * with any transactions using the closing dbi-handle, nor during other thread
 * commit/abort a write transacton(s). The "next" version of libmdbx (\ref
 * MithrilDB) will solve this issue.
 *
 * Handles should only be closed if no other threads are going to reference
 * the table handle or one of its cursors any further. Do not close a handle
 * if an existing transaction has modified its table. Doing so can cause
 * misbehavior from table corruption to errors like \ref MDBX_BAD_DBI
 * (since the DB name is gone).
 *
 * \param [in] env  An environment handle returned by \ref mdbx_env_create().
 * \param [in] dbi  A table handle returned by \ref mdbx_dbi_open().
 *
 * \returns A non-zero error value on failure and 0 on success. */
LIBMDBX_API int mdbx_dbi_close(MDBX_env *env, MDBX_dbi dbi);

/** \brief Empty or delete and close a table.
 * \ingroup c_crud
 *
 * \see mdbx_dbi_close() \see mdbx_dbi_open()
 *
 * \param [in] txn  A transaction handle returned by \ref mdbx_txn_begin().
 * \param [in] dbi  A table handle returned by \ref mdbx_dbi_open().
 * \param [in] del  `false` to empty the DB, `true` to delete it
 *                  from the environment and close the DB handle.
 *
 * \returns A non-zero error value on failure and 0 on success. */
LIBMDBX_API int mdbx_drop(MDBX_txn *txn, MDBX_dbi dbi, bool del);

/** \brief Get items from a table.
 * \ingroup c_crud
 *
 * This function retrieves key/data pairs from the table. The address
 * and length of the data associated with the specified key are returned
 * in the structure to which data refers.
 * If the table supports duplicate keys (\ref MDBX_DUPSORT) then the
 * first data item for the key will be returned. Retrieval of other
 * items requires the use of \ref mdbx_cursor_get().
 *
 * \note The memory pointed to by the returned values is owned by the
 * table. The caller MUST not dispose of the memory, and MUST not modify it
 * in any way regardless in a read-only nor read-write transactions!
 * For case a table opened without the \ref MDBX_WRITEMAP modification
 * attempts likely will cause a `SIGSEGV`. However, when a table opened with
 * the \ref MDBX_WRITEMAP or in case values returned inside read-write
 * transaction are located on a "dirty" (modified and pending to commit) pages,
 * such modification will silently accepted and likely will lead to DB and/or
 * data corruption.
 *
 * \note Values returned from the table are valid only until a
 * subsequent update operation, or the end of the transaction.
 *
 * \param [in] txn       A transaction handle returned by \ref mdbx_txn_begin().
 * \param [in] dbi       A table handle returned by \ref mdbx_dbi_open().
 * \param [in] key       The key to search for in the table.
 * \param [in,out] data  The data corresponding to the key.
 *
 * \returns A non-zero error value on failure and 0 on success,
 *          some possible errors are:
 * \retval MDBX_THREAD_MISMATCH  Given transaction is not owned
 *                               by current thread.
 * \retval MDBX_NOTFOUND  The key was not in the table.
 * \retval MDBX_EINVAL    An invalid parameter was specified. */
LIBMDBX_API int mdbx_get(const MDBX_txn *txn, MDBX_dbi dbi, const MDBX_val *key, MDBX_val *data);

/** \brief Get items from a table
 * and optionally number of data items for a given key.
 *
 * \ingroup c_crud
 *
 * Briefly this function does the same as \ref mdbx_get() with a few
 * differences:
 *  1. If values_count is NOT NULL, then returns the count
 *     of multi-values/duplicates for a given key.
 *  2. Updates BOTH the key and the data for pointing to the actual key-value
 *     pair inside the table.
 *
 * \param [in] txn           A transaction handle returned
 *                           by \ref mdbx_txn_begin().
 * \param [in] dbi           A table handle returned by \ref mdbx_dbi_open().
 * \param [in,out] key       The key to search for in the table.
 * \param [in,out] data      The data corresponding to the key.
 * \param [out] values_count The optional address to return number of values
 *                           associated with given key:
 *                            = 0 - in case \ref MDBX_NOTFOUND error;
 *                            = 1 - exactly for tables
 *                                  WITHOUT \ref MDBX_DUPSORT;
 *                            >= 1 for tables WITH \ref MDBX_DUPSORT.
 *
 * \returns A non-zero error value on failure and 0 on success,
 *          some possible errors are:
 * \retval MDBX_THREAD_MISMATCH  Given transaction is not owned
 *                               by current thread.
 * \retval MDBX_NOTFOUND  The key was not in the table.
 * \retval MDBX_EINVAL    An invalid parameter was specified. */
LIBMDBX_API int mdbx_get_ex(const MDBX_txn *txn, MDBX_dbi dbi, MDBX_val *key, MDBX_val *data, size_t *values_count);

/** \brief Get equal or great item from a table.
 * \ingroup c_crud
 *
 * Briefly this function does the same as \ref mdbx_get() with a few
 * differences:
 * 1. Return equal or great (due comparison function) key-value
 *    pair, but not only exactly matching with the key.
 * 2. On success return \ref MDBX_SUCCESS if key found exactly,
 *    and \ref MDBX_RESULT_TRUE otherwise. Moreover, for tables with
 *    \ref MDBX_DUPSORT flag the data argument also will be used to match over
 *    multi-value/duplicates, and \ref MDBX_SUCCESS will be returned only when
 *    BOTH the key and the data match exactly.
 * 3. Updates BOTH the key and the data for pointing to the actual key-value
 *    pair inside the table.
 *
 * \param [in] txn           A transaction handle returned
 *                           by \ref mdbx_txn_begin().
 * \param [in] dbi           A table handle returned by \ref mdbx_dbi_open().
 * \param [in,out] key       The key to search for in the table.
 * \param [in,out] data      The data corresponding to the key.
 *
 * \returns A non-zero error value on failure and \ref MDBX_RESULT_FALSE
 *          or \ref MDBX_RESULT_TRUE on success (as described above).
 *          Some possible errors are:
 * \retval MDBX_THREAD_MISMATCH  Given transaction is not owned
 *                               by current thread.
 * \retval MDBX_NOTFOUND      The key was not in the table.
 * \retval MDBX_EINVAL        An invalid parameter was specified. */
LIBMDBX_API int mdbx_get_equal_or_great(const MDBX_txn *txn, MDBX_dbi dbi, MDBX_val *key, MDBX_val *data);

/** \brief Store items into a table.
 * \ingroup c_crud
 *
 * This function stores key/data pairs in the table. The default behavior
 * is to enter the new key/data pair, replacing any previously existing key
 * if duplicates are disallowed, or adding a duplicate data item if
 * duplicates are allowed (see \ref MDBX_DUPSORT).
 *
 * \param [in] txn        A transaction handle returned
 *                        by \ref mdbx_txn_begin().
 * \param [in] dbi        A table handle returned by \ref mdbx_dbi_open().
 * \param [in] key        The key to store in the table.
 * \param [in,out] data   The data to store.
 * \param [in] flags      Special options for this operation.
 *                        This parameter must be set to 0 or by bitwise OR'ing
 *                        together one or more of the values described here:
 *   - \ref MDBX_NODUPDATA
 *      Enter the new key-value pair only if it does not already appear
 *      in the table. This flag may only be specified if the table
 *      was opened with \ref MDBX_DUPSORT. The function will return
 *      \ref MDBX_KEYEXIST if the key/data pair already appears in the table.
 *
 *  - \ref MDBX_NOOVERWRITE
 *      Enter the new key/data pair only if the key does not already appear
 *      in the table. The function will return \ref MDBX_KEYEXIST if the key
 *      already appears in the table, even if the table supports
 *      duplicates (see \ref  MDBX_DUPSORT). The data parameter will be set
 *      to point to the existing item.
 *
 *  - \ref MDBX_CURRENT
 *      Update an single existing entry, but not add new ones. The function will
 *      return \ref MDBX_NOTFOUND if the given key not exist in the table.
 *      In case multi-values for the given key, with combination of
 *      the \ref MDBX_ALLDUPS will replace all multi-values,
 *      otherwise return the \ref MDBX_EMULTIVAL.
 *
 *  - \ref MDBX_RESERVE
 *      Reserve space for data of the given size, but don't copy the given
 *      data. Instead, return a pointer to the reserved space, which the
 *      caller can fill in later - before the next update operation or the
 *      transaction ends. This saves an extra memcpy if the data is being
 *      generated later. MDBX does nothing else with this memory, the caller
 *      is expected to modify all of the space requested. This flag must not
 *      be specified if the table was opened with \ref MDBX_DUPSORT.
 *
 *  - \ref MDBX_APPEND
 *      Append the given key/data pair to the end of the table. This option
 *      allows fast bulk loading when keys are already known to be in the
 *      correct order. Loading unsorted keys with this flag will cause
 *      a \ref MDBX_EKEYMISMATCH error.
 *
 *  - \ref MDBX_APPENDDUP
 *      As above, but for sorted dup data.
 *
 *  - \ref MDBX_MULTIPLE
 *      Store multiple contiguous data elements in a single request. This flag
 *      may only be specified if the table was opened with
 *      \ref MDBX_DUPFIXED. With combination the \ref MDBX_ALLDUPS
 *      will replace all multi-values.
 *      The data argument must be an array of two \ref MDBX_val. The `iov_len`
 *      of the first \ref MDBX_val must be the size of a single data element.
 *      The `iov_base` of the first \ref MDBX_val must point to the beginning
 *      of the array of contiguous data elements which must be properly aligned
 *      in case of table with \ref MDBX_INTEGERDUP flag.
 *      The `iov_len` of the second \ref MDBX_val must be the count of the
 *      number of data elements to store. On return this field will be set to
 *      the count of the number of elements actually written. The `iov_base` of
 *      the second \ref MDBX_val is unused.
 *
 * \see \ref c_crud_hints "Quick reference for Insert/Update/Delete operations"
 *
 * \returns A non-zero error value on failure and 0 on success,
 *          some possible errors are:
 * \retval MDBX_THREAD_MISMATCH  Given transaction is not owned
 *                               by current thread.
 * \retval MDBX_KEYEXIST  The key/value pair already exists in the table.
 * \retval MDBX_MAP_FULL  The database is full, see \ref mdbx_env_set_mapsize().
 * \retval MDBX_TXN_FULL  The transaction has too many dirty pages.
 * \retval MDBX_EACCES    An attempt was made to write
 *                        in a read-only transaction.
 * \retval MDBX_EINVAL    An invalid parameter was specified. */
LIBMDBX_API int mdbx_put(MDBX_txn *txn, MDBX_dbi dbi, const MDBX_val *key, MDBX_val *data, MDBX_put_flags_t flags);

/** \brief Replace items in a table.
 * \ingroup c_crud
 *
 * This function allows to update or delete an existing value at the same time
 * as the previous value is retrieved. If the argument new_data equal is NULL
 * zero, the removal is performed, otherwise the update/insert.
 *
 * The current value may be in an already changed (aka dirty) page. In this
 * case, the page will be overwritten during the update, and the old value will
 * be lost. Therefore, an additional buffer must be passed via old_data
 * argument initially to copy the old value. If the buffer passed in is too
 * small, the function will return \ref MDBX_RESULT_TRUE by setting iov_len
 * field pointed by old_data argument to the appropriate value, without
 * performing any changes.
 *
 * For tables with non-unique keys (i.e. with \ref MDBX_DUPSORT flag),
 * another use case is also possible, when by old_data argument selects a
 * specific item from multi-value/duplicates with the same key for deletion or
 * update. To select this scenario in flags should simultaneously specify
 * \ref MDBX_CURRENT and \ref MDBX_NOOVERWRITE. This combination is chosen
 * because it makes no sense, and thus allows you to identify the request of
 * such a scenario.
 *
 * \param [in] txn           A transaction handle returned
 *                           by \ref mdbx_txn_begin().
 * \param [in] dbi           A table handle returned by \ref mdbx_dbi_open().
 * \param [in] key           The key to store in the table.
 * \param [in] new_data      The data to store, if NULL then deletion will
 *                           be performed.
 * \param [in,out] old_data  The buffer for retrieve previous value as describe
 *                           above.
 * \param [in] flags         Special options for this operation.
 *                           This parameter must be set to 0 or by bitwise
 *                           OR'ing together one or more of the values
 *                           described in \ref mdbx_put() description above,
 *                           and additionally
 *                           (\ref MDBX_CURRENT | \ref MDBX_NOOVERWRITE)
 *                           combination for selection particular item from
 *                           multi-value/duplicates.
 *
 * \see \ref c_crud_hints "Quick reference for Insert/Update/Delete operations"
 *
 * \returns A non-zero error value on failure and 0 on success. */
LIBMDBX_API int mdbx_replace(MDBX_txn *txn, MDBX_dbi dbi, const MDBX_val *key, MDBX_val *new_data, MDBX_val *old_data,
                             MDBX_put_flags_t flags);

typedef int (*MDBX_preserve_func)(void *context, MDBX_val *target, const void *src, size_t bytes);
LIBMDBX_API int mdbx_replace_ex(MDBX_txn *txn, MDBX_dbi dbi, const MDBX_val *key, MDBX_val *new_data,
                                MDBX_val *old_data, MDBX_put_flags_t flags, MDBX_preserve_func preserver,
                                void *preserver_context);

/** \brief Delete items from a table.
 * \ingroup c_crud
 *
 * This function removes key/data pairs from the table.
 *
 * \note The data parameter is NOT ignored regardless the table does
 * support sorted duplicate data items or not. If the data parameter
 * is non-NULL only the matching data item will be deleted. Otherwise, if data
 * parameter is NULL, any/all value(s) for specified key will be deleted.
 *
 * This function will return \ref MDBX_NOTFOUND if the specified key/data
 * pair is not in the table.
 *
 * \see \ref c_crud_hints "Quick reference for Insert/Update/Delete operations"
 *
 * \param [in] txn   A transaction handle returned by \ref mdbx_txn_begin().
 * \param [in] dbi   A table handle returned by \ref mdbx_dbi_open().
 * \param [in] key   The key to delete from the table.
 * \param [in] data  The data to delete.
 *
 * \returns A non-zero error value on failure and 0 on success,
 *          some possible errors are:
 * \retval MDBX_EACCES   An attempt was made to write
 *                       in a read-only transaction.
 * \retval MDBX_EINVAL   An invalid parameter was specified. */
LIBMDBX_API int mdbx_del(MDBX_txn *txn, MDBX_dbi dbi, const MDBX_val *key, const MDBX_val *data);

/** \brief Create a cursor handle but not bind it to transaction nor DBI-handle.
 * \ingroup c_cursors
 *
 * A cursor cannot be used when its table handle is closed. Nor when its
 * transaction has ended, except with \ref mdbx_cursor_bind() and \ref
 * mdbx_cursor_renew(). Also it can be discarded with \ref mdbx_cursor_close().
 *
 * A cursor must be closed explicitly always, before or after its transaction
 * ends. It can be reused with \ref mdbx_cursor_bind()
 * or \ref mdbx_cursor_renew() before finally closing it.
 *
 * \note In contrast to LMDB, the MDBX required that any opened cursors can be
 * reused and must be freed explicitly, regardless ones was opened in a
 * read-only or write transaction. The REASON for this is eliminates ambiguity
 * which helps to avoid errors such as: use-after-free, double-free, i.e.
 * memory corruption and segfaults.
 *
 * \param [in] context A pointer to application context to be associated with
 *                     created cursor and could be retrieved by
 *                     \ref mdbx_cursor_get_userctx() until cursor closed.
 *
 * \returns Created cursor handle or NULL in case out of memory. */
LIBMDBX_API MDBX_cursor *mdbx_cursor_create(void *context);

/** \brief Set application information associated with the cursor.
 * \ingroup c_cursors
 * \see mdbx_cursor_get_userctx()
 *
 * \param [in] cursor  An cursor handle returned by \ref mdbx_cursor_create()
 *                     or \ref mdbx_cursor_open().
 * \param [in] ctx     An arbitrary pointer for whatever the application needs.
 *
 * \returns A non-zero error value on failure and 0 on success. */
LIBMDBX_API int mdbx_cursor_set_userctx(MDBX_cursor *cursor, void *ctx);

/** \brief Get the application information associated with the MDBX_cursor.
 * \ingroup c_cursors
 * \see mdbx_cursor_set_userctx()
 *
 * \param [in] cursor  An cursor handle returned by \ref mdbx_cursor_create()
 *                     or \ref mdbx_cursor_open().
 * \returns The pointer which was passed via the `context` parameter
 *          of `mdbx_cursor_create()` or set by \ref mdbx_cursor_set_userctx(),
 *          or `NULL` if something wrong. */
MDBX_NOTHROW_PURE_FUNCTION LIBMDBX_API void *mdbx_cursor_get_userctx(const MDBX_cursor *cursor);

/** \brief Bind cursor to specified transaction and DBI-handle.
 * \ingroup c_cursors
 *
 * Using of the `mdbx_cursor_bind()` is equivalent to calling
 * \ref mdbx_cursor_renew() but with specifying an arbitrary DBI-handle.
 *
 * A cursor may be associated with a new transaction, and referencing a new or
 * the same table handle as it was created with. This may be done whether the
 * previous transaction is live or dead.
 *
 * If the transaction is nested, then the cursor should not be used in its parent transaction.
 * Otherwise it is no way to restore state if this nested transaction will be aborted,
 * nor impossible to define the expected behavior.
 *
 * \note In contrast to LMDB, the MDBX required that any opened cursors can be
 * reused and must be freed explicitly, regardless ones was opened in a
 * read-only or write transaction. The REASON for this is eliminates ambiguity
 * which helps to avoid errors such as: use-after-free, double-free, i.e.
 * memory corruption and segfaults.
 *
 * \param [in] txn      A transaction handle returned by \ref mdbx_txn_begin().
 * \param [in] dbi      A table handle returned by \ref mdbx_dbi_open().
 * \param [in] cursor   A cursor handle returned by \ref mdbx_cursor_create().
 *
 * \returns A non-zero error value on failure and 0 on success,
 *          some possible errors are:
 * \retval MDBX_THREAD_MISMATCH  Given transaction is not owned
 *                               by current thread.
 * \retval MDBX_EINVAL  An invalid parameter was specified. */
LIBMDBX_API int mdbx_cursor_bind(MDBX_txn *txn, MDBX_cursor *cursor, MDBX_dbi dbi);

/** \brief Unbind cursor from a transaction.
 * \ingroup c_cursors
 *
 * Unbinded cursor is disassociated with any transactions but still holds
 * the original DBI-handle internally. Thus it could be renewed with any running
 * transaction or closed.
 *
 * If the transaction is nested, then the cursor should not be used in its parent transaction.
 * Otherwise it is no way to restore state if this nested transaction will be aborted,
 * nor impossible to define the expected behavior.
 *
 * \see mdbx_cursor_renew()
 * \see mdbx_cursor_bind()
 * \see mdbx_cursor_close()
 * \see mdbx_cursor_reset()
 *
 * \note In contrast to LMDB, the MDBX required that any opened cursors can be
 * reused and must be freed explicitly, regardless ones was opened in a
 * read-only or write transaction. The REASON for this is eliminates ambiguity
 * which helps to avoid errors such as: use-after-free, double-free, i.e.
 * memory corruption and segfaults.
 *
 * \param [in] cursor   A cursor handle returned by \ref mdbx_cursor_open().
 *
 * \returns A non-zero error value on failure and 0 on success. */
LIBMDBX_API int mdbx_cursor_unbind(MDBX_cursor *cursor);

/** \brief Сбрасывает состояние курсора.
 * \ingroup c_cursors
 *
 * В результате сброса курсор становится неустановленным и не позволяет
 * выполнять операции относительного позиционирования, получения или изменения
 * данных, до установки на позицию не зависящую от текущей. Что позволяет
 * приложению пресекать дальнейшие операции без предварительного
 * позиционирования курсора.
 *
 * \param [in] cursor   Указатель на курсор.
 *
 * \returns Результат операции сканирования, либо код ошибки. */
LIBMDBX_API int mdbx_cursor_reset(MDBX_cursor *cursor);

/** \brief Create a cursor handle for the specified transaction and DBI handle.
 * \ingroup c_cursors
 *
 * Using of the `mdbx_cursor_open()` is equivalent to calling
 * \ref mdbx_cursor_create() and then \ref mdbx_cursor_bind() functions.
 *
 * A cursor cannot be used when its table handle is closed. Nor when its
 * transaction has ended, except with \ref mdbx_cursor_bind() and \ref
 * mdbx_cursor_renew(). Also it can be discarded with \ref mdbx_cursor_close().
 *
 * A cursor must be closed explicitly always, before or after its transaction
 * ends. It can be reused with \ref mdbx_cursor_bind()
 * or \ref mdbx_cursor_renew() before finally closing it.
 *
 * \note In contrast to LMDB, the MDBX required that any opened cursors can be
 * reused and must be freed explicitly, regardless ones was opened in a
 * read-only or write transaction. The REASON for this is eliminates ambiguity
 * which helps to avoid errors such as: use-after-free, double-free, i.e.
 * memory corruption and segfaults.
 *
 * \param [in] txn      A transaction handle returned by \ref mdbx_txn_begin().
 * \param [in] dbi      A table handle returned by \ref mdbx_dbi_open().
 * \param [out] cursor  Address where the new \ref MDBX_cursor handle will be
 *                      stored.
 *
 * \returns A non-zero error value on failure and 0 on success,
 *          some possible errors are:
 * \retval MDBX_THREAD_MISMATCH  Given transaction is not owned
 *                               by current thread.
 * \retval MDBX_EINVAL  An invalid parameter was specified. */
LIBMDBX_API int mdbx_cursor_open(MDBX_txn *txn, MDBX_dbi dbi, MDBX_cursor **cursor);

/** \brief Closes a cursor handle without returning error code.
 * \ingroup c_cursors
 *
 * The cursor handle will be freed and must not be used again after this call,
 * but its transaction may still be live.
 *
 * This function returns `void` but panic in case of error. Use \ref mdbx_cursor_close2()
 * if you need to receive an error code instead of an app crash.
 *
 * \see mdbx_cursor_close2
 *
 * \note In contrast to LMDB, the MDBX required that any opened cursors can be
 * reused and must be freed explicitly, regardless ones was opened in a
 * read-only or write transaction. The REASON for this is eliminates ambiguity
 * which helps to avoid errors such as: use-after-free, double-free, i.e.
 * memory corruption and segfaults.
 *
 * \param [in] cursor  A cursor handle returned by \ref mdbx_cursor_open()
 *                     or \ref mdbx_cursor_create(). */
LIBMDBX_API void mdbx_cursor_close(MDBX_cursor *cursor);

/** \brief Closes a cursor handle with returning error code.
 * \ingroup c_cursors
 *
 * The cursor handle will be freed and must not be used again after this call,
 * but its transaction may still be live.
 *
 * \see mdbx_cursor_close
 *
 * \note In contrast to LMDB, the MDBX required that any opened cursors can be
 * reused and must be freed explicitly, regardless ones was opened in a
 * read-only or write transaction. The REASON for this is eliminates ambiguity
 * which helps to avoid errors such as: use-after-free, double-free, i.e.
 * memory corruption and segfaults.
 *
 * \param [in] cursor  A cursor handle returned by \ref mdbx_cursor_open()
 *                     or \ref mdbx_cursor_create().
 * \returns A non-zero error value on failure and 0 on success,
 *          some possible errors are:
 * \retval MDBX_THREAD_MISMATCH  Given transaction is not owned
 *                               by current thread.
 * \retval MDBX_EINVAL  An invalid parameter was specified. */
LIBMDBX_API int mdbx_cursor_close2(MDBX_cursor *cursor);

/** \brief Unbind or closes all cursors of a given transaction and of all
 * its parent transactions if ones are.
 * \ingroup c_cursors
 *
 * Unbinds either closes all cursors associated (opened, renewed or binded) with
 * the given transaction in a bulk with minimal overhead.
 *
 * \see mdbx_cursor_unbind()
 * \see mdbx_cursor_close()
 *
 * \param [in] txn        A transaction handle returned by \ref mdbx_txn_begin().
 * \param [in] unbind     If non-zero, unbinds cursors and leaves ones reusable.
 *                        Otherwise close and dispose cursors.
 * \param [in,out] count  An optional pointer to return the number of cursors
 *                        processed by the requested operation.
 *
 * \returns A non-zero error value on failure and 0 on success,
 *          some possible errors are:
 * \retval MDBX_THREAD_MISMATCH  Given transaction is not owned
 *                               by current thread.
 * \retval MDBX_BAD_TXN          Given transaction is invalid or has
 *                               a child/nested transaction transaction. */
LIBMDBX_API int mdbx_txn_release_all_cursors_ex(const MDBX_txn *txn, bool unbind, size_t *count);

/** \brief Unbind or closes all cursors of a given transaction and of all
 * its parent transactions if ones are.
 * \ingroup c_cursors
 *
 * Unbinds either closes all cursors associated (opened, renewed or binded) with
 * the given transaction in a bulk with minimal overhead.
 *
 * \see mdbx_cursor_unbind()
 * \see mdbx_cursor_close()
 *
 * \param [in] txn      A transaction handle returned by \ref mdbx_txn_begin().
 * \param [in] unbind   If non-zero, unbinds cursors and leaves ones reusable.
 *                      Otherwise close and dispose cursors.
 *
 * \returns A non-zero error value on failure and 0 on success,
 *          some possible errors are:
 * \retval MDBX_THREAD_MISMATCH  Given transaction is not owned
 *                               by current thread.
 * \retval MDBX_BAD_TXN          Given transaction is invalid or has
 *                               a child/nested transaction transaction. */
LIBMDBX_INLINE_API(int, mdbx_txn_release_all_cursors, (const MDBX_txn *txn, bool unbind)) {
  return mdbx_txn_release_all_cursors_ex(txn, unbind, NULL);
}

/** \brief Renew a cursor handle for use within the given transaction.
 * \ingroup c_cursors
 *
 * A cursor may be associated with a new transaction whether the previous
 * transaction is running or finished.
 *
 * Using of the `mdbx_cursor_renew()` is equivalent to calling
 * \ref mdbx_cursor_bind() with the DBI-handle that previously
 * the cursor was used with.
 *
 * \note In contrast to LMDB, the MDBX allow any cursor to be re-used by using
 * \ref mdbx_cursor_renew(), to avoid unnecessary malloc/free overhead until it
 * freed by \ref mdbx_cursor_close().
 *
 * \param [in] txn      A transaction handle returned by \ref mdbx_txn_begin().
 * \param [in] cursor   A cursor handle returned by \ref mdbx_cursor_open().
 *
 * \returns A non-zero error value on failure and 0 on success,
 *          some possible errors are:
 * \retval MDBX_THREAD_MISMATCH  Given transaction is not owned
 *                               by current thread.
 * \retval MDBX_EINVAL  An invalid parameter was specified.
 * \retval MDBX_BAD_DBI The cursor was not bound to a DBI-handle
 *                      or such a handle became invalid. */
LIBMDBX_API int mdbx_cursor_renew(MDBX_txn *txn, MDBX_cursor *cursor);

/** \brief Return the cursor's transaction handle.
 * \ingroup c_cursors
 *
 * \param [in] cursor A cursor handle returned by \ref mdbx_cursor_open(). */
MDBX_NOTHROW_PURE_FUNCTION LIBMDBX_API MDBX_txn *mdbx_cursor_txn(const MDBX_cursor *cursor);

/** \brief Return the cursor's table handle.
 * \ingroup c_cursors
 *
 * \param [in] cursor  A cursor handle returned by \ref mdbx_cursor_open(). */
LIBMDBX_API MDBX_dbi mdbx_cursor_dbi(const MDBX_cursor *cursor);

/** \brief Copy cursor position and state.
 * \ingroup c_cursors
 *
 * \param [in] src       A source cursor handle returned
 * by \ref mdbx_cursor_create() or \ref mdbx_cursor_open().
 *
 * \param [in,out] dest  A destination cursor handle returned
 * by \ref mdbx_cursor_create() or \ref mdbx_cursor_open().
 *
 * \returns A non-zero error value on failure and 0 on success. */
LIBMDBX_API int mdbx_cursor_copy(const MDBX_cursor *src, MDBX_cursor *dest);

/** \brief Сравнивает позицию курсоров.
 * \ingroup c_cursors
 *
 * Функция предназначена для сравнения позиций двух
 * инициализированных/установленных курсоров, связанных с одной транзакцией и
 * одной таблицей (DBI-дескриптором).
 * Если же курсоры связаны с разными транзакциями, либо с разными таблицами,
 * либо один из них не инициализирован, то результат сравнения не определен
 * (поведением может быть изменено в последующих версиях).
 *
 * \param [in] left             Левый курсор для сравнения позиций.
 * \param [in] right            Правый курсор для сравнения позиций.
 * \param [in] ignore_multival  Булевой флаг, влияющий на результат только при
 *        сравнении курсоров для таблиц с мульти-значениями, т.е. с флагом
 *        \ref MDBX_DUPSORT. В случае `true`, позиции курсоров сравниваются
 *        только по ключам, без учета позиционирования среди мульти-значений.
 *        Иначе, в случае `false`, при совпадении позиций по ключам,
 *        сравниваются также позиции по мульти-значениям.
 *
 * \retval Значение со знаком в семантике оператора `<=>` (меньше нуля, ноль,
 * либо больше нуля) как результат сравнения позиций курсоров. */
LIBMDBX_API int mdbx_cursor_compare(const MDBX_cursor *left, const MDBX_cursor *right, bool ignore_multival);

/** \brief Retrieve by cursor.
 * \ingroup c_crud
 *
 * This function retrieves key/data pairs from the table. The address and
 * length of the key are returned in the object to which key refers (except
 * for the case of the \ref MDBX_SET option, in which the key object is
 * unchanged), and the address and length of the data are returned in the object
 * to which data refers.
 * \see mdbx_get()
 *
 * \note The memory pointed to by the returned values is owned by the
 * database. The caller MUST not dispose of the memory, and MUST not modify it
 * in any way regardless in a read-only nor read-write transactions!
 * For case a database opened without the \ref MDBX_WRITEMAP modification
 * attempts likely will cause a `SIGSEGV`. However, when a database opened with
 * the \ref MDBX_WRITEMAP or in case values returned inside read-write
 * transaction are located on a "dirty" (modified and pending to commit) pages,
 * such modification will silently accepted and likely will lead to DB and/or
 * data corruption.
 *
 * \param [in] cursor    A cursor handle returned by \ref mdbx_cursor_open().
 * \param [in,out] key   The key for a retrieved item.
 * \param [in,out] data  The data of a retrieved item.
 * \param [in] op        A cursor operation \ref MDBX_cursor_op.
 *
 * \returns A non-zero error value on failure and 0 on success,
 *          some possible errors are:
 * \retval MDBX_THREAD_MISMATCH  Given transaction is not owned
 *                               by current thread.
 * \retval MDBX_NOTFOUND  No matching key found.
 * \retval MDBX_EINVAL    An invalid parameter was specified. */
LIBMDBX_API int mdbx_cursor_get(MDBX_cursor *cursor, MDBX_val *key, MDBX_val *data, MDBX_cursor_op op);

/** \brief Служебная функция для использования в утилитах.
 * \ingroup c_extra
 *
 * При использовании определяемых пользователем функций сравнения (aka custom
 * comparison functions) проверка порядка ключей может приводить к неверным
 * результатам и возврате ошибки \ref MDBX_CORRUPTED.
 *
 * Эта функция отключает контроль порядка следования ключей на страницах при
 * чтении страниц БД для этого курсора, и таким образом, позволяет прочитать
 * данные при отсутствии/недоступности использованных функций сравнения.
 * \see avoid_custom_comparators
 *
 * \returns Результат операции сканирования, либо код ошибки. */
LIBMDBX_API int mdbx_cursor_ignord(MDBX_cursor *cursor);

/** \brief Тип предикативных функций обратного вызова используемых
 * \ref mdbx_cursor_scan() и \ref mdbx_cursor_scan_from() для пробирования
 * пар ключ-значения.
 * \ingroup c_crud
 *
 * \param [in,out] context  Указатель на контекст с необходимой для оценки
 *                          информацией, который полностью подготавливается
 *                          и контролируется вами.
 * \param [in] key          Ключ для оценки пользовательской функцией.
 * \param [in] value        Значение для оценки пользовательской функцией.
 * \param [in,out] arg      Дополнительный аргумент предикативной функции,
 *                          который полностью подготавливается
 *                          и контролируется вами.
 *
 * \returns Результат проверки соответствия переданной пары ключ-значения
 * искомой цели. Иначе код ошибки, который прерывает сканирование и возвращается
 * без изменения в качестве результата из функций \ref mdbx_cursor_scan()
 * или \ref mdbx_cursor_scan_from().
 *
 * \retval MDBX_RESULT_TRUE если переданная пара ключ-значение соответствует
 *         искомой и следует завершить сканирование.
 * \retval MDBX_RESULT_FALSE если переданная пара ключ-значение НЕ соответствует
 *         искомой и следует продолжать сканирование.
 * \retval ИНАЧЕ любое другое значение, отличное от \ref MDBX_RESULT_TRUE
 *         и \ref MDBX_RESULT_FALSE, считается индикатором ошибки
 *         и возвращается без изменений в качестве результата сканирования.
 *
 * \see mdbx_cursor_scan()
 * \see mdbx_cursor_scan_from() */
typedef int(MDBX_predicate_func)(void *context, MDBX_val *key, MDBX_val *value, void *arg) MDBX_CXX17_NOEXCEPT;

/** \brief Сканирует таблицу с использованием передаваемого предиката,
 * с уменьшением сопутствующих накладных расходов.
 * \ingroup c_crud
 *
 * Реализует функционал сходный с шаблоном `std::find_if<>()` с использованием
 * курсора и пользовательской предикативной функции, экономя при этом
 * на сопутствующих накладных расходах, в том числе, не выполняя часть проверок
 * внутри цикла итерации записей и потенциально уменьшая количество
 * DSO-трансграничных вызовов.
 *
 * Функция принимает курсор, который должен быть привязан к некоторой транзакции
 * и DBI-дескриптору таблицы, выполняет первоначальное позиционирование курсора
 * определяемое аргументом `start_op`. Далее, производится оценка каждой пары
 * ключ-значения посредством предоставляемой вами предикативной функции
 * `predicate` и затем, при необходимости, переход к следующему элементу
 * посредством операции `turn_op`, до наступления одного из четырех событий:
 *  - достигается конец данных;
 *  - возникнет ошибка при позиционировании курсора;
 *  - оценочная функция вернет \ref MDBX_RESULT_TRUE, сигнализируя
 *    о необходимости остановить дальнейшее сканирование;
 *  - оценочная функция возвратит значение отличное от \ref MDBX_RESULT_FALSE
 *    и \ref MDBX_RESULT_TRUE сигнализируя об ошибке.
 *
 * \param [in,out] cursor   Курсор для выполнения операции сканирования,
 *                          связанный с активной транзакцией и DBI-дескриптором
 *                          таблицы. Например, курсор созданный
 *                          посредством \ref mdbx_cursor_open().
 * \param [in] predicate    Предикативная функция для оценки итерируемых
 *                          пар ключ-значения,
 *                          более подробно смотрите \ref MDBX_predicate_func.
 * \param [in,out] context  Указатель на контекст с необходимой для оценки
 *                          информацией, который полностью подготавливается
 *                          и контролируется вами.
 * \param [in] start_op     Стартовая операция позиционирования курсора,
 *                          более подробно смотрите \ref MDBX_cursor_op.
 *                          Для сканирования без изменения исходной позиции
 *                          курсора используйте \ref MDBX_GET_CURRENT.
 *                          Допустимые значения \ref MDBX_FIRST,
 *                          \ref MDBX_FIRST_DUP, \ref MDBX_LAST,
 *                          \ref MDBX_LAST_DUP, \ref MDBX_GET_CURRENT,
 *                          а также \ref MDBX_GET_MULTIPLE.
 * \param [in] turn_op      Операция позиционирования курсора для перехода
 *                          к следующему элементу. Допустимые значения
 *                          \ref MDBX_NEXT, \ref MDBX_NEXT_DUP,
 *                          \ref MDBX_NEXT_NODUP, \ref MDBX_PREV,
 *                          \ref MDBX_PREV_DUP, \ref MDBX_PREV_NODUP, а также
 *                          \ref MDBX_NEXT_MULTIPLE и \ref MDBX_PREV_MULTIPLE.
 * \param [in,out] arg      Дополнительный аргумент предикативной функции,
 *                          который полностью подготавливается
 *                          и контролируется вами.
 *
 * \note При использовании \ref MDBX_GET_MULTIPLE, \ref MDBX_NEXT_MULTIPLE
 * или \ref MDBX_PREV_MULTIPLE внимательно учитывайте пакетную специфику
 * передачи значений через параметры предикативной функции.
 *
 * \see MDBX_predicate_func
 * \see mdbx_cursor_scan_from
 *
 * \returns Результат операции сканирования, либо код ошибки.
 *
 * \retval MDBX_RESULT_TRUE если найдена пара ключ-значение, для которой
 *         предикативная функция вернула \ref MDBX_RESULT_TRUE.
 * \retval MDBX_RESULT_FALSE если если подходящая пара ключ-значения НЕ найдена,
 *         в процессе поиска достигнут конец данных, либо нет данных для поиска.
 * \retval ИНАЧЕ любое другое значение, отличное от \ref MDBX_RESULT_TRUE
 *         и \ref MDBX_RESULT_FALSE, является кодом ошибки при позиционировании
 *         курса, либо определяемым пользователем кодом остановки поиска
 *         или ошибочной ситуации. */
LIBMDBX_API int mdbx_cursor_scan(MDBX_cursor *cursor, MDBX_predicate_func *predicate, void *context,
                                 MDBX_cursor_op start_op, MDBX_cursor_op turn_op, void *arg);

/** Сканирует таблицу с использованием передаваемого предиката,
 *  начиная с передаваемой пары ключ-значение,
 *  с уменьшением сопутствующих накладных расходов.
 * \ingroup c_crud
 *
 * Функция принимает курсор, который должен быть привязан к некоторой транзакции
 * и DBI-дескриптору таблицы, выполняет первоначальное позиционирование курсора
 * определяемое аргументом `from_op`. а также аргументами `from_key` и
 * `from_value`. Далее, производится оценка каждой пары ключ-значения
 * посредством предоставляемой вами предикативной функции `predicate` и затем,
 * при необходимости, переход к следующему элементу посредством операции
 * `turn_op`, до наступления одного из четырех событий:
 *  - достигается конец данных;
 *  - возникнет ошибка при позиционировании курсора;
 *  - оценочная функция вернет \ref MDBX_RESULT_TRUE, сигнализируя
 *    о необходимости остановить дальнейшее сканирование;
 *  - оценочная функция возвратит значение отличное от \ref MDBX_RESULT_FALSE
 *    и \ref MDBX_RESULT_TRUE сигнализируя об ошибке.
 *
 * \param [in,out] cursor    Курсор для выполнения операции сканирования,
 *                           связанный с активной транзакцией и DBI-дескриптором
 *                           таблицы. Например, курсор созданный
 *                           посредством \ref mdbx_cursor_open().
 * \param [in] predicate     Предикативная функция для оценки итерируемых
 *                           пар ключ-значения,
 *                           более подробно смотрите \ref MDBX_predicate_func.
 * \param [in,out] context   Указатель на контекст с необходимой для оценки
 *                           информацией, который полностью подготавливается
 *                           и контролируется вами.
 * \param [in] from_op       Операция позиционирования курсора к исходной
 *                           позиции, более подробно смотрите
 *                           \ref MDBX_cursor_op.
 *                           Допустимые значения \ref MDBX_GET_BOTH,
 *                           \ref MDBX_GET_BOTH_RANGE, \ref MDBX_SET_KEY,
 *                           \ref MDBX_SET_LOWERBOUND, \ref MDBX_SET_UPPERBOUND,
 *                           \ref MDBX_TO_KEY_LESSER_THAN,
 *                           \ref MDBX_TO_KEY_LESSER_OR_EQUAL,
 *                           \ref MDBX_TO_KEY_EQUAL,
 *                           \ref MDBX_TO_KEY_GREATER_OR_EQUAL,
 *                           \ref MDBX_TO_KEY_GREATER_THAN,
 *                           \ref MDBX_TO_EXACT_KEY_VALUE_LESSER_THAN,
 *                           \ref MDBX_TO_EXACT_KEY_VALUE_LESSER_OR_EQUAL,
 *                           \ref MDBX_TO_EXACT_KEY_VALUE_EQUAL,
 *                           \ref MDBX_TO_EXACT_KEY_VALUE_GREATER_OR_EQUAL,
 *                           \ref MDBX_TO_EXACT_KEY_VALUE_GREATER_THAN,
 *                           \ref MDBX_TO_PAIR_LESSER_THAN,
 *                           \ref MDBX_TO_PAIR_LESSER_OR_EQUAL,
 *                           \ref MDBX_TO_PAIR_EQUAL,
 *                           \ref MDBX_TO_PAIR_GREATER_OR_EQUAL,
 *                           \ref MDBX_TO_PAIR_GREATER_THAN,
 *                           а также \ref MDBX_GET_MULTIPLE.
 * \param [in,out] from_key  Указатель на ключ используемый как для исходного
 *                           позиционирования, так и для последующих итераций
 *                           перехода.
 * \param [in,out] from_value Указатель на значние используемое как для
 *                            исходного позиционирования, так и для последующих
 *                            итераций перехода.
 * \param [in] turn_op       Операция позиционирования курсора для перехода
 *                           к следующему элементу. Допустимые значения
 *                           \ref MDBX_NEXT, \ref MDBX_NEXT_DUP,
 *                           \ref MDBX_NEXT_NODUP, \ref MDBX_PREV,
 *                           \ref MDBX_PREV_DUP, \ref MDBX_PREV_NODUP, а также
 *                           \ref MDBX_NEXT_MULTIPLE и \ref MDBX_PREV_MULTIPLE.
 * \param [in,out] arg       Дополнительный аргумент предикативной функции,
 *                           который полностью подготавливается
 *                           и контролируется вами.
 *
 * \note При использовании \ref MDBX_GET_MULTIPLE, \ref MDBX_NEXT_MULTIPLE
 * или \ref MDBX_PREV_MULTIPLE внимательно учитывайте пакетную специфику
 * передачи значений через параметры предикативной функции.
 *
 * \see MDBX_predicate_func
 * \see mdbx_cursor_scan
 *
 * \returns Результат операции сканирования, либо код ошибки.
 *
 * \retval MDBX_RESULT_TRUE если найдена пара ключ-значение, для которой
 *         предикативная функция вернула \ref MDBX_RESULT_TRUE.
 * \retval MDBX_RESULT_FALSE если если подходящая пара ключ-значения НЕ найдена,
 *         в процессе поиска достигнут конец данных, либо нет данных для поиска.
 * \retval ИНАЧЕ любое другое значение, отличное от \ref MDBX_RESULT_TRUE
 *         и \ref MDBX_RESULT_FALSE, является кодом ошибки при позиционировании
 *         курса, либо определяемым пользователем кодом остановки поиска
 *         или ошибочной ситуации. */
LIBMDBX_API int mdbx_cursor_scan_from(MDBX_cursor *cursor, MDBX_predicate_func *predicate, void *context,
                                      MDBX_cursor_op from_op, MDBX_val *from_key, MDBX_val *from_value,
                                      MDBX_cursor_op turn_op, void *arg);

/** \brief Retrieve multiple non-dupsort key/value pairs by cursor.
 * \ingroup c_crud
 *
 * This function retrieves multiple key/data pairs from the table without
 * \ref MDBX_DUPSORT option. For `MDBX_DUPSORT` tables please
 * use \ref MDBX_GET_MULTIPLE and \ref MDBX_NEXT_MULTIPLE.
 *
 * The number of key and value items is returned in the `size_t count`
 * refers. The addresses and lengths of the keys and values are returned in the
 * array to which `pairs` refers.
 * \see mdbx_cursor_get()
 *
 * \note The memory pointed to by the returned values is owned by the
 * database. The caller MUST not dispose of the memory, and MUST not modify it
 * in any way regardless in a read-only nor read-write transactions!
 * For case a database opened without the \ref MDBX_WRITEMAP modification
 * attempts likely will cause a `SIGSEGV`. However, when a database opened with
 * the \ref MDBX_WRITEMAP or in case values returned inside read-write
 * transaction are located on a "dirty" (modified and pending to commit) pages,
 * such modification will silently accepted and likely will lead to DB and/or
 * data corruption.
 *
 * \param [in] cursor     A cursor handle returned by \ref mdbx_cursor_open().
 * \param [out] count     The number of key and value item returned, on success
 *                        it always be the even because the key-value
 *                        pairs are returned.
 * \param [in,out] pairs  A pointer to the array of key value pairs.
 * \param [in] limit      The size of pairs buffer as the number of items,
 *                        but not a pairs.
 * \param [in] op         A cursor operation \ref MDBX_cursor_op (only
 *                        \ref MDBX_FIRST and \ref MDBX_NEXT are supported).
 *
 * \returns A non-zero error value on failure and 0 on success,
 *          some possible errors are:
 * \retval MDBX_THREAD_MISMATCH  Given transaction is not owned
 *                               by current thread.
 * \retval MDBX_NOTFOUND         No any key-value pairs are available.
 * \retval MDBX_ENODATA          The cursor is already at the end of data.
 * \retval MDBX_RESULT_TRUE      The returned chunk is the last one,
 *                               and there are no pairs left.
 * \retval MDBX_EINVAL           An invalid parameter was specified. */
LIBMDBX_API int mdbx_cursor_get_batch(MDBX_cursor *cursor, size_t *count, MDBX_val *pairs, size_t limit,
                                      MDBX_cursor_op op);

/** \brief Store by cursor.
 * \ingroup c_crud
 *
 * This function stores key/data pairs into the table. The cursor is
 * positioned at the new item, or on failure usually near it.
 *
 * \param [in] cursor    A cursor handle returned by \ref mdbx_cursor_open().
 * \param [in] key       The key operated on.
 * \param [in,out] data  The data operated on.
 * \param [in] flags     Options for this operation. This parameter
 *                       must be set to 0 or by bitwise OR'ing together
 *                       one or more of the values described here:
 *  - \ref MDBX_CURRENT
 *      Replace the item at the current cursor position. The key parameter
 *      must still be provided, and must match it, otherwise the function
 *      return \ref MDBX_EKEYMISMATCH. With combination the
 *      \ref MDBX_ALLDUPS will replace all multi-values.
 *
 *      \note MDBX allows (unlike LMDB) you to change the size of the data and
 *      automatically handles reordering for sorted duplicates
 *      (see \ref MDBX_DUPSORT).
 *
 *  - \ref MDBX_NODUPDATA
 *      Enter the new key-value pair only if it does not already appear in the
 *      table. This flag may only be specified if the table was opened
 *      with \ref MDBX_DUPSORT. The function will return \ref MDBX_KEYEXIST
 *      if the key/data pair already appears in the table.
 *
 *  - \ref MDBX_NOOVERWRITE
 *      Enter the new key/data pair only if the key does not already appear
 *      in the table. The function will return \ref MDBX_KEYEXIST if the key
 *      already appears in the table, even if the table supports
 *      duplicates (\ref MDBX_DUPSORT).
 *
 *  - \ref MDBX_RESERVE
 *      Reserve space for data of the given size, but don't copy the given
 *      data. Instead, return a pointer to the reserved space, which the
 *      caller can fill in later - before the next update operation or the
 *      transaction ends. This saves an extra memcpy if the data is being
 *      generated later. This flag must not be specified if the table
 *      was opened with \ref MDBX_DUPSORT.
 *
 *  - \ref MDBX_APPEND
 *      Append the given key/data pair to the end of the table. No key
 *      comparisons are performed. This option allows fast bulk loading when
 *      keys are already known to be in the correct order. Loading unsorted
 *      keys with this flag will cause a \ref MDBX_KEYEXIST error.
 *
 *  - \ref MDBX_APPENDDUP
 *      As above, but for sorted dup data.
 *
 *  - \ref MDBX_MULTIPLE
 *      Store multiple contiguous data elements in a single request. This flag
 *      may only be specified if the table was opened with
 *      \ref MDBX_DUPFIXED. With combination the \ref MDBX_ALLDUPS
 *      will replace all multi-values.
 *      The data argument must be an array of two \ref MDBX_val. The `iov_len`
 *      of the first \ref MDBX_val must be the size of a single data element.
 *      The `iov_base` of the first \ref MDBX_val must point to the beginning
 *      of the array of contiguous data elements which must be properly aligned
 *      in case of table with \ref MDBX_INTEGERDUP flag.
 *      The `iov_len` of the second \ref MDBX_val must be the count of the
 *      number of data elements to store. On return this field will be set to
 *      the count of the number of elements actually written. The `iov_base` of
 *      the second \ref MDBX_val is unused.
 *
 * \see \ref c_crud_hints "Quick reference for Insert/Update/Delete operations"
 *
 * \returns A non-zero error value on failure and 0 on success,
 *          some possible errors are:
 * \retval MDBX_THREAD_MISMATCH  Given transaction is not owned
 *                               by current thread.
 * \retval MDBX_EKEYMISMATCH  The given key value is mismatched to the current
 *                            cursor position
 * \retval MDBX_MAP_FULL      The database is full,
 *                             see \ref mdbx_env_set_mapsize().
 * \retval MDBX_TXN_FULL      The transaction has too many dirty pages.
 * \retval MDBX_EACCES        An attempt was made to write in a read-only
 *                            transaction.
 * \retval MDBX_EINVAL        An invalid parameter was specified. */
LIBMDBX_API int mdbx_cursor_put(MDBX_cursor *cursor, const MDBX_val *key, MDBX_val *data, MDBX_put_flags_t flags);

/** \brief Delete current key/data pair.
 * \ingroup c_crud
 *
 * This function deletes the key/data pair to which the cursor refers. This
 * does not invalidate the cursor, so operations such as \ref MDBX_NEXT can
 * still be used on it. Both \ref MDBX_NEXT and \ref MDBX_GET_CURRENT will
 * return the same record after this operation.
 *
 * \param [in] cursor  A cursor handle returned by mdbx_cursor_open().
 * \param [in] flags   Options for this operation. This parameter must be set
 * to one of the values described here.
 *
 *  - \ref MDBX_CURRENT Delete only single entry at current cursor position.
 *  - \ref MDBX_ALLDUPS
 *    or \ref MDBX_NODUPDATA (supported for compatibility)
 *      Delete all of the data items for the current key. This flag has effect
 *      only for table(s) was created with \ref MDBX_DUPSORT.
 *
 * \see \ref c_crud_hints "Quick reference for Insert/Update/Delete operations"
 *
 * \returns A non-zero error value on failure and 0 on success,
 *          some possible errors are:
 * \retval MDBX_THREAD_MISMATCH  Given transaction is not owned
 *                               by current thread.
 * \retval MDBX_MAP_FULL      The database is full,
 *                            see \ref mdbx_env_set_mapsize().
 * \retval MDBX_TXN_FULL      The transaction has too many dirty pages.
 * \retval MDBX_EACCES        An attempt was made to write in a read-only
 *                            transaction.
 * \retval MDBX_EINVAL        An invalid parameter was specified. */
LIBMDBX_API int mdbx_cursor_del(MDBX_cursor *cursor, MDBX_put_flags_t flags);

/** \brief Return count values (aka duplicates) for current key.
 * \ingroup c_crud
 *
 * \see mdbx_cursor_count_ex
 *
 * This call is valid for all tables, but reasonable only for that support
 * sorted duplicate data items \ref MDBX_DUPSORT.
 *
 * \param [in] cursor    A cursor handle returned by \ref mdbx_cursor_open().
 * \param [out] count    Address where the count will be stored.
 *
 * \returns A non-zero error value on failure and 0 on success,
 *          some possible errors are:
 * \retval MDBX_THREAD_MISMATCH  Given transaction is not owned
 *                               by current thread.
 * \retval MDBX_EINVAL   Cursor is not initialized, or an invalid parameter
 *                       was specified. */
LIBMDBX_API int mdbx_cursor_count(const MDBX_cursor *cursor, size_t *count);
<<<<<<< HEAD

/** \brief Return count values (aka duplicates) and nested b-tree statistics for current key.
 * \ingroup c_crud
 *
 * \see mdbx_dbi_stat
 * \see mdbx_dbi_dupsort_depthmask
 * \see mdbx_cursor_count
 *
 * This call is valid for all tables, but reasonable only for that support
 * sorted duplicate data items \ref MDBX_DUPSORT.
 *
 * \param [in] cursor    A cursor handle returned by \ref mdbx_cursor_open().
 * \param [out] count    Address where the count will be stored.
 * \param [out] stat     The address of an \ref MDBX_stat structure where
 *                       the statistics of a nested b-tree will be copied.
 * \param [in] bytes     The size of \ref MDBX_stat.
 *
 * \returns A non-zero error value on failure and 0 on success,
 *          some possible errors are:
 * \retval MDBX_THREAD_MISMATCH  Given transaction is not owned
 *                               by current thread.
 * \retval MDBX_EINVAL   Cursor is not initialized, or an invalid parameter
 *                       was specified. */
LIBMDBX_API int mdbx_cursor_count_ex(const MDBX_cursor *cursor, size_t *count, MDBX_stat *stat, size_t bytes);
=======
>>>>>>> 5a80efb0

/** \brief Determines whether the cursor is pointed to a key-value pair or not,
 * i.e. was not positioned or points to the end of data.
 * \ingroup c_cursors
 *
 * \param [in] cursor    A cursor handle returned by \ref mdbx_cursor_open().
 *
 * \returns A \ref MDBX_RESULT_TRUE or \ref MDBX_RESULT_FALSE value,
 *          otherwise the error code.
 * \retval MDBX_RESULT_TRUE    No more data available or cursor not
 *                             positioned
 * \retval MDBX_RESULT_FALSE   A data is available
 * \retval Otherwise the error code */
MDBX_NOTHROW_PURE_FUNCTION LIBMDBX_API int mdbx_cursor_eof(const MDBX_cursor *cursor);

/** \brief Determines whether the cursor is pointed to the first key-value pair
 * or not.
 * \ingroup c_cursors
 *
 * \param [in] cursor    A cursor handle returned by \ref mdbx_cursor_open().
 *
 * \returns A MDBX_RESULT_TRUE or MDBX_RESULT_FALSE value,
 *          otherwise the error code.
 * \retval MDBX_RESULT_TRUE   Cursor positioned to the first key-value pair
 * \retval MDBX_RESULT_FALSE  Cursor NOT positioned to the first key-value
 * pair \retval Otherwise the error code */
MDBX_NOTHROW_PURE_FUNCTION LIBMDBX_API int mdbx_cursor_on_first(const MDBX_cursor *cursor);

/** \brief Определяет стоит ли курсор на первом или единственном
 * мульти-значении соответствующем ключу.
 * \ingroup c_cursors
 * \param [in] cursor    Курсор созданный посредством \ref mdbx_cursor_open().
 * \returns Значание \ref MDBX_RESULT_TRUE, либо \ref MDBX_RESULT_FALSE,
 *          иначе код ошибки.
 * \retval MDBX_RESULT_TRUE   курсор установлен на первом или единственном
 *                            мульти-значении соответствующем ключу.
 * \retval MDBX_RESULT_FALSE  курсор НЕ установлен на первом или единственном
 *                            мульти-значении соответствующем ключу.
 * \retval ИНАЧЕ код ошибки. */
MDBX_NOTHROW_PURE_FUNCTION LIBMDBX_API int mdbx_cursor_on_first_dup(const MDBX_cursor *cursor);

/** \brief Determines whether the cursor is pointed to the last key-value pair
 * or not.
 * \ingroup c_cursors
 *
 * \param [in] cursor    A cursor handle returned by \ref mdbx_cursor_open().
 *
 * \returns A \ref MDBX_RESULT_TRUE or \ref MDBX_RESULT_FALSE value,
 *          otherwise the error code.
 * \retval MDBX_RESULT_TRUE   Cursor positioned to the last key-value pair
 * \retval MDBX_RESULT_FALSE  Cursor NOT positioned to the last key-value pair
 * \retval Otherwise the error code */
MDBX_NOTHROW_PURE_FUNCTION LIBMDBX_API int mdbx_cursor_on_last(const MDBX_cursor *cursor);

/** \brief Определяет стоит ли курсор на последнем или единственном
 * мульти-значении соответствующем ключу.
 * \ingroup c_cursors
 * \param [in] cursor    Курсор созданный посредством \ref mdbx_cursor_open().
 * \returns Значание \ref MDBX_RESULT_TRUE, либо \ref MDBX_RESULT_FALSE,
 *          иначе код ошибки.
 * \retval MDBX_RESULT_TRUE   курсор установлен на последнем или единственном
 *                            мульти-значении соответствующем ключу.
 * \retval MDBX_RESULT_FALSE  курсор НЕ установлен на последнем или единственном
 *                            мульти-значении соответствующем ключу.
 * \retval ИНАЧЕ код ошибки. */
MDBX_NOTHROW_PURE_FUNCTION LIBMDBX_API int mdbx_cursor_on_last_dup(const MDBX_cursor *cursor);

/** \addtogroup c_rqest
 * \details \note The estimation result varies greatly depending on the filling
 * of specific pages and the overall balance of the b-tree:
 *
 * 1. The number of items is estimated by analyzing the height and fullness of
 * the b-tree. The accuracy of the result directly depends on the balance of
 * the b-tree, which in turn is determined by the history of previous
 * insert/delete operations and the nature of the data (i.e. variability of
 * keys length and so on). Therefore, the accuracy of the estimation can vary
 * greatly in a particular situation.
 *
 * 2. To understand the potential spread of results, you should consider a
 * possible situations basing on the general criteria for splitting and merging
 * b-tree pages:
 *  - the page is split into two when there is no space for added data;
 *  - two pages merge if the result fits in half a page;
 *  - thus, the b-tree can consist of an arbitrary combination of pages filled
 *    both completely and only 1/4. Therefore, in the worst case, the result
 *    can diverge 4 times for each level of the b-tree excepting the first and
 *    the last.
 *
 * 3. In practice, the probability of extreme cases of the above situation is
 * close to zero and in most cases the error does not exceed a few percent. On
 * the other hand, it's just a chance you shouldn't overestimate. */

/** \brief Estimates the distance between cursors as a number of elements.
 * \ingroup c_rqest
 *
 * This function performs a rough estimate based only on b-tree pages that are
 * common for the both cursor's stacks. The results of such estimation can be
 * used to build and/or optimize query execution plans.
 *
 * Please see notes on accuracy of the result in the details
 * of \ref c_rqest section.
 *
 * Both cursors must be initialized for the same table and the same
 * transaction.
 *
 * \param [in] first            The first cursor for estimation.
 * \param [in] last             The second cursor for estimation.
 * \param [out] distance_items  The pointer to store estimated distance value,
 *                              i.e. `*distance_items = distance(first, last)`.
 *
 * \returns A non-zero error value on failure and 0 on success. */
LIBMDBX_API int mdbx_estimate_distance(const MDBX_cursor *first, const MDBX_cursor *last, ptrdiff_t *distance_items);

/** \brief Estimates the move distance.
 * \ingroup c_rqest
 *
 * This function performs a rough estimate distance between the current
 * cursor position and next position after the specified move-operation with
 * given key and data. The results of such estimation can be used to build
 * and/or optimize query execution plans. Current cursor position and state are
 * preserved.
 *
 * Please see notes on accuracy of the result in the details
 * of \ref c_rqest section.
 *
 * \param [in] cursor            Cursor for estimation.
 * \param [in,out] key           The key for a retrieved item.
 * \param [in,out] data          The data of a retrieved item.
 * \param [in] move_op           A cursor operation \ref MDBX_cursor_op.
 * \param [out] distance_items   A pointer to store estimated move distance
 *                               as the number of elements.
 *
 * \returns A non-zero error value on failure and 0 on success. */
LIBMDBX_API int mdbx_estimate_move(const MDBX_cursor *cursor, MDBX_val *key, MDBX_val *data, MDBX_cursor_op move_op,
                                   ptrdiff_t *distance_items);

/** \brief Estimates the size of a range as a number of elements.
 * \ingroup c_rqest
 *
 * The results of such estimation can be used to build and/or optimize query
 * execution plans.
 *
 * Please see notes on accuracy of the result in the details
 * of \ref c_rqest section.
 *
 *
 * \param [in] txn        A transaction handle returned
 *                        by \ref mdbx_txn_begin().
 * \param [in] dbi        A table handle returned by  \ref mdbx_dbi_open().
 * \param [in] begin_key  The key of range beginning or NULL for explicit FIRST.
 * \param [in] begin_data Optional additional data to seeking among sorted
 *                        duplicates.
 *                        Only for \ref MDBX_DUPSORT, NULL otherwise.
 * \param [in] end_key    The key of range ending or NULL for explicit LAST.
 * \param [in] end_data   Optional additional data to seeking among sorted
 *                        duplicates.
 *                        Only for \ref MDBX_DUPSORT, NULL otherwise.
 * \param [out] distance_items  A pointer to store range estimation result.
 *
 * \returns A non-zero error value on failure and 0 on success. */
LIBMDBX_API int mdbx_estimate_range(const MDBX_txn *txn, MDBX_dbi dbi, const MDBX_val *begin_key,
                                    const MDBX_val *begin_data, const MDBX_val *end_key, const MDBX_val *end_data,
                                    ptrdiff_t *distance_items);

/** \brief The EPSILON value for mdbx_estimate_range()
 * \ingroup c_rqest */
#define MDBX_EPSILON ((MDBX_val *)((ptrdiff_t)-1))

/** \brief Determines whether the given address is on a dirty database page of
 * the transaction or not.
 * \ingroup c_statinfo
 *
 * Ultimately, this allows to avoid copy data from non-dirty pages.
 *
 * "Dirty" pages are those that have already been changed during a write
 * transaction. Accordingly, any further changes may result in such pages being
 * overwritten. Therefore, all functions libmdbx performing changes inside the
 * database as arguments should NOT get pointers to data in those pages. In
 * turn, "not dirty" pages before modification will be copied.
 *
 * In other words, data from dirty pages must either be copied before being
 * passed as arguments for further processing or rejected at the argument
 * validation stage. Thus, `mdbx_is_dirty()` allows you to get rid of
 * unnecessary copying, and perform a more complete check of the arguments.
 *
 * \note The address passed must point to the beginning of the data. This is
 * the only way to ensure that the actual page header is physically located in
 * the same memory page, including for multi-pages with long data.
 *
 * \note In rare cases the function may return a false positive answer
 * (\ref MDBX_RESULT_TRUE when data is NOT on a dirty page), but never a false
 * negative if the arguments are correct.
 *
 * \param [in] txn      A transaction handle returned by \ref mdbx_txn_begin().
 * \param [in] ptr      The address of data to check.
 *
 * \returns A MDBX_RESULT_TRUE or MDBX_RESULT_FALSE value,
 *          otherwise the error code.
 * \retval MDBX_RESULT_TRUE    Given address is on the dirty page.
 * \retval MDBX_RESULT_FALSE   Given address is NOT on the dirty page.
 * \retval Otherwise the error code. */
MDBX_NOTHROW_PURE_FUNCTION LIBMDBX_API int mdbx_is_dirty(const MDBX_txn *txn, const void *ptr);

/** \brief Sequence generation for a table.
 * \ingroup c_crud
 *
 * The function allows to create a linear sequence of unique positive integers
 * for each table. The function can be called for a read transaction to
 * retrieve the current sequence value, and the increment must be zero.
 * Sequence changes become visible outside the current write transaction after
 * it is committed, and discarded on abort.
 *
 * \param [in] txn        A transaction handle returned
 *                        by \ref mdbx_txn_begin().
 * \param [in] dbi        A table handle returned by \ref mdbx_dbi_open().
 * \param [out] result    The optional address where the value of sequence
 *                        before the change will be stored.
 * \param [in] increment  Value to increase the sequence,
 *                        must be 0 for read-only transactions.
 *
 * \returns A non-zero error value on failure and 0 on success,
 *          some possible errors are:
 * \retval MDBX_RESULT_TRUE   Increasing the sequence has resulted in an
 *                            overflow and therefore cannot be executed. */
LIBMDBX_API int mdbx_dbi_sequence(MDBX_txn *txn, MDBX_dbi dbi, uint64_t *result, uint64_t increment);

/** \brief Compare two keys according to a particular table.
 * \ingroup c_crud
 * \see MDBX_cmp_func
 *
 * This returns a comparison as if the two data items were keys in the
 * specified table.
 *
 * \warning There ss a Undefined behavior if one of arguments is invalid.
 *
 * \param [in] txn   A transaction handle returned by \ref mdbx_txn_begin().
 * \param [in] dbi   A table handle returned by \ref mdbx_dbi_open().
 * \param [in] a     The first item to compare.
 * \param [in] b     The second item to compare.
 *
 * \returns < 0 if a < b, 0 if a == b, > 0 if a > b */
MDBX_NOTHROW_PURE_FUNCTION LIBMDBX_API int mdbx_cmp(const MDBX_txn *txn, MDBX_dbi dbi, const MDBX_val *a,
                                                    const MDBX_val *b);

/** \brief Returns default internal key's comparator for given table flags.
 * \ingroup c_extra */
MDBX_NOTHROW_CONST_FUNCTION LIBMDBX_API MDBX_cmp_func *mdbx_get_keycmp(MDBX_db_flags_t flags);

/** \brief Compare two data items according to a particular table.
 * \ingroup c_crud
 * \see MDBX_cmp_func
 *
 * This returns a comparison as if the two items were data items of the
 * specified table.
 *
 * \warning There is a Undefined behavior if one of arguments is invalid.
 *
 * \param [in] txn   A transaction handle returned by \ref mdbx_txn_begin().
 * \param [in] dbi   A table handle returned by \ref mdbx_dbi_open().
 * \param [in] a     The first item to compare.
 * \param [in] b     The second item to compare.
 *
 * \returns < 0 if a < b, 0 if a == b, > 0 if a > b */
MDBX_NOTHROW_PURE_FUNCTION LIBMDBX_API int mdbx_dcmp(const MDBX_txn *txn, MDBX_dbi dbi, const MDBX_val *a,
                                                     const MDBX_val *b);

/** \brief Returns default internal data's comparator for given table flags
 * \ingroup c_extra */
MDBX_NOTHROW_CONST_FUNCTION LIBMDBX_API MDBX_cmp_func *mdbx_get_datacmp(MDBX_db_flags_t flags);

/** \brief A callback function used to enumerate the reader lock table.
 * \ingroup c_statinfo
 *
 * \param [in] ctx            An arbitrary context pointer for the callback.
 * \param [in] num            The serial number during enumeration,
 *                            starting from 1.
 * \param [in] slot           The reader lock table slot number.
 * \param [in] txnid          The ID of the transaction being read,
 *                            i.e. the MVCC-snapshot number.
 * \param [in] lag            The lag from a recent MVCC-snapshot,
 *                            i.e. the number of committed write transactions
 *                            since the current read transaction started.
 * \param [in] pid            The reader process ID.
 * \param [in] thread         The reader thread ID.
 * \param [in] bytes_used     The number of last used page
 *                            in the MVCC-snapshot which being read,
 *                            i.e. database file can't be shrunk beyond this.
 * \param [in] bytes_retained The total size of the database pages that were
 *                            retired by committed write transactions after
 *                            the reader's MVCC-snapshot,
 *                            i.e. the space which would be freed after
 *                            the Reader releases the MVCC-snapshot
 *                            for reuse by completion read transaction.
 *
 * \returns < 0 on failure, >= 0 on success. \see mdbx_reader_list() */
typedef int(MDBX_reader_list_func)(void *ctx, int num, int slot, mdbx_pid_t pid, mdbx_tid_t thread, uint64_t txnid,
                                   uint64_t lag, size_t bytes_used, size_t bytes_retained) MDBX_CXX17_NOEXCEPT;

/** \brief Enumerate the entries in the reader lock table.
 *
 * \ingroup c_statinfo
 *
 * \param [in] env     An environment handle returned by \ref mdbx_env_create().
 * \param [in] func    A \ref MDBX_reader_list_func function.
 * \param [in] ctx     An arbitrary context pointer for the enumeration
 *                     function.
 *
 * \returns A non-zero error value on failure and 0 on success,
 * or \ref MDBX_RESULT_TRUE if the reader lock table is empty. */
LIBMDBX_API int mdbx_reader_list(const MDBX_env *env, MDBX_reader_list_func *func, void *ctx);

/** \brief Check for stale entries in the reader lock table.
 * \ingroup c_extra
 *
 * \param [in] env     An environment handle returned by \ref mdbx_env_create().
 * \param [out] dead   Number of stale slots that were cleared.
 *
 * \returns A non-zero error value on failure and 0 on success,
 * or \ref MDBX_RESULT_TRUE if a dead reader(s) found or mutex was recovered. */
LIBMDBX_API int mdbx_reader_check(MDBX_env *env, int *dead);

/** \brief Returns a lag of the reading for the given transaction.
 * \ingroup c_statinfo
 *
 * Returns an information for estimate how much given read-only
 * transaction is lagging relative the to actual head.
 * \deprecated Please use \ref mdbx_txn_info() instead.
 *
 * \param [in] txn       A transaction handle returned by \ref mdbx_txn_begin().
 * \param [out] percent  Percentage of page allocation in the database.
 *
 * \returns Number of transactions committed after the given was started for
 *          read, or negative value on failure. */
MDBX_DEPRECATED LIBMDBX_API int mdbx_txn_straggler(const MDBX_txn *txn, int *percent);

/** \brief Registers the current thread as a reader for the environment.
 * \ingroup c_extra
 *
 * To perform read operations without blocking, a reader slot must be assigned
 * for each thread. However, this assignment requires a short-term lock
 * acquisition which is performed automatically. This function allows you to
 * assign the reader slot in advance and thus avoid capturing the blocker when
 * the read transaction starts firstly from current thread.
 * \see mdbx_thread_unregister()
 *
 * \note Threads are registered automatically the first time a read transaction
 *       starts. Therefore, there is no need to use this function, except in
 *       special cases.
 *
 * \param [in] env   An environment handle returned by \ref mdbx_env_create().
 *
 * \returns A non-zero error value on failure and 0 on success,
 * or \ref MDBX_RESULT_TRUE if thread is already registered. */
LIBMDBX_API int mdbx_thread_register(const MDBX_env *env);

/** \brief Unregisters the current thread as a reader for the environment.
 * \ingroup c_extra
 *
 * To perform read operations without blocking, a reader slot must be assigned
 * for each thread. However, the assigned reader slot will remain occupied until
 * the thread ends or the environment closes. This function allows you to
 * explicitly release the assigned reader slot.
 * \see mdbx_thread_register()
 *
 * \param [in] env   An environment handle returned by \ref mdbx_env_create().
 *
 * \returns A non-zero error value on failure and 0 on success, or
 * \ref MDBX_RESULT_TRUE if thread is not registered or already unregistered. */
LIBMDBX_API int mdbx_thread_unregister(const MDBX_env *env);

/** \brief A Handle-Slow-Readers callback function to resolve database
 * full/overflow issue due to a reader(s) which prevents the old data from being
 * recycled.
 * \ingroup c_err
 *
 * Read transactions prevent reuse of pages freed by newer write transactions,
 * thus the database can grow quickly. This callback will be called when there
 * is not enough space in the database (i.e. before increasing the database size
 * or before \ref MDBX_MAP_FULL error) and thus can be used to resolve issues
 * with a "long-lived" read transactions.
 * \see mdbx_env_set_hsr()
 * \see mdbx_env_get_hsr()
 * \see mdbx_txn_park()
 * \see <a href="intro.html#long-lived-read">Long-lived read transactions</a>
 *
 * Using this callback you can choose how to resolve the situation:
 *   - abort the write transaction with an error;
 *   - wait for the read transaction(s) to complete;
 *   - notify a thread performing a long-lived read transaction
 *     and wait for an effect;
 *   - kill the thread or whole process that performs the long-lived read
 *     transaction;
 *
 * Depending on the arguments and needs, your implementation may wait,
 * terminate a process or thread that is performing a long read, or perform
 * some other action. In doing so it is important that the returned code always
 * corresponds to the performed action.
 *
 * \param [in] env     An environment handle returned by \ref mdbx_env_create().
 * \param [in] txn     The current write transaction which internally at
 *                     the \ref MDBX_MAP_FULL condition.
 * \param [in] pid     A pid of the reader process.
 * \param [in] tid     A thread_id of the reader thread.
 * \param [in] laggard An oldest read transaction number on which stalled.
 * \param [in] gap     A lag from the last committed txn.
 * \param [in] space   A space that actually become available for reuse after
 *                     this reader finished. The callback function can take
 *                     this value into account to evaluate the impact that
 *                     a long-running transaction has.
 * \param [in] retry   A retry number starting from 0.
 *                     If callback has returned 0 at least once, then at end of
 *                     current handling loop the callback function will be
 *                     called additionally with negative `retry` value to notify
 *                     about the end of loop. The callback function can use this
 *                     fact to implement timeout reset logic while waiting for
 *                     a readers.
 *
 * \returns The RETURN CODE determines the further actions libmdbx and must
 *          match the action which was executed by the callback:
 *
 * \retval -2 or less  An error condition and the reader was not killed.
 *
 * \retval -1          The callback was unable to solve the problem and
 *                     agreed on \ref MDBX_MAP_FULL error;
 *                     libmdbx should increase the database size or
 *                     return \ref MDBX_MAP_FULL error.
 *
 * \retval 0 (zero)    The callback solved the problem or just waited for
 *                     a while, libmdbx should rescan the reader lock table and
 *                     retry. This also includes a situation when corresponding
 *                     transaction terminated in normal way by
 *                     \ref mdbx_txn_abort() or \ref mdbx_txn_reset(),
 *                     and my be restarted. I.e. reader slot don't needed
 *                     to be cleaned from transaction.
 *
 * \retval 1           Transaction aborted asynchronous and reader slot
 *                     should be cleared immediately, i.e. read transaction
 *                     will not continue but \ref mdbx_txn_abort()
 *                     nor \ref mdbx_txn_reset() will be called later.
 *
 * \retval 2 or great  The reader process was terminated or killed,
 *                     and libmdbx should entirely reset reader registration.
 */
typedef int(MDBX_hsr_func)(const MDBX_env *env, const MDBX_txn *txn, mdbx_pid_t pid, mdbx_tid_t tid, uint64_t laggard,
                           unsigned gap, size_t space, int retry) MDBX_CXX17_NOEXCEPT;

/** \brief Sets a Handle-Slow-Readers callback to resolve database full/overflow
 * issue due to a reader(s) which prevents the old data from being recycled.
 * \ingroup c_err
 *
 * The callback will only be triggered when the database is full due to a
 * reader(s) prevents the old data from being recycled.
 *
 * \see MDBX_hsr_func
 * \see mdbx_env_get_hsr()
 * \see mdbx_txn_park()
 * \see <a href="intro.html#long-lived-read">Long-lived read transactions</a>
 *
 * \param [in] env             An environment handle returned
 *                             by \ref mdbx_env_create().
 * \param [in] hsr_callback    A \ref MDBX_hsr_func function
 *                             or NULL to disable.
 *
 * \returns A non-zero error value on failure and 0 on success. */
LIBMDBX_API int mdbx_env_set_hsr(MDBX_env *env, MDBX_hsr_func *hsr_callback);

/** \brief Gets current Handle-Slow-Readers callback used to resolve database
 * full/overflow issue due to a reader(s) which prevents the old data from being
 * recycled.
 * \see MDBX_hsr_func
 * \see mdbx_env_set_hsr()
 * \see mdbx_txn_park()
 * \see <a href="intro.html#long-lived-read">Long-lived read transactions</a>
 *
 * \param [in] env   An environment handle returned by \ref mdbx_env_create().
 *
 * \returns A MDBX_hsr_func function or NULL if disabled
 *          or something wrong. */
MDBX_NOTHROW_PURE_FUNCTION LIBMDBX_API MDBX_hsr_func *mdbx_env_get_hsr(const MDBX_env *env);

/** \defgroup chk Checking and Recovery
 * Basically this is internal API for `mdbx_chk` tool, etc.
 * You should avoid to use it, except some extremal special cases.
 * \ingroup c_extra
 * @{ */

/** \brief Acquires write-transaction lock.
 * Provided for custom and/or complex locking scenarios.
 * \returns A non-zero error value on failure and 0 on success. */
LIBMDBX_API int mdbx_txn_lock(MDBX_env *env, bool dont_wait);

/** \brief Releases write-transaction lock.
 * Provided for custom and/or complex locking scenarios.
 * \returns A non-zero error value on failure and 0 on success. */
LIBMDBX_API int mdbx_txn_unlock(MDBX_env *env);

/** \brief Open an environment instance using specific meta-page
 * for checking and recovery.
 *
 * This function mostly of internal API for `mdbx_chk` utility and subject to
 * change at any time. Do not use this function to avoid shooting your own
 * leg(s).
 *
 * \note On Windows the \ref mdbx_env_open_for_recoveryW() is recommended
 * to use. */
LIBMDBX_API int mdbx_env_open_for_recovery(MDBX_env *env, const char *pathname, unsigned target_meta, bool writeable);

#if defined(_WIN32) || defined(_WIN64) || defined(DOXYGEN)
/** \copydoc mdbx_env_open_for_recovery()
 * \ingroup c_extra
 * \note Available only on Windows.
 * \see mdbx_env_open_for_recovery() */
LIBMDBX_API int mdbx_env_open_for_recoveryW(MDBX_env *env, const wchar_t *pathname, unsigned target_meta,
                                            bool writeable);
#define mdbx_env_open_for_recoveryT(env, pathname, target_mets, writeable)                                             \
  mdbx_env_open_for_recoveryW(env, pathname, target_mets, writeable)
#else
#define mdbx_env_open_for_recoveryT(env, pathname, target_mets, writeable)                                             \
  mdbx_env_open_for_recovery(env, pathname, target_mets, writeable)
#endif /* Windows */

/** \brief Turn database to the specified meta-page.
 *
 * This function mostly of internal API for `mdbx_chk` utility and subject to
 * change at any time. Do not use this function to avoid shooting your own
 * leg(s). */
LIBMDBX_API int mdbx_env_turn_for_recovery(MDBX_env *env, unsigned target_meta);

/** \brief Получает базовую информацию о БД не открывая её.
 * \ingroup c_opening
 *
 * Назначение функции в получении базовой информации без открытия БД и
 * отображения данных в память (что может быть достаточно затратным действием
 * для ядра ОС). Полученная таким образом информация может быть полезной для
 * подстройки опций работы с БД перед её открытием, а также в сценариях файловых
 * менеджерах и прочих вспомогательных утилитах.
 *
 * \todo Добавить в API возможность установки обратного вызова для ревизии опций
 *       работы с БД в процессе её открытия (при удержании блокировок).
 *
 * \param [in]  pathname  Путь к директории или файлу БД.
 * \param [out] info      Указатель на структуру \ref MDBX_envinfo
 *                        для получения информации.
 * \param [in] bytes      Актуальный размер структуры \ref MDBX_envinfo, это
 *                        значение используется для обеспечения совместимости
 *                        ABI.
 *
 * \note Заполняется только некоторые поля структуры \ref MDBX_envinfo, значения
 * которых возможно получить без отображения файлов БД в память и без захвата
 * блокировок: размер страницы БД, геометрия БД, размер распределенного места
 * (номер последней распределенной страницы), номер последней транзакции и
 * boot-id.
 *
 * \warning Полученная информация является снимком на время выполнения функции и
 * может быть в любой момент изменена работающим с БД процессом. В том числе,
 * нет препятствий к тому, чтобы другой процесс удалил БД и создал её заново с
 * другим размером страницы и/или изменением любых других параметров.
 *
 * \returns Ненулевое значение кода ошибки, либо 0 при успешном выполнении. */
LIBMDBX_API int mdbx_preopen_snapinfo(const char *pathname, MDBX_envinfo *info, size_t bytes);
#if defined(_WIN32) || defined(_WIN64) || defined(DOXYGEN)
/** \copydoc mdbx_preopen_snapinfo()
 * \ingroup c_opening
 * \note Available only on Windows.
 * \see mdbx_preopen_snapinfo() */
LIBMDBX_API int mdbx_preopen_snapinfoW(const wchar_t *pathname, MDBX_envinfo *info, size_t bytes);
#define mdbx_preopen_snapinfoT(pathname, info, bytes) mdbx_preopen_snapinfoW(pathname, info, bytes)
#else
#define mdbx_preopen_snapinfoT(pathname, info, bytes) mdbx_preopen_snapinfo(pathname, info, bytes)
#endif /* Windows */

/** \brief Флаги/опции для проверки целостности базы данных.
 * \note Данный API еще не зафиксирован, в последующих версиях могут быть
 * незначительные доработки и изменения.
 * \see mdbx_env_chk() */
typedef enum MDBX_chk_flags {
  /** Режим проверки по-умолчанию, в том числе в режиме только-чтения. */
  MDBX_CHK_DEFAULTS = 0,

  /** Проверка в режиме чтения-записи, с захватом блокировки и приостановки
   * пишущих транзакций. */
  MDBX_CHK_READWRITE = 1,

  /** Пропустить обход дерева страниц. */
  MDBX_CHK_SKIP_BTREE_TRAVERSAL = 2,

  /** Пропустить просмотр записей ключ-значение. */
  MDBX_CHK_SKIP_KV_TRAVERSAL = 4,

  /** Игнорировать порядок ключей и записей.
   * \note Требуется при проверке унаследованных БД созданных с использованием
   * нестандартных (пользовательских) функций сравнения ключей или значений. */
  MDBX_CHK_IGNORE_ORDER = 8
} MDBX_chk_flags_t;
DEFINE_ENUM_FLAG_OPERATORS(MDBX_chk_flags)

/** \brief Уровни логирование/детализации информации,
 * поставляемой через обратные вызовы при проверке целостности базы данных.
 * \see mdbx_env_chk() */
typedef enum MDBX_chk_severity {
  MDBX_chk_severity_prio_shift = 4,
  MDBX_chk_severity_kind_mask = 0xF,
  MDBX_chk_fatal = 0x00u,
  MDBX_chk_error = 0x11u,
  MDBX_chk_warning = 0x22u,
  MDBX_chk_notice = 0x33u,
  MDBX_chk_result = 0x44u,
  MDBX_chk_resolution = 0x55u,
  MDBX_chk_processing = 0x56u,
  MDBX_chk_info = 0x67u,
  MDBX_chk_verbose = 0x78u,
  MDBX_chk_details = 0x89u,
  MDBX_chk_extra = 0x9Au
} MDBX_chk_severity_t;

/** \brief Стадии проверки,
 * сообщаемые через обратные вызовы при проверке целостности базы данных.
 * \see mdbx_env_chk() */
typedef enum MDBX_chk_stage {
  MDBX_chk_none,
  MDBX_chk_init,
  MDBX_chk_lock,
  MDBX_chk_meta,
  MDBX_chk_tree,
  MDBX_chk_gc,
  MDBX_chk_space,
  MDBX_chk_maindb,
  MDBX_chk_tables,
  MDBX_chk_conclude,
  MDBX_chk_unlock,
  MDBX_chk_finalize
} MDBX_chk_stage_t;

/** \brief Виртуальная строка отчета, формируемого при проверке целостности базы
 * данных. \see mdbx_env_chk() */
typedef struct MDBX_chk_line {
  struct MDBX_chk_context *ctx;
  uint8_t severity, scope_depth, empty;
  char *begin, *end, *out;
} MDBX_chk_line_t;

/** \brief Проблема обнаруженная при проверке целостности базы данных.
 * \see mdbx_env_chk() */
typedef struct MDBX_chk_issue {
  struct MDBX_chk_issue *next;
  size_t count;
  const char *caption;
} MDBX_chk_issue_t;

/** \brief Иерархический контекст при проверке целостности базы данных.
 * \see mdbx_env_chk() */
typedef struct MDBX_chk_scope {
  MDBX_chk_issue_t *issues;
  struct MDBX_chk_internal *internal;
  const void *object;
  MDBX_chk_stage_t stage;
  MDBX_chk_severity_t verbosity;
  size_t subtotal_issues;
  union {
    void *ptr;
    size_t number;
  } usr_z, usr_v, usr_o;
} MDBX_chk_scope_t;

/** \brief Пользовательский тип для привязки дополнительных данных,
 * связанных с некоторой таблицей ключ-значение, при проверке целостности базы
 * данных. \see mdbx_env_chk() */
typedef struct MDBX_chk_user_table_cookie MDBX_chk_user_table_cookie_t;

/** \brief Гистограмма с некоторой статистической информацией,
 * собираемой при проверке целостности БД.
 * \see mdbx_env_chk() */
struct MDBX_chk_histogram {
  size_t amount, count, ones, pad;
  struct {
    size_t begin, end, amount, count;
  } ranges[9];
};

/** \brief Информация о некоторой таблицей ключ-значение,
 * при проверке целостности базы данных.
 * \see mdbx_env_chk() */
typedef struct MDBX_chk_table {
  MDBX_chk_user_table_cookie_t *cookie;

/** \brief Pseudo-name for MainDB */
#define MDBX_CHK_MAIN ((void *)((ptrdiff_t)0))
/** \brief Pseudo-name for GarbageCollectorDB */
#define MDBX_CHK_GC ((void *)((ptrdiff_t)-1))
/** \brief Pseudo-name for MetaPages */
#define MDBX_CHK_META ((void *)((ptrdiff_t)-2))

  MDBX_val name;
  MDBX_db_flags_t flags;
  int id;

  size_t payload_bytes, lost_bytes;
  struct {
    size_t all, empty, other;
    size_t branch, leaf;
    size_t nested_branch, nested_leaf, nested_subleaf;
  } pages;
  struct {
    /// Tree deep histogram
    struct MDBX_chk_histogram deep;
    /// Histogram of large/overflow pages length
    struct MDBX_chk_histogram large_pages;
    /// Histogram of nested trees height, span length for GC
    struct MDBX_chk_histogram nested_tree;
    /// Keys length histogram
    struct MDBX_chk_histogram key_len;
    /// Values length histogram
    struct MDBX_chk_histogram val_len;
  } histogram;
} MDBX_chk_table_t;

/** \brief Контекст проверки целостности базы данных.
 * \see mdbx_env_chk() */
typedef struct MDBX_chk_context {
  struct MDBX_chk_internal *internal;
  MDBX_env *env;
  MDBX_txn *txn;
  MDBX_chk_scope_t *scope;
  uint8_t scope_nesting;
  struct {
    size_t total_payload_bytes;
    size_t table_total, table_processed;
    size_t total_unused_bytes, unused_pages;
    size_t processed_pages, reclaimable_pages, gc_pages, alloc_pages, backed_pages;
    size_t problems_meta, tree_problems, gc_tree_problems, kv_tree_problems, problems_gc, problems_kv, total_problems;
    uint64_t steady_txnid, recent_txnid;
    /** Указатель на массив размером table_total с указателями на экземпляры
     * структур MDBX_chk_table_t с информацией о всех таблицах ключ-значение,
     * включая MainDB и GC/FreeDB. */
    const MDBX_chk_table_t *const *tables;
  } result;
} MDBX_chk_context_t;

/** \brief Набор функций обратного вызова используемых при проверке целостности
 * базы данных.
 *
 * Функции обратного вызова предназначены для организации взаимодействия с кодом
 * приложения. В том числе, для интеграции логики приложения проверяющей
 * целостность стуктуры данных выше уровня ключ-значение, подготовки и
 * структурированного вывода информации как о ходе, так и результатов проверки.
 *
 * Все функции обратного вызова опциональны, неиспользуемые указатели должны
 * быть установлены в `nullptr`.
 *
 * \note Данный API еще не зафиксирован, в последующих версиях могут быть
 * незначительные доработки и изменения.
 *
 * \see mdbx_env_chk() */
typedef struct MDBX_chk_callbacks {
  bool (*check_break)(MDBX_chk_context_t *ctx);
  int (*scope_push)(MDBX_chk_context_t *ctx, MDBX_chk_scope_t *outer, MDBX_chk_scope_t *inner, const char *fmt,
                    va_list args);
  int (*scope_conclude)(MDBX_chk_context_t *ctx, MDBX_chk_scope_t *outer, MDBX_chk_scope_t *inner, int err);
  void (*scope_pop)(MDBX_chk_context_t *ctx, MDBX_chk_scope_t *outer, MDBX_chk_scope_t *inner);
  void (*issue)(MDBX_chk_context_t *ctx, const char *object, uint64_t entry_number, const char *issue,
                const char *extra_fmt, va_list extra_args);
  MDBX_chk_user_table_cookie_t *(*table_filter)(MDBX_chk_context_t *ctx, const MDBX_val *name, MDBX_db_flags_t flags);
  int (*table_conclude)(MDBX_chk_context_t *ctx, const MDBX_chk_table_t *table, MDBX_cursor *cursor, int err);
  void (*table_dispose)(MDBX_chk_context_t *ctx, const MDBX_chk_table_t *table);

  int (*table_handle_kv)(MDBX_chk_context_t *ctx, const MDBX_chk_table_t *table, size_t entry_number,
                         const MDBX_val *key, const MDBX_val *value);

  int (*stage_begin)(MDBX_chk_context_t *ctx, MDBX_chk_stage_t);
  int (*stage_end)(MDBX_chk_context_t *ctx, MDBX_chk_stage_t, int err);

  MDBX_chk_line_t *(*print_begin)(MDBX_chk_context_t *ctx, MDBX_chk_severity_t severity);
  void (*print_flush)(MDBX_chk_line_t *);
  void (*print_done)(MDBX_chk_line_t *);
  void (*print_chars)(MDBX_chk_line_t *, const char *str, size_t len);
  void (*print_format)(MDBX_chk_line_t *, const char *fmt, va_list args);
  void (*print_size)(MDBX_chk_line_t *, const char *prefix, const uint64_t value, const char *suffix);
} MDBX_chk_callbacks_t;

/** \brief Проверяет целостность базы данных.
 *
 * Взаимодействие с кодом приложения реализуется через функции обратного вызова,
 * предоставляемые приложением посредством параметра `cb`. В ходе такого
 * взаимодействия приложение может контролировать ход проверки, в том числе,
 * пропускать/фильтровать обработку отдельных элементов, а также реализовать
 * дополнительную верификацию структуры и/или информации с учетом назначения и
 * семантической значимости для приложения. Например, приложение может выполнить
 * проверку собственных индексов и корректность записей в БД. Именно с этой
 * целью функционал проверки целостности был доработан для интенсивного
 * использования обратных вызовов и перенесен из утилиты `mdbx_chk` в основную
 * библиотеку.
 *
 * Проверка выполняется в несколько стадий, начиная с инициализации и до
 * завершения, более подробно см \ref MDBX_chk_stage_t. О начале и завершении
 * каждой стадии код приложения уведомляется через соответствующие функции
 * обратного вызова, более подробно см \ref MDBX_chk_callbacks_t.
 *
 * \param [in] env        Указатель на экземпляр среды.
 * \param [in] cb         Набор функций обратного вызова.
 * \param [in,out] ctx    Контекст проверки целостности базы данных,
 *                        где будут формироваться результаты проверки.
 * \param [in] flags      Флаги/опции проверки целостности базы данных.
 * \param [in] verbosity  Необходимый уровень детализации информации о ходе
 *                        и результатах проверки.
 * \param [in] timeout_seconds_16dot16  Ограничение длительности в 1/65536 долях
 *                        секунды для выполнения проверки,
 *                        либо 0 при отсутствии ограничения.
 * \returns Нулевое значение в случае успеха, иначе код ошибки. */
LIBMDBX_API int mdbx_env_chk(MDBX_env *env, const MDBX_chk_callbacks_t *cb, MDBX_chk_context_t *ctx,
                             const MDBX_chk_flags_t flags, MDBX_chk_severity_t verbosity,
                             unsigned timeout_seconds_16dot16);

/** \brief Вспомогательная функция для подсчета проблем детектируемых
 * приложением, в том числе, поступающим к приложению через логирование.
 * \see mdbx_env_chk()
 * \see MDBX_debug_func
 * \returns Нулевое значение в случае успеха, иначе код ошибки. */
LIBMDBX_API int mdbx_env_chk_encount_problem(MDBX_chk_context_t *ctx);

/** end of chk @} */

/** end of c_api @} */

#ifdef __cplusplus
} /* extern "C" */
#endif

#endif /* LIBMDBX_H */<|MERGE_RESOLUTION|>--- conflicted
+++ resolved
@@ -316,7 +316,6 @@
 #ifndef MDBX_DEPRECATED
 #ifdef __deprecated
 #define MDBX_DEPRECATED __deprecated
-<<<<<<< HEAD
 #elif defined(DOXYGEN) || ((!defined(__GNUC__) || (defined(__clang__) && __clang__ > 19) || __GNUC__ > 5) &&           \
                            ((defined(__cplusplus) && __cplusplus >= 201403L && __has_cpp_attribute(deprecated) &&      \
                              __has_cpp_attribute(deprecated) >= 201309L) ||                                            \
@@ -324,17 +323,6 @@
 #define MDBX_DEPRECATED [[deprecated]]
 #elif (defined(__GNUC__) && __GNUC__ > 5) ||                                                                           \
     (__has_attribute(__deprecated__) && (!defined(__GNUC__) || defined(__clang__) || __GNUC__ > 5))
-=======
-#elif defined(DOXYGEN) ||                                                      \
-    (defined(__cplusplus) && __cplusplus >= 201403L &&                         \
-     __has_cpp_attribute(deprecated) &&                                        \
-     __has_cpp_attribute(deprecated) >= 201309L) ||                            \
-    (!defined(__cplusplus) && defined(__STDC_VERSION__) &&                     \
-     __STDC_VERSION__ >= 202304L)
-#define MDBX_DEPRECATED [[deprecated]]
-#elif (defined(__GNUC__) && __GNUC__ > 5) ||                                   \
-    (__has_attribute(__deprecated__) && !defined(__GNUC__))
->>>>>>> 5a80efb0
 #define MDBX_DEPRECATED __attribute__((__deprecated__))
 #elif defined(_MSC_VER)
 #define MDBX_DEPRECATED __declspec(deprecated)
@@ -5811,7 +5799,6 @@
  * \retval MDBX_EINVAL   Cursor is not initialized, or an invalid parameter
  *                       was specified. */
 LIBMDBX_API int mdbx_cursor_count(const MDBX_cursor *cursor, size_t *count);
-<<<<<<< HEAD
 
 /** \brief Return count values (aka duplicates) and nested b-tree statistics for current key.
  * \ingroup c_crud
@@ -5836,8 +5823,6 @@
  * \retval MDBX_EINVAL   Cursor is not initialized, or an invalid parameter
  *                       was specified. */
 LIBMDBX_API int mdbx_cursor_count_ex(const MDBX_cursor *cursor, size_t *count, MDBX_stat *stat, size_t bytes);
-=======
->>>>>>> 5a80efb0
 
 /** \brief Determines whether the cursor is pointed to a key-value pair or not,
  * i.e. was not positioned or points to the end of data.
