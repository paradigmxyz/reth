use crate::{db::DatabaseError, lockfile::StorageLockError, writer::UnifiedStorageWriterError};
use alloc::{boxed::Box, string::String};
use alloy_eips::{BlockHashOrNumber, HashOrNumber};
use alloy_primitives::{Address, BlockHash, BlockNumber, TxNumber, B256};
use derive_more::Display;
use reth_primitives_traits::GotExpected;
use reth_static_file_types::StaticFileSegment;

/// Provider result type.
pub type ProviderResult<Ok> = Result<Ok, ProviderError>;

/// Bundled errors variants thrown by various providers.
#[derive(Clone, Debug, PartialEq, Eq, thiserror::Error)]
pub enum ProviderError {
    /// Database error.
    #[error(transparent)]
    Database(#[from] DatabaseError),
    /// RLP error.
    #[error("{_0}")]
    Rlp(alloy_rlp::Error),
    /// Filesystem path error.
    #[error("{_0}")]
    FsPathError(String),
    /// Nippy jar error.
    #[error("nippy jar error: {_0}")]
    NippyJar(String),
    /// Trie witness error.
    #[error("trie witness error: {_0}")]
    TrieWitnessError(String),
    /// Error when recovering the sender for a transaction
    #[error("failed to recover sender for transaction")]
    SenderRecoveryError,
    /// The header number was not found for the given block hash.
    #[error("block hash {_0} does not exist in Headers table")]
    BlockHashNotFound(BlockHash),
    /// A block body is missing.
    #[error("block meta not found for block #{_0}")]
    BlockBodyIndicesNotFound(BlockNumber),
    /// The transition ID was found for the given address and storage key, but the changeset was
    /// not found.
    #[error("storage change set for address {address} and key {storage_key} at block #{block_number} does not exist")]
    StorageChangesetNotFound {
        /// The block number found for the address and storage key.
        block_number: BlockNumber,
        /// The account address.
        address: Address,
        /// The storage key.
        // NOTE: This is a Box only because otherwise this variant is 16 bytes larger than the
        // second largest (which uses `BlockHashOrNumber`).
        storage_key: Box<B256>,
    },
    /// The block number was found for the given address, but the changeset was not found.
    #[error("account change set for address {address} at block #{block_number} does not exist")]
    AccountChangesetNotFound {
        /// Block number found for the address.
        block_number: BlockNumber,
        /// The account address.
        address: Address,
    },
    /// The total difficulty for a block is missing.
    #[error("total difficulty not found for block #{_0}")]
    TotalDifficultyNotFound(BlockNumber),
    /// When required header related data was not found but was required.
    #[error("no header found for {_0:?}")]
    HeaderNotFound(BlockHashOrNumber),
    /// The specific transaction identified by hash or id is missing.
    #[error("no transaction found for {_0:?}")]
    TransactionNotFound(HashOrNumber),
    /// The specific receipt for a transaction identified by hash or id is missing
    #[error("no receipt found for {_0:?}")]
    ReceiptNotFound(HashOrNumber),
    /// Unable to find the best block.
    #[error("best block does not exist")]
    BestBlockNotFound,
    /// Unable to find the finalized block.
    #[error("finalized block does not exist")]
    FinalizedBlockNotFound,
    /// Unable to find the safe block.
    #[error("safe block does not exist")]
    SafeBlockNotFound,
    /// Thrown when the cache service task dropped.
    #[error("cache service task stopped")]
    CacheServiceUnavailable,
    /// Thrown when we failed to lookup a block for the pending state.
    #[error("unknown block {_0}")]
    UnknownBlockHash(B256),
    /// Thrown when we were unable to find a state for a block hash.
    #[error("no state found for block {_0}")]
    StateForHashNotFound(B256),
    /// Thrown when we were unable to find a state for a block number.
    #[error("no state found for block number {_0}")]
    StateForNumberNotFound(u64),
    /// Unable to find the block number for a given transaction index.
    #[error("unable to find the block number for a given transaction index")]
    BlockNumberForTransactionIndexNotFound,
    /// Root mismatch.
    #[error("merkle trie {_0}")]
    StateRootMismatch(Box<RootMismatch>),
    /// Root mismatch during unwind
    #[error("unwind merkle trie {_0}")]
    UnwindStateRootMismatch(Box<RootMismatch>),
    /// State is not available for the given block number because it is pruned.
    #[error("state at block #{_0} is pruned")]
    StateAtBlockPruned(BlockNumber),
    /// Provider does not support this particular request.
    #[error("this provider does not support this request")]
    UnsupportedProvider,
    /// Static File is not found at specified path.
    #[cfg(feature = "std")]
<<<<<<< HEAD
    #[error("not able to find {0} static file at {1:?}")]
    MissingStaticFilePath(StaticFileSegment, PathBuf),
=======
    #[error("not able to find {_0} static file at {_1:?}")]
    MissingStaticFilePath(StaticFileSegment, std::path::PathBuf),

>>>>>>> 20fd296f
    /// Static File is not found for requested block.
    #[error("not able to find {_0} static file for block number {_1}")]
    MissingStaticFileBlock(StaticFileSegment, BlockNumber),
    /// Static File is not found for requested transaction.
    #[error("unable to find {_0} static file for transaction id {_1}")]
    MissingStaticFileTx(StaticFileSegment, TxNumber),
    /// Static File is finalized and cannot be written to.
    #[error("unable to write block #{_1} to finalized static file {_0}")]
    FinalizedStaticFile(StaticFileSegment, BlockNumber),
    /// Trying to insert data from an unexpected block number.
    #[error("trying to append data to {_0} as block #{_1} but expected block #{_2}")]
    UnexpectedStaticFileBlockNumber(StaticFileSegment, BlockNumber, BlockNumber),
    /// Trying to insert data from an unexpected block number.
    #[error("trying to append row to {_0} at index #{_1} but expected index #{_2}")]
    UnexpectedStaticFileTxNumber(StaticFileSegment, TxNumber, TxNumber),
    /// Static File Provider was initialized as read-only.
    #[error("cannot get a writer on a read-only environment.")]
    ReadOnlyStaticFileAccess,
    /// Consistent view error.
    #[error("failed to initialize consistent view: {_0}")]
    ConsistentView(Box<ConsistentViewError>),
    /// Storage lock error.
    #[error(transparent)]
    StorageLockError(#[from] StorageLockError),
    /// Storage writer error.
    #[error(transparent)]
    UnifiedStorageWriterError(#[from] UnifiedStorageWriterError),
    /// Received invalid output from configured storage implementation.
    #[error("received invalid output from storage")]
    InvalidStorageOutput,
}

impl From<alloy_rlp::Error> for ProviderError {
    fn from(error: alloy_rlp::Error) -> Self {
        Self::Rlp(error)
    }
}

/// A root mismatch error at a given block height.
#[derive(Clone, Debug, PartialEq, Eq, Display)]
#[display("root mismatch at #{block_number} ({block_hash}): {root}")]
pub struct RootMismatch {
    /// The target block root diff.
    pub root: GotExpected<B256>,
    /// The target block number.
    pub block_number: BlockNumber,
    /// The target block hash.
    pub block_hash: BlockHash,
}

/// Consistent database view error.
#[derive(Clone, Debug, PartialEq, Eq, Display)]
pub enum ConsistentViewError {
    /// Error thrown on attempt to initialize provider while node is still syncing.
    #[display("node is syncing. best block: {best_block:?}")]
    Syncing {
        /// Best block diff.
        best_block: GotExpected<BlockNumber>,
    },
    /// Error thrown on inconsistent database view.
    #[display("inconsistent database state: {tip:?}")]
    Inconsistent {
        /// The tip diff.
        tip: GotExpected<Option<B256>>,
    },
}

impl From<ConsistentViewError> for ProviderError {
    fn from(error: ConsistentViewError) -> Self {
        Self::ConsistentView(Box::new(error))
    }
}<|MERGE_RESOLUTION|>--- conflicted
+++ resolved
@@ -107,14 +107,8 @@
     UnsupportedProvider,
     /// Static File is not found at specified path.
     #[cfg(feature = "std")]
-<<<<<<< HEAD
-    #[error("not able to find {0} static file at {1:?}")]
-    MissingStaticFilePath(StaticFileSegment, PathBuf),
-=======
     #[error("not able to find {_0} static file at {_1:?}")]
     MissingStaticFilePath(StaticFileSegment, std::path::PathBuf),
-
->>>>>>> 20fd296f
     /// Static File is not found for requested block.
     #[error("not able to find {_0} static file for block number {_1}")]
     MissingStaticFileBlock(StaticFileSegment, BlockNumber),
