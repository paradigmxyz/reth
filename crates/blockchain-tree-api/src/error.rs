//! Error handling for the blockchain tree

use alloy_consensus::BlockHeader;
use alloy_primitives::{BlockHash, BlockNumber};
use reth_consensus::ConsensusError;
use reth_execution_errors::{
    BlockExecutionError, BlockValidationError, InternalBlockExecutionError,
};
use reth_primitives::{SealedBlock, SealedBlockFor};
use reth_primitives_traits::Block;
pub use reth_storage_errors::provider::ProviderError;

/// Various error cases that can occur when a block violates tree assumptions.
#[derive(Debug, Clone, Copy, thiserror::Error, Eq, PartialEq)]
pub enum BlockchainTreeError {
    /// Thrown if the block number is lower than the last finalized block number.
    #[error("block number is lower than the last finalized block number #{last_finalized}")]
    PendingBlockIsFinalized {
        /// The block number of the last finalized block.
        last_finalized: BlockNumber,
    },
    /// Thrown if no side chain could be found for the block.
    #[error("chainId can't be found in BlockchainTree with internal index {chain_id}")]
    BlockSideChainIdConsistency {
        /// The internal identifier for the side chain.
        chain_id: u64,
    },
    /// Thrown if a canonical chain header cannot be found.
    #[error("canonical chain header {block_hash} can't be found")]
    CanonicalChain {
        /// The block hash of the missing canonical chain header.
        block_hash: BlockHash,
    },
    /// Thrown if a block number cannot be found in the blockchain tree chain.
    #[error("block number #{block_number} not found in blockchain tree chain")]
    BlockNumberNotFoundInChain {
        /// The block number that could not be found.
        block_number: BlockNumber,
    },
    /// Thrown if a block hash cannot be found in the blockchain tree chain.
    #[error("block hash {block_hash} not found in blockchain tree chain")]
    BlockHashNotFoundInChain {
        /// The block hash that could not be found.
        block_hash: BlockHash,
    },
    /// Thrown if the block failed to buffer
    #[error("block with hash {block_hash} failed to buffer")]
    BlockBufferingFailed {
        /// The block hash of the block that failed to buffer.
        block_hash: BlockHash,
    },
    /// Thrown when trying to access genesis parent.
    #[error("genesis block has no parent")]
    GenesisBlockHasNoParent,
}

/// Canonical Errors
#[derive(thiserror::Error, Debug, Clone, PartialEq, Eq)]
pub enum CanonicalError {
    /// Error originating from validation operations.
    #[error(transparent)]
    Validation(#[from] BlockValidationError),
    /// Error originating from blockchain tree operations.
    #[error(transparent)]
    BlockchainTree(#[from] BlockchainTreeError),
    /// Error originating from a provider operation.
    #[error(transparent)]
    Provider(#[from] ProviderError),
    /// Error indicating a transaction reverted during execution.
    #[error("transaction error on revert: {0}")]
    CanonicalRevert(String),
    /// Error indicating a transaction failed to commit during execution.
    #[error("transaction error on commit: {0}")]
    CanonicalCommit(String),
    /// Error indicating that a previous optimistic sync target was re-orged
    #[error("transaction error on revert: {0}")]
    OptimisticTargetRevert(BlockNumber),
}

impl CanonicalError {
    /// Returns `true` if the error is fatal.
    pub const fn is_fatal(&self) -> bool {
        matches!(self, Self::CanonicalCommit(_) | Self::CanonicalRevert(_))
    }

    /// Returns `true` if the underlying error matches
    /// [`BlockchainTreeError::BlockHashNotFoundInChain`].
    pub const fn is_block_hash_not_found(&self) -> bool {
        matches!(self, Self::BlockchainTree(BlockchainTreeError::BlockHashNotFoundInChain { .. }))
    }

    /// Returns `Some(BlockNumber)` if the underlying error matches
    /// [`CanonicalError::OptimisticTargetRevert`].
    pub const fn optimistic_revert_block_number(&self) -> Option<BlockNumber> {
        match self {
            Self::OptimisticTargetRevert(block_number) => Some(*block_number),
            _ => None,
        }
    }
}

/// Error thrown when inserting a block failed because the block is considered invalid.
#[derive(thiserror::Error)]
#[error(transparent)]
pub struct InsertBlockError {
    inner: Box<InsertBlockErrorData>,
}

// === impl InsertBlockError ===

impl InsertBlockError {
    /// Create a new `InsertInvalidBlockError`
    pub fn new(block: SealedBlock, kind: InsertBlockErrorKind) -> Self {
        Self { inner: InsertBlockErrorData::boxed(block, kind) }
    }

    /// Create a new `InsertInvalidBlockError` from a tree error
    pub fn tree_error(error: BlockchainTreeError, block: SealedBlock) -> Self {
        Self::new(block, InsertBlockErrorKind::Tree(error))
    }

    /// Create a new `InsertInvalidBlockError` from a consensus error
    pub fn consensus_error(error: ConsensusError, block: SealedBlock) -> Self {
        Self::new(block, InsertBlockErrorKind::Consensus(error))
    }

    /// Create a new `InsertInvalidBlockError` from a consensus error
    pub fn sender_recovery_error(block: SealedBlock) -> Self {
        Self::new(block, InsertBlockErrorKind::SenderRecovery)
    }

    /// Create a new `InsertInvalidBlockError` from an execution error
    pub fn execution_error(error: BlockExecutionError, block: SealedBlock) -> Self {
        Self::new(block, InsertBlockErrorKind::Execution(error))
    }

    /// Consumes the error and returns the block that resulted in the error
    #[inline]
    pub fn into_block(self) -> SealedBlock {
        self.inner.block
    }

    /// Returns the error kind
    #[inline]
    pub const fn kind(&self) -> &InsertBlockErrorKind {
        &self.inner.kind
    }

    /// Returns the block that resulted in the error
    #[inline]
    pub const fn block(&self) -> &SealedBlock {
        &self.inner.block
    }

    /// Consumes the type and returns the block and error kind.
    #[inline]
    pub fn split(self) -> (SealedBlock, InsertBlockErrorKind) {
        let inner = *self.inner;
        (inner.block, inner.kind)
    }
}

impl std::fmt::Debug for InsertBlockError {
    fn fmt(&self, f: &mut std::fmt::Formatter<'_>) -> std::fmt::Result {
        std::fmt::Debug::fmt(&self.inner, f)
    }
}

#[derive(thiserror::Error, Debug)]
<<<<<<< HEAD
#[error("Failed to insert block (hash={}, number={}, parent_hash={}): {}",
            self.block.hash(),
            self.block.number,
            self.block.parent_hash,
            self.kind)]
struct InsertBlockErrorData {
    block: SealedBlock,
=======
#[error("Failed to insert block (hash={}, number={}, parent_hash={}): {kind}", 
        .block.hash(),
        .block.number,
        .block.parent_hash)]
struct InsertBlockErrorData {
    block: SealedBlock,
    #[source]
>>>>>>> a212e1b3
    kind: InsertBlockErrorKind,
}

impl InsertBlockErrorData {
    const fn new(block: SealedBlock, kind: InsertBlockErrorKind) -> Self {
        Self { block, kind }
    }

    fn boxed(block: SealedBlock, kind: InsertBlockErrorKind) -> Box<Self> {
        Box::new(Self::new(block, kind))
    }
}

#[derive(thiserror::Error, Debug)]
#[error("Failed to insert block (hash={}, number={}, parent_hash={}): {}",
    .block.hash(),
    .block.number(),
    .block.parent_hash(),
    .kind)]
struct InsertBlockErrorDataTwo<B: Block> {
    block: SealedBlockFor<B>,
    #[source]
    kind: InsertBlockErrorKindTwo,
}

impl<B: Block> InsertBlockErrorDataTwo<B> {
    const fn new(block: SealedBlockFor<B>, kind: InsertBlockErrorKindTwo) -> Self {
        Self { block, kind }
    }

    fn boxed(block: SealedBlockFor<B>, kind: InsertBlockErrorKindTwo) -> Box<Self> {
        Box::new(Self::new(block, kind))
    }
}

/// Error thrown when inserting a block failed because the block is considered invalid.
#[derive(thiserror::Error)]
#[error(transparent)]
pub struct InsertBlockErrorTwo<B: Block> {
    inner: Box<InsertBlockErrorDataTwo<B>>,
}

// === impl InsertBlockErrorTwo ===

impl<B: Block> InsertBlockErrorTwo<B> {
    /// Create a new `InsertInvalidBlockErrorTwo`
    pub fn new(block: SealedBlockFor<B>, kind: InsertBlockErrorKindTwo) -> Self {
        Self { inner: InsertBlockErrorDataTwo::boxed(block, kind) }
    }

    /// Create a new `InsertInvalidBlockError` from a consensus error
    pub fn consensus_error(error: ConsensusError, block: SealedBlockFor<B>) -> Self {
        Self::new(block, InsertBlockErrorKindTwo::Consensus(error))
    }

    /// Create a new `InsertInvalidBlockError` from a consensus error
    pub fn sender_recovery_error(block: SealedBlockFor<B>) -> Self {
        Self::new(block, InsertBlockErrorKindTwo::SenderRecovery)
    }

    /// Create a new `InsertInvalidBlockError` from an execution error
    pub fn execution_error(error: BlockExecutionError, block: SealedBlockFor<B>) -> Self {
        Self::new(block, InsertBlockErrorKindTwo::Execution(error))
    }

    /// Consumes the error and returns the block that resulted in the error
    #[inline]
    pub fn into_block(self) -> SealedBlockFor<B> {
        self.inner.block
    }

    /// Returns the error kind
    #[inline]
    pub const fn kind(&self) -> &InsertBlockErrorKindTwo {
        &self.inner.kind
    }

    /// Returns the block that resulted in the error
    #[inline]
    pub const fn block(&self) -> &SealedBlockFor<B> {
        &self.inner.block
    }

    /// Consumes the type and returns the block and error kind.
    #[inline]
    pub fn split(self) -> (SealedBlockFor<B>, InsertBlockErrorKindTwo) {
        let inner = *self.inner;
        (inner.block, inner.kind)
    }
}

impl<B: Block> std::fmt::Debug for InsertBlockErrorTwo<B> {
    fn fmt(&self, f: &mut std::fmt::Formatter<'_>) -> std::fmt::Result {
        std::fmt::Debug::fmt(&self.inner, f)
    }
}

/// All error variants possible when inserting a block
#[derive(Debug, thiserror::Error)]
pub enum InsertBlockErrorKindTwo {
    /// Failed to recover senders for the block
    #[error("failed to recover senders for block")]
    SenderRecovery,
    /// Block violated consensus rules.
    #[error(transparent)]
    Consensus(#[from] ConsensusError),
    /// Block execution failed.
    #[error(transparent)]
    Execution(#[from] BlockExecutionError),
    /// Provider error.
    #[error(transparent)]
    Provider(#[from] ProviderError),
    /// Other errors.
    #[error(transparent)]
    Other(#[from] Box<dyn core::error::Error + Send + Sync + 'static>),
}

impl InsertBlockErrorKindTwo {
    /// Returns an [`InsertBlockValidationError`] if the error is caused by an invalid block.
    ///
    /// Returns an [`InsertBlockFatalError`] if the error is caused by an error that is not
    /// validation related or is otherwise fatal.
    ///
    /// This is intended to be used to determine if we should respond `INVALID` as a response when
    /// processing a new block.
    pub fn ensure_validation_error(
        self,
    ) -> Result<InsertBlockValidationError, InsertBlockFatalError> {
        match self {
            Self::SenderRecovery => Ok(InsertBlockValidationError::SenderRecovery),
            Self::Consensus(err) => Ok(InsertBlockValidationError::Consensus(err)),
            // other execution errors that are considered internal errors
            Self::Execution(err) => {
                match err {
                    BlockExecutionError::Validation(err) => {
                        Ok(InsertBlockValidationError::Validation(err))
                    }
                    BlockExecutionError::Consensus(err) => {
                        Ok(InsertBlockValidationError::Consensus(err))
                    }
                    // these are internal errors, not caused by an invalid block
                    BlockExecutionError::Internal(error) => {
                        Err(InsertBlockFatalError::BlockExecutionError(error))
                    }
                }
            }
            Self::Provider(err) => Err(InsertBlockFatalError::Provider(err)),
            Self::Other(err) => Err(InternalBlockExecutionError::Other(err).into()),
        }
    }
}

/// Error variants that are not caused by invalid blocks
#[derive(Debug, thiserror::Error)]
pub enum InsertBlockFatalError {
    /// A provider error
    #[error(transparent)]
    Provider(#[from] ProviderError),
    /// An internal / fatal block execution error
    #[error(transparent)]
    BlockExecutionError(#[from] InternalBlockExecutionError),
}

/// Error variants that are caused by invalid blocks
#[derive(Debug, thiserror::Error)]
pub enum InsertBlockValidationError {
    /// Failed to recover senders for the block
    #[error("failed to recover senders for block")]
    SenderRecovery,
    /// Block violated consensus rules.
    #[error(transparent)]
    Consensus(#[from] ConsensusError),
    /// Validation error, transparently wrapping [`BlockValidationError`]
    #[error(transparent)]
    Validation(#[from] BlockValidationError),
}

impl InsertBlockValidationError {
    /// Returns true if this is a block pre merge error.
    pub const fn is_block_pre_merge(&self) -> bool {
        matches!(self, Self::Validation(BlockValidationError::BlockPreMerge { .. }))
    }
}

/// All error variants possible when inserting a block
#[derive(Debug, thiserror::Error)]
pub enum InsertBlockErrorKind {
    /// Failed to recover senders for the block
    #[error("failed to recover senders for block")]
    SenderRecovery,
    /// Block violated consensus rules.
    #[error(transparent)]
    Consensus(#[from] ConsensusError),
    /// Block execution failed.
    #[error(transparent)]
    Execution(#[from] BlockExecutionError),
    /// Block violated tree invariants.
    #[error(transparent)]
    Tree(#[from] BlockchainTreeError),
    /// Provider error.
    #[error(transparent)]
    Provider(#[from] ProviderError),
    /// An internal error occurred, like interacting with the database.
    #[error(transparent)]
    Internal(#[from] Box<dyn core::error::Error + Send + Sync>),
    /// Canonical error.
    #[error(transparent)]
    Canonical(#[from] CanonicalError),
}

impl InsertBlockErrorKind {
    /// Returns true if the error is a tree error
    pub const fn is_tree_error(&self) -> bool {
        matches!(self, Self::Tree(_))
    }

    /// Returns true if the error is a consensus error
    pub const fn is_consensus_error(&self) -> bool {
        matches!(self, Self::Consensus(_))
    }

    /// Returns true if this error is a state root error
    pub const fn is_state_root_error(&self) -> bool {
        // we need to get the state root errors inside of the different variant branches
        match self {
            Self::Execution(err) => {
                matches!(
                    err,
                    BlockExecutionError::Validation(BlockValidationError::StateRoot { .. })
                )
            }
            Self::Canonical(err) => {
                matches!(
                    err,
                    CanonicalError::Validation(BlockValidationError::StateRoot { .. }) |
                        CanonicalError::Provider(
                            ProviderError::StateRootMismatch(_) |
                                ProviderError::UnwindStateRootMismatch(_)
                        )
                )
            }
            Self::Provider(err) => {
                matches!(
                    err,
                    ProviderError::StateRootMismatch(_) | ProviderError::UnwindStateRootMismatch(_)
                )
            }
            _ => false,
        }
    }

    /// Returns true if the error is caused by an invalid block
    ///
    /// This is intended to be used to determine if the block should be marked as invalid.
    #[allow(clippy::match_same_arms)]
    pub const fn is_invalid_block(&self) -> bool {
        match self {
            Self::SenderRecovery | Self::Consensus(_) => true,
            // other execution errors that are considered internal errors
            Self::Execution(err) => {
                match err {
                    BlockExecutionError::Validation(_) | BlockExecutionError::Consensus(_) => {
                        // this is caused by an invalid block
                        true
                    }
                    // these are internal errors, not caused by an invalid block
                    BlockExecutionError::Internal(_) => false,
                }
            }
            Self::Tree(err) => {
                match err {
                    BlockchainTreeError::PendingBlockIsFinalized { .. } => {
                        // the block's number is lower than the finalized block's number
                        true
                    }
                    BlockchainTreeError::BlockSideChainIdConsistency { .. } |
                    BlockchainTreeError::CanonicalChain { .. } |
                    BlockchainTreeError::BlockNumberNotFoundInChain { .. } |
                    BlockchainTreeError::BlockHashNotFoundInChain { .. } |
                    BlockchainTreeError::BlockBufferingFailed { .. } |
                    BlockchainTreeError::GenesisBlockHasNoParent => false,
                }
            }
            Self::Provider(_) | Self::Internal(_) => {
                // any other error, such as database errors, are considered internal errors
                false
            }
            Self::Canonical(err) => match err {
                CanonicalError::BlockchainTree(_) |
                CanonicalError::CanonicalCommit(_) |
                CanonicalError::CanonicalRevert(_) |
                CanonicalError::OptimisticTargetRevert(_) |
                CanonicalError::Provider(_) => false,
                CanonicalError::Validation(_) => true,
            },
        }
    }

    /// Returns true if this is a block pre merge error.
    pub const fn is_block_pre_merge(&self) -> bool {
        matches!(
            self,
            Self::Execution(BlockExecutionError::Validation(
                BlockValidationError::BlockPreMerge { .. }
            ))
        )
    }

    /// Returns true if the error is an execution error
    pub const fn is_execution_error(&self) -> bool {
        matches!(self, Self::Execution(_))
    }

    /// Returns true if the error is an internal error
    pub const fn is_internal(&self) -> bool {
        matches!(self, Self::Internal(_))
    }

    /// Returns the error if it is a tree error
    pub const fn as_tree_error(&self) -> Option<BlockchainTreeError> {
        match self {
            Self::Tree(err) => Some(*err),
            _ => None,
        }
    }

    /// Returns the error if it is a consensus error
    pub const fn as_consensus_error(&self) -> Option<&ConsensusError> {
        match self {
            Self::Consensus(err) => Some(err),
            _ => None,
        }
    }

    /// Returns the error if it is an execution error
    pub const fn as_execution_error(&self) -> Option<&BlockExecutionError> {
        match self {
            Self::Execution(err) => Some(err),
            _ => None,
        }
    }
}<|MERGE_RESOLUTION|>--- conflicted
+++ resolved
@@ -167,15 +167,7 @@
 }
 
 #[derive(thiserror::Error, Debug)]
-<<<<<<< HEAD
-#[error("Failed to insert block (hash={}, number={}, parent_hash={}): {}",
-            self.block.hash(),
-            self.block.number,
-            self.block.parent_hash,
-            self.kind)]
-struct InsertBlockErrorData {
-    block: SealedBlock,
-=======
+
 #[error("Failed to insert block (hash={}, number={}, parent_hash={}): {kind}", 
         .block.hash(),
         .block.number,
@@ -183,7 +175,6 @@
 struct InsertBlockErrorData {
     block: SealedBlock,
     #[source]
->>>>>>> a212e1b3
     kind: InsertBlockErrorKind,
 }
 
