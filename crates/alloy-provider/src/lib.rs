//! # Alloy Provider for Reth
//!
//! This crate provides an implementation of reth's `StateProviderFactory` and related traits
//! that fetches state data via RPC instead of from a local database.
//!
//! Originally created by [cakevm](https://github.com/cakevm/alloy-reth-provider).
//!
//! ## Features
//!
//! - Implements `StateProviderFactory` for remote RPC state access
//! - Supports Ethereum and Optimism network
//! - Useful for testing without requiring a full database
//! - Can be used with reth ExEx (Execution Extensions) for testing

#![doc(
    html_logo_url = "https://raw.githubusercontent.com/paradigmxyz/reth/main/assets/reth-docs.png",
    html_favicon_url = "https://avatars0.githubusercontent.com/u/97369466?s=256",
    issue_tracker_base_url = "https://github.com/paradigmxyz/reth/issues/"
)]
#![cfg_attr(not(test), warn(unused_crate_dependencies))]
#![cfg_attr(docsrs, feature(doc_cfg, doc_auto_cfg))]

use alloy_consensus::BlockHeader;
use alloy_eips::BlockHashOrNumber;
use alloy_network::{primitives::HeaderResponse, BlockResponse};
use alloy_primitives::{Address, BlockHash, BlockNumber, StorageKey, TxHash, TxNumber, B256, U256};
use alloy_provider::{ext::DebugApi, network::Network, Provider};
use alloy_rpc_types::BlockId;
use alloy_rpc_types_engine::ForkchoiceState;
use reth_chainspec::{ChainInfo, ChainSpecProvider};
use reth_db_api::{
    mock::{DatabaseMock, TxMock},
    models::StoredBlockBodyIndices,
};
use reth_errors::{ProviderError, ProviderResult};
use reth_node_types::{Block, BlockTy, HeaderTy, NodeTypes, PrimitivesTy, ReceiptTy, TxTy};
use reth_primitives::{Account, Bytecode, RecoveredBlock, SealedHeader, TransactionMeta};
use reth_provider::{
    AccountReader, BlockHashReader, BlockIdReader, BlockNumReader, BlockReader, BytecodeReader,
    CanonChainTracker, CanonStateNotification, CanonStateNotifications, CanonStateSubscriptions,
    ChainStateBlockReader, ChainStateBlockWriter, ChangeSetReader, DatabaseProviderFactory,
    HeaderProvider, PruneCheckpointReader, ReceiptProvider, StageCheckpointReader, StateProvider,
    StateProviderBox, StateProviderFactory, StateReader, StateRootProvider, StorageReader,
    TransactionVariant, TransactionsProvider,
};
use reth_prune_types::{PruneCheckpoint, PruneSegment};
<<<<<<< HEAD
use reth_rpc_convert::{TryFromBlockResponse, TryFromReceiptResponse};
=======
use reth_rpc_convert::{TryFromBlockResponse, TryFromTransactionResponse};
>>>>>>> 3add4b1e
use reth_stages_types::{StageCheckpoint, StageId};
use reth_storage_api::{
    BlockBodyIndicesProvider, BlockReaderIdExt, BlockSource, DBProvider, NodePrimitivesProvider,
    ReceiptProviderIdExt, StatsReader,
};
use reth_trie::{updates::TrieUpdates, AccountProof, HashedPostState, MultiProof, TrieInput};
use std::{
    collections::BTreeMap,
    future::Future,
    ops::{RangeBounds, RangeInclusive},
    sync::Arc,
};
use tokio::{runtime::Handle, sync::broadcast};
use tracing::trace;

/// Configuration for `AlloyRethProvider`
#[derive(Debug, Clone, Default)]
pub struct AlloyRethProviderConfig {
    /// Whether to compute state root when creating execution outcomes
    pub compute_state_root: bool,
}

impl AlloyRethProviderConfig {
    /// Sets whether to compute state root when creating execution outcomes
    pub const fn with_compute_state_root(mut self, compute: bool) -> Self {
        self.compute_state_root = compute;
        self
    }
}

/// A provider implementation that uses Alloy RPC to fetch state data
///
/// This provider implements reth's `StateProviderFactory` and related traits,
/// allowing it to be used as a drop-in replacement for database-backed providers
/// in scenarios where RPC access is preferred (e.g., testing).
///
/// The provider type is generic over the network type N (defaulting to `AnyNetwork`),
/// but the current implementation is specialized for `alloy_network::AnyNetwork`
/// as it needs to access block header fields directly.
#[derive(Clone)]
pub struct AlloyRethProvider<P, Node, N = alloy_network::AnyNetwork>
where
    Node: NodeTypes,
{
    /// The underlying Alloy provider
    provider: P,
    /// Node types marker
    node_types: std::marker::PhantomData<Node>,
    /// Network marker
    network: std::marker::PhantomData<N>,
    /// Broadcast channel for canon state notifications
    canon_state_notification: broadcast::Sender<CanonStateNotification<PrimitivesTy<Node>>>,
    /// Configuration for the provider
    config: AlloyRethProviderConfig,
    /// Cached chain spec
    chain_spec: Arc<Node::ChainSpec>,
}

impl<P, Node: NodeTypes, N> std::fmt::Debug for AlloyRethProvider<P, Node, N> {
    fn fmt(&self, f: &mut std::fmt::Formatter<'_>) -> std::fmt::Result {
        f.debug_struct("AlloyRethProvider").field("config", &self.config).finish()
    }
}

impl<P, Node: NodeTypes, N> AlloyRethProvider<P, Node, N> {
    /// Creates a new `AlloyRethProvider` with default configuration
    pub fn new(provider: P) -> Self
    where
        Node::ChainSpec: Default,
    {
        Self::new_with_config(provider, AlloyRethProviderConfig::default())
    }

    /// Creates a new `AlloyRethProvider` with custom configuration
    pub fn new_with_config(provider: P, config: AlloyRethProviderConfig) -> Self
    where
        Node::ChainSpec: Default,
    {
        let (canon_state_notification, _) = broadcast::channel(1);
        Self {
            provider,
            node_types: std::marker::PhantomData,
            network: std::marker::PhantomData,
            canon_state_notification,
            config,
            chain_spec: Arc::new(Node::ChainSpec::default()),
        }
    }

    /// Helper function to execute async operations in a blocking context
    fn block_on_async<F, T>(&self, fut: F) -> T
    where
        F: Future<Output = T>,
    {
        tokio::task::block_in_place(move || Handle::current().block_on(fut))
    }

    /// Get a reference to the canon state notification sender
    pub const fn canon_state_notification(
        &self,
    ) -> &broadcast::Sender<CanonStateNotification<PrimitivesTy<Node>>> {
        &self.canon_state_notification
    }
}

impl<P, Node, N> AlloyRethProvider<P, Node, N>
where
    P: Provider<N> + Clone + 'static,
    N: Network,
    Node: NodeTypes,
{
    /// Helper function to create a state provider for a given block ID
    fn create_state_provider(&self, block_id: BlockId) -> AlloyRethStateProvider<P, Node, N> {
        AlloyRethStateProvider::with_chain_spec(
            self.provider.clone(),
            block_id,
            self.chain_spec.clone(),
        )
    }

    /// Helper function to get state provider by block number
    fn state_by_block_number(
        &self,
        block_number: BlockNumber,
    ) -> Result<StateProviderBox, ProviderError> {
        Ok(Box::new(self.create_state_provider(BlockId::number(block_number))))
    }
}

// Implementation note: While the types are generic over Network N, the trait implementations
// are specialized for AnyNetwork because they need to access block header fields.
// This allows the types to be instantiated with any network while the actual functionality
// requires AnyNetwork. Future improvements could add trait bounds for networks with
// compatible block structures.
impl<P, Node, N> BlockHashReader for AlloyRethProvider<P, Node, N>
where
    P: Provider<N> + Clone + 'static,
    N: Network,
    Node: NodeTypes,
{
    fn block_hash(&self, number: BlockNumber) -> Result<Option<B256>, ProviderError> {
        let block = self.block_on_async(async {
            self.provider.get_block_by_number(number.into()).await.map_err(ProviderError::other)
        })?;
        Ok(block.map(|b| b.header().hash()))
    }

    fn canonical_hashes_range(
        &self,
        _start: BlockNumber,
        _end: BlockNumber,
    ) -> Result<Vec<B256>, ProviderError> {
        // Would need to make multiple RPC calls
        Err(ProviderError::UnsupportedProvider)
    }
}

impl<P, Node, N> BlockNumReader for AlloyRethProvider<P, Node, N>
where
    P: Provider<N> + Clone + 'static,
    N: Network,
    Node: NodeTypes,
{
    fn chain_info(&self) -> Result<reth_chainspec::ChainInfo, ProviderError> {
        // For RPC provider, we can't get full chain info
        Err(ProviderError::UnsupportedProvider)
    }

    fn best_block_number(&self) -> Result<BlockNumber, ProviderError> {
        self.block_on_async(async {
            self.provider.get_block_number().await.map_err(ProviderError::other)
        })
    }

    fn last_block_number(&self) -> Result<BlockNumber, ProviderError> {
        self.best_block_number()
    }

    fn block_number(&self, hash: B256) -> Result<Option<BlockNumber>, ProviderError> {
        let block = self.block_on_async(async {
            self.provider.get_block_by_hash(hash).await.map_err(ProviderError::other)
        })?;
        Ok(block.map(|b| b.header().number()))
    }
}

impl<P, Node, N> BlockIdReader for AlloyRethProvider<P, Node, N>
where
    P: Provider<N> + Clone + 'static,
    N: Network,
    Node: NodeTypes,
{
    fn block_number_for_id(&self, block_id: BlockId) -> Result<Option<BlockNumber>, ProviderError> {
        match block_id {
            BlockId::Hash(hash) => {
                let block = self.block_on_async(async {
                    self.provider
                        .get_block_by_hash(hash.block_hash)
                        .await
                        .map_err(ProviderError::other)
                })?;
                Ok(block.map(|b| b.header().number()))
            }
            BlockId::Number(number_or_tag) => match number_or_tag {
                alloy_rpc_types::BlockNumberOrTag::Number(num) => Ok(Some(num)),
                alloy_rpc_types::BlockNumberOrTag::Latest => self.block_on_async(async {
                    self.provider.get_block_number().await.map(Some).map_err(ProviderError::other)
                }),
                _ => Ok(None),
            },
        }
    }

    fn pending_block_num_hash(&self) -> Result<Option<alloy_eips::BlockNumHash>, ProviderError> {
        // RPC doesn't provide pending block number and hash together
        Err(ProviderError::UnsupportedProvider)
    }

    fn safe_block_num_hash(&self) -> Result<Option<alloy_eips::BlockNumHash>, ProviderError> {
        // RPC doesn't provide safe block number and hash
        Err(ProviderError::UnsupportedProvider)
    }

    fn finalized_block_num_hash(&self) -> Result<Option<alloy_eips::BlockNumHash>, ProviderError> {
        // RPC doesn't provide finalized block number and hash
        Err(ProviderError::UnsupportedProvider)
    }
}

impl<P, Node, N> HeaderProvider for AlloyRethProvider<P, Node, N>
where
    P: Provider<N> + Clone + 'static,
    N: Network,
    Node: NodeTypes,
    BlockTy<Node>: TryFromBlockResponse<N>,
{
    type Header = HeaderTy<Node>;

    fn header(&self, block_hash: &BlockHash) -> ProviderResult<Option<Self::Header>> {
        let block_response = self.block_on_async(async {
            self.provider.get_block_by_hash(*block_hash).await.map_err(ProviderError::other)
        })?;

        let Some(block_response) = block_response else {
            // If the block was not found, return None
            return Ok(None);
        };

        // Convert the network block response to primitive block
        let block = <BlockTy<Node> as TryFromBlockResponse<N>>::from_block_response(block_response)
            .map_err(ProviderError::other)?;

        Ok(Some(block.into_header()))
    }

    fn header_by_number(&self, num: u64) -> ProviderResult<Option<Self::Header>> {
        let Some(sealed_header) = self.sealed_header(num)? else {
            // If the block was not found, return None
            return Ok(None);
        };

        Ok(Some(sealed_header.into_header()))
    }

    fn header_td(&self, _hash: &BlockHash) -> ProviderResult<Option<U256>> {
        Err(ProviderError::UnsupportedProvider)
    }

    fn header_td_by_number(&self, _number: BlockNumber) -> ProviderResult<Option<U256>> {
        Err(ProviderError::UnsupportedProvider)
    }

    fn headers_range(
        &self,
        _range: impl RangeBounds<BlockNumber>,
    ) -> ProviderResult<Vec<Self::Header>> {
        Err(ProviderError::UnsupportedProvider)
    }

    fn sealed_header(
        &self,
        number: BlockNumber,
    ) -> ProviderResult<Option<SealedHeader<Self::Header>>> {
        let block_response = self.block_on_async(async {
            self.provider.get_block_by_number(number.into()).await.map_err(ProviderError::other)
        })?;

        let Some(block_response) = block_response else {
            // If the block was not found, return None
            return Ok(None);
        };
        let block_hash = block_response.header().hash();

        // Convert the network block response to primitive block
        let block = <BlockTy<Node> as TryFromBlockResponse<N>>::from_block_response(block_response)
            .map_err(ProviderError::other)?;

        Ok(Some(SealedHeader::new(block.into_header(), block_hash)))
    }

    fn sealed_headers_while(
        &self,
        _range: impl RangeBounds<BlockNumber>,
        _predicate: impl FnMut(&SealedHeader<Self::Header>) -> bool,
    ) -> ProviderResult<Vec<SealedHeader<Self::Header>>> {
        Err(ProviderError::UnsupportedProvider)
    }
}

impl<P, Node, N> BlockBodyIndicesProvider for AlloyRethProvider<P, Node, N>
where
    P: Provider<N> + Clone + 'static,
    N: Network,
    Node: NodeTypes,
{
    fn block_body_indices(&self, _num: u64) -> ProviderResult<Option<StoredBlockBodyIndices>> {
        Err(ProviderError::UnsupportedProvider)
    }

    fn block_body_indices_range(
        &self,
        _range: RangeInclusive<BlockNumber>,
    ) -> ProviderResult<Vec<StoredBlockBodyIndices>> {
        Err(ProviderError::UnsupportedProvider)
    }
}

impl<P, Node, N> BlockReader for AlloyRethProvider<P, Node, N>
where
    P: Provider<N> + Clone + 'static,
    N: Network,
    Node: NodeTypes,
    BlockTy<Node>: TryFromBlockResponse<N>,
<<<<<<< HEAD
    ReceiptTy<Node>: TryFromReceiptResponse<N>,
=======
    TxTy<Node>: TryFromTransactionResponse<N>,
>>>>>>> 3add4b1e
{
    type Block = BlockTy<Node>;

    fn find_block_by_hash(
        &self,
        _hash: B256,
        _source: BlockSource,
    ) -> ProviderResult<Option<Self::Block>> {
        Err(ProviderError::UnsupportedProvider)
    }

    fn block(&self, id: BlockHashOrNumber) -> ProviderResult<Option<Self::Block>> {
        let block_response = self.block_on_async(async {
            self.provider.get_block(id.into()).full().await.map_err(ProviderError::other)
        })?;

        let Some(block_response) = block_response else {
            // If the block was not found, return None
            return Ok(None);
        };

        // Convert the network block response to primitive block
        let block = <BlockTy<Node> as TryFromBlockResponse<N>>::from_block_response(block_response)
            .map_err(ProviderError::other)?;

        Ok(Some(block))
    }

    fn pending_block(&self) -> ProviderResult<Option<RecoveredBlock<Self::Block>>> {
        Err(ProviderError::UnsupportedProvider)
    }

    fn pending_block_and_receipts(
        &self,
    ) -> ProviderResult<Option<(RecoveredBlock<Self::Block>, Vec<Self::Receipt>)>> {
        Err(ProviderError::UnsupportedProvider)
    }

    fn recovered_block(
        &self,
        _id: BlockHashOrNumber,
        _transaction_kind: TransactionVariant,
    ) -> ProviderResult<Option<RecoveredBlock<Self::Block>>> {
        Err(ProviderError::UnsupportedProvider)
    }

    fn sealed_block_with_senders(
        &self,
        _id: BlockHashOrNumber,
        _transaction_kind: TransactionVariant,
    ) -> ProviderResult<Option<RecoveredBlock<Self::Block>>> {
        Err(ProviderError::UnsupportedProvider)
    }

    fn block_range(&self, _range: RangeInclusive<BlockNumber>) -> ProviderResult<Vec<Self::Block>> {
        Err(ProviderError::UnsupportedProvider)
    }

    fn block_with_senders_range(
        &self,
        _range: RangeInclusive<BlockNumber>,
    ) -> ProviderResult<Vec<RecoveredBlock<Self::Block>>> {
        Err(ProviderError::UnsupportedProvider)
    }

    fn recovered_block_range(
        &self,
        _range: RangeInclusive<BlockNumber>,
    ) -> ProviderResult<Vec<RecoveredBlock<Self::Block>>> {
        Err(ProviderError::UnsupportedProvider)
    }
}

impl<P, Node, N> BlockReaderIdExt for AlloyRethProvider<P, Node, N>
where
    P: Provider<N> + Clone + 'static,
    N: Network,
    Node: NodeTypes,
    BlockTy<Node>: TryFromBlockResponse<N>,
<<<<<<< HEAD
    ReceiptTy<Node>: TryFromReceiptResponse<N>,
=======
    TxTy<Node>: TryFromTransactionResponse<N>,
>>>>>>> 3add4b1e
{
    fn block_by_id(&self, id: BlockId) -> ProviderResult<Option<Self::Block>> {
        match id {
            BlockId::Number(number_or_tag) => self.block_by_number_or_tag(number_or_tag),
            BlockId::Hash(hash) => self.block_by_hash(hash.block_hash),
        }
    }

    fn sealed_header_by_id(
        &self,
        _id: BlockId,
    ) -> ProviderResult<Option<SealedHeader<Self::Header>>> {
        Err(ProviderError::UnsupportedProvider)
    }

    fn header_by_id(&self, _id: BlockId) -> ProviderResult<Option<Self::Header>> {
        Err(ProviderError::UnsupportedProvider)
    }
}

impl<P, Node, N> ReceiptProvider for AlloyRethProvider<P, Node, N>
where
    P: Provider<N> + Clone + 'static,
    N: Network,
    Node: NodeTypes,
    ReceiptTy<Node>: TryFromReceiptResponse<N>,
{
    type Receipt = ReceiptTy<Node>;

    fn receipt(&self, _id: TxNumber) -> ProviderResult<Option<Self::Receipt>> {
        Err(ProviderError::UnsupportedProvider)
    }

    fn receipt_by_hash(&self, hash: TxHash) -> ProviderResult<Option<Self::Receipt>> {
        let receipt_response = self.block_on_async(async {
            self.provider.get_transaction_receipt(hash).await.map_err(ProviderError::other)
        })?;

        let Some(receipt_response) = receipt_response else {
            // If the receipt was not found, return None
            return Ok(None);
        };

        // Convert the network receipt response to primitive receipt
        let receipt =
            <ReceiptTy<Node> as TryFromReceiptResponse<N>>::from_receipt_response(receipt_response)
                .map_err(ProviderError::other)?;

        Ok(Some(receipt))
    }

    fn receipts_by_block(
        &self,
        _block: BlockHashOrNumber,
    ) -> ProviderResult<Option<Vec<Self::Receipt>>> {
        Err(ProviderError::UnsupportedProvider)
    }

    fn receipts_by_tx_range(
        &self,
        _range: impl RangeBounds<TxNumber>,
    ) -> ProviderResult<Vec<Self::Receipt>> {
        Err(ProviderError::UnsupportedProvider)
    }

    fn receipts_by_block_range(
        &self,
        _block_range: RangeInclusive<BlockNumber>,
    ) -> ProviderResult<Vec<Vec<Self::Receipt>>> {
        Err(ProviderError::UnsupportedProvider)
    }
}

impl<P, Node, N> ReceiptProviderIdExt for AlloyRethProvider<P, Node, N>
where
    P: Provider<N> + Clone + 'static,
    N: Network,
    Node: NodeTypes,
    ReceiptTy<Node>: TryFromReceiptResponse<N>,
{
}

impl<P, Node, N> TransactionsProvider for AlloyRethProvider<P, Node, N>
where
    P: Provider<N> + Clone + 'static,
    N: Network,
    Node: NodeTypes,
    TxTy<Node>: TryFromTransactionResponse<N>,
{
    type Transaction = TxTy<Node>;

    fn transaction_id(&self, _tx_hash: TxHash) -> ProviderResult<Option<TxNumber>> {
        Err(ProviderError::UnsupportedProvider)
    }

    fn transaction_by_id(&self, _id: TxNumber) -> ProviderResult<Option<Self::Transaction>> {
        Err(ProviderError::UnsupportedProvider)
    }

    fn transaction_by_id_unhashed(
        &self,
        _id: TxNumber,
    ) -> ProviderResult<Option<Self::Transaction>> {
        Err(ProviderError::UnsupportedProvider)
    }

    fn transaction_by_hash(&self, hash: TxHash) -> ProviderResult<Option<Self::Transaction>> {
        let transaction_response = self.block_on_async(async {
            self.provider.get_transaction_by_hash(hash).await.map_err(ProviderError::other)
        })?;

        let Some(transaction_response) = transaction_response else {
            // If the transaction was not found, return None
            return Ok(None);
        };

        // Convert the network transaction response to primitive transaction
        let transaction = <TxTy<Node> as TryFromTransactionResponse<N>>::from_transaction_response(
            transaction_response,
        )
        .map_err(ProviderError::other)?;

        Ok(Some(transaction))
    }

    fn transaction_by_hash_with_meta(
        &self,
        _hash: TxHash,
    ) -> ProviderResult<Option<(Self::Transaction, TransactionMeta)>> {
        Err(ProviderError::UnsupportedProvider)
    }

    fn transaction_block(&self, _id: TxNumber) -> ProviderResult<Option<BlockNumber>> {
        Err(ProviderError::UnsupportedProvider)
    }

    fn transactions_by_block(
        &self,
        _block: BlockHashOrNumber,
    ) -> ProviderResult<Option<Vec<Self::Transaction>>> {
        Err(ProviderError::UnsupportedProvider)
    }

    fn transactions_by_block_range(
        &self,
        _range: impl RangeBounds<BlockNumber>,
    ) -> ProviderResult<Vec<Vec<Self::Transaction>>> {
        Err(ProviderError::UnsupportedProvider)
    }

    fn transactions_by_tx_range(
        &self,
        _range: impl RangeBounds<TxNumber>,
    ) -> ProviderResult<Vec<Self::Transaction>> {
        Err(ProviderError::UnsupportedProvider)
    }

    fn senders_by_tx_range(
        &self,
        _range: impl RangeBounds<TxNumber>,
    ) -> ProviderResult<Vec<Address>> {
        Err(ProviderError::UnsupportedProvider)
    }

    fn transaction_sender(&self, _id: TxNumber) -> ProviderResult<Option<Address>> {
        Err(ProviderError::UnsupportedProvider)
    }
}

impl<P, Node, N> StateProviderFactory for AlloyRethProvider<P, Node, N>
where
    P: Provider<N> + Clone + 'static,
    N: Network,
    Node: NodeTypes,
{
    fn latest(&self) -> Result<StateProviderBox, ProviderError> {
        trace!(target: "alloy-provider", "Getting latest state provider");

        let block_number = self.block_on_async(async {
            self.provider.get_block_number().await.map_err(ProviderError::other)
        })?;

        self.state_by_block_number(block_number)
    }

    fn state_by_block_id(&self, block_id: BlockId) -> Result<StateProviderBox, ProviderError> {
        Ok(Box::new(self.create_state_provider(block_id)))
    }

    fn state_by_block_number_or_tag(
        &self,
        number_or_tag: alloy_rpc_types::BlockNumberOrTag,
    ) -> Result<StateProviderBox, ProviderError> {
        match number_or_tag {
            alloy_rpc_types::BlockNumberOrTag::Latest => self.latest(),
            alloy_rpc_types::BlockNumberOrTag::Pending => self.pending(),
            alloy_rpc_types::BlockNumberOrTag::Number(num) => self.state_by_block_number(num),
            _ => Err(ProviderError::UnsupportedProvider),
        }
    }

    fn history_by_block_number(
        &self,
        block_number: BlockNumber,
    ) -> Result<StateProviderBox, ProviderError> {
        self.state_by_block_number(block_number)
    }

    fn history_by_block_hash(
        &self,
        block_hash: BlockHash,
    ) -> Result<StateProviderBox, ProviderError> {
        self.state_by_block_hash(block_hash)
    }

    fn state_by_block_hash(
        &self,
        block_hash: BlockHash,
    ) -> Result<StateProviderBox, ProviderError> {
        trace!(target: "alloy-provider", ?block_hash, "Getting state provider by block hash");

        let block = self.block_on_async(async {
            self.provider
                .get_block_by_hash(block_hash)
                .await
                .map_err(ProviderError::other)?
                .ok_or(ProviderError::BlockHashNotFound(block_hash))
        })?;

        let block_number = block.header().number();
        Ok(Box::new(self.create_state_provider(BlockId::number(block_number))))
    }

    fn pending(&self) -> Result<StateProviderBox, ProviderError> {
        trace!(target: "alloy-provider", "Getting pending state provider");
        self.latest()
    }

    fn pending_state_by_hash(
        &self,
        _block_hash: B256,
    ) -> Result<Option<StateProviderBox>, ProviderError> {
        // RPC provider doesn't support pending state by hash
        Err(ProviderError::UnsupportedProvider)
    }
}

impl<P, Node, N> DatabaseProviderFactory for AlloyRethProvider<P, Node, N>
where
    P: Provider<N> + Clone + 'static,
    N: Network,
    Node: NodeTypes,
{
    type DB = DatabaseMock;
    type ProviderRW = AlloyRethStateProvider<P, Node, N>;
    type Provider = AlloyRethStateProvider<P, Node, N>;

    fn database_provider_ro(&self) -> Result<Self::Provider, ProviderError> {
        // RPC provider returns a new state provider
        let block_number = self.block_on_async(async {
            self.provider.get_block_number().await.map_err(ProviderError::other)
        })?;

        Ok(self.create_state_provider(BlockId::number(block_number)))
    }

    fn database_provider_rw(&self) -> Result<Self::ProviderRW, ProviderError> {
        // RPC provider returns a new state provider
        let block_number = self.block_on_async(async {
            self.provider.get_block_number().await.map_err(ProviderError::other)
        })?;

        Ok(self.create_state_provider(BlockId::number(block_number)))
    }
}

impl<P, Node, N> CanonChainTracker for AlloyRethProvider<P, Node, N>
where
    P: Provider<N> + Clone + 'static,
    N: Network,
    Node: NodeTypes,
{
    type Header = alloy_consensus::Header;
    fn on_forkchoice_update_received(&self, _update: &ForkchoiceState) {
        // No-op for RPC provider
    }

    fn last_received_update_timestamp(&self) -> Option<std::time::Instant> {
        None
    }

    fn set_canonical_head(&self, _header: SealedHeader<Self::Header>) {
        // No-op for RPC provider
    }

    fn set_safe(&self, _header: SealedHeader<Self::Header>) {
        // No-op for RPC provider
    }

    fn set_finalized(&self, _header: SealedHeader<Self::Header>) {
        // No-op for RPC provider
    }
}

impl<P, Node, N> NodePrimitivesProvider for AlloyRethProvider<P, Node, N>
where
    P: Send + Sync,
    N: Send + Sync,
    Node: NodeTypes,
{
    type Primitives = PrimitivesTy<Node>;
}

impl<P, Node, N> CanonStateSubscriptions for AlloyRethProvider<P, Node, N>
where
    P: Provider<N> + Clone + 'static,
    N: Network,
    Node: NodeTypes,
{
    fn subscribe_to_canonical_state(&self) -> CanonStateNotifications<PrimitivesTy<Node>> {
        trace!(target: "alloy-provider", "Subscribing to canonical state notifications");
        self.canon_state_notification.subscribe()
    }
}

impl<P, Node, N> ChainSpecProvider for AlloyRethProvider<P, Node, N>
where
    P: Send + Sync,
    N: Send + Sync,
    Node: NodeTypes,
    Node::ChainSpec: Default,
{
    type ChainSpec = Node::ChainSpec;

    fn chain_spec(&self) -> Arc<Self::ChainSpec> {
        self.chain_spec.clone()
    }
}

/// State provider implementation that fetches state via RPC
#[derive(Clone)]
pub struct AlloyRethStateProvider<P, Node, N = alloy_network::AnyNetwork>
where
    Node: NodeTypes,
{
    /// The underlying Alloy provider
    provider: P,
    /// The block ID to fetch state at
    block_id: BlockId,
    /// Node types marker
    node_types: std::marker::PhantomData<Node>,
    /// Network marker
    network: std::marker::PhantomData<N>,
    /// Cached chain spec (shared with parent provider)
    chain_spec: Option<Arc<Node::ChainSpec>>,
}

impl<P: std::fmt::Debug, Node: NodeTypes, N> std::fmt::Debug
    for AlloyRethStateProvider<P, Node, N>
{
    fn fmt(&self, f: &mut std::fmt::Formatter<'_>) -> std::fmt::Result {
        f.debug_struct("AlloyRethStateProvider")
            .field("provider", &self.provider)
            .field("block_id", &self.block_id)
            .finish()
    }
}

impl<P: Clone, Node: NodeTypes, N> AlloyRethStateProvider<P, Node, N> {
    /// Creates a new state provider for the given block
    pub const fn new(
        provider: P,
        block_id: BlockId,
        _primitives: std::marker::PhantomData<Node>,
    ) -> Self {
        Self {
            provider,
            block_id,
            node_types: std::marker::PhantomData,
            network: std::marker::PhantomData,
            chain_spec: None,
        }
    }

    /// Creates a new state provider with a cached chain spec
    pub const fn with_chain_spec(
        provider: P,
        block_id: BlockId,
        chain_spec: Arc<Node::ChainSpec>,
    ) -> Self {
        Self {
            provider,
            block_id,
            node_types: std::marker::PhantomData,
            network: std::marker::PhantomData,
            chain_spec: Some(chain_spec),
        }
    }

    /// Helper function to execute async operations in a blocking context
    fn block_on_async<F, T>(&self, fut: F) -> T
    where
        F: Future<Output = T>,
    {
        tokio::task::block_in_place(move || Handle::current().block_on(fut))
    }

    /// Helper function to create a new state provider with a different block ID
    fn with_block_id(&self, block_id: BlockId) -> Self {
        Self {
            provider: self.provider.clone(),
            block_id,
            node_types: self.node_types,
            network: self.network,
            chain_spec: self.chain_spec.clone(),
        }
    }

    /// Get account information from RPC
    fn get_account(&self, address: Address) -> Result<Option<Account>, ProviderError>
    where
        P: Provider<N> + Clone + 'static,
        N: Network,
    {
        self.block_on_async(async {
            // Get account info in a single RPC call
            let account_info = self
                .provider
                .get_account_info(address)
                .block_id(self.block_id)
                .await
                .map_err(ProviderError::other)?;

            // Only return account if it exists (has balance, nonce, or code)
            if account_info.balance.is_zero() &&
                account_info.nonce == 0 &&
                account_info.code.is_empty()
            {
                Ok(None)
            } else {
                let bytecode = if account_info.code.is_empty() {
                    None
                } else {
                    Some(Bytecode::new_raw(account_info.code))
                };

                Ok(Some(Account {
                    balance: account_info.balance,
                    nonce: account_info.nonce,
                    bytecode_hash: bytecode.as_ref().map(|b| b.hash_slow()),
                }))
            }
        })
    }
}

impl<P, Node, N> StateProvider for AlloyRethStateProvider<P, Node, N>
where
    P: Provider<N> + Clone + 'static,
    N: Network,
    Node: NodeTypes,
{
    fn storage(
        &self,
        address: Address,
        storage_key: StorageKey,
    ) -> Result<Option<U256>, ProviderError> {
        self.block_on_async(async {
            let value = self
                .provider
                .get_storage_at(address, storage_key.into())
                .block_id(self.block_id)
                .await
                .map_err(ProviderError::other)?;

            if value.is_zero() {
                Ok(None)
            } else {
                Ok(Some(value))
            }
        })
    }

    fn account_code(&self, addr: &Address) -> Result<Option<Bytecode>, ProviderError> {
        self.block_on_async(async {
            let code = self
                .provider
                .get_code_at(*addr)
                .block_id(self.block_id)
                .await
                .map_err(ProviderError::other)?;

            if code.is_empty() {
                Ok(None)
            } else {
                Ok(Some(Bytecode::new_raw(code)))
            }
        })
    }

    fn account_balance(&self, addr: &Address) -> Result<Option<U256>, ProviderError> {
        self.get_account(*addr).map(|acc| acc.map(|a| a.balance))
    }

    fn account_nonce(&self, addr: &Address) -> Result<Option<u64>, ProviderError> {
        self.get_account(*addr).map(|acc| acc.map(|a| a.nonce))
    }
}

impl<P, Node, N> BytecodeReader for AlloyRethStateProvider<P, Node, N>
where
    P: Provider<N> + Clone + 'static,
    N: Network,
    Node: NodeTypes,
{
    fn bytecode_by_hash(&self, code_hash: &B256) -> Result<Option<Bytecode>, ProviderError> {
        self.block_on_async(async {
            // The method `debug_codeByHash` is currently only available on a Reth node
            let code = self
                .provider
                .debug_code_by_hash(*code_hash, None)
                .await
                .map_err(ProviderError::other)?;

            let Some(code) = code else {
                // If the code was not found, return None
                return Ok(None);
            };

            Ok(Some(Bytecode::new_raw(code)))
        })
    }
}

impl<P, Node, N> AccountReader for AlloyRethStateProvider<P, Node, N>
where
    P: Provider<N> + Clone + 'static,
    N: Network,
    Node: NodeTypes,
{
    fn basic_account(&self, address: &Address) -> Result<Option<Account>, ProviderError> {
        self.get_account(*address)
    }
}

impl<P, Node, N> StateRootProvider for AlloyRethStateProvider<P, Node, N>
where
    P: Provider<N> + Clone + 'static,
    N: Network,
    Node: NodeTypes,
{
    fn state_root(&self, _state: HashedPostState) -> Result<B256, ProviderError> {
        // Return the state root from the block
        self.block_on_async(async {
            let block = self
                .provider
                .get_block(self.block_id)
                .await
                .map_err(ProviderError::other)?
                .ok_or(ProviderError::HeaderNotFound(0.into()))?;

            Ok(block.header().state_root())
        })
    }

    fn state_root_from_nodes(&self, _input: TrieInput) -> Result<B256, ProviderError> {
        Err(ProviderError::UnsupportedProvider)
    }

    fn state_root_with_updates(
        &self,
        _state: HashedPostState,
    ) -> Result<(B256, TrieUpdates), ProviderError> {
        Err(ProviderError::UnsupportedProvider)
    }

    fn state_root_from_nodes_with_updates(
        &self,
        _input: TrieInput,
    ) -> Result<(B256, TrieUpdates), ProviderError> {
        Err(ProviderError::UnsupportedProvider)
    }
}

impl<P, Node, N> StorageReader for AlloyRethStateProvider<P, Node, N>
where
    P: Provider<N> + Clone + 'static,
    N: Network,
    Node: NodeTypes,
{
    fn plain_state_storages(
        &self,
        addresses_with_keys: impl IntoIterator<Item = (Address, impl IntoIterator<Item = StorageKey>)>,
    ) -> Result<Vec<(Address, Vec<reth_primitives::StorageEntry>)>, ProviderError> {
        let mut results = Vec::new();

        for (address, keys) in addresses_with_keys {
            let mut values = Vec::new();
            for key in keys {
                let value = self.storage(address, key)?.unwrap_or_default();
                values.push(reth_primitives::StorageEntry::new(key, value));
            }
            results.push((address, values));
        }

        Ok(results)
    }

    fn changed_storages_with_range(
        &self,
        _range: RangeInclusive<BlockNumber>,
    ) -> Result<BTreeMap<Address, std::collections::BTreeSet<StorageKey>>, ProviderError> {
        Ok(BTreeMap::new())
    }

    fn changed_storages_and_blocks_with_range(
        &self,
        _range: RangeInclusive<BlockNumber>,
    ) -> Result<BTreeMap<(Address, StorageKey), Vec<u64>>, ProviderError> {
        Ok(BTreeMap::new())
    }
}

impl<P, Node, N> reth_storage_api::StorageRootProvider for AlloyRethStateProvider<P, Node, N>
where
    P: Provider<N> + Clone + 'static,
    N: Network,
    Node: NodeTypes,
{
    fn storage_root(
        &self,
        _address: Address,
        _hashed_storage: reth_trie::HashedStorage,
    ) -> Result<B256, ProviderError> {
        // RPC doesn't provide storage root computation
        Err(ProviderError::UnsupportedProvider)
    }

    fn storage_proof(
        &self,
        _address: Address,
        _slot: B256,
        _hashed_storage: reth_trie::HashedStorage,
    ) -> Result<reth_trie::StorageProof, ProviderError> {
        Err(ProviderError::UnsupportedProvider)
    }

    fn storage_multiproof(
        &self,
        _address: Address,
        _slots: &[B256],
        _hashed_storage: reth_trie::HashedStorage,
    ) -> Result<reth_trie::StorageMultiProof, ProviderError> {
        Err(ProviderError::UnsupportedProvider)
    }
}

impl<P, Node, N> reth_storage_api::StateProofProvider for AlloyRethStateProvider<P, Node, N>
where
    P: Provider<N> + Clone + 'static,
    N: Network,
    Node: NodeTypes,
{
    fn proof(
        &self,
        _input: TrieInput,
        _address: Address,
        _slots: &[B256],
    ) -> Result<AccountProof, ProviderError> {
        Err(ProviderError::UnsupportedProvider)
    }

    fn multiproof(
        &self,
        _input: TrieInput,
        _targets: reth_trie::MultiProofTargets,
    ) -> Result<MultiProof, ProviderError> {
        Err(ProviderError::UnsupportedProvider)
    }

    fn witness(
        &self,
        _input: TrieInput,
        _target: HashedPostState,
    ) -> Result<Vec<alloy_primitives::Bytes>, ProviderError> {
        Err(ProviderError::UnsupportedProvider)
    }
}

impl<P, Node, N> reth_storage_api::HashedPostStateProvider for AlloyRethStateProvider<P, Node, N>
where
    P: Provider<N> + Clone + 'static,
    N: Network,
    Node: NodeTypes,
{
    fn hashed_post_state(&self, _bundle_state: &revm::database::BundleState) -> HashedPostState {
        // Return empty hashed post state for RPC provider
        HashedPostState::default()
    }
}

impl<P, Node, N> StateReader for AlloyRethStateProvider<P, Node, N>
where
    P: Provider<N> + Clone + 'static,
    N: Network,
    Node: NodeTypes,
{
    type Receipt = ReceiptTy<Node>;

    fn get_state(
        &self,
        _block: BlockNumber,
    ) -> Result<Option<reth_execution_types::ExecutionOutcome<Self::Receipt>>, ProviderError> {
        // RPC doesn't provide execution outcomes
        Err(ProviderError::UnsupportedProvider)
    }
}

impl<P, Node, N> DBProvider for AlloyRethStateProvider<P, Node, N>
where
    P: Provider<N> + Clone + 'static,
    N: Network,
    Node: NodeTypes,
{
    type Tx = TxMock;

    fn tx_ref(&self) -> &Self::Tx {
        // We can't use a static here since TxMock doesn't allow direct construction
        // This is fine since we're just returning a mock transaction
        unimplemented!("tx_ref not supported for RPC provider")
    }

    fn tx_mut(&mut self) -> &mut Self::Tx {
        unimplemented!("tx_mut not supported for RPC provider")
    }

    fn into_tx(self) -> Self::Tx {
        TxMock::default()
    }

    fn prune_modes_ref(&self) -> &reth_prune_types::PruneModes {
        unimplemented!("prune modes not supported for RPC provider")
    }

    fn disable_long_read_transaction_safety(self) -> Self {
        // No-op for RPC provider
        self
    }
}

impl<P, Node, N> BlockNumReader for AlloyRethStateProvider<P, Node, N>
where
    P: Provider<N> + Clone + 'static,
    N: Network,
    Node: NodeTypes,
{
    fn chain_info(&self) -> Result<ChainInfo, ProviderError> {
        self.block_on_async(async {
            let block = self
                .provider
                .get_block(self.block_id)
                .await
                .map_err(ProviderError::other)?
                .ok_or(ProviderError::HeaderNotFound(0.into()))?;

            Ok(ChainInfo { best_hash: block.header().hash(), best_number: block.header().number() })
        })
    }

    fn best_block_number(&self) -> Result<BlockNumber, ProviderError> {
        self.block_on_async(async {
            self.provider.get_block_number().await.map_err(ProviderError::other)
        })
    }

    fn last_block_number(&self) -> Result<BlockNumber, ProviderError> {
        self.best_block_number()
    }

    fn block_number(&self, hash: B256) -> Result<Option<BlockNumber>, ProviderError> {
        self.block_on_async(async {
            let block =
                self.provider.get_block_by_hash(hash).await.map_err(ProviderError::other)?;

            Ok(block.map(|b| b.header().number()))
        })
    }
}

impl<P, Node, N> BlockHashReader for AlloyRethStateProvider<P, Node, N>
where
    P: Provider<N> + Clone + 'static,
    N: Network,
    Node: NodeTypes,
{
    fn block_hash(&self, number: u64) -> Result<Option<B256>, ProviderError> {
        self.block_on_async(async {
            let block = self
                .provider
                .get_block_by_number(number.into())
                .await
                .map_err(ProviderError::other)?;

            Ok(block.map(|b| b.header().hash()))
        })
    }

    fn canonical_hashes_range(
        &self,
        _start: BlockNumber,
        _end: BlockNumber,
    ) -> Result<Vec<B256>, ProviderError> {
        Err(ProviderError::UnsupportedProvider)
    }
}

impl<P, Node, N> BlockIdReader for AlloyRethStateProvider<P, Node, N>
where
    P: Provider<N> + Clone + 'static,
    N: Network,
    Node: NodeTypes,
{
    fn block_number_for_id(
        &self,
        _block_id: BlockId,
    ) -> Result<Option<BlockNumber>, ProviderError> {
        Err(ProviderError::UnsupportedProvider)
    }

    fn pending_block_num_hash(&self) -> Result<Option<alloy_eips::BlockNumHash>, ProviderError> {
        Err(ProviderError::UnsupportedProvider)
    }

    fn safe_block_num_hash(&self) -> Result<Option<alloy_eips::BlockNumHash>, ProviderError> {
        Err(ProviderError::UnsupportedProvider)
    }

    fn finalized_block_num_hash(&self) -> Result<Option<alloy_eips::BlockNumHash>, ProviderError> {
        Err(ProviderError::UnsupportedProvider)
    }
}

impl<P, Node, N> BlockReader for AlloyRethStateProvider<P, Node, N>
where
    P: Provider<N> + Clone + 'static,
    N: Network,
    Node: NodeTypes,
{
    type Block = BlockTy<Node>;

    fn find_block_by_hash(
        &self,
        _hash: B256,
        _source: reth_provider::BlockSource,
    ) -> Result<Option<Self::Block>, ProviderError> {
        Err(ProviderError::UnsupportedProvider)
    }

    fn block(
        &self,
        _id: alloy_rpc_types::BlockHashOrNumber,
    ) -> Result<Option<Self::Block>, ProviderError> {
        Err(ProviderError::UnsupportedProvider)
    }

    fn pending_block(&self) -> Result<Option<RecoveredBlock<Self::Block>>, ProviderError> {
        Err(ProviderError::UnsupportedProvider)
    }

    fn pending_block_and_receipts(
        &self,
    ) -> Result<Option<(RecoveredBlock<Self::Block>, Vec<Self::Receipt>)>, ProviderError> {
        Err(ProviderError::UnsupportedProvider)
    }

    fn recovered_block(
        &self,
        _id: alloy_rpc_types::BlockHashOrNumber,
        _transaction_kind: TransactionVariant,
    ) -> Result<Option<RecoveredBlock<Self::Block>>, ProviderError> {
        Err(ProviderError::UnsupportedProvider)
    }

    fn sealed_block_with_senders(
        &self,
        _id: alloy_rpc_types::BlockHashOrNumber,
        _transaction_kind: TransactionVariant,
    ) -> Result<Option<RecoveredBlock<BlockTy<Node>>>, ProviderError> {
        Err(ProviderError::UnsupportedProvider)
    }

    fn block_range(
        &self,
        _range: RangeInclusive<BlockNumber>,
    ) -> Result<Vec<Self::Block>, ProviderError> {
        Err(ProviderError::UnsupportedProvider)
    }

    fn block_with_senders_range(
        &self,
        _range: RangeInclusive<BlockNumber>,
    ) -> Result<Vec<RecoveredBlock<BlockTy<Node>>>, ProviderError> {
        Err(ProviderError::UnsupportedProvider)
    }

    fn recovered_block_range(
        &self,
        _range: RangeInclusive<BlockNumber>,
    ) -> Result<Vec<RecoveredBlock<Self::Block>>, ProviderError> {
        Err(ProviderError::UnsupportedProvider)
    }
}

impl<P, Node, N> TransactionsProvider for AlloyRethStateProvider<P, Node, N>
where
    P: Provider<N> + Clone + 'static,
    N: Network,
    Node: NodeTypes,
{
    type Transaction = TxTy<Node>;

    fn transaction_id(&self, _tx_hash: B256) -> Result<Option<TxNumber>, ProviderError> {
        Err(ProviderError::UnsupportedProvider)
    }

    fn transaction_by_id(&self, _id: TxNumber) -> Result<Option<Self::Transaction>, ProviderError> {
        Err(ProviderError::UnsupportedProvider)
    }

    fn transaction_by_id_unhashed(
        &self,
        _id: TxNumber,
    ) -> Result<Option<Self::Transaction>, ProviderError> {
        Err(ProviderError::UnsupportedProvider)
    }

    fn transaction_by_hash(&self, _hash: B256) -> Result<Option<Self::Transaction>, ProviderError> {
        Err(ProviderError::UnsupportedProvider)
    }

    fn transaction_by_hash_with_meta(
        &self,
        _hash: B256,
    ) -> Result<Option<(Self::Transaction, TransactionMeta)>, ProviderError> {
        Err(ProviderError::UnsupportedProvider)
    }

    fn transaction_block(&self, _id: TxNumber) -> Result<Option<BlockNumber>, ProviderError> {
        Err(ProviderError::UnsupportedProvider)
    }

    fn transactions_by_block(
        &self,
        _block: alloy_rpc_types::BlockHashOrNumber,
    ) -> Result<Option<Vec<Self::Transaction>>, ProviderError> {
        Err(ProviderError::UnsupportedProvider)
    }

    fn transactions_by_block_range(
        &self,
        _range: impl RangeBounds<BlockNumber>,
    ) -> Result<Vec<Vec<Self::Transaction>>, ProviderError> {
        Err(ProviderError::UnsupportedProvider)
    }

    fn transactions_by_tx_range(
        &self,
        _range: impl RangeBounds<TxNumber>,
    ) -> Result<Vec<Self::Transaction>, ProviderError> {
        Err(ProviderError::UnsupportedProvider)
    }

    fn senders_by_tx_range(
        &self,
        _range: impl RangeBounds<TxNumber>,
    ) -> Result<Vec<Address>, ProviderError> {
        Err(ProviderError::UnsupportedProvider)
    }

    fn transaction_sender(&self, _id: TxNumber) -> Result<Option<Address>, ProviderError> {
        Err(ProviderError::UnsupportedProvider)
    }
}

impl<P, Node, N> ReceiptProvider for AlloyRethStateProvider<P, Node, N>
where
    P: Provider<N> + Clone + 'static,
    N: Network,
    Node: NodeTypes,
{
    type Receipt = ReceiptTy<Node>;

    fn receipt(&self, _id: TxNumber) -> Result<Option<Self::Receipt>, ProviderError> {
        Err(ProviderError::UnsupportedProvider)
    }

    fn receipt_by_hash(&self, _hash: B256) -> Result<Option<Self::Receipt>, ProviderError> {
        Err(ProviderError::UnsupportedProvider)
    }

    fn receipts_by_block(
        &self,
        _block: alloy_rpc_types::BlockHashOrNumber,
    ) -> Result<Option<Vec<Self::Receipt>>, ProviderError> {
        Err(ProviderError::UnsupportedProvider)
    }

    fn receipts_by_tx_range(
        &self,
        _range: impl RangeBounds<TxNumber>,
    ) -> Result<Vec<Self::Receipt>, ProviderError> {
        Err(ProviderError::UnsupportedProvider)
    }

    fn receipts_by_block_range(
        &self,
        _range: RangeInclusive<BlockNumber>,
    ) -> Result<Vec<Vec<Self::Receipt>>, ProviderError> {
        Err(ProviderError::UnsupportedProvider)
    }
}

impl<P, Node, N> HeaderProvider for AlloyRethStateProvider<P, Node, N>
where
    P: Provider<N> + Clone + 'static,
    N: Network,
    Node: NodeTypes,
{
    type Header = HeaderTy<Node>;

    fn header(&self, _block_hash: &BlockHash) -> Result<Option<Self::Header>, ProviderError> {
        Err(ProviderError::UnsupportedProvider)
    }

    fn header_by_number(&self, _num: BlockNumber) -> Result<Option<Self::Header>, ProviderError> {
        Err(ProviderError::UnsupportedProvider)
    }

    fn header_td(&self, _hash: &BlockHash) -> Result<Option<U256>, ProviderError> {
        Err(ProviderError::UnsupportedProvider)
    }

    fn header_td_by_number(&self, _number: BlockNumber) -> Result<Option<U256>, ProviderError> {
        Err(ProviderError::UnsupportedProvider)
    }

    fn headers_range(
        &self,
        _range: impl RangeBounds<BlockNumber>,
    ) -> Result<Vec<Self::Header>, ProviderError> {
        Err(ProviderError::UnsupportedProvider)
    }

    fn sealed_header(
        &self,
        _number: BlockNumber,
    ) -> Result<Option<SealedHeader<HeaderTy<Node>>>, ProviderError> {
        Err(ProviderError::UnsupportedProvider)
    }

    fn sealed_headers_range(
        &self,
        _range: impl RangeBounds<BlockNumber>,
    ) -> Result<Vec<SealedHeader<HeaderTy<Node>>>, ProviderError> {
        Err(ProviderError::UnsupportedProvider)
    }

    fn sealed_headers_while(
        &self,
        _range: impl RangeBounds<BlockNumber>,
        _predicate: impl FnMut(&SealedHeader<HeaderTy<Node>>) -> bool,
    ) -> Result<Vec<SealedHeader<HeaderTy<Node>>>, ProviderError> {
        Err(ProviderError::UnsupportedProvider)
    }
}

impl<P, Node, N> PruneCheckpointReader for AlloyRethStateProvider<P, Node, N>
where
    P: Provider<N> + Clone + 'static,
    N: Network,
    Node: NodeTypes,
{
    fn get_prune_checkpoint(
        &self,
        _segment: PruneSegment,
    ) -> Result<Option<PruneCheckpoint>, ProviderError> {
        Err(ProviderError::UnsupportedProvider)
    }

    fn get_prune_checkpoints(&self) -> Result<Vec<(PruneSegment, PruneCheckpoint)>, ProviderError> {
        Err(ProviderError::UnsupportedProvider)
    }
}

impl<P, Node, N> StageCheckpointReader for AlloyRethStateProvider<P, Node, N>
where
    P: Provider<N> + Clone + 'static,
    N: Network,
    Node: NodeTypes,
{
    fn get_stage_checkpoint(&self, _id: StageId) -> Result<Option<StageCheckpoint>, ProviderError> {
        Err(ProviderError::UnsupportedProvider)
    }

    fn get_stage_checkpoint_progress(
        &self,
        _id: StageId,
    ) -> Result<Option<Vec<u8>>, ProviderError> {
        Err(ProviderError::UnsupportedProvider)
    }

    fn get_all_checkpoints(&self) -> Result<Vec<(String, StageCheckpoint)>, ProviderError> {
        Err(ProviderError::UnsupportedProvider)
    }
}

impl<P, Node, N> ChangeSetReader for AlloyRethStateProvider<P, Node, N>
where
    P: Provider<N> + Clone + 'static,
    N: Network,
    Node: NodeTypes,
{
    fn account_block_changeset(
        &self,
        _block_number: BlockNumber,
    ) -> Result<Vec<reth_db_api::models::AccountBeforeTx>, ProviderError> {
        Err(ProviderError::UnsupportedProvider)
    }
}

impl<P, Node, N> StateProviderFactory for AlloyRethStateProvider<P, Node, N>
where
    P: Provider<N> + Clone + 'static + Send + Sync,
    Node: NodeTypes + 'static,
    Node::ChainSpec: Send + Sync,
    N: Network,
    Self: Clone + 'static,
{
    fn latest(&self) -> Result<StateProviderBox, ProviderError> {
        Ok(Box::new(self.clone()) as StateProviderBox)
    }

    fn state_by_block_id(&self, block_id: BlockId) -> Result<StateProviderBox, ProviderError> {
        Ok(Box::new(self.with_block_id(block_id)))
    }

    fn state_by_block_number_or_tag(
        &self,
        number_or_tag: alloy_rpc_types::BlockNumberOrTag,
    ) -> Result<StateProviderBox, ProviderError> {
        match number_or_tag {
            alloy_rpc_types::BlockNumberOrTag::Latest => self.latest(),
            alloy_rpc_types::BlockNumberOrTag::Pending => self.pending(),
            alloy_rpc_types::BlockNumberOrTag::Number(num) => self.history_by_block_number(num),
            _ => Err(ProviderError::UnsupportedProvider),
        }
    }

    fn history_by_block_number(
        &self,
        block_number: BlockNumber,
    ) -> Result<StateProviderBox, ProviderError> {
        Ok(Box::new(Self::new(
            self.provider.clone(),
            BlockId::number(block_number),
            self.node_types,
        )))
    }

    fn history_by_block_hash(
        &self,
        block_hash: BlockHash,
    ) -> Result<StateProviderBox, ProviderError> {
        Ok(Box::new(self.with_block_id(BlockId::hash(block_hash))))
    }

    fn state_by_block_hash(
        &self,
        block_hash: BlockHash,
    ) -> Result<StateProviderBox, ProviderError> {
        self.history_by_block_hash(block_hash)
    }

    fn pending(&self) -> Result<StateProviderBox, ProviderError> {
        Ok(Box::new(self.clone()))
    }

    fn pending_state_by_hash(
        &self,
        _block_hash: B256,
    ) -> Result<Option<StateProviderBox>, ProviderError> {
        // RPC provider doesn't support pending state by hash
        Err(ProviderError::UnsupportedProvider)
    }
}

impl<P, Node, N> ChainSpecProvider for AlloyRethStateProvider<P, Node, N>
where
    P: Send + Sync + std::fmt::Debug,
    N: Send + Sync,
    Node: NodeTypes,
    Node::ChainSpec: Default,
{
    type ChainSpec = Node::ChainSpec;

    fn chain_spec(&self) -> Arc<Self::ChainSpec> {
        if let Some(chain_spec) = &self.chain_spec {
            chain_spec.clone()
        } else {
            // Fallback for when chain_spec is not provided
            Arc::new(Node::ChainSpec::default())
        }
    }
}

// Note: FullExecutionDataProvider is already implemented via the blanket implementation
// for types that implement both ExecutionDataProvider and BlockExecutionForkProvider

impl<P, Node, N> StatsReader for AlloyRethStateProvider<P, Node, N>
where
    P: Provider<N> + Clone + 'static,
    N: Network,
    Node: NodeTypes,
{
    fn count_entries<T: reth_db_api::table::Table>(&self) -> Result<usize, ProviderError> {
        Ok(0)
    }
}

impl<P, Node, N> BlockBodyIndicesProvider for AlloyRethStateProvider<P, Node, N>
where
    P: Provider<N> + Clone + 'static,
    N: Network,
    Node: NodeTypes,
{
    fn block_body_indices(
        &self,
        _num: u64,
    ) -> Result<Option<reth_db_api::models::StoredBlockBodyIndices>, ProviderError> {
        Err(ProviderError::UnsupportedProvider)
    }

    fn block_body_indices_range(
        &self,
        _range: RangeInclusive<u64>,
    ) -> Result<Vec<reth_db_api::models::StoredBlockBodyIndices>, ProviderError> {
        Err(ProviderError::UnsupportedProvider)
    }
}

impl<P, Node, N> NodePrimitivesProvider for AlloyRethStateProvider<P, Node, N>
where
    P: Send + Sync + std::fmt::Debug,
    N: Send + Sync,
    Node: NodeTypes,
{
    type Primitives = PrimitivesTy<Node>;
}

impl<P, Node, N> ChainStateBlockReader for AlloyRethStateProvider<P, Node, N>
where
    P: Provider<N> + Clone + 'static,
    N: Network,
    Node: NodeTypes,
{
    fn last_finalized_block_number(&self) -> Result<Option<BlockNumber>, ProviderError> {
        Err(ProviderError::UnsupportedProvider)
    }

    fn last_safe_block_number(&self) -> Result<Option<BlockNumber>, ProviderError> {
        Err(ProviderError::UnsupportedProvider)
    }
}

impl<P, Node, N> ChainStateBlockWriter for AlloyRethStateProvider<P, Node, N>
where
    P: Provider<N> + Clone + 'static,
    N: Network,
    Node: NodeTypes,
{
    fn save_finalized_block_number(&self, _block_number: BlockNumber) -> Result<(), ProviderError> {
        Err(ProviderError::UnsupportedProvider)
    }

    fn save_safe_block_number(&self, _block_number: BlockNumber) -> Result<(), ProviderError> {
        Err(ProviderError::UnsupportedProvider)
    }
}

// Async database wrapper for revm compatibility
#[allow(dead_code)]
#[derive(Debug, Clone)]
struct AsyncDbWrapper<P, N = alloy_network::AnyNetwork> {
    provider: P,
    block_id: BlockId,
    network: std::marker::PhantomData<N>,
}

#[allow(dead_code)]
impl<P, N> AsyncDbWrapper<P, N> {
    const fn new(provider: P, block_id: BlockId) -> Self {
        Self { provider, block_id, network: std::marker::PhantomData }
    }

    /// Helper function to execute async operations in a blocking context
    fn block_on_async<F, T>(&self, fut: F) -> T
    where
        F: Future<Output = T>,
    {
        tokio::task::block_in_place(move || Handle::current().block_on(fut))
    }
}

impl<P, N> revm::Database for AsyncDbWrapper<P, N>
where
    P: Provider<N> + Clone + 'static,
    N: Network,
{
    type Error = ProviderError;

    fn basic(&mut self, address: Address) -> Result<Option<revm::state::AccountInfo>, Self::Error> {
        self.block_on_async(async {
            let account_info = self
                .provider
                .get_account_info(address)
                .block_id(self.block_id)
                .await
                .map_err(ProviderError::other)?;

            // Only return account if it exists
            if account_info.balance.is_zero() &&
                account_info.nonce == 0 &&
                account_info.code.is_empty()
            {
                Ok(None)
            } else {
                let code_hash = if account_info.code.is_empty() {
                    revm_primitives::KECCAK_EMPTY
                } else {
                    revm_primitives::keccak256(&account_info.code)
                };

                Ok(Some(revm::state::AccountInfo {
                    balance: account_info.balance,
                    nonce: account_info.nonce,
                    code_hash,
                    code: if account_info.code.is_empty() {
                        None
                    } else {
                        Some(revm::bytecode::Bytecode::new_raw(account_info.code))
                    },
                }))
            }
        })
    }

    fn code_by_hash(&mut self, _code_hash: B256) -> Result<revm::bytecode::Bytecode, Self::Error> {
        // Cannot fetch bytecode by hash via RPC
        Ok(revm::bytecode::Bytecode::default())
    }

    fn storage(&mut self, address: Address, index: U256) -> Result<U256, Self::Error> {
        let index = B256::from(index);

        self.block_on_async(async {
            self.provider
                .get_storage_at(address, index.into())
                .block_id(self.block_id)
                .await
                .map_err(ProviderError::other)
        })
    }

    fn block_hash(&mut self, number: u64) -> Result<B256, Self::Error> {
        self.block_on_async(async {
            let block = self
                .provider
                .get_block_by_number(number.into())
                .await
                .map_err(ProviderError::other)?
                .ok_or(ProviderError::HeaderNotFound(number.into()))?;

            Ok(block.header().hash())
        })
    }
}<|MERGE_RESOLUTION|>--- conflicted
+++ resolved
@@ -44,11 +44,7 @@
     TransactionVariant, TransactionsProvider,
 };
 use reth_prune_types::{PruneCheckpoint, PruneSegment};
-<<<<<<< HEAD
-use reth_rpc_convert::{TryFromBlockResponse, TryFromReceiptResponse};
-=======
-use reth_rpc_convert::{TryFromBlockResponse, TryFromTransactionResponse};
->>>>>>> 3add4b1e
+use reth_rpc_convert::{TryFromBlockResponse, TryFromReceiptResponse, TryFromTransactionResponse};
 use reth_stages_types::{StageCheckpoint, StageId};
 use reth_storage_api::{
     BlockBodyIndicesProvider, BlockReaderIdExt, BlockSource, DBProvider, NodePrimitivesProvider,
@@ -382,11 +378,8 @@
     N: Network,
     Node: NodeTypes,
     BlockTy<Node>: TryFromBlockResponse<N>,
-<<<<<<< HEAD
+    TxTy<Node>: TryFromTransactionResponse<N>,
     ReceiptTy<Node>: TryFromReceiptResponse<N>,
-=======
-    TxTy<Node>: TryFromTransactionResponse<N>,
->>>>>>> 3add4b1e
 {
     type Block = BlockTy<Node>;
 
@@ -466,11 +459,8 @@
     N: Network,
     Node: NodeTypes,
     BlockTy<Node>: TryFromBlockResponse<N>,
-<<<<<<< HEAD
+    TxTy<Node>: TryFromTransactionResponse<N>,
     ReceiptTy<Node>: TryFromReceiptResponse<N>,
-=======
-    TxTy<Node>: TryFromTransactionResponse<N>,
->>>>>>> 3add4b1e
 {
     fn block_by_id(&self, id: BlockId) -> ProviderResult<Option<Self::Block>> {
         match id {
