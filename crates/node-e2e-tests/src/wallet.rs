<<<<<<< HEAD
use alloy_consensus::{BlobTransactionSidecar, SidecarBuilder, SimpleCoder, TxType};
=======
>>>>>>> 93871b3e
use alloy_network::{eip2718::Encodable2718, EthereumSigner, TransactionBuilder};
use alloy_rpc_types::TransactionRequest;
use alloy_signer_wallet::{coins_bip39::English, LocalWallet, MnemonicBuilder};
use reth_primitives::{Address, Bytes, U256};
/// One of the accounts of the genesis allocations.
pub struct Wallet {
    inner: LocalWallet,
}

impl Wallet {
    /// Creates a new account from one of the secret/pubkeys of the genesis allocations (test.json)
    pub(crate) fn new(phrase: &str) -> Self {
        let inner = MnemonicBuilder::<English>::default().phrase(phrase).build().unwrap();
        Self { inner }
    }

    /// Creates a static transfer and signs it
    pub async fn transfer_tx(&self) -> Bytes {
<<<<<<< HEAD
        let tx = self.tx();
        let signer = EthereumSigner::from(self.inner.clone());
        tx.build(&signer).await.unwrap().encoded_2718().into()
    }

    /// Creates a static tx
    fn tx(&self) -> TransactionRequest {
        TransactionRequest {
            transaction_type: Some(TxType::Eip4844 as u8),
=======
        let tx = TransactionRequest {
>>>>>>> 93871b3e
            nonce: Some(0),
            value: Some(U256::from(100)),
            to: Some(Address::random()),
            gas_price: Some(20e9 as u128),
            gas: Some(21000),
            chain_id: Some(1),
            ..Default::default()
        }
    }

    /// Creates a tx with blob sidecar and sign it
    pub async fn tx_with_blobs(&self) -> eyre::Result<Bytes> {
        let mut tx = self.tx();

        let mut builder = SidecarBuilder::<SimpleCoder>::new();
        builder.ingest(b"dummy blob");
        let sidecar: BlobTransactionSidecar = builder.build()?;
        tx.set_blob_sidecar(sidecar);
        tx.clone().transaction_type(TxType::Eip4844 as u8);

        let signer = EthereumSigner::from(self.inner.clone());
<<<<<<< HEAD
        let built_tx = tx.clone().build(&signer).await.unwrap();
        let built_tx_2 = tx.build_unsigned().unwrap();

        println!("is_legacy: {}", built_tx.is_legacy());
        println!("is_legacy_2: {:?}", built_tx_2);

        assert!(!built_tx.is_legacy()); // legacy -> true

        assert!(!built_tx.type_flag().is_none()); // type_flag -> None
        Ok(built_tx.encoded_2718().into())
=======
        tx.build(&signer).await.unwrap().encoded_2718().into()
>>>>>>> 93871b3e
    }
}

const TEST_MNEMONIC: &str = "test test test test test test test test test test test junk";

impl Default for Wallet {
    fn default() -> Self {
        Wallet::new(TEST_MNEMONIC)
    }
}<|MERGE_RESOLUTION|>--- conflicted
+++ resolved
@@ -1,7 +1,4 @@
-<<<<<<< HEAD
 use alloy_consensus::{BlobTransactionSidecar, SidecarBuilder, SimpleCoder, TxType};
-=======
->>>>>>> 93871b3e
 use alloy_network::{eip2718::Encodable2718, EthereumSigner, TransactionBuilder};
 use alloy_rpc_types::TransactionRequest;
 use alloy_signer_wallet::{coins_bip39::English, LocalWallet, MnemonicBuilder};
@@ -20,7 +17,6 @@
 
     /// Creates a static transfer and signs it
     pub async fn transfer_tx(&self) -> Bytes {
-<<<<<<< HEAD
         let tx = self.tx();
         let signer = EthereumSigner::from(self.inner.clone());
         tx.build(&signer).await.unwrap().encoded_2718().into()
@@ -29,16 +25,13 @@
     /// Creates a static tx
     fn tx(&self) -> TransactionRequest {
         TransactionRequest {
-            transaction_type: Some(TxType::Eip4844 as u8),
-=======
-        let tx = TransactionRequest {
->>>>>>> 93871b3e
             nonce: Some(0),
             value: Some(U256::from(100)),
             to: Some(Address::random()),
-            gas_price: Some(20e9 as u128),
             gas: Some(21000),
             chain_id: Some(1),
+            max_priority_fee_per_gas: Some(1500000000),
+            max_fee_per_gas: Some(1500000000),
             ..Default::default()
         }
     }
@@ -51,23 +44,13 @@
         builder.ingest(b"dummy blob");
         let sidecar: BlobTransactionSidecar = builder.build()?;
         tx.set_blob_sidecar(sidecar);
+        tx.set_max_fee_per_blob_gas(1);
         tx.clone().transaction_type(TxType::Eip4844 as u8);
 
         let signer = EthereumSigner::from(self.inner.clone());
-<<<<<<< HEAD
-        let built_tx = tx.clone().build(&signer).await.unwrap();
-        let built_tx_2 = tx.build_unsigned().unwrap();
+        let signed = tx.clone().build(&signer).await.unwrap();
 
-        println!("is_legacy: {}", built_tx.is_legacy());
-        println!("is_legacy_2: {:?}", built_tx_2);
-
-        assert!(!built_tx.is_legacy()); // legacy -> true
-
-        assert!(!built_tx.type_flag().is_none()); // type_flag -> None
-        Ok(built_tx.encoded_2718().into())
-=======
-        tx.build(&signer).await.unwrap().encoded_2718().into()
->>>>>>> 93871b3e
+        Ok(signed.encoded_2718().into())
     }
 }
 
