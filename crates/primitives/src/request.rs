--- conflicted
+++ resolved
@@ -6,38 +6,12 @@
 use derive_more::{Deref, DerefMut, From, IntoIterator};
 use reth_codecs::{main_codec, Compact};
 use revm_primitives::Bytes;
-<<<<<<< HEAD
-#[cfg(feature = "std")]
-use std::vec;
-
-#[cfg(not(feature = "std"))]
-use alloc::{vec, vec::Vec};
-=======
->>>>>>> c6944336
 
 /// A list of EIP-7685 requests.
 #[main_codec]
 #[derive(Debug, Clone, PartialEq, Eq, Default, Hash, Deref, DerefMut, From, IntoIterator)]
 pub struct Requests(pub Vec<Request>);
 
-<<<<<<< HEAD
-impl From<Vec<Request>> for Requests {
-    fn from(requests: Vec<Request>) -> Self {
-        Self(requests)
-    }
-}
-
-impl IntoIterator for Requests {
-    type Item = Request;
-    type IntoIter = vec::IntoIter<Request>;
-
-    fn into_iter(self) -> Self::IntoIter {
-        self.0.into_iter()
-    }
-}
-
-=======
->>>>>>> c6944336
 impl Encodable for Requests {
     fn encode(&self, out: &mut dyn bytes::BufMut) {
         let mut h = alloy_rlp::Header { list: true, payload_length: 0 };
