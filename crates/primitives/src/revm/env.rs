--- conflicted
+++ resolved
@@ -168,9 +168,8 @@
 /// This is a system operation and therefore:
 ///  * the call must execute to completion
 ///  * the call does not count against the block’s gas limit
-<<<<<<< HEAD
-///  * the call does not follow the EIP-1559 burn semantics - no value should be transferred as
-///  part of the call
+///  * the call does not follow the EIP-1559 burn semantics - no value should be transferred as part
+///    of the call
 ///  * if no code exists at the provided address, the call will fail silently
 fn fill_tx_env_with_system_contract_call(
     env: &mut Env,
@@ -178,12 +177,6 @@
     contract: Address,
     data: Bytes,
 ) {
-=======
-///  * the call does not follow the EIP-1559 burn semantics - no value should be transferred as part
-///    of the call
-///  * if no code exists at `BEACON_ROOTS_ADDRESS`, the call must fail silently
-pub fn fill_tx_env_with_beacon_root_contract_call(env: &mut Env, parent_beacon_block_root: B256) {
->>>>>>> 39d24b49
     env.tx = TxEnv {
         caller,
         transact_to: TransactTo::Call(contract),
