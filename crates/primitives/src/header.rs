use crate::{
    keccak256,
    proofs::{EMPTY_LIST_HASH, EMPTY_ROOT},
    BlockHash, BlockNumber, Bloom, Bytes, H160, H256, U256,
};
use bytes::{BufMut, BytesMut};
use ethers_core::types::{Block, H256 as EthersH256, H64};
use reth_codecs::{add_arbitrary_tests, derive_arbitrary, main_codec, Compact};
use reth_rlp::{length_of_length, Decodable, Encodable};
use serde::{Deserialize, Serialize};
use std::ops::Deref;

/// Describes the current head block.
///
/// The head block is the highest fully synced block.
///
/// Note: This is a slimmed down version of [Header], primarily for communicating the highest block
/// with the P2P network and the RPC.
#[derive(
    Debug, Clone, Copy, Default, PartialEq, Eq, Hash, PartialOrd, Ord, Serialize, Deserialize,
)]
pub struct Head {
    /// The number of the head block.
    pub number: BlockNumber,
    /// The hash of the head block.
    pub hash: H256,
    /// The difficulty of the head block.
    pub difficulty: U256,
    /// The total difficulty at the head block.
    pub total_difficulty: U256,
    /// The timestamp of the head block.
    pub timestamp: u64,
}

/// Block header
#[main_codec]
#[derive(Debug, Clone, PartialEq, Eq, Hash)]
pub struct Header {
    /// The Keccak 256-bit hash of the parent
    /// block’s header, in its entirety; formally Hp.
    pub parent_hash: H256,
    /// The Keccak 256-bit hash of the ommers list portion of this block; formally Ho.
    pub ommers_hash: H256,
    /// The 160-bit address to which all fees collected from the successful mining of this block
    /// be transferred; formally Hc.
    pub beneficiary: H160,
    /// The Keccak 256-bit hash of the root node of the state trie, after all transactions are
    /// executed and finalisations applied; formally Hr.
    pub state_root: H256,
    /// The Keccak 256-bit hash of the root node of the trie structure populated with each
    /// transaction in the transactions list portion of the block; formally Ht.
    pub transactions_root: H256,
    /// The Keccak 256-bit hash of the root node of the trie structure populated with the receipts
    /// of each transaction in the transactions list portion of the block; formally He.
    pub receipts_root: H256,
    /// The Keccak 256-bit hash of the withdrawals list portion of this block.
    /// <https://eips.ethereum.org/EIPS/eip-4895>
    pub withdrawals_root: Option<H256>,
    /// The Bloom filter composed from indexable information (logger address and log topics)
    /// contained in each log entry from the receipt of each transaction in the transactions list;
    /// formally Hb.
    pub logs_bloom: Bloom,
    /// A scalar value corresponding to the difficulty level of this block. This can be calculated
    /// from the previous block’s difficulty level and the timestamp; formally Hd.
    pub difficulty: U256,
    /// A scalar value equal to the number of ancestor blocks. The genesis block has a number of
    /// zero; formally Hi.
    pub number: BlockNumber,
    /// A scalar value equal to the current limit of gas expenditure per block; formally Hl.
    pub gas_limit: u64,
    /// A scalar value equal to the total gas used in transactions in this block; formally Hg.
    pub gas_used: u64,
    /// A scalar value equal to the reasonable output of Unix’s time() at this block’s inception;
    /// formally Hs.
    pub timestamp: u64,
    /// A 256-bit hash which, combined with the
    /// nonce, proves that a sufficient amount of computation has been carried out on this block;
    /// formally Hm.
    pub mix_hash: H256,
    /// A 64-bit value which, combined with the mixhash, proves that a sufficient amount of
    /// computation has been carried out on this block; formally Hn.
    pub nonce: u64,
    /// A scalar representing EIP1559 base fee which can move up or down each block according
    /// to a formula which is a function of gas used in parent block and gas target
    /// (block gas limit divided by elasticity multiplier) of parent block.
    /// The algorithm results in the base fee per gas increasing when blocks are
    /// above the gas target, and decreasing when blocks are below the gas target. The base fee per
    /// gas is burned.
    pub base_fee_per_gas: Option<u64>,
    /// An arbitrary byte array containing data relevant to this block. This must be 32 bytes or
    /// fewer; formally Hx.
    pub extra_data: Bytes,
}

impl Default for Header {
    fn default() -> Self {
        Header {
            parent_hash: Default::default(),
            ommers_hash: EMPTY_LIST_HASH,
            beneficiary: Default::default(),
            state_root: EMPTY_ROOT,
            transactions_root: EMPTY_ROOT,
            receipts_root: EMPTY_ROOT,
            logs_bloom: Default::default(),
            difficulty: Default::default(),
            number: 0,
            gas_limit: 0,
            gas_used: 0,
            timestamp: 0,
            extra_data: Default::default(),
            mix_hash: Default::default(),
            nonce: 0,
            base_fee_per_gas: None,
            withdrawals_root: None,
        }
    }
}

impl Header {
    /// Heavy function that will calculate hash of data and will *not* save the change to metadata.
    /// Use [`Header::seal`], [`SealedHeader`] and unlock if you need hash to be persistent.
    pub fn hash_slow(&self) -> H256 {
        let mut out = BytesMut::new();
        self.encode(&mut out);
        keccak256(&out)
    }

    /// Checks if the header is empty - has no transactions and no ommers
    pub fn is_empty(&self) -> bool {
<<<<<<< HEAD
        let ommers_and_txs_empty =
            self.ommers_hash == EMPTY_LIST_HASH && self.transactions_root == EMPTY_ROOT;
        if let Some(withdrawals_root) = self.withdrawals_root {
            ommers_and_txs_empty && withdrawals_root == EMPTY_ROOT
        } else {
            ommers_and_txs_empty
        }
=======
        self.transaction_root_is_empty() && self.ommers_hash_is_empty()
    }

    /// Check if the ommers hash equals to empty hash list.
    pub fn ommers_hash_is_empty(&self) -> bool {
        self.ommers_hash == EMPTY_LIST_HASH
    }

    /// Check if the transaction root equals to empty root.
    pub fn transaction_root_is_empty(&self) -> bool {
        self.transactions_root == EMPTY_ROOT
>>>>>>> a1f7f54a
    }

    /// Calculate hash and seal the Header so that it can't be changed.
    pub fn seal(self) -> SealedHeader {
        let hash = self.hash_slow();
        SealedHeader { header: self, hash }
    }

    fn header_payload_length(&self) -> usize {
        let mut length = 0;
        length += self.parent_hash.length();
        length += self.ommers_hash.length();
        length += self.beneficiary.length();
        length += self.state_root.length();
        length += self.transactions_root.length();
        length += self.receipts_root.length();
        length += self.logs_bloom.length();
        length += self.difficulty.length();
        length += U256::from(self.number).length();
        length += U256::from(self.gas_limit).length();
        length += U256::from(self.gas_used).length();
        length += self.timestamp.length();
        length += self.extra_data.length();
        length += self.mix_hash.length();
        length += H64::from_low_u64_be(self.nonce).length();
        length += self.base_fee_per_gas.map(|fee| U256::from(fee).length()).unwrap_or_default();
        length += self.withdrawals_root.map(|root| root.length()).unwrap_or_default();
        length
    }
}

impl Encodable for Header {
    fn encode(&self, out: &mut dyn BufMut) {
        let list_header =
            reth_rlp::Header { list: true, payload_length: self.header_payload_length() };
        list_header.encode(out);
        self.parent_hash.encode(out);
        self.ommers_hash.encode(out);
        self.beneficiary.encode(out);
        self.state_root.encode(out);
        self.transactions_root.encode(out);
        self.receipts_root.encode(out);
        self.logs_bloom.encode(out);
        self.difficulty.encode(out);
        U256::from(self.number).encode(out);
        U256::from(self.gas_limit).encode(out);
        U256::from(self.gas_used).encode(out);
        self.timestamp.encode(out);
        self.extra_data.encode(out);
        self.mix_hash.encode(out);
        H64::from_low_u64_be(self.nonce).encode(out);
        if let Some(ref base_fee) = self.base_fee_per_gas {
            U256::from(*base_fee).encode(out);
        }
        if let Some(ref root) = self.withdrawals_root {
            root.encode(out);
        }
    }

    fn length(&self) -> usize {
        let mut length = 0;
        length += self.header_payload_length();
        length += length_of_length(length);
        length
    }
}

impl Decodable for Header {
    fn decode(buf: &mut &[u8]) -> Result<Self, reth_rlp::DecodeError> {
        let rlp_head = reth_rlp::Header::decode(buf)?;
        if !rlp_head.list {
            return Err(reth_rlp::DecodeError::UnexpectedString)
        }
        let started_len = buf.len();
        let mut this = Self {
            parent_hash: Decodable::decode(buf)?,
            ommers_hash: Decodable::decode(buf)?,
            beneficiary: Decodable::decode(buf)?,
            state_root: Decodable::decode(buf)?,
            transactions_root: Decodable::decode(buf)?,
            receipts_root: Decodable::decode(buf)?,
            logs_bloom: Decodable::decode(buf)?,
            difficulty: Decodable::decode(buf)?,
            number: U256::decode(buf)?.to::<u64>(),
            gas_limit: U256::decode(buf)?.to::<u64>(),
            gas_used: U256::decode(buf)?.to::<u64>(),
            timestamp: Decodable::decode(buf)?,
            extra_data: Decodable::decode(buf)?,
            mix_hash: Decodable::decode(buf)?,
            nonce: H64::decode(buf)?.to_low_u64_be(),
            base_fee_per_gas: None,
            withdrawals_root: None,
        };
        if started_len - buf.len() < rlp_head.payload_length {
            this.base_fee_per_gas = Some(U256::decode(buf)?.to::<u64>());
        }
        if started_len - buf.len() < rlp_head.payload_length {
            this.withdrawals_root = Some(Decodable::decode(buf)?);
        }
        let consumed = started_len - buf.len();
        if consumed != rlp_head.payload_length {
            return Err(reth_rlp::DecodeError::ListLengthMismatch {
                expected: rlp_head.payload_length,
                got: consumed,
            })
        }
        Ok(this)
    }
}

/// A [`Header`] that is sealed at a precalculated hash, use [`SealedHeader::unseal()`] if you want
/// to modify header.
#[add_arbitrary_tests(rlp)]
#[derive(Debug, Clone, PartialEq, Eq, Hash, Serialize, Deserialize)]
pub struct SealedHeader {
    /// Locked Header fields.
    header: Header,
    /// Locked Header hash.
    hash: BlockHash,
}

#[cfg(any(test, feature = "arbitrary"))]
impl proptest::arbitrary::Arbitrary for SealedHeader {
    type Parameters = ();
    type Strategy = proptest::strategy::BoxedStrategy<SealedHeader>;

    fn arbitrary_with(_: Self::Parameters) -> Self::Strategy {
        use proptest::prelude::{any, Strategy};

        any::<(Header, BlockHash)>()
            .prop_map(move |(header, _)| {
                let hash = header.hash_slow();
                SealedHeader { header, hash }
            })
            .boxed()
    }
}

#[cfg(any(test, feature = "arbitrary"))]
impl<'a> arbitrary::Arbitrary<'a> for SealedHeader {
    fn arbitrary(u: &mut arbitrary::Unstructured<'a>) -> arbitrary::Result<Self> {
        let header = Header::arbitrary(u)?;
        let hash = header.hash_slow();
        Ok(SealedHeader { header, hash })
    }
}

impl From<Block<EthersH256>> for SealedHeader {
    fn from(block: Block<EthersH256>) -> Self {
        let header = Header {
            number: block.number.unwrap().as_u64(),
            gas_limit: block.gas_limit.as_u64(),
            difficulty: block.difficulty.into(),
            nonce: block.nonce.unwrap().to_low_u64_be(),
            extra_data: block.extra_data.0.into(),
            state_root: block.state_root.0.into(),
            timestamp: block.timestamp.as_u64(),
            mix_hash: block.mix_hash.unwrap().0.into(),
            beneficiary: block.author.unwrap().0.into(),
            base_fee_per_gas: block.base_fee_per_gas.map(|fee| fee.as_u64()),
            ..Default::default()
        };
        let hash = match block.hash {
            Some(hash) => hash.0.into(),
            None => header.hash_slow(),
        };
        SealedHeader::new(header, hash)
    }
}

impl Default for SealedHeader {
    fn default() -> Self {
        let header = Header::default();
        let hash = header.hash_slow();
        Self { header, hash }
    }
}

impl Encodable for SealedHeader {
    fn encode(&self, out: &mut dyn BufMut) {
        self.header.encode(out);
    }
}

impl Decodable for SealedHeader {
    fn decode(buf: &mut &[u8]) -> Result<Self, reth_rlp::DecodeError> {
        let header = Header::decode(buf)?;
        // TODO make this more performant, we are not encoding again for a hash.
        // But i dont know how much of buf is the header or if takeing rlp::Header will
        // going to consume those buf bytes.
        let hash = header.hash_slow();
        Ok(SealedHeader { header, hash })
    }
}

impl AsRef<Header> for SealedHeader {
    fn as_ref(&self) -> &Header {
        &self.header
    }
}

impl Deref for SealedHeader {
    type Target = Header;

    fn deref(&self) -> &Self::Target {
        &self.header
    }
}

impl SealedHeader {
    /// Construct a new sealed header.
    ///
    /// Applicable when hash is known from the database provided it's not corrupted.
    pub fn new(header: Header, hash: H256) -> Self {
        Self { header, hash }
    }

    /// Extract raw header that can be modified.
    pub fn unseal(self) -> Header {
        self.header
    }

    /// Return header/block hash.
    pub fn hash(&self) -> BlockHash {
        self.hash
    }

    /// Return the number hash tuple.
    pub fn num_hash(&self) -> (BlockNumber, BlockHash) {
        (self.number, self.hash)
    }
}

/// Represents the direction for a headers request depending on the `reverse` field of the request.
/// > The response must contain a number of block headers, of rising number when reverse is 0,
/// > falling when 1
///
/// Ref: <https://github.com/ethereum/devp2p/blob/master/caps/eth.md#getblockheaders-0x03>
///
/// [`HeadersDirection::Rising`] block numbers for `reverse == 0 == false`
/// [`HeadersDirection::Falling`] block numbers for `reverse == 1 == true`
///
/// See also <https://github.com/ethereum/devp2p/blob/master/caps/eth.md#getblockheaders-0x03>
#[derive_arbitrary(rlp)]
#[derive(Debug, Copy, Clone, Eq, PartialEq, Hash, Default, Serialize, Deserialize)]
pub enum HeadersDirection {
    /// Falling block number.
    Falling,
    /// Rising block number.
    #[default]
    Rising,
}

impl HeadersDirection {
    /// Returns true for rising block numbers
    pub fn is_rising(&self) -> bool {
        matches!(self, HeadersDirection::Rising)
    }

    /// Returns true for falling block numbers
    pub fn is_falling(&self) -> bool {
        matches!(self, HeadersDirection::Falling)
    }

    /// Converts the bool into a direction.
    ///
    /// Returns:
    ///
    /// [`HeadersDirection::Rising`] block numbers for `reverse == 0 == false`
    /// [`HeadersDirection::Falling`] block numbers for `reverse == 1 == true`
    pub fn new(reverse: bool) -> Self {
        if reverse {
            HeadersDirection::Falling
        } else {
            HeadersDirection::Rising
        }
    }
}

impl Encodable for HeadersDirection {
    fn encode(&self, out: &mut dyn BufMut) {
        bool::from(*self).encode(out)
    }

    fn length(&self) -> usize {
        bool::from(*self).length()
    }
}

impl Decodable for HeadersDirection {
    fn decode(buf: &mut &[u8]) -> Result<Self, reth_rlp::DecodeError> {
        let value: bool = Decodable::decode(buf)?;
        Ok(value.into())
    }
}

impl From<bool> for HeadersDirection {
    fn from(reverse: bool) -> Self {
        Self::new(reverse)
    }
}

impl From<HeadersDirection> for bool {
    fn from(value: HeadersDirection) -> Self {
        match value {
            HeadersDirection::Rising => false,
            HeadersDirection::Falling => true,
        }
    }
}

#[cfg(test)]
mod tests {
    use super::{Bytes, Decodable, Encodable, Header, H256};
    use crate::{Address, HeadersDirection, U256};
    use ethers_core::utils::hex::{self, FromHex};
    use std::str::FromStr;

    // Test vector from: https://eips.ethereum.org/EIPS/eip-2481
    #[test]
    fn test_encode_block_header() {
        let expected = hex::decode("f901f9a00000000000000000000000000000000000000000000000000000000000000000a00000000000000000000000000000000000000000000000000000000000000000940000000000000000000000000000000000000000a00000000000000000000000000000000000000000000000000000000000000000a00000000000000000000000000000000000000000000000000000000000000000a00000000000000000000000000000000000000000000000000000000000000000b90100000000000000000000000000000000000000000000000000000000000000000000000000000000000000000000000000000000000000000000000000000000000000000000000000000000000000000000000000000000000000000000000000000000000000000000000000000000000000000000000000000000000000000000000000000000000000000000000000000000000000000000000000000000000000000000000000000000000000000000000000000000000000000000000000000000000000000000000000000000000000000000000000000000000000000000000000000000000000000000000000000000000000000000000000000000008208ae820d0582115c8215b3821a0a827788a00000000000000000000000000000000000000000000000000000000000000000880000000000000000").unwrap();
        let header = Header {
            difficulty: U256::from(0x8ae_u64),
            number: 0xd05_u64,
            gas_limit: 0x115c_u64,
            gas_used: 0x15b3_u64,
            timestamp: 0x1a0a_u64,
            extra_data: Bytes::from_str("7788").unwrap(),
            ommers_hash: H256::zero(),
            state_root: H256::zero(),
            transactions_root: H256::zero(),
            receipts_root: H256::zero(),
            ..Default::default()
        };
        let mut data = vec![];
        header.encode(&mut data);
        assert_eq!(hex::encode(&data), hex::encode(expected));
        assert_eq!(header.length(), data.len());
    }

    // Test vector from: https://github.com/ethereum/tests/blob/f47bbef4da376a49c8fc3166f09ab8a6d182f765/BlockchainTests/ValidBlocks/bcEIP1559/baseFee.json#L15-L36
    #[test]
    fn test_eip1559_block_header_hash() {
        let expected_hash =
            H256::from_str("6a251c7c3c5dca7b42407a3752ff48f3bbca1fab7f9868371d9918daf1988d1f")
                .unwrap();
        let header = Header {
            parent_hash: H256::from_str("e0a94a7a3c9617401586b1a27025d2d9671332d22d540e0af72b069170380f2a").unwrap(),
            ommers_hash: H256::from_str("1dcc4de8dec75d7aab85b567b6ccd41ad312451b948a7413f0a142fd40d49347").unwrap(),
            beneficiary: Address::from_str("ba5e000000000000000000000000000000000000").unwrap(),
            state_root: H256::from_str("ec3c94b18b8a1cff7d60f8d258ec723312932928626b4c9355eb4ab3568ec7f7").unwrap(),
            transactions_root: H256::from_str("50f738580ed699f0469702c7ccc63ed2e51bc034be9479b7bff4e68dee84accf").unwrap(),
            receipts_root: H256::from_str("29b0562f7140574dd0d50dee8a271b22e1a0a7b78fca58f7c60370d8317ba2a9").unwrap(),
            logs_bloom: <[u8; 256]>::from_hex("00000000000000000000000000000000000000000000000000000000000000000000000000000000000000000000000000000000000000000000000000000000000000000000000000000000000000000000000000000000000000000000000000000000000000000000000000000000000000000000000000000000000000000000000000000000000000000000000000000000000000000000000000000000000000000000000000000000000000000000000000000000000000000000000000000000000000000000000000000000000000000000000000000000000000000000000000000000000000000000000000000000000000000000000000000000").unwrap().into(),
            difficulty: U256::from(0x020000),
            number: 0x01_u64,
            gas_limit: 0x016345785d8a0000_u64,
            gas_used: 0x015534_u64,
            timestamp: 0x079e,
            extra_data: Bytes::from_str("42").unwrap(),
            mix_hash: H256::from_str("0000000000000000000000000000000000000000000000000000000000000000").unwrap(),
            nonce: 0,
            base_fee_per_gas: Some(0x036b_u64),
            withdrawals_root: None,
        };
        assert_eq!(header.hash_slow(), expected_hash);
    }

    // Test vector from: https://eips.ethereum.org/EIPS/eip-2481
    #[test]
    fn test_decode_block_header() {
        let data = hex::decode("f901f9a00000000000000000000000000000000000000000000000000000000000000000a00000000000000000000000000000000000000000000000000000000000000000940000000000000000000000000000000000000000a00000000000000000000000000000000000000000000000000000000000000000a00000000000000000000000000000000000000000000000000000000000000000a00000000000000000000000000000000000000000000000000000000000000000b90100000000000000000000000000000000000000000000000000000000000000000000000000000000000000000000000000000000000000000000000000000000000000000000000000000000000000000000000000000000000000000000000000000000000000000000000000000000000000000000000000000000000000000000000000000000000000000000000000000000000000000000000000000000000000000000000000000000000000000000000000000000000000000000000000000000000000000000000000000000000000000000000000000000000000000000000000000000000000000000000000000000000000000000000000000000008208ae820d0582115c8215b3821a0a827788a00000000000000000000000000000000000000000000000000000000000000000880000000000000000").unwrap();
        let expected = Header {
            difficulty: U256::from(0x8aeu64),
            number: 0xd05u64,
            gas_limit: 0x115cu64,
            gas_used: 0x15b3u64,
            timestamp: 0x1a0au64,
            extra_data: Bytes::from_str("7788").unwrap(),
            ommers_hash: H256::zero(),
            state_root: H256::zero(),
            transactions_root: H256::zero(),
            receipts_root: H256::zero(),
            ..Default::default()
        };
        let header = <Header as Decodable>::decode(&mut data.as_slice()).unwrap();
        assert_eq!(header, expected);

        // make sure the hash matches
        let expected_hash =
            H256::from_str("8c2f2af15b7b563b6ab1e09bed0e9caade7ed730aec98b70a993597a797579a9")
                .unwrap();
        assert_eq!(header.hash_slow(), expected_hash);
    }

    // Test vector from: https://github.com/ethereum/tests/blob/970503935aeb76f59adfa3b3224aabf25e77b83d/BlockchainTests/ValidBlocks/bcExample/shanghaiExample.json#L15-L34
    #[test]
    fn test_decode_block_header_with_withdrawals() {
        let data = hex::decode("f9021ca018db39e19931515b30b16b3a92c292398039e31d6c267111529c3f2ba0a26c17a01dcc4de8dec75d7aab85b567b6ccd41ad312451b948a7413f0a142fd40d49347942adc25665018aa1fe0e6bc666dac8fc2697ff9baa095efce3d6972874ca8b531b233b7a1d1ff0a56f08b20c8f1b89bef1b001194a5a071e515dd89e8a7973402c2e11646081b4e2209b2d3a1550df5095289dabcb3fba0ed9c51ea52c968e552e370a77a41dac98606e98b915092fb5f949d6452fce1c4b90100000000000000000000000000000000000000000000000000000000000000000000000000000000000000000000000000000000000000000000000000000000000000000000000000000000000000000000000000000000000000000000000000000000000000000000000000000000000000000000000000000000000000000000000000000000000000000000000000000000000000000000000000000000000000000000000000000000000000000000000000000000000000000000000000000000000000000000000000000000000000000000000000000000000000000000000000000000000000000000000000000000000000000000000000000000008001887fffffffffffffff830125b882079e42a056e81f171bcc55a6ff8345e692c0f86e5b48e01b996cadc001622fb5e363b42188000000000000000009a027f166f1d7c789251299535cb176ba34116e44894476a7886fe5d73d9be5c973").unwrap();
        let expected = Header {
            parent_hash: H256::from_str(
                "18db39e19931515b30b16b3a92c292398039e31d6c267111529c3f2ba0a26c17",
            )
            .unwrap(),
            beneficiary: Address::from_str("2adc25665018aa1fe0e6bc666dac8fc2697ff9ba").unwrap(),
            state_root: H256::from_str(
                "95efce3d6972874ca8b531b233b7a1d1ff0a56f08b20c8f1b89bef1b001194a5",
            )
            .unwrap(),
            transactions_root: H256::from_str(
                "71e515dd89e8a7973402c2e11646081b4e2209b2d3a1550df5095289dabcb3fb",
            )
            .unwrap(),
            receipts_root: H256::from_str(
                "ed9c51ea52c968e552e370a77a41dac98606e98b915092fb5f949d6452fce1c4",
            )
            .unwrap(),
            number: 0x01,
            gas_limit: 0x7fffffffffffffff,
            gas_used: 0x0125b8,
            timestamp: 0x079e,
            extra_data: Bytes::from_str("42").unwrap(),
            mix_hash: H256::from_str(
                "56e81f171bcc55a6ff8345e692c0f86e5b48e01b996cadc001622fb5e363b421",
            )
            .unwrap(),
            base_fee_per_gas: Some(0x09),
            withdrawals_root: Some(
                H256::from_str("27f166f1d7c789251299535cb176ba34116e44894476a7886fe5d73d9be5c973")
                    .unwrap(),
            ),
            ..Default::default()
        };
        let header = <Header as Decodable>::decode(&mut data.as_slice()).unwrap();
        assert_eq!(header, expected);

        let expected_hash =
            H256::from_str("85fdec94c534fa0a1534720f167b899d1fc268925c71c0cbf5aaa213483f5a69")
                .unwrap();
        assert_eq!(header.hash_slow(), expected_hash);
    }

    #[test]
    fn sanity_direction() {
        let reverse = true;
        assert_eq!(HeadersDirection::Falling, reverse.into());
        assert_eq!(reverse, bool::from(HeadersDirection::Falling));

        let reverse = false;
        assert_eq!(HeadersDirection::Rising, reverse.into());
        assert_eq!(reverse, bool::from(HeadersDirection::Rising));

        let mut buf = Vec::new();
        let direction = HeadersDirection::Falling;
        direction.encode(&mut buf);
        assert_eq!(direction, HeadersDirection::decode(&mut buf.as_slice()).unwrap());

        let mut buf = Vec::new();
        let direction = HeadersDirection::Rising;
        direction.encode(&mut buf);
        assert_eq!(direction, HeadersDirection::decode(&mut buf.as_slice()).unwrap());
    }
}<|MERGE_RESOLUTION|>--- conflicted
+++ resolved
@@ -127,16 +127,12 @@
 
     /// Checks if the header is empty - has no transactions and no ommers
     pub fn is_empty(&self) -> bool {
-<<<<<<< HEAD
-        let ommers_and_txs_empty =
-            self.ommers_hash == EMPTY_LIST_HASH && self.transactions_root == EMPTY_ROOT;
+        let txs_and_ommers_empty = self.transaction_root_is_empty() && self.ommers_hash_is_empty();
         if let Some(withdrawals_root) = self.withdrawals_root {
-            ommers_and_txs_empty && withdrawals_root == EMPTY_ROOT
+            txs_and_ommers_empty && withdrawals_root == EMPTY_ROOT
         } else {
-            ommers_and_txs_empty
-        }
-=======
-        self.transaction_root_is_empty() && self.ommers_hash_is_empty()
+            txs_and_ommers_empty
+        }
     }
 
     /// Check if the ommers hash equals to empty hash list.
@@ -147,7 +143,6 @@
     /// Check if the transaction root equals to empty root.
     pub fn transaction_root_is_empty(&self) -> bool {
         self.transactions_root == EMPTY_ROOT
->>>>>>> a1f7f54a
     }
 
     /// Calculate hash and seal the Header so that it can't be changed.
