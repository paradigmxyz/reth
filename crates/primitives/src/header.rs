--- conflicted
+++ resolved
@@ -667,17 +667,10 @@
 #[add_arbitrary_tests(rlp, compact)]
 #[derive(Debug, Clone, PartialEq, Eq, Hash)]
 pub struct SealedHeader {
-<<<<<<< HEAD
     /// Locked Header hash.
-    pub hash: BlockHash,
-    /// Locked Header fields.
-    pub header: Header,
-=======
+    hash: BlockHash,
     /// Locked Header fields.
     header: Header,
-    /// Locked Header hash.
-    hash: BlockHash,
->>>>>>> 672246d4
 }
 
 impl SealedHeader {
@@ -761,7 +754,7 @@
                 return Err(HeaderValidationError::GasLimitInvalidIncrease {
                     parent_gas_limit,
                     child_gas_limit: self.gas_limit,
-                });
+                })
             }
         }
         // Check for a decrease in gas limit beyond the allowed threshold.
@@ -769,13 +762,13 @@
             return Err(HeaderValidationError::GasLimitInvalidDecrease {
                 parent_gas_limit,
                 child_gas_limit: self.gas_limit,
-            });
+            })
         }
         // Check if the self gas limit is below the minimum required limit.
         else if self.gas_limit < MINIMUM_GAS_LIMIT {
             return Err(HeaderValidationError::GasLimitInvalidMinimum {
                 child_gas_limit: self.gas_limit,
-            });
+            })
         }
 
         Ok(())
