#[cfg(any(test, feature = "arbitrary"))]
use crate::block::{generate_valid_header, valid_header_strategy};
use crate::{
    basefee::calculate_next_block_base_fee,
    constants,
    constants::{
        ALLOWED_FUTURE_BLOCK_TIME_SECONDS, EMPTY_OMMER_ROOT_HASH, EMPTY_ROOT_HASH,
        MINIMUM_GAS_LIMIT,
    },
    eip4844::{calc_blob_gasprice, calculate_excess_blob_gas},
    keccak256, Address, BaseFeeParams, BlockHash, BlockNumHash, BlockNumber, Bloom, Bytes,
    ChainSpec, GotExpected, GotExpectedBoxed, Hardfork, B256, B64, U256,
};
use alloy_rlp::{length_of_length, Decodable, Encodable};
use bytes::{BufMut, BytesMut};
#[cfg(any(test, feature = "arbitrary"))]
use proptest::prelude::*;
use reth_codecs::{add_arbitrary_tests, derive_arbitrary, main_codec, Compact};
use serde::{Deserialize, Serialize};
use std::{mem, ops::Deref};
/// Errors that can occur during header sanity checks.
#[derive(Debug, PartialEq)]
pub enum HeaderError {
    /// Represents an error when the block difficulty is too large.
    LargeDifficulty,
    /// Represents an error when the block extradata is too large.
    LargeExtraData,
}

/// Block header
#[main_codec]
#[derive(Debug, Clone, PartialEq, Eq, Hash)]
pub struct Header {
    /// The Keccak 256-bit hash of the parent
    /// block’s header, in its entirety; formally Hp.
    pub parent_hash: B256,
    /// The Keccak 256-bit hash of the ommers list portion of this block; formally Ho.
    pub ommers_hash: B256,
    /// The 160-bit address to which all fees collected from the successful mining of this block
    /// be transferred; formally Hc.
    pub beneficiary: Address,
    /// The Keccak 256-bit hash of the root node of the state trie, after all transactions are
    /// executed and finalisations applied; formally Hr.
    pub state_root: B256,
    /// The Keccak 256-bit hash of the root node of the trie structure populated with each
    /// transaction in the transactions list portion of the block; formally Ht.
    pub transactions_root: B256,
    /// The Keccak 256-bit hash of the root node of the trie structure populated with the receipts
    /// of each transaction in the transactions list portion of the block; formally He.
    pub receipts_root: B256,
    /// The Keccak 256-bit hash of the withdrawals list portion of this block.
    /// <https://eips.ethereum.org/EIPS/eip-4895>
    pub withdrawals_root: Option<B256>,
    /// The Bloom filter composed from indexable information (logger address and log topics)
    /// contained in each log entry from the receipt of each transaction in the transactions list;
    /// formally Hb.
    pub logs_bloom: Bloom,
    /// A scalar value corresponding to the difficulty level of this block. This can be calculated
    /// from the previous block’s difficulty level and the timestamp; formally Hd.
    pub difficulty: U256,
    /// A scalar value equal to the number of ancestor blocks. The genesis block has a number of
    /// zero; formally Hi.
    pub number: BlockNumber,
    /// A scalar value equal to the current limit of gas expenditure per block; formally Hl.
    pub gas_limit: u64,
    /// A scalar value equal to the total gas used in transactions in this block; formally Hg.
    pub gas_used: u64,
    /// A scalar value equal to the reasonable output of Unix’s time() at this block’s inception;
    /// formally Hs.
    pub timestamp: u64,
    /// A 256-bit hash which, combined with the
    /// nonce, proves that a sufficient amount of computation has been carried out on this block;
    /// formally Hm.
    pub mix_hash: B256,
    /// A 64-bit value which, combined with the mixhash, proves that a sufficient amount of
    /// computation has been carried out on this block; formally Hn.
    pub nonce: u64,
    /// A scalar representing EIP1559 base fee which can move up or down each block according
    /// to a formula which is a function of gas used in parent block and gas target
    /// (block gas limit divided by elasticity multiplier) of parent block.
    /// The algorithm results in the base fee per gas increasing when blocks are
    /// above the gas target, and decreasing when blocks are below the gas target. The base fee per
    /// gas is burned.
    pub base_fee_per_gas: Option<u64>,
    /// The total amount of blob gas consumed by the transactions within the block, added in
    /// EIP-4844.
    pub blob_gas_used: Option<u64>,
    /// A running total of blob gas consumed in excess of the target, prior to the block. Blocks
    /// with above-target blob gas consumption increase this value, blocks with below-target blob
    /// gas consumption decrease it (bounded at 0). This was added in EIP-4844.
    pub excess_blob_gas: Option<u64>,
    /// The hash of the parent beacon block's root is included in execution blocks, as proposed by
    /// EIP-4788.
    ///
    /// This enables trust-minimized access to consensus state, supporting staking pools, bridges,
    /// and more.
    ///
    /// The beacon roots contract handles root storage, enhancing Ethereum's functionalities.
    pub parent_beacon_block_root: Option<B256>,
    /// An arbitrary byte array containing data relevant to this block. This must be 32 bytes or
    /// fewer; formally Hx.
    pub extra_data: Bytes,
}

impl Default for Header {
    fn default() -> Self {
        Header {
            parent_hash: Default::default(),
            ommers_hash: EMPTY_OMMER_ROOT_HASH,
            beneficiary: Default::default(),
            state_root: EMPTY_ROOT_HASH,
            transactions_root: EMPTY_ROOT_HASH,
            receipts_root: EMPTY_ROOT_HASH,
            logs_bloom: Default::default(),
            difficulty: Default::default(),
            number: 0,
            gas_limit: 0,
            gas_used: 0,
            timestamp: 0,
            extra_data: Default::default(),
            mix_hash: Default::default(),
            nonce: 0,
            base_fee_per_gas: None,
            withdrawals_root: None,
            blob_gas_used: None,
            excess_blob_gas: None,
            parent_beacon_block_root: None,
        }
    }
}

impl Header {
    /// Checks if the block's difficulty is set to zero, indicating a Proof-of-Stake header.
    ///
    /// This function is linked to EIP-3675, proposing the consensus upgrade to Proof-of-Stake:
    /// [EIP-3675](https://eips.ethereum.org/EIPS/eip-3675#replacing-difficulty-with-0)
    ///
    /// Verifies whether, as per the EIP, the block's difficulty is updated to zero,
    /// signifying the transition to a Proof-of-Stake mechanism.
    ///
    /// Returns `true` if the block's difficulty matches the constant zero set by the EIP.
    pub fn is_zero_difficulty(&self) -> bool {
        self.difficulty.is_zero()
    }

    /// Performs a sanity check on the extradata field of the header.
    ///
    /// # Errors
    ///
    /// Returns an error if the extradata size is larger than 100 KB.
    pub fn ensure_extradata_valid(&self) -> Result<(), HeaderError> {
        if self.extra_data.len() > 100 * 1024 {
            return Err(HeaderError::LargeExtraData)
        }
        Ok(())
    }

    /// Performs a sanity check on the block difficulty field of the header.
    ///
    /// # Errors
    ///
    /// Returns an error if the block difficulty exceeds 80 bits.
    pub fn ensure_difficulty_valid(&self) -> Result<(), HeaderError> {
        if self.difficulty.bit_len() > 80 {
            return Err(HeaderError::LargeDifficulty)
        }
        Ok(())
    }

    /// Performs combined sanity checks on multiple header fields.
    ///
    /// This method combines checks for block difficulty and extradata sizes.
    ///
    /// # Errors
    ///
    /// Returns an error if either the block difficulty exceeds 80 bits
    /// or if the extradata size is larger than 100 KB.
    pub fn ensure_well_formed(&self) -> Result<(), HeaderError> {
        self.ensure_difficulty_valid()?;
        self.ensure_extradata_valid()?;
        Ok(())
    }

    /// Checks if the block's timestamp is in the past compared to the parent block's timestamp.
    ///
    /// Note: This check is relevant only pre-merge.
    pub fn is_timestamp_in_past(&self, parent_timestamp: u64) -> bool {
        self.timestamp <= parent_timestamp
    }

    /// Checks if the block's timestamp is in the future based on the present timestamp.
    ///
    /// Clock can drift but this can be consensus issue.
    ///
    /// Note: This check is relevant only pre-merge.
    pub fn exceeds_allowed_future_timestamp(&self, present_timestamp: u64) -> bool {
        self.timestamp > present_timestamp + ALLOWED_FUTURE_BLOCK_TIME_SECONDS
    }

    /// Returns the parent block's number and hash
    pub fn parent_num_hash(&self) -> BlockNumHash {
        BlockNumHash { number: self.number.saturating_sub(1), hash: self.parent_hash }
    }

    /// Heavy function that will calculate hash of data and will *not* save the change to metadata.
    /// Use [`Header::seal`], [`SealedHeader`] and unlock if you need hash to be persistent.
    pub fn hash_slow(&self) -> B256 {
        let mut out = BytesMut::new();
        self.encode(&mut out);
        keccak256(&out)
    }

    /// Checks if the header is empty - has no transactions and no ommers
    pub fn is_empty(&self) -> bool {
        self.transaction_root_is_empty() &&
            self.ommers_hash_is_empty() &&
            self.withdrawals_root.map_or(true, |root| root == EMPTY_ROOT_HASH)
    }

    /// Check if the ommers hash equals to empty hash list.
    pub fn ommers_hash_is_empty(&self) -> bool {
        self.ommers_hash == EMPTY_OMMER_ROOT_HASH
    }

    /// Check if the transaction root equals to empty root.
    pub fn transaction_root_is_empty(&self) -> bool {
        self.transactions_root == EMPTY_ROOT_HASH
    }

    /// Returns the blob fee for _this_ block according to the EIP-4844 spec.
    ///
    /// Returns `None` if `excess_blob_gas` is None
    pub fn blob_fee(&self) -> Option<u128> {
        self.excess_blob_gas.map(calc_blob_gasprice)
    }

    /// Returns the blob fee for the next block according to the EIP-4844 spec.
    ///
    /// Returns `None` if `excess_blob_gas` is None.
    ///
    /// See also [Self::next_block_excess_blob_gas]
    pub fn next_block_blob_fee(&self) -> Option<u128> {
        self.next_block_excess_blob_gas().map(calc_blob_gasprice)
    }

    /// Calculate base fee for next block according to the EIP-1559 spec.
    ///
    /// Returns a `None` if no base fee is set, no EIP-1559 support
    pub fn next_block_base_fee(&self, base_fee_params: BaseFeeParams) -> Option<u64> {
        Some(calculate_next_block_base_fee(
            self.gas_used,
            self.gas_limit,
            self.base_fee_per_gas?,
            base_fee_params,
        ))
    }

    /// Calculate excess blob gas for the next block according to the EIP-4844 spec.
    ///
    /// Returns a `None` if no excess blob gas is set, no EIP-4844 support
    pub fn next_block_excess_blob_gas(&self) -> Option<u64> {
        Some(calculate_excess_blob_gas(self.excess_blob_gas?, self.blob_gas_used?))
    }

    /// Seal the header with a known hash.
    ///
    /// WARNING: This method does not perform validation whether the hash is correct.
    #[inline]
    pub fn seal(self, hash: B256) -> SealedHeader {
        SealedHeader { header: self, hash }
    }

    /// Calculate hash and seal the Header so that it can't be changed.
    #[inline]
    pub fn seal_slow(self) -> SealedHeader {
        let hash = self.hash_slow();
        self.seal(hash)
    }

    /// Calculate a heuristic for the in-memory size of the [Header].
    #[inline]
    pub fn size(&self) -> usize {
        mem::size_of::<B256>() + // parent hash
        mem::size_of::<B256>() + // ommers hash
        mem::size_of::<Address>() + // beneficiary
        mem::size_of::<B256>() + // state root
        mem::size_of::<B256>() + // transactions root
        mem::size_of::<B256>() + // receipts root
        mem::size_of::<Option<B256>>() + // withdrawals root
        mem::size_of::<Bloom>() + // logs bloom
        mem::size_of::<U256>() + // difficulty
        mem::size_of::<BlockNumber>() + // number
        mem::size_of::<u64>() + // gas limit
        mem::size_of::<u64>() + // gas used
        mem::size_of::<u64>() + // timestamp
        mem::size_of::<B256>() + // mix hash
        mem::size_of::<u64>() + // nonce
        mem::size_of::<Option<u64>>() + // base fee per gas
        mem::size_of::<Option<u64>>() + // blob gas used
        mem::size_of::<Option<u64>>() + // excess blob gas
        mem::size_of::<Option<B256>>() + // parent beacon block root
        self.extra_data.len() // extra data
    }

    fn header_payload_length(&self) -> usize {
        let mut length = 0;
        length += self.parent_hash.length(); // Hash of the previous block.
        length += self.ommers_hash.length(); // Hash of uncle blocks.
        length += self.beneficiary.length(); // Address that receives rewards.
        length += self.state_root.length(); // Root hash of the state object.
        length += self.transactions_root.length(); // Root hash of transactions in the block.
        length += self.receipts_root.length(); // Hash of transaction receipts.
        length += self.logs_bloom.length(); // Data structure containing event logs.
        length += self.difficulty.length(); // Difficulty value of the block.
        length += U256::from(self.number).length(); // Block number.
        length += U256::from(self.gas_limit).length(); // Maximum gas allowed.
        length += U256::from(self.gas_used).length(); // Actual gas used.
        length += self.timestamp.length(); // Block timestamp.
        length += self.extra_data.length(); // Additional arbitrary data.
        length += self.mix_hash.length(); // Hash used for mining.
        length += B64::new(self.nonce.to_be_bytes()).length(); // Nonce for mining.

        if let Some(base_fee) = self.base_fee_per_gas {
            // Adding base fee length if it exists.
            length += U256::from(base_fee).length();
        }

        if let Some(root) = self.withdrawals_root {
            // Adding withdrawals_root length if it exists.
            length += root.length();
        }

        if let Some(blob_gas_used) = self.blob_gas_used {
            // Adding blob_gas_used length if it exists.
            length += U256::from(blob_gas_used).length();
        }

        if let Some(excess_blob_gas) = self.excess_blob_gas {
            // Adding excess_blob_gas length if it exists.
            length += U256::from(excess_blob_gas).length();
        }

        if let Some(parent_beacon_block_root) = self.parent_beacon_block_root {
            length += parent_beacon_block_root.length();
        }

        length
    }
}

impl Encodable for Header {
    fn encode(&self, out: &mut dyn BufMut) {
        // Create a header indicating the encoded content is a list with the payload length computed
        // from the header's payload calculation function.
        let list_header =
            alloy_rlp::Header { list: true, payload_length: self.header_payload_length() };
        list_header.encode(out);

        // Encode each header field sequentially
        self.parent_hash.encode(out); // Encode parent hash.
        self.ommers_hash.encode(out); // Encode ommer's hash.
        self.beneficiary.encode(out); // Encode beneficiary.
        self.state_root.encode(out); // Encode state root.
        self.transactions_root.encode(out); // Encode transactions root.
        self.receipts_root.encode(out); // Encode receipts root.
        self.logs_bloom.encode(out); // Encode logs bloom.
        self.difficulty.encode(out); // Encode difficulty.
        U256::from(self.number).encode(out); // Encode block number.
        U256::from(self.gas_limit).encode(out); // Encode gas limit.
        U256::from(self.gas_used).encode(out); // Encode gas used.
        self.timestamp.encode(out); // Encode timestamp.
        self.extra_data.encode(out); // Encode extra data.
        self.mix_hash.encode(out); // Encode mix hash.
        B64::new(self.nonce.to_be_bytes()).encode(out); // Encode nonce.

        // Encode base fee. Put empty list if base fee is missing,
        // but withdrawals root is present.
        if let Some(ref base_fee) = self.base_fee_per_gas {
            U256::from(*base_fee).encode(out);
        }

        // Encode withdrawals root. Put empty string if withdrawals root is missing,
        // but blob gas used is present.
        if let Some(ref root) = self.withdrawals_root {
            root.encode(out);
        }

        // Encode blob gas used. Put empty list if blob gas used is missing,
        // but excess blob gas is present.
        if let Some(ref blob_gas_used) = self.blob_gas_used {
            U256::from(*blob_gas_used).encode(out);
        }

        // Encode excess blob gas. Put empty list if excess blob gas is missing,
        // but parent beacon block root is present.
        if let Some(ref excess_blob_gas) = self.excess_blob_gas {
            U256::from(*excess_blob_gas).encode(out);
        }

        // Encode parent beacon block root. If new fields are added, the above pattern will need to
        // be repeated and placeholders added. Otherwise, it's impossible to tell _which_
        // fields are missing. This is mainly relevant for contrived cases where a header is
        // created at random, for example:
        //  * A header is created with a withdrawals root, but no base fee. Shanghai blocks are
        //    post-London, so this is technically not valid. However, a tool like proptest would
        //    generate a block like this.
        if let Some(ref parent_beacon_block_root) = self.parent_beacon_block_root {
            parent_beacon_block_root.encode(out);
        }
    }

    fn length(&self) -> usize {
        let mut length = 0;
        length += self.header_payload_length();
        length += length_of_length(length);
        length
    }
}

impl Decodable for Header {
    fn decode(buf: &mut &[u8]) -> alloy_rlp::Result<Self> {
        let rlp_head = alloy_rlp::Header::decode(buf)?;
        if !rlp_head.list {
            return Err(alloy_rlp::Error::UnexpectedString)
        }
        let started_len = buf.len();
        let mut this = Self {
            parent_hash: Decodable::decode(buf)?,
            ommers_hash: Decodable::decode(buf)?,
            beneficiary: Decodable::decode(buf)?,
            state_root: Decodable::decode(buf)?,
            transactions_root: Decodable::decode(buf)?,
            receipts_root: Decodable::decode(buf)?,
            logs_bloom: Decodable::decode(buf)?,
            difficulty: Decodable::decode(buf)?,
            number: u64::decode(buf)?,
            gas_limit: u64::decode(buf)?,
            gas_used: u64::decode(buf)?,
            timestamp: Decodable::decode(buf)?,
            extra_data: Decodable::decode(buf)?,
            mix_hash: Decodable::decode(buf)?,
            nonce: u64::from_be_bytes(B64::decode(buf)?.0),
            base_fee_per_gas: None,
            withdrawals_root: None,
            blob_gas_used: None,
            excess_blob_gas: None,
            parent_beacon_block_root: None,
        };
        if started_len - buf.len() < rlp_head.payload_length {
            this.base_fee_per_gas = Some(u64::decode(buf)?);
        }

        // Withdrawals root for post-shanghai headers
        if started_len - buf.len() < rlp_head.payload_length {
            this.withdrawals_root = Some(Decodable::decode(buf)?);
        }

        // Blob gas used and excess blob gas for post-cancun headers
        if started_len - buf.len() < rlp_head.payload_length {
            this.blob_gas_used = Some(u64::decode(buf)?);
        }

        if started_len - buf.len() < rlp_head.payload_length {
            this.excess_blob_gas = Some(u64::decode(buf)?);
        }

        // Decode parent beacon block root. If new fields are added, the above pattern will need to
        // be repeated and placeholders decoded. Otherwise, it's impossible to tell _which_
        // fields are missing. This is mainly relevant for contrived cases where a header is
        // created at random, for example:
        //  * A header is created with a withdrawals root, but no base fee. Shanghai blocks are
        //    post-London, so this is technically not valid. However, a tool like proptest would
        //    generate a block like this.
        if started_len - buf.len() < rlp_head.payload_length {
            this.parent_beacon_block_root = Some(B256::decode(buf)?);
        }

        let consumed = started_len - buf.len();
        if consumed != rlp_head.payload_length {
            return Err(alloy_rlp::Error::ListLengthMismatch {
                expected: rlp_head.payload_length,
                got: consumed,
            })
        }
        Ok(this)
    }
}

/// Errors that can occur during header sanity checks.
#[derive(thiserror::Error, Debug, PartialEq, Eq, Clone)]
pub enum HeaderValidationError {
    /// Error when the block number does not match the parent block number.
    #[error(
        "block number {block_number} does not match parent block number {parent_block_number}"
    )]
    ParentBlockNumberMismatch {
        /// The parent block number.
        parent_block_number: BlockNumber,
        /// The block number.
        block_number: BlockNumber,
    },

    /// Error when the parent hash does not match the expected parent hash.
    #[error("mismatched parent hash: {0}")]
    ParentHashMismatch(GotExpectedBoxed<B256>),

    /// Error when the block timestamp is in the past compared to the parent timestamp.
    #[error("block timestamp {timestamp} is in the past compared to the parent timestamp {parent_timestamp}")]
    TimestampIsInPast {
        /// The parent block's timestamp.
        parent_timestamp: u64,
        /// The block's timestamp.
        timestamp: u64,
    },

    /// Error when the base fee is missing.
    #[error("base fee missing")]
    BaseFeeMissing,

    /// Error when the block's base fee is different from the expected base fee.
    #[error("block base fee mismatch: {0}")]
    BaseFeeDiff(GotExpected<u64>),

    /// Error when the child gas limit exceeds the maximum allowed decrease.
    #[error("child gas_limit {child_gas_limit} max decrease is {parent_gas_limit}/1024")]
    GasLimitInvalidDecrease {
        /// The parent gas limit.
        parent_gas_limit: u64,
        /// The child gas limit.
        child_gas_limit: u64,
    },

    /// Error when the child gas limit exceeds the maximum allowed increase.
    #[error("child gas_limit {child_gas_limit} max increase is {parent_gas_limit}/1024")]
    GasLimitInvalidIncrease {
        /// The parent gas limit.
        parent_gas_limit: u64,
        /// The child gas limit.
        child_gas_limit: u64,
    },

    /// Error indicating that the child gas limit is below the minimum allowed limit.
    ///
    /// This error occurs when the child gas limit is less than the specified minimum gas limit.
    #[error("child gas limit {child_gas_limit} is below the minimum allowed limit ({MINIMUM_GAS_LIMIT})")]
    GasLimitInvalidMinimum {
        /// The child gas limit.
        child_gas_limit: u64,
    },

    /// Error when blob gas used is missing.
    #[error("missing blob gas used")]
    BlobGasUsedMissing,

    /// Error when excess blob gas is missing.
    #[error("missing excess blob gas")]
    ExcessBlobGasMissing,

    /// Error when there is an invalid excess blob gas.
    #[error(
        "invalid excess blob gas: {diff}; \
         parent excess blob gas: {parent_excess_blob_gas}, \
         parent blob gas used: {parent_blob_gas_used}"
    )]
    ExcessBlobGasDiff {
        /// The excess blob gas diff.
        diff: GotExpected<u64>,
        /// The parent excess blob gas.
        parent_excess_blob_gas: u64,
        /// The parent blob gas used.
        parent_blob_gas_used: u64,
    },
}

/// A [`Header`] that is sealed at a precalculated hash, use [`SealedHeader::unseal()`] if you want
/// to modify header.
<<<<<<< HEAD
#[main_codec(no_arbitrary)]
#[add_arbitrary_tests(rlp, compact)]
#[derive(Debug, Clone, PartialEq, Eq, Hash)]
=======
#[derive(Debug, Clone, PartialEq, Eq, Hash, Serialize, Deserialize)]
#[add_arbitrary_tests(rlp)]
>>>>>>> f8296337
pub struct SealedHeader {
    /// Locked Header hash.
    hash: BlockHash,
    /// Locked Header fields.
    header: Header,
}

impl SealedHeader {
    /// Creates the sealed header with the corresponding block hash.
    #[inline]
    pub const fn new(header: Header, hash: BlockHash) -> Self {
        Self { header, hash }
    }

    /// Returns the sealed Header fields.
    #[inline]
    pub fn header(&self) -> &Header {
        &self.header
    }

    /// Returns header/block hash.
    #[inline]
    pub const fn hash(&self) -> BlockHash {
        self.hash
    }

    /// Updates the block header.
    #[cfg(any(test, feature = "test-utils"))]
    pub fn set_header(&mut self, header: Header) {
        self.header = header
    }

    /// Updates the block hash.
    #[cfg(any(test, feature = "test-utils"))]
    pub fn set_hash(&mut self, hash: BlockHash) {
        self.hash = hash
    }

    /// Updates the parent block hash.
    #[cfg(any(test, feature = "test-utils"))]
    pub fn set_parent_hash(&mut self, hash: BlockHash) {
        self.header.parent_hash = hash
    }

    /// Updates the block number.
    #[cfg(any(test, feature = "test-utils"))]
    pub fn set_block_number(&mut self, number: BlockNumber) {
        self.header.number = number;
    }

    /// Updates the block state root.
    #[cfg(any(test, feature = "test-utils"))]
    pub fn set_state_root(&mut self, state_root: B256) {
        self.header.state_root = state_root;
    }

    /// Updates the block difficulty.
    #[cfg(any(test, feature = "test-utils"))]
    pub fn set_difficulty(&mut self, difficulty: U256) {
        self.header.difficulty = difficulty;
    }

    /// Checks the gas limit for consistency between parent and self headers.
    ///
    /// The maximum allowable difference between self and parent gas limits is determined by the
    /// parent's gas limit divided by the elasticity multiplier (1024).
    ///
    /// This check is skipped if the Optimism flag is enabled in the chain spec, as gas limits on
    /// Optimism can adjust instantly.
    #[inline(always)]
    fn validate_gas_limit(
        &self,
        parent: &SealedHeader,
        chain_spec: &ChainSpec,
    ) -> Result<(), HeaderValidationError> {
        // Determine the parent gas limit, considering elasticity multiplier on the London fork.
        let mut parent_gas_limit = parent.gas_limit;
        if chain_spec.fork(Hardfork::London).transitions_at_block(self.number) {
            parent_gas_limit =
                parent.gas_limit * chain_spec.base_fee_params(self.timestamp).elasticity_multiplier;
        }

        // Check for an increase in gas limit beyond the allowed threshold.
        if self.gas_limit > parent_gas_limit {
            if self.gas_limit - parent_gas_limit >= parent_gas_limit / 1024 {
                return Err(HeaderValidationError::GasLimitInvalidIncrease {
                    parent_gas_limit,
                    child_gas_limit: self.gas_limit,
                })
            }
        }
        // Check for a decrease in gas limit beyond the allowed threshold.
        else if parent_gas_limit - self.gas_limit >= parent_gas_limit / 1024 {
            return Err(HeaderValidationError::GasLimitInvalidDecrease {
                parent_gas_limit,
                child_gas_limit: self.gas_limit,
            })
        }
        // Check if the self gas limit is below the minimum required limit.
        else if self.gas_limit < MINIMUM_GAS_LIMIT {
            return Err(HeaderValidationError::GasLimitInvalidMinimum {
                child_gas_limit: self.gas_limit,
            })
        }

        Ok(())
    }

    /// Validates the integrity and consistency of a sealed block header in relation to its parent
    /// header.
    ///
    /// This function checks various properties of the sealed header against its parent header and
    /// the chain specification. It ensures that the block forms a valid and secure continuation
    /// of the blockchain.
    ///
    /// ## Arguments
    ///
    /// * `parent` - The sealed header of the parent block.
    /// * `chain_spec` - The chain specification providing configuration parameters for the
    ///   blockchain.
    ///
    /// ## Errors
    ///
    /// Returns a [`HeaderValidationError`] if any validation check fails, indicating specific
    /// issues with the sealed header. The possible errors include mismatched block numbers,
    /// parent hash mismatches, timestamp inconsistencies, gas limit violations, base fee
    /// discrepancies (for EIP-1559), and errors related to the blob gas fields (EIP-4844).
    ///
    /// ## Note
    ///
    /// Some checks, such as gas limit validation, are conditionally skipped based on the presence
    /// of certain features (e.g., Optimism feature) or the activation of specific hardforks.
    pub fn validate_against_parent(
        &self,
        parent: &SealedHeader,
        chain_spec: &ChainSpec,
    ) -> Result<(), HeaderValidationError> {
        // Parent number is consistent.
        if parent.number + 1 != self.number {
            return Err(HeaderValidationError::ParentBlockNumberMismatch {
                parent_block_number: parent.number,
                block_number: self.number,
            })
        }

        if parent.hash != self.parent_hash {
            return Err(HeaderValidationError::ParentHashMismatch(
                GotExpected { got: self.parent_hash, expected: parent.hash }.into(),
            ))
        }

        // timestamp in past check
        if self.header.is_timestamp_in_past(parent.timestamp) {
            return Err(HeaderValidationError::TimestampIsInPast {
                parent_timestamp: parent.timestamp,
                timestamp: self.timestamp,
            })
        }

        // TODO Check difficulty increment between parent and self
        // Ace age did increment it by some formula that we need to follow.

        cfg_if::cfg_if! {
            if #[cfg(feature = "optimism")] {
                // On Optimism, the gas limit can adjust instantly, so we skip this check
                // if the optimism feature is enabled in the chain spec.
                if !chain_spec.is_optimism() {
                    self.validate_gas_limit(parent, chain_spec)?;
                }
            } else {
                self.validate_gas_limit(parent, chain_spec)?;
            }
        }

        // EIP-1559 check base fee
        if chain_spec.fork(Hardfork::London).active_at_block(self.number) {
            let base_fee = self.base_fee_per_gas.ok_or(HeaderValidationError::BaseFeeMissing)?;

            let expected_base_fee =
                if chain_spec.fork(Hardfork::London).transitions_at_block(self.number) {
                    constants::EIP1559_INITIAL_BASE_FEE
                } else {
                    // This BaseFeeMissing will not happen as previous blocks are checked to have
                    // them.
                    parent
                        .next_block_base_fee(chain_spec.base_fee_params(self.timestamp))
                        .ok_or(HeaderValidationError::BaseFeeMissing)?
                };
            if expected_base_fee != base_fee {
                return Err(HeaderValidationError::BaseFeeDiff(GotExpected {
                    expected: expected_base_fee,
                    got: base_fee,
                }))
            }
        }

        // ensure that the blob gas fields for this block
        if chain_spec.fork(Hardfork::Cancun).active_at_timestamp(self.timestamp) {
            self.validate_4844_header_against_parent(parent)?;
        }

        Ok(())
    }

    /// Validates that the EIP-4844 header fields are correct with respect to the parent block. This
    /// ensures that the `blob_gas_used` and `excess_blob_gas` fields exist in the child header, and
    /// that the `excess_blob_gas` field matches the expected `excess_blob_gas` calculated from the
    /// parent header fields.
    pub fn validate_4844_header_against_parent(
        &self,
        parent: &SealedHeader,
    ) -> Result<(), HeaderValidationError> {
        // From [EIP-4844](https://eips.ethereum.org/EIPS/eip-4844#header-extension):
        //
        // > For the first post-fork block, both parent.blob_gas_used and parent.excess_blob_gas
        // > are evaluated as 0.
        //
        // This means in the first post-fork block, calculate_excess_blob_gas will return 0.
        let parent_blob_gas_used = parent.blob_gas_used.unwrap_or(0);
        let parent_excess_blob_gas = parent.excess_blob_gas.unwrap_or(0);

        if self.blob_gas_used.is_none() {
            return Err(HeaderValidationError::BlobGasUsedMissing)
        }
        let excess_blob_gas =
            self.excess_blob_gas.ok_or(HeaderValidationError::ExcessBlobGasMissing)?;

        let expected_excess_blob_gas =
            calculate_excess_blob_gas(parent_excess_blob_gas, parent_blob_gas_used);
        if expected_excess_blob_gas != excess_blob_gas {
            return Err(HeaderValidationError::ExcessBlobGasDiff {
                diff: GotExpected { got: excess_blob_gas, expected: expected_excess_blob_gas },
                parent_excess_blob_gas,
                parent_blob_gas_used,
            })
        }

        Ok(())
    }

    /// Extract raw header that can be modified.
    pub fn unseal(self) -> Header {
        self.header
    }

    /// This is the inverse of [Header::seal_slow] which returns the raw header and hash.
    pub fn split(self) -> (Header, BlockHash) {
        (self.header, self.hash)
    }

    /// Return the number hash tuple.
    pub fn num_hash(&self) -> BlockNumHash {
        BlockNumHash::new(self.number, self.hash)
    }

    /// Calculates a heuristic for the in-memory size of the [SealedHeader].
    #[inline]
    pub fn size(&self) -> usize {
        self.header.size() + mem::size_of::<BlockHash>()
    }
}

#[cfg(any(test, feature = "arbitrary"))]
impl proptest::arbitrary::Arbitrary for SealedHeader {
    type Parameters = ();
    fn arbitrary_with(_: Self::Parameters) -> Self::Strategy {
        // map valid header strategy by sealing
        valid_header_strategy().prop_map(|header| header.seal_slow()).boxed()
    }
    type Strategy = proptest::strategy::BoxedStrategy<SealedHeader>;
}

#[cfg(any(test, feature = "arbitrary"))]
impl<'a> arbitrary::Arbitrary<'a> for SealedHeader {
    fn arbitrary(u: &mut arbitrary::Unstructured<'a>) -> arbitrary::Result<Self> {
        let sealed_header = generate_valid_header(
            u.arbitrary()?,
            u.arbitrary()?,
            u.arbitrary()?,
            u.arbitrary()?,
            u.arbitrary()?,
        )
        .seal_slow();
        Ok(sealed_header)
    }
}

impl Default for SealedHeader {
    fn default() -> Self {
        Header::default().seal_slow()
    }
}

impl Encodable for SealedHeader {
    fn encode(&self, out: &mut dyn BufMut) {
        self.header.encode(out);
    }
}

impl Decodable for SealedHeader {
    fn decode(buf: &mut &[u8]) -> alloy_rlp::Result<Self> {
        let b = &mut &**buf;
        let started_len = buf.len();

        // decode the header from temp buffer
        let header = Header::decode(b)?;

        // hash the consumed bytes, the rlp encoded header
        let consumed = started_len - b.len();
        let hash = keccak256(&buf[..consumed]);

        // update original buffer
        *buf = *b;

        Ok(Self { header, hash })
    }
}

impl AsRef<Header> for SealedHeader {
    fn as_ref(&self) -> &Header {
        &self.header
    }
}

impl Deref for SealedHeader {
    type Target = Header;

    fn deref(&self) -> &Self::Target {
        &self.header
    }
}

/// Represents the direction for a headers request depending on the `reverse` field of the request.
/// > The response must contain a number of block headers, of rising number when reverse is 0,
/// > falling when 1
///
/// Ref: <https://github.com/ethereum/devp2p/blob/master/caps/eth.md#getblockheaders-0x03>
///
/// [`HeadersDirection::Rising`] block numbers for `reverse == 0 == false`
/// [`HeadersDirection::Falling`] block numbers for `reverse == 1 == true`
///
/// See also <https://github.com/ethereum/devp2p/blob/master/caps/eth.md#getblockheaders-0x03>
#[derive_arbitrary(rlp)]
#[derive(Debug, Copy, Clone, Eq, PartialEq, Hash, Default, Serialize, Deserialize)]
pub enum HeadersDirection {
    /// Falling block number.
    Falling,
    /// Rising block number.
    #[default]
    Rising,
}

impl HeadersDirection {
    /// Returns true for rising block numbers
    pub fn is_rising(&self) -> bool {
        matches!(self, HeadersDirection::Rising)
    }

    /// Returns true for falling block numbers
    pub fn is_falling(&self) -> bool {
        matches!(self, HeadersDirection::Falling)
    }

    /// Converts the bool into a direction.
    ///
    /// Returns:
    ///
    /// [`HeadersDirection::Rising`] block numbers for `reverse == 0 == false`
    /// [`HeadersDirection::Falling`] block numbers for `reverse == 1 == true`
    pub fn new(reverse: bool) -> Self {
        if reverse {
            HeadersDirection::Falling
        } else {
            HeadersDirection::Rising
        }
    }
}

impl Encodable for HeadersDirection {
    fn encode(&self, out: &mut dyn BufMut) {
        bool::from(*self).encode(out)
    }

    fn length(&self) -> usize {
        bool::from(*self).length()
    }
}

impl Decodable for HeadersDirection {
    fn decode(buf: &mut &[u8]) -> alloy_rlp::Result<Self> {
        let value: bool = Decodable::decode(buf)?;
        Ok(value.into())
    }
}

impl From<bool> for HeadersDirection {
    fn from(reverse: bool) -> Self {
        Self::new(reverse)
    }
}

impl From<HeadersDirection> for bool {
    fn from(value: HeadersDirection) -> Self {
        match value {
            HeadersDirection::Rising => false,
            HeadersDirection::Falling => true,
        }
    }
}

#[cfg(feature = "test-utils")]
mod ethers_compat {
    use super::*;
    use ethers_core::types::{Block, H256};

    impl From<&Block<H256>> for Header {
        fn from(block: &Block<H256>) -> Self {
            Header {
                parent_hash: block.parent_hash.0.into(),
                number: block.number.unwrap().as_u64(),
                gas_limit: block.gas_limit.as_u64(),
                difficulty: U256::from_limbs(block.difficulty.0),
                nonce: block.nonce.unwrap().to_low_u64_be(),
                extra_data: block.extra_data.0.clone().into(),
                state_root: block.state_root.0.into(),
                transactions_root: block.transactions_root.0.into(),
                receipts_root: block.receipts_root.0.into(),
                timestamp: block.timestamp.as_u64(),
                mix_hash: block.mix_hash.unwrap().0.into(),
                beneficiary: block.author.unwrap().0.into(),
                base_fee_per_gas: block.base_fee_per_gas.map(|fee| fee.as_u64()),
                ommers_hash: block.uncles_hash.0.into(),
                gas_used: block.gas_used.as_u64(),
                withdrawals_root: None,
                logs_bloom: block.logs_bloom.unwrap_or_default().0.into(),
                blob_gas_used: None,
                excess_blob_gas: None,
                parent_beacon_block_root: None,
            }
        }
    }

    impl From<&Block<H256>> for SealedHeader {
        fn from(block: &Block<H256>) -> Self {
            let header = Header::from(block);
            match block.hash {
                Some(hash) => header.seal(hash.0.into()),
                None => header.seal_slow(),
            }
        }
    }
}

#[cfg(test)]
mod tests {
    use super::{Bytes, Decodable, Encodable, Header, B256};
    use crate::{
        address, b256, bloom, bytes, header::MINIMUM_GAS_LIMIT, hex, Address, ChainSpec,
        HeaderValidationError, HeadersDirection, SealedHeader, U256,
    };
    use std::str::FromStr;

    // Test vector from: https://eips.ethereum.org/EIPS/eip-2481
    #[test]
    fn test_encode_block_header() {
        let expected = hex!("f901f9a00000000000000000000000000000000000000000000000000000000000000000a00000000000000000000000000000000000000000000000000000000000000000940000000000000000000000000000000000000000a00000000000000000000000000000000000000000000000000000000000000000a00000000000000000000000000000000000000000000000000000000000000000a00000000000000000000000000000000000000000000000000000000000000000b90100000000000000000000000000000000000000000000000000000000000000000000000000000000000000000000000000000000000000000000000000000000000000000000000000000000000000000000000000000000000000000000000000000000000000000000000000000000000000000000000000000000000000000000000000000000000000000000000000000000000000000000000000000000000000000000000000000000000000000000000000000000000000000000000000000000000000000000000000000000000000000000000000000000000000000000000000000000000000000000000000000000000000000000000000000000008208ae820d0582115c8215b3821a0a827788a00000000000000000000000000000000000000000000000000000000000000000880000000000000000");
        let header = Header {
            difficulty: U256::from(0x8ae_u64),
            number: 0xd05_u64,
            gas_limit: 0x115c_u64,
            gas_used: 0x15b3_u64,
            timestamp: 0x1a0a_u64,
            extra_data: Bytes::from_str("7788").unwrap(),
            ommers_hash: B256::ZERO,
            state_root: B256::ZERO,
            transactions_root: B256::ZERO,
            receipts_root: B256::ZERO,
            ..Default::default()
        };
        let mut data = vec![];
        header.encode(&mut data);
        assert_eq!(hex::encode(&data), hex::encode(expected));
        assert_eq!(header.length(), data.len());
    }

    // Test vector from: https://github.com/ethereum/tests/blob/f47bbef4da376a49c8fc3166f09ab8a6d182f765/BlockchainTests/ValidBlocks/bcEIP1559/baseFee.json#L15-L36
    #[test]
    fn test_eip1559_block_header_hash() {
        let expected_hash =
            B256::from_str("6a251c7c3c5dca7b42407a3752ff48f3bbca1fab7f9868371d9918daf1988d1f")
                .unwrap();
        let header = Header {
            parent_hash: b256!("e0a94a7a3c9617401586b1a27025d2d9671332d22d540e0af72b069170380f2a"),
            ommers_hash: b256!("1dcc4de8dec75d7aab85b567b6ccd41ad312451b948a7413f0a142fd40d49347"),
            beneficiary: address!("ba5e000000000000000000000000000000000000"),
            state_root: b256!("ec3c94b18b8a1cff7d60f8d258ec723312932928626b4c9355eb4ab3568ec7f7"),
            transactions_root: b256!("50f738580ed699f0469702c7ccc63ed2e51bc034be9479b7bff4e68dee84accf"),
            receipts_root: b256!("29b0562f7140574dd0d50dee8a271b22e1a0a7b78fca58f7c60370d8317ba2a9"),
            logs_bloom: bloom!("00000000000000000000000000000000000000000000000000000000000000000000000000000000000000000000000000000000000000000000000000000000000000000000000000000000000000000000000000000000000000000000000000000000000000000000000000000000000000000000000000000000000000000000000000000000000000000000000000000000000000000000000000000000000000000000000000000000000000000000000000000000000000000000000000000000000000000000000000000000000000000000000000000000000000000000000000000000000000000000000000000000000000000000000000000000"),
            difficulty: U256::from(0x020000),
            number: 0x01_u64,
            gas_limit: 0x016345785d8a0000_u64,
            gas_used: 0x015534_u64,
            timestamp: 0x079e,
            extra_data: bytes!("42"),
            mix_hash: b256!("0000000000000000000000000000000000000000000000000000000000000000"),
            nonce: 0,
            base_fee_per_gas: Some(0x036b_u64),
            withdrawals_root: None,
            blob_gas_used: None,
            excess_blob_gas: None,
            parent_beacon_block_root: None,
        };
        assert_eq!(header.hash_slow(), expected_hash);
    }

    // Test vector from: https://eips.ethereum.org/EIPS/eip-2481
    #[test]
    fn test_decode_block_header() {
        let data = hex!("f901f9a00000000000000000000000000000000000000000000000000000000000000000a00000000000000000000000000000000000000000000000000000000000000000940000000000000000000000000000000000000000a00000000000000000000000000000000000000000000000000000000000000000a00000000000000000000000000000000000000000000000000000000000000000a00000000000000000000000000000000000000000000000000000000000000000b90100000000000000000000000000000000000000000000000000000000000000000000000000000000000000000000000000000000000000000000000000000000000000000000000000000000000000000000000000000000000000000000000000000000000000000000000000000000000000000000000000000000000000000000000000000000000000000000000000000000000000000000000000000000000000000000000000000000000000000000000000000000000000000000000000000000000000000000000000000000000000000000000000000000000000000000000000000000000000000000000000000000000000000000000000000000008208ae820d0582115c8215b3821a0a827788a00000000000000000000000000000000000000000000000000000000000000000880000000000000000");
        let expected = Header {
            difficulty: U256::from(0x8aeu64),
            number: 0xd05u64,
            gas_limit: 0x115cu64,
            gas_used: 0x15b3u64,
            timestamp: 0x1a0au64,
            extra_data: Bytes::from_str("7788").unwrap(),
            ommers_hash: B256::ZERO,
            state_root: B256::ZERO,
            transactions_root: B256::ZERO,
            receipts_root: B256::ZERO,
            ..Default::default()
        };
        let header = <Header as Decodable>::decode(&mut data.as_slice()).unwrap();
        assert_eq!(header, expected);

        // make sure the hash matches
        let expected_hash =
            B256::from_str("8c2f2af15b7b563b6ab1e09bed0e9caade7ed730aec98b70a993597a797579a9")
                .unwrap();
        assert_eq!(header.hash_slow(), expected_hash);
    }

    // Test vector from: https://github.com/ethereum/tests/blob/970503935aeb76f59adfa3b3224aabf25e77b83d/BlockchainTests/ValidBlocks/bcExample/shanghaiExample.json#L15-L34
    #[test]
    fn test_decode_block_header_with_withdrawals() {
        let data = hex!("f9021ca018db39e19931515b30b16b3a92c292398039e31d6c267111529c3f2ba0a26c17a01dcc4de8dec75d7aab85b567b6ccd41ad312451b948a7413f0a142fd40d49347942adc25665018aa1fe0e6bc666dac8fc2697ff9baa095efce3d6972874ca8b531b233b7a1d1ff0a56f08b20c8f1b89bef1b001194a5a071e515dd89e8a7973402c2e11646081b4e2209b2d3a1550df5095289dabcb3fba0ed9c51ea52c968e552e370a77a41dac98606e98b915092fb5f949d6452fce1c4b90100000000000000000000000000000000000000000000000000000000000000000000000000000000000000000000000000000000000000000000000000000000000000000000000000000000000000000000000000000000000000000000000000000000000000000000000000000000000000000000000000000000000000000000000000000000000000000000000000000000000000000000000000000000000000000000000000000000000000000000000000000000000000000000000000000000000000000000000000000000000000000000000000000000000000000000000000000000000000000000000000000000000000000000000000000000008001887fffffffffffffff830125b882079e42a056e81f171bcc55a6ff8345e692c0f86e5b48e01b996cadc001622fb5e363b42188000000000000000009a027f166f1d7c789251299535cb176ba34116e44894476a7886fe5d73d9be5c973");
        let expected = Header {
            parent_hash: B256::from_str(
                "18db39e19931515b30b16b3a92c292398039e31d6c267111529c3f2ba0a26c17",
            )
            .unwrap(),
            beneficiary: Address::from_str("2adc25665018aa1fe0e6bc666dac8fc2697ff9ba").unwrap(),
            state_root: B256::from_str(
                "95efce3d6972874ca8b531b233b7a1d1ff0a56f08b20c8f1b89bef1b001194a5",
            )
            .unwrap(),
            transactions_root: B256::from_str(
                "71e515dd89e8a7973402c2e11646081b4e2209b2d3a1550df5095289dabcb3fb",
            )
            .unwrap(),
            receipts_root: B256::from_str(
                "ed9c51ea52c968e552e370a77a41dac98606e98b915092fb5f949d6452fce1c4",
            )
            .unwrap(),
            number: 0x01,
            gas_limit: 0x7fffffffffffffff,
            gas_used: 0x0125b8,
            timestamp: 0x079e,
            extra_data: Bytes::from_str("42").unwrap(),
            mix_hash: B256::from_str(
                "56e81f171bcc55a6ff8345e692c0f86e5b48e01b996cadc001622fb5e363b421",
            )
            .unwrap(),
            base_fee_per_gas: Some(0x09),
            withdrawals_root: Some(
                B256::from_str("27f166f1d7c789251299535cb176ba34116e44894476a7886fe5d73d9be5c973")
                    .unwrap(),
            ),
            ..Default::default()
        };
        let header = <Header as Decodable>::decode(&mut data.as_slice()).unwrap();
        assert_eq!(header, expected);

        let expected_hash =
            B256::from_str("85fdec94c534fa0a1534720f167b899d1fc268925c71c0cbf5aaa213483f5a69")
                .unwrap();
        assert_eq!(header.hash_slow(), expected_hash);
    }

    // Test vector from: https://github.com/ethereum/tests/blob/7e9e0940c0fcdbead8af3078ede70f969109bd85/BlockchainTests/ValidBlocks/bcExample/cancunExample.json
    #[test]
    fn test_decode_block_header_with_blob_fields_ef_tests() {
        let data = hex!("f90221a03a9b485972e7353edd9152712492f0c58d89ef80623686b6bf947a4a6dce6cb6a01dcc4de8dec75d7aab85b567b6ccd41ad312451b948a7413f0a142fd40d49347942adc25665018aa1fe0e6bc666dac8fc2697ff9baa03c837fc158e3e93eafcaf2e658a02f5d8f99abc9f1c4c66cdea96c0ca26406aea04409cc4b699384ba5f8248d92b784713610c5ff9c1de51e9239da0dac76de9cea046cab26abf1047b5b119ecc2dda1296b071766c8b1307e1381fcecc90d513d86b90100000000000000000000000000000000000000000000000000000000000000000000000000000000000000000000000000000000000000000000000000000000000000000000000000000000000000000000000000000000000000000000000000000000000000000000000000000000000000000000000000000000000000000000000000000000000000000000000000000000000000000000000000000000000000000000000000000000000000000000000000000000000000000000000000000000000000000000000000000000000000000000000000000000000000000000000000000000000000000000000000000000000000000000000000000000008001887fffffffffffffff8302a86582079e42a056e81f171bcc55a6ff8345e692c0f86e5b48e01b996cadc001622fb5e363b42188000000000000000009a056e81f171bcc55a6ff8345e692c0f86e5b48e01b996cadc001622fb5e363b4218302000080");
        let expected = Header {
            parent_hash: B256::from_str(
                "3a9b485972e7353edd9152712492f0c58d89ef80623686b6bf947a4a6dce6cb6",
            )
            .unwrap(),
            ommers_hash: B256::from_str(
                "1dcc4de8dec75d7aab85b567b6ccd41ad312451b948a7413f0a142fd40d49347",
            )
            .unwrap(),
            beneficiary: Address::from_str("2adc25665018aa1fe0e6bc666dac8fc2697ff9ba").unwrap(),
            state_root: B256::from_str(
                "3c837fc158e3e93eafcaf2e658a02f5d8f99abc9f1c4c66cdea96c0ca26406ae",
            )
            .unwrap(),
            transactions_root: B256::from_str(
                "4409cc4b699384ba5f8248d92b784713610c5ff9c1de51e9239da0dac76de9ce",
            )
            .unwrap(),
            receipts_root: B256::from_str(
                "46cab26abf1047b5b119ecc2dda1296b071766c8b1307e1381fcecc90d513d86",
            )
            .unwrap(),
            logs_bloom: Default::default(),
            difficulty: U256::from(0),
            number: 0x1,
            gas_limit: 0x7fffffffffffffff,
            gas_used: 0x02a865,
            timestamp: 0x079e,
            extra_data: Bytes::from(vec![0x42]),
            mix_hash: B256::from_str(
                "56e81f171bcc55a6ff8345e692c0f86e5b48e01b996cadc001622fb5e363b421",
            )
            .unwrap(),
            nonce: 0,
            base_fee_per_gas: Some(9),
            withdrawals_root: Some(
                B256::from_str("56e81f171bcc55a6ff8345e692c0f86e5b48e01b996cadc001622fb5e363b421")
                    .unwrap(),
            ),
            blob_gas_used: Some(0x020000),
            excess_blob_gas: Some(0),
            parent_beacon_block_root: None,
        };

        let header = Header::decode(&mut data.as_slice()).unwrap();
        assert_eq!(header, expected);

        let expected_hash =
            B256::from_str("0x10aca3ebb4cf6ddd9e945a5db19385f9c105ede7374380c50d56384c3d233785")
                .unwrap();
        assert_eq!(header.hash_slow(), expected_hash);
    }

    #[test]
    fn test_decode_block_header_with_blob_fields() {
        // Block from devnet-7
        let data = hex!("f90239a013a7ec98912f917b3e804654e37c9866092043c13eb8eab94eb64818e886cff5a01dcc4de8dec75d7aab85b567b6ccd41ad312451b948a7413f0a142fd40d4934794f97e180c050e5ab072211ad2c213eb5aee4df134a0ec229dbe85b0d3643ad0f471e6ec1a36bbc87deffbbd970762d22a53b35d068aa056e81f171bcc55a6ff8345e692c0f86e5b48e01b996cadc001622fb5e363b421a056e81f171bcc55a6ff8345e692c0f86e5b48e01b996cadc001622fb5e363b421b901000000000000000000000000000000000000000000000000000000000000000000000000000000000000000000000000000000000000000000000000000000000000000000000000000000000000000000000000000000000000000000000000000000000000000000000000000000000000000000000000000000000000000000000000000000000000000000000000000000000000000000000000000000000000000000000000000000000000000000000000000000000000000000000000000000000000000000000000000000000000000000000000000000000000000000000000000000000000000000000000000000000000000000000000000000000080830305988401c9c380808464c40d5499d883010c01846765746888676f312e32302e35856c696e7578a070ccadc40b16e2094954b1064749cc6fbac783c1712f1b271a8aac3eda2f232588000000000000000007a056e81f171bcc55a6ff8345e692c0f86e5b48e01b996cadc001622fb5e363b421808401600000");
        let expected = Header {
            parent_hash: B256::from_str(
                "13a7ec98912f917b3e804654e37c9866092043c13eb8eab94eb64818e886cff5",
            )
            .unwrap(),
            ommers_hash: b256!("1dcc4de8dec75d7aab85b567b6ccd41ad312451b948a7413f0a142fd40d49347"),
            beneficiary: address!("f97e180c050e5ab072211ad2c213eb5aee4df134"),
            state_root: b256!("ec229dbe85b0d3643ad0f471e6ec1a36bbc87deffbbd970762d22a53b35d068a"),
            transactions_root: b256!(
                "56e81f171bcc55a6ff8345e692c0f86e5b48e01b996cadc001622fb5e363b421"
            ),
            receipts_root: b256!(
                "56e81f171bcc55a6ff8345e692c0f86e5b48e01b996cadc001622fb5e363b421"
            ),
            logs_bloom: Default::default(),
            difficulty: U256::from(0),
            number: 0x30598,
            gas_limit: 0x1c9c380,
            gas_used: 0,
            timestamp: 0x64c40d54,
            extra_data: bytes!("d883010c01846765746888676f312e32302e35856c696e7578"),
            mix_hash: b256!("70ccadc40b16e2094954b1064749cc6fbac783c1712f1b271a8aac3eda2f2325"),
            nonce: 0,
            base_fee_per_gas: Some(7),
            withdrawals_root: Some(b256!(
                "56e81f171bcc55a6ff8345e692c0f86e5b48e01b996cadc001622fb5e363b421"
            )),
            parent_beacon_block_root: None,
            blob_gas_used: Some(0),
            excess_blob_gas: Some(0x1600000),
        };

        let header = Header::decode(&mut data.as_slice()).unwrap();
        assert_eq!(header, expected);

        let expected_hash =
            b256!("539c9ea0a3ca49808799d3964b8b6607037227de26bc51073c6926963127087b");
        assert_eq!(header.hash_slow(), expected_hash);
    }

    #[test]
    fn sanity_direction() {
        let reverse = true;
        assert_eq!(HeadersDirection::Falling, reverse.into());
        assert_eq!(reverse, bool::from(HeadersDirection::Falling));

        let reverse = false;
        assert_eq!(HeadersDirection::Rising, reverse.into());
        assert_eq!(reverse, bool::from(HeadersDirection::Rising));

        let mut buf = Vec::new();
        let direction = HeadersDirection::Falling;
        direction.encode(&mut buf);
        assert_eq!(direction, HeadersDirection::decode(&mut buf.as_slice()).unwrap());

        let mut buf = Vec::new();
        let direction = HeadersDirection::Rising;
        direction.encode(&mut buf);
        assert_eq!(direction, HeadersDirection::decode(&mut buf.as_slice()).unwrap());
    }

    #[test]
    fn test_decode_block_header_with_invalid_blob_gas_used() {
        // This should error because the blob_gas_used is too large
        let data = hex!("f90242a013a7ec98912f917b3e804654e37c9866092043c13eb8eab94eb64818e886cff5a01dcc4de8dec75d7aab85b567b6ccd41ad312451b948a7413f0a142fd40d4934794f97e180c050e5ab072211ad2c213eb5aee4df134a0ec229dbe85b0d3643ad0f471e6ec1a36bbc87deffbbd970762d22a53b35d068aa056e81f171bcc55a6ff8345e692c0f86e5b48e01b996cadc001622fb5e363b421a056e81f171bcc55a6ff8345e692c0f86e5b48e01b996cadc001622fb5e363b421b901000000000000000000000000000000000000000000000000000000000000000000000000000000000000000000000000000000000000000000000000000000000000000000000000000000000000000000000000000000000000000000000000000000000000000000000000000000000000000000000000000000000000000000000000000000000000000000000000000000000000000000000000000000000000000000000000000000000000000000000000000000000000000000000000000000000000000000000000000000000000000000000000000000000000000000000000000000000000000000000000000000000000000000000000000000000080830305988401c9c380808464c40d5499d883010c01846765746888676f312e32302e35856c696e7578a070ccadc40b16e2094954b1064749cc6fbac783c1712f1b271a8aac3eda2f232588000000000000000007a056e81f171bcc55a6ff8345e692c0f86e5b48e01b996cadc001622fb5e363b421891122334455667788998401600000");
        Header::decode(&mut data.as_slice())
            .expect_err("blob_gas_used size should make this header decoding fail");
    }

    #[test]
    fn test_valid_gas_limit_increase() {
        let parent = SealedHeader {
            header: Header { gas_limit: 1024 * 10, ..Default::default() },
            ..Default::default()
        };
        let child = SealedHeader {
            header: Header { gas_limit: parent.header.gas_limit + 5, ..Default::default() },
            ..Default::default()
        };
        let chain_spec = ChainSpec::default();

        assert_eq!(child.validate_gas_limit(&parent, &chain_spec), Ok(()));
    }

    #[test]
    fn test_gas_limit_below_minimum() {
        let parent = SealedHeader {
            header: Header { gas_limit: MINIMUM_GAS_LIMIT, ..Default::default() },
            ..Default::default()
        };
        let child = SealedHeader {
            header: Header { gas_limit: MINIMUM_GAS_LIMIT - 1, ..Default::default() },
            ..Default::default()
        };
        let chain_spec = ChainSpec::default();

        assert_eq!(
            child.validate_gas_limit(&parent, &chain_spec),
            Err(HeaderValidationError::GasLimitInvalidMinimum { child_gas_limit: child.gas_limit })
        );
    }

    #[test]
    fn test_invalid_gas_limit_increase_exceeding_limit() {
        let gas_limit = 1024 * 10;
        let parent = SealedHeader {
            header: Header { gas_limit, ..Default::default() },
            ..Default::default()
        };
        let child = SealedHeader {
            header: Header {
                gas_limit: parent.header.gas_limit + parent.header.gas_limit / 1024 + 1,
                ..Default::default()
            },
            ..Default::default()
        };
        let chain_spec = ChainSpec::default();

        assert_eq!(
            child.validate_gas_limit(&parent, &chain_spec),
            Err(HeaderValidationError::GasLimitInvalidIncrease {
                parent_gas_limit: parent.header.gas_limit,
                child_gas_limit: child.header.gas_limit,
            })
        );
    }

    #[test]
    fn test_valid_gas_limit_decrease_within_limit() {
        let gas_limit = 1024 * 10;
        let parent = SealedHeader {
            header: Header { gas_limit, ..Default::default() },
            ..Default::default()
        };
        let child = SealedHeader {
            header: Header { gas_limit: parent.header.gas_limit - 5, ..Default::default() },
            ..Default::default()
        };
        let chain_spec = ChainSpec::default();

        assert_eq!(child.validate_gas_limit(&parent, &chain_spec), Ok(()));
    }

    #[test]
    fn test_invalid_gas_limit_decrease_exceeding_limit() {
        let gas_limit = 1024 * 10;
        let parent = SealedHeader {
            header: Header { gas_limit, ..Default::default() },
            ..Default::default()
        };
        let child = SealedHeader {
            header: Header {
                gas_limit: parent.header.gas_limit - parent.header.gas_limit / 1024 - 1,
                ..Default::default()
            },
            ..Default::default()
        };
        let chain_spec = ChainSpec::default();

        assert_eq!(
            child.validate_gas_limit(&parent, &chain_spec),
            Err(HeaderValidationError::GasLimitInvalidDecrease {
                parent_gas_limit: parent.header.gas_limit,
                child_gas_limit: child.header.gas_limit,
            })
        );
    }
}<|MERGE_RESOLUTION|>--- conflicted
+++ resolved
@@ -18,6 +18,7 @@
 use reth_codecs::{add_arbitrary_tests, derive_arbitrary, main_codec, Compact};
 use serde::{Deserialize, Serialize};
 use std::{mem, ops::Deref};
+
 /// Errors that can occur during header sanity checks.
 #[derive(Debug, PartialEq)]
 pub enum HeaderError {
@@ -574,14 +575,9 @@
 
 /// A [`Header`] that is sealed at a precalculated hash, use [`SealedHeader::unseal()`] if you want
 /// to modify header.
-<<<<<<< HEAD
 #[main_codec(no_arbitrary)]
 #[add_arbitrary_tests(rlp, compact)]
 #[derive(Debug, Clone, PartialEq, Eq, Hash)]
-=======
-#[derive(Debug, Clone, PartialEq, Eq, Hash, Serialize, Deserialize)]
-#[add_arbitrary_tests(rlp)]
->>>>>>> f8296337
 pub struct SealedHeader {
     /// Locked Header hash.
     hash: BlockHash,
