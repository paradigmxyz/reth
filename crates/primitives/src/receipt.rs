#[cfg(feature = "zstd-codec")]
use crate::compression::{RECEIPT_COMPRESSOR, RECEIPT_DECOMPRESSOR};
use crate::{logs_bloom, Bloom, Bytes, TxType, B256};
use alloy_primitives::Log;
use alloy_rlp::{length_of_length, Decodable, Encodable, RlpDecodable, RlpEncodable};
use bytes::{Buf, BufMut};
use derive_more::{Deref, DerefMut, From, IntoIterator};
#[cfg(any(test, feature = "arbitrary"))]
use proptest::strategy::Strategy;
#[cfg(feature = "zstd-codec")]
use reth_codecs::CompactZstd;
use reth_codecs::{add_arbitrary_tests, main_codec, Compact};
<<<<<<< HEAD

#[cfg(feature = "std")]
use std::vec;

#[cfg(not(feature = "std"))]
use alloc::{vec, vec::Vec};

use core::{
    cmp::Ordering,
    ops::{Deref, DerefMut},
};
=======
use std::{cmp::Ordering, ops::Deref};
>>>>>>> c6944336

/// Receipt containing result of transaction execution.
#[cfg_attr(feature = "zstd-codec", main_codec(no_arbitrary, zstd))]
#[cfg_attr(not(feature = "zstd-codec"), main_codec(no_arbitrary))]
#[add_arbitrary_tests]
#[derive(Clone, Debug, PartialEq, Eq, Default, RlpEncodable, RlpDecodable)]
#[rlp(trailing)]
pub struct Receipt {
    /// Receipt type.
    pub tx_type: TxType,
    /// If transaction is executed successfully.
    ///
    /// This is the `statusCode`
    pub success: bool,
    /// Gas used
    pub cumulative_gas_used: u64,
    /// Log send from contracts.
    pub logs: Vec<Log>,
    /// Deposit nonce for Optimism deposit transactions
    #[cfg(feature = "optimism")]
    pub deposit_nonce: Option<u64>,
    /// Deposit receipt version for Optimism deposit transactions
    ///
    ///
    /// The deposit receipt version was introduced in Canyon to indicate an update to how
    /// receipt hashes should be computed when set. The state transition process
    /// ensures this is only set for post-Canyon deposit transactions.
    #[cfg(feature = "optimism")]
    pub deposit_receipt_version: Option<u64>,
}

impl Receipt {
    /// Calculates [`Log`]'s bloom filter. this is slow operation and [`ReceiptWithBloom`] can
    /// be used to cache this value.
    pub fn bloom_slow(&self) -> Bloom {
        logs_bloom(self.logs.iter())
    }

    /// Calculates the bloom filter for the receipt and returns the [`ReceiptWithBloom`] container
    /// type.
    pub fn with_bloom(self) -> ReceiptWithBloom {
        self.into()
    }

    /// Calculates the bloom filter for the receipt and returns the [`ReceiptWithBloomRef`]
    /// container type.
    pub fn with_bloom_ref(&self) -> ReceiptWithBloomRef<'_> {
        self.into()
    }
}

/// A collection of receipts organized as a two-dimensional vector.
#[derive(Clone, Debug, PartialEq, Eq, Default, From, Deref, DerefMut, IntoIterator)]
pub struct Receipts {
    /// A two-dimensional vector of optional `Receipt` instances.
    pub receipt_vec: Vec<Vec<Option<Receipt>>>,
}

impl Receipts {
    /// Returns the length of the `Receipts` vector.
    pub fn len(&self) -> usize {
        self.receipt_vec.len()
    }

    /// Returns `true` if the `Receipts` vector is empty.
    pub fn is_empty(&self) -> bool {
        self.receipt_vec.is_empty()
    }

    /// Push a new vector of receipts into the `Receipts` collection.
    pub fn push(&mut self, receipts: Vec<Option<Receipt>>) {
        self.receipt_vec.push(receipts);
    }

    /// Retrieves the receipt root for all recorded receipts from index.
    pub fn root_slow(&self, index: usize) -> Option<B256> {
        Some(crate::proofs::calculate_receipt_root_no_memo(
            &self.receipt_vec[index].iter().map(Option::as_ref).collect::<Option<Vec<_>>>()?,
        ))
    }

    /// Retrieves the receipt root for all recorded receipts from index.
    #[cfg(feature = "optimism")]
    pub fn optimism_root_slow(
        &self,
        index: usize,
        chain_spec: &crate::ChainSpec,
        timestamp: u64,
    ) -> Option<B256> {
        Some(crate::proofs::calculate_receipt_root_no_memo_optimism(
            &self.receipt_vec[index].iter().map(Option::as_ref).collect::<Option<Vec<_>>>()?,
            chain_spec,
            timestamp,
        ))
    }
}

impl From<Vec<Receipt>> for Receipts {
    fn from(block_receipts: Vec<Receipt>) -> Self {
        Self { receipt_vec: vec![block_receipts.into_iter().map(Option::Some).collect()] }
    }
}

<<<<<<< HEAD
impl Deref for Receipts {
    type Target = Vec<Vec<Option<Receipt>>>;

    fn deref(&self) -> &Self::Target {
        &self.receipt_vec
    }
}

impl DerefMut for Receipts {
    fn deref_mut(&mut self) -> &mut Self::Target {
        &mut self.receipt_vec
    }
}

impl IntoIterator for Receipts {
    type Item = Vec<Option<Receipt>>;
    type IntoIter = vec::IntoIter<Self::Item>;

    fn into_iter(self) -> Self::IntoIter {
        self.receipt_vec.into_iter()
    }
}

=======
>>>>>>> c6944336
impl FromIterator<Vec<Option<Receipt>>> for Receipts {
    fn from_iter<I: IntoIterator<Item = Vec<Option<Receipt>>>>(iter: I) -> Self {
        iter.into_iter().collect::<Vec<_>>().into()
    }
}

impl From<Receipt> for ReceiptWithBloom {
    fn from(receipt: Receipt) -> Self {
        let bloom = receipt.bloom_slow();
        Self { receipt, bloom }
    }
}

/// [`Receipt`] with calculated bloom filter.
#[main_codec]
#[derive(Clone, Debug, PartialEq, Eq, Default)]
pub struct ReceiptWithBloom {
    /// Bloom filter build from logs.
    pub bloom: Bloom,
    /// Main receipt body
    pub receipt: Receipt,
}

impl ReceiptWithBloom {
    /// Create new [`ReceiptWithBloom`]
    pub const fn new(receipt: Receipt, bloom: Bloom) -> Self {
        Self { receipt, bloom }
    }

    /// Consume the structure, returning only the receipt
    pub fn into_receipt(self) -> Receipt {
        self.receipt
    }

    /// Consume the structure, returning the receipt and the bloom filter
    pub fn into_components(self) -> (Receipt, Bloom) {
        (self.receipt, self.bloom)
    }

    #[inline]
    const fn as_encoder(&self) -> ReceiptWithBloomEncoder<'_> {
        ReceiptWithBloomEncoder { receipt: &self.receipt, bloom: &self.bloom }
    }
}

/// Retrieves gas spent by transactions as a vector of tuples (transaction index, gas used).
pub fn gas_spent_by_transactions<T: Deref<Target = Receipt>>(
    receipts: impl IntoIterator<Item = T>,
) -> Vec<(u64, u64)> {
    receipts
        .into_iter()
        .enumerate()
        .map(|(id, receipt)| (id as u64, receipt.deref().cumulative_gas_used))
        .collect()
}

#[cfg(any(test, feature = "arbitrary"))]
impl proptest::arbitrary::Arbitrary for Receipt {
    type Parameters = ();

    fn arbitrary_with(_: Self::Parameters) -> Self::Strategy {
        use proptest::prelude::{any, prop_compose};

        prop_compose! {
            fn arbitrary_receipt()(tx_type in any::<TxType>(),
                        success in any::<bool>(),
                        cumulative_gas_used in any::<u64>(),
                        logs in proptest::collection::vec(proptest::arbitrary::any::<Log>(), 0..=20),
                        _deposit_nonce in any::<Option<u64>>(),
                        _deposit_receipt_version in any::<Option<u64>>()) -> Receipt
            {
                // Only receipts for deposit transactions may contain a deposit nonce
                #[cfg(feature = "optimism")]
                let (deposit_nonce, deposit_receipt_version) = if tx_type == TxType::Deposit {
                    // The deposit receipt version is only present if the deposit nonce is present
                    let deposit_receipt_version = _deposit_nonce.and(_deposit_receipt_version);
                    (_deposit_nonce, deposit_receipt_version)
                } else {
                    (None, None)
                };

                Receipt { tx_type,
                    success,
                    cumulative_gas_used,
                    logs,
                    // Only receipts for deposit transactions may contain a deposit nonce
                    #[cfg(feature = "optimism")]
                    deposit_nonce,
                    // Only receipts for deposit transactions may contain a deposit nonce
                    #[cfg(feature = "optimism")]
                    deposit_receipt_version
                }
            }
        }
        arbitrary_receipt().boxed()
    }

    type Strategy = proptest::strategy::BoxedStrategy<Self>;
}

#[cfg(any(test, feature = "arbitrary"))]
impl<'a> arbitrary::Arbitrary<'a> for Receipt {
    fn arbitrary(u: &mut arbitrary::Unstructured<'a>) -> arbitrary::Result<Self> {
        let tx_type = TxType::arbitrary(u)?;
        let success = bool::arbitrary(u)?;
        let cumulative_gas_used = u64::arbitrary(u)?;
        let logs = Vec::<Log>::arbitrary(u)?;

        // Only receipts for deposit transactions may contain a deposit nonce
        #[cfg(feature = "optimism")]
        let (deposit_nonce, deposit_receipt_version) = if tx_type == TxType::Deposit {
            let deposit_nonce = Option::<u64>::arbitrary(u)?;
            let deposit_nonce_version =
                deposit_nonce.map(|_| Option::<u64>::arbitrary(u)).transpose()?.flatten();
            (deposit_nonce, deposit_nonce_version)
        } else {
            (None, None)
        };

        Ok(Self {
            tx_type,
            success,
            cumulative_gas_used,
            logs,
            #[cfg(feature = "optimism")]
            deposit_nonce,
            #[cfg(feature = "optimism")]
            deposit_receipt_version,
        })
    }
}

impl ReceiptWithBloom {
    /// Returns the enveloped encoded receipt.
    ///
    /// See also [`ReceiptWithBloom::encode_enveloped`]
    pub fn envelope_encoded(&self) -> Bytes {
        let mut buf = Vec::new();
        self.encode_enveloped(&mut buf);
        buf.into()
    }

    /// Encodes the receipt into its "raw" format.
    /// This format is also referred to as "binary" encoding.
    ///
    /// For legacy receipts, it encodes the RLP of the receipt into the buffer:
    /// `rlp([status, cumulativeGasUsed, logsBloom, logs])` as per EIP-2718.
    /// For EIP-2718 typed transactions, it encodes the type of the transaction followed by the rlp
    /// of the receipt:
    /// - EIP-1559, 2930 and 4844 transactions: `tx-type || rlp([status, cumulativeGasUsed,
    ///   logsBloom, logs])`
    pub fn encode_enveloped(&self, out: &mut dyn bytes::BufMut) {
        self.encode_inner(out, false)
    }

    /// Encode receipt with or without the header data.
    pub fn encode_inner(&self, out: &mut dyn BufMut, with_header: bool) {
        self.as_encoder().encode_inner(out, with_header)
    }

    /// Decodes the receipt payload
    fn decode_receipt(buf: &mut &[u8], tx_type: TxType) -> alloy_rlp::Result<Self> {
        let b = &mut &**buf;
        let rlp_head = alloy_rlp::Header::decode(b)?;
        if !rlp_head.list {
            return Err(alloy_rlp::Error::UnexpectedString)
        }
        let started_len = b.len();

        let success = alloy_rlp::Decodable::decode(b)?;
        let cumulative_gas_used = alloy_rlp::Decodable::decode(b)?;
        let bloom = Decodable::decode(b)?;
        let logs = alloy_rlp::Decodable::decode(b)?;

        let receipt = match tx_type {
            #[cfg(feature = "optimism")]
            TxType::Deposit => {
                let remaining = |b: &[u8]| rlp_head.payload_length - (started_len - b.len()) > 0;
                let deposit_nonce =
                    remaining(b).then(|| alloy_rlp::Decodable::decode(b)).transpose()?;
                let deposit_receipt_version =
                    remaining(b).then(|| alloy_rlp::Decodable::decode(b)).transpose()?;

                Receipt {
                    tx_type,
                    success,
                    cumulative_gas_used,
                    logs,
                    deposit_nonce,
                    deposit_receipt_version,
                }
            }
            _ => Receipt {
                tx_type,
                success,
                cumulative_gas_used,
                logs,
                #[cfg(feature = "optimism")]
                deposit_nonce: None,
                #[cfg(feature = "optimism")]
                deposit_receipt_version: None,
            },
        };

        let this = Self { receipt, bloom };
        let consumed = started_len - b.len();
        if consumed != rlp_head.payload_length {
            return Err(alloy_rlp::Error::ListLengthMismatch {
                expected: rlp_head.payload_length,
                got: consumed,
            })
        }
        *buf = *b;
        Ok(this)
    }
}

impl Encodable for ReceiptWithBloom {
    fn encode(&self, out: &mut dyn BufMut) {
        self.encode_inner(out, true)
    }
    fn length(&self) -> usize {
        self.as_encoder().length()
    }
}

impl Decodable for ReceiptWithBloom {
    fn decode(buf: &mut &[u8]) -> alloy_rlp::Result<Self> {
        // a receipt is either encoded as a string (non legacy) or a list (legacy).
        // We should not consume the buffer if we are decoding a legacy receipt, so let's
        // check if the first byte is between 0x80 and 0xbf.
        let rlp_type = *buf
            .first()
            .ok_or(alloy_rlp::Error::Custom("cannot decode a receipt from empty bytes"))?;

        match rlp_type.cmp(&alloy_rlp::EMPTY_LIST_CODE) {
            Ordering::Less => {
                // strip out the string header
                let _header = alloy_rlp::Header::decode(buf)?;
                let receipt_type = *buf.first().ok_or(alloy_rlp::Error::Custom(
                    "typed receipt cannot be decoded from an empty slice",
                ))?;
                match receipt_type {
                    0x01 => {
                        buf.advance(1);
                        Self::decode_receipt(buf, TxType::Eip2930)
                    }
                    0x02 => {
                        buf.advance(1);
                        Self::decode_receipt(buf, TxType::Eip1559)
                    }
                    0x03 => {
                        buf.advance(1);
                        Self::decode_receipt(buf, TxType::Eip4844)
                    }
                    #[cfg(feature = "optimism")]
                    0x7E => {
                        buf.advance(1);
                        Self::decode_receipt(buf, TxType::Deposit)
                    }
                    _ => Err(alloy_rlp::Error::Custom("invalid receipt type")),
                }
            }
            Ordering::Equal => {
                Err(alloy_rlp::Error::Custom("an empty list is not a valid receipt encoding"))
            }
            Ordering::Greater => Self::decode_receipt(buf, TxType::Legacy),
        }
    }
}

/// [`Receipt`] reference type with calculated bloom filter.
#[derive(Clone, Debug, PartialEq, Eq)]
pub struct ReceiptWithBloomRef<'a> {
    /// Bloom filter build from logs.
    pub bloom: Bloom,
    /// Main receipt body
    pub receipt: &'a Receipt,
}

impl<'a> ReceiptWithBloomRef<'a> {
    /// Create new [`ReceiptWithBloomRef`]
    pub const fn new(receipt: &'a Receipt, bloom: Bloom) -> Self {
        Self { receipt, bloom }
    }

    /// Encode receipt with or without the header data.
    pub fn encode_inner(&self, out: &mut dyn BufMut, with_header: bool) {
        self.as_encoder().encode_inner(out, with_header)
    }

    #[inline]
    const fn as_encoder(&self) -> ReceiptWithBloomEncoder<'_> {
        ReceiptWithBloomEncoder { receipt: self.receipt, bloom: &self.bloom }
    }
}

impl<'a> Encodable for ReceiptWithBloomRef<'a> {
    fn encode(&self, out: &mut dyn BufMut) {
        self.as_encoder().encode_inner(out, true)
    }
    fn length(&self) -> usize {
        self.as_encoder().length()
    }
}

impl<'a> From<&'a Receipt> for ReceiptWithBloomRef<'a> {
    fn from(receipt: &'a Receipt) -> Self {
        let bloom = receipt.bloom_slow();
        ReceiptWithBloomRef { receipt, bloom }
    }
}

struct ReceiptWithBloomEncoder<'a> {
    bloom: &'a Bloom,
    receipt: &'a Receipt,
}

impl<'a> ReceiptWithBloomEncoder<'a> {
    /// Returns the rlp header for the receipt payload.
    fn receipt_rlp_header(&self) -> alloy_rlp::Header {
        let mut rlp_head = alloy_rlp::Header { list: true, payload_length: 0 };

        rlp_head.payload_length += self.receipt.success.length();
        rlp_head.payload_length += self.receipt.cumulative_gas_used.length();
        rlp_head.payload_length += self.bloom.length();
        rlp_head.payload_length += self.receipt.logs.length();

        #[cfg(feature = "optimism")]
        if self.receipt.tx_type == TxType::Deposit {
            if let Some(deposit_nonce) = self.receipt.deposit_nonce {
                rlp_head.payload_length += deposit_nonce.length();
            }
            if let Some(deposit_receipt_version) = self.receipt.deposit_receipt_version {
                rlp_head.payload_length += deposit_receipt_version.length();
            }
        }

        rlp_head
    }

    /// Encodes the receipt data.
    fn encode_fields(&self, out: &mut dyn BufMut) {
        self.receipt_rlp_header().encode(out);
        self.receipt.success.encode(out);
        self.receipt.cumulative_gas_used.encode(out);
        self.bloom.encode(out);
        self.receipt.logs.encode(out);
        #[cfg(feature = "optimism")]
        if self.receipt.tx_type == TxType::Deposit {
            if let Some(deposit_nonce) = self.receipt.deposit_nonce {
                deposit_nonce.encode(out)
            }
            if let Some(deposit_receipt_version) = self.receipt.deposit_receipt_version {
                deposit_receipt_version.encode(out)
            }
        }
    }

    /// Encode receipt with or without the header data.
    fn encode_inner(&self, out: &mut dyn BufMut, with_header: bool) {
        if matches!(self.receipt.tx_type, TxType::Legacy) {
            self.encode_fields(out);
            return
        }

        let mut payload = Vec::new();
        self.encode_fields(&mut payload);

        if with_header {
            let payload_length = payload.len() + 1;
            let header = alloy_rlp::Header { list: false, payload_length };
            header.encode(out);
        }

        match self.receipt.tx_type {
            TxType::Legacy => unreachable!("legacy already handled"),

            TxType::Eip2930 => {
                out.put_u8(0x01);
            }
            TxType::Eip1559 => {
                out.put_u8(0x02);
            }
            TxType::Eip4844 => {
                out.put_u8(0x03);
            }
            #[cfg(feature = "optimism")]
            TxType::Deposit => {
                out.put_u8(0x7E);
            }
        }
        out.put_slice(payload.as_ref());
    }

    /// Returns the length of the receipt data.
    fn receipt_length(&self) -> usize {
        let rlp_head = self.receipt_rlp_header();
        length_of_length(rlp_head.payload_length) + rlp_head.payload_length
    }
}

impl<'a> Encodable for ReceiptWithBloomEncoder<'a> {
    fn encode(&self, out: &mut dyn BufMut) {
        self.encode_inner(out, true)
    }
    fn length(&self) -> usize {
        let mut payload_len = self.receipt_length();
        // account for eip-2718 type prefix and set the list
        if !matches!(self.receipt.tx_type, TxType::Legacy) {
            payload_len += 1;
            // we include a string header for typed receipts, so include the length here
            payload_len += length_of_length(payload_len);
        }

        payload_len
    }
}

#[cfg(test)]
mod tests {
    use super::*;
    use crate::hex_literal::hex;
    use alloy_primitives::{address, b256, bytes};

    // Test vector from: https://eips.ethereum.org/EIPS/eip-2481
    #[test]
    fn encode_legacy_receipt() {
        let expected = hex!("f901668001b9010000000000000000000000000000000000000000000000000000000000000000000000000000000000000000000000000000000000000000000000000000000000000000000000000000000000000000000000000000000000000000000000000000000000000000000000000000000000000000000000000000000000000000000000000000000000000000000000000000000000000000000000000000000000000000000000000000000000000000000000000000000000000000000000000000000000000000000000000000000000000000000000000000000000000000000000000000000000000000000000000000000000000000000000000000000000f85ff85d940000000000000000000000000000000000000011f842a0000000000000000000000000000000000000000000000000000000000000deada0000000000000000000000000000000000000000000000000000000000000beef830100ff");

        let mut data = vec![];
        let receipt = ReceiptWithBloom {
            receipt: Receipt {
                tx_type: TxType::Legacy,
                cumulative_gas_used: 0x1u64,
                logs: vec![Log::new_unchecked(
                    address!("0000000000000000000000000000000000000011"),
                    vec![
                        b256!("000000000000000000000000000000000000000000000000000000000000dead"),
                        b256!("000000000000000000000000000000000000000000000000000000000000beef"),
                    ],
                    bytes!("0100ff"),
                )],
                success: false,
                #[cfg(feature = "optimism")]
                deposit_nonce: None,
                #[cfg(feature = "optimism")]
                deposit_receipt_version: None,
            },
            bloom: [0; 256].into(),
        };

        receipt.encode(&mut data);

        // check that the rlp length equals the length of the expected rlp
        assert_eq!(receipt.length(), expected.len());
        assert_eq!(data, expected);
    }

    // Test vector from: https://eips.ethereum.org/EIPS/eip-2481
    #[test]
    fn decode_legacy_receipt() {
        let data = hex!("f901668001b9010000000000000000000000000000000000000000000000000000000000000000000000000000000000000000000000000000000000000000000000000000000000000000000000000000000000000000000000000000000000000000000000000000000000000000000000000000000000000000000000000000000000000000000000000000000000000000000000000000000000000000000000000000000000000000000000000000000000000000000000000000000000000000000000000000000000000000000000000000000000000000000000000000000000000000000000000000000000000000000000000000000000000000000000000000000000f85ff85d940000000000000000000000000000000000000011f842a0000000000000000000000000000000000000000000000000000000000000deada0000000000000000000000000000000000000000000000000000000000000beef830100ff");

        // EIP658Receipt
        let expected = ReceiptWithBloom {
            receipt: Receipt {
                tx_type: TxType::Legacy,
                cumulative_gas_used: 0x1u64,
                logs: vec![Log::new_unchecked(
                    address!("0000000000000000000000000000000000000011"),
                    vec![
                        b256!("000000000000000000000000000000000000000000000000000000000000dead"),
                        b256!("000000000000000000000000000000000000000000000000000000000000beef"),
                    ],
                    bytes!("0100ff"),
                )],
                success: false,
                #[cfg(feature = "optimism")]
                deposit_nonce: None,
                #[cfg(feature = "optimism")]
                deposit_receipt_version: None,
            },
            bloom: [0; 256].into(),
        };

        let receipt = ReceiptWithBloom::decode(&mut &data[..]).unwrap();
        assert_eq!(receipt, expected);
    }

    #[cfg(feature = "optimism")]
    #[test]
    fn decode_deposit_receipt_regolith_roundtrip() {
        let data = hex!("7ef9010c0182b741b9010000000000000000000000000000000000000000000000000000000000000000000000000000000000000000000000000000000000000000000000000000000000000000000000000000000000000000000000000000000000000000000000000000000000000000000000000000000000000000000000000000000000000000000000000000000000000000000000000000000000000000000000000000000000000000000000000000000000000000000000000000000000000000000000000000000000000000000000000000000000000000000000000000000000000000000000000000000000000000000000000000000000000000000000000000000000c0833d3bbf");

        // Deposit Receipt (post-regolith)
        let expected = ReceiptWithBloom {
            receipt: Receipt {
                tx_type: TxType::Deposit,
                cumulative_gas_used: 46913,
                logs: vec![],
                success: true,
                deposit_nonce: Some(4012991),
                deposit_receipt_version: None,
            },
            bloom: [0; 256].into(),
        };

        let receipt = ReceiptWithBloom::decode(&mut &data[..]).unwrap();
        assert_eq!(receipt, expected);

        let mut buf = Vec::new();
        receipt.encode_inner(&mut buf, false);
        assert_eq!(buf, &data[..]);
    }

    #[cfg(feature = "optimism")]
    #[test]
    fn decode_deposit_receipt_canyon_roundtrip() {
        let data = hex!("7ef9010d0182b741b9010000000000000000000000000000000000000000000000000000000000000000000000000000000000000000000000000000000000000000000000000000000000000000000000000000000000000000000000000000000000000000000000000000000000000000000000000000000000000000000000000000000000000000000000000000000000000000000000000000000000000000000000000000000000000000000000000000000000000000000000000000000000000000000000000000000000000000000000000000000000000000000000000000000000000000000000000000000000000000000000000000000000000000000000000000000000c0833d3bbf01");

        // Deposit Receipt (post-regolith)
        let expected = ReceiptWithBloom {
            receipt: Receipt {
                tx_type: TxType::Deposit,
                cumulative_gas_used: 46913,
                logs: vec![],
                success: true,
                deposit_nonce: Some(4012991),
                deposit_receipt_version: Some(1),
            },
            bloom: [0; 256].into(),
        };

        let receipt = ReceiptWithBloom::decode(&mut &data[..]).unwrap();
        assert_eq!(receipt, expected);

        let mut buf = Vec::new();
        expected.encode_inner(&mut buf, false);
        assert_eq!(buf, &data[..]);
    }

    #[test]
    fn gigantic_receipt() {
        let receipt = Receipt {
            cumulative_gas_used: 16747627,
            success: true,
            tx_type: TxType::Legacy,
            logs: vec![
                Log::new_unchecked(
                    address!("4bf56695415f725e43c3e04354b604bcfb6dfb6e"),
                    vec![b256!("c69dc3d7ebff79e41f525be431d5cd3cc08f80eaf0f7819054a726eeb7086eb9")],
                    Bytes::from(vec![1; 0xffffff]),
                ),
                Log::new_unchecked(
                    address!("faca325c86bf9c2d5b413cd7b90b209be92229c2"),
                    vec![b256!("8cca58667b1e9ffa004720ac99a3d61a138181963b294d270d91c53d36402ae2")],
                    Bytes::from(vec![1; 0xffffff]),
                ),
            ],
            #[cfg(feature = "optimism")]
            deposit_nonce: None,
            #[cfg(feature = "optimism")]
            deposit_receipt_version: None,
        };

        let mut data = vec![];
        receipt.clone().to_compact(&mut data);
        let (decoded, _) = Receipt::from_compact(&data[..], data.len());
        assert_eq!(decoded, receipt);
    }
}<|MERGE_RESOLUTION|>--- conflicted
+++ resolved
@@ -10,7 +10,7 @@
 #[cfg(feature = "zstd-codec")]
 use reth_codecs::CompactZstd;
 use reth_codecs::{add_arbitrary_tests, main_codec, Compact};
-<<<<<<< HEAD
+use std::{cmp::Ordering, ops::Deref};
 
 #[cfg(feature = "std")]
 use std::vec;
@@ -22,9 +22,6 @@
     cmp::Ordering,
     ops::{Deref, DerefMut},
 };
-=======
-use std::{cmp::Ordering, ops::Deref};
->>>>>>> c6944336
 
 /// Receipt containing result of transaction execution.
 #[cfg_attr(feature = "zstd-codec", main_codec(no_arbitrary, zstd))]
@@ -128,32 +125,6 @@
     }
 }
 
-<<<<<<< HEAD
-impl Deref for Receipts {
-    type Target = Vec<Vec<Option<Receipt>>>;
-
-    fn deref(&self) -> &Self::Target {
-        &self.receipt_vec
-    }
-}
-
-impl DerefMut for Receipts {
-    fn deref_mut(&mut self) -> &mut Self::Target {
-        &mut self.receipt_vec
-    }
-}
-
-impl IntoIterator for Receipts {
-    type Item = Vec<Option<Receipt>>;
-    type IntoIter = vec::IntoIter<Self::Item>;
-
-    fn into_iter(self) -> Self::IntoIter {
-        self.receipt_vec.into_iter()
-    }
-}
-
-=======
->>>>>>> c6944336
 impl FromIterator<Vec<Option<Receipt>>> for Receipts {
     fn from_iter<I: IntoIterator<Item = Vec<Option<Receipt>>>>(iter: I) -> Self {
         iter.into_iter().collect::<Vec<_>>().into()
