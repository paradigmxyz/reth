--- conflicted
+++ resolved
@@ -205,7 +205,6 @@
     }
 }
 
-<<<<<<< HEAD
 impl ReceiptWithBloom {
     /// Returns the enveloped encoded receipt.
     ///
@@ -214,7 +213,8 @@
         let mut buf = Vec::new();
         self.encode_enveloped(&mut buf);
         buf.into()
-=======
+  }
+}
 impl Encodable2718 for ReceiptWithBloom {
     fn type_flag(&self) -> Option<u8> {
         match self.receipt.tx_type {
@@ -229,7 +229,6 @@
             TxType::Legacy => encoder.receipt_length(),
             _ => 1 + encoder.receipt_length(), // 1 byte for the type prefix
         }
->>>>>>> bb8da983
     }
 
     /// Encodes the receipt into its "raw" format.
