--- conflicted
+++ resolved
@@ -205,7 +205,6 @@
     }
 }
 
-<<<<<<< HEAD
 // Implement the trait for ReceiptWithBloom
 impl Encodable2718 for ReceiptWithBloom {
     /// Encodes the receipt into its "raw" format.
@@ -233,8 +232,6 @@
     }
 }
 
-=======
->>>>>>> b4c9cd73
 impl ReceiptWithBloom {
     /// Encode receipt with or without the header data.
     pub fn encode_inner(&self, out: &mut dyn BufMut, with_header: bool) {
