--- conflicted
+++ resolved
@@ -1,19 +1,5 @@
 use alloc::{vec, vec::Vec};
-<<<<<<< HEAD
-use reth_primitives_traits::InMemorySize;
-
-use alloy_consensus::{
-    Eip2718EncodableReceipt, Eip658Value, ReceiptWithBloom, RlpDecodableReceipt,
-    RlpEncodableReceipt, TxReceipt, Typed2718,
-};
-#[cfg(all(feature = "scroll", not(feature = "optimism")))]
-use alloy_primitives::U256;
-use alloy_primitives::{Bloom, Log, B256};
-use alloy_rlp::{Decodable, Encodable, Header, RlpDecodable, RlpEncodable};
-use bytes::BufMut;
-=======
 use alloy_primitives::B256;
->>>>>>> b263b5c6
 use derive_more::{DerefMut, From, IntoIterator};
 use serde::{Deserialize, Serialize};
 
@@ -21,284 +7,7 @@
 pub use reth_primitives_traits::receipt::gas_spent_by_transactions;
 
 /// Receipt containing result of transaction execution.
-<<<<<<< HEAD
-#[derive(
-    Clone, Debug, PartialEq, Eq, Default, RlpEncodable, RlpDecodable, Serialize, Deserialize,
-)]
-#[cfg_attr(any(test, feature = "reth-codec"), derive(reth_codecs::CompactZstd))]
-#[cfg_attr(any(test, feature = "reth-codec"), reth_zstd(
-    compressor = reth_zstd_compressors::RECEIPT_COMPRESSOR,
-    decompressor = reth_zstd_compressors::RECEIPT_DECOMPRESSOR
-))]
-#[rlp(trailing)]
-pub struct Receipt {
-    /// Receipt type.
-    pub tx_type: TxType,
-    /// If transaction is executed successfully.
-    ///
-    /// This is the `statusCode`
-    pub success: bool,
-    /// Gas used
-    pub cumulative_gas_used: u64,
-    /// Log send from contracts.
-    pub logs: Vec<Log>,
-    /// Deposit nonce for Optimism deposit transactions
-    #[cfg(all(feature = "optimism", not(feature = "scroll")))]
-    pub deposit_nonce: Option<u64>,
-    /// Deposit receipt version for Optimism deposit transactions
-    ///
-    ///
-    /// The deposit receipt version was introduced in Canyon to indicate an update to how
-    /// receipt hashes should be computed when set. The state transition process
-    /// ensures this is only set for post-Canyon deposit transactions.
-    #[cfg(all(feature = "optimism", not(feature = "scroll")))]
-    pub deposit_receipt_version: Option<u64>,
-    /// Additional fee to cover l1 data availability costs.
-    /// L1 fee is not part of the consensus encoding of a receipt.
-    /// <https://github.com/scroll-tech/go-ethereum/blob/9fff27e4f34fb5097100ed76ee725ce056267f4b/core/types/receipt.go#L96-L102>
-    #[cfg(all(feature = "scroll", not(feature = "optimism")))]
-    #[rlp(skip)]
-    pub l1_fee: U256,
-}
-
-impl Receipt {
-    /// Calculates [`Log`]'s bloom filter. this is slow operation and [`ReceiptWithBloom`] can
-    /// be used to cache this value.
-    pub fn bloom_slow(&self) -> Bloom {
-        alloy_primitives::logs_bloom(self.logs.iter())
-    }
-
-    /// Calculates the bloom filter for the receipt and returns the [`ReceiptWithBloom`] container
-    /// type.
-    pub fn with_bloom(self) -> ReceiptWithBloom<Self> {
-        self.into()
-    }
-
-    /// Calculates the bloom filter for the receipt and returns the [`ReceiptWithBloom`]
-    /// container type.
-    pub fn with_bloom_ref(&self) -> ReceiptWithBloom<&Self> {
-        self.into()
-    }
-
-    /// Returns length of RLP-encoded receipt fields with the given [`Bloom`] without an RLP header.
-    pub fn rlp_encoded_fields_length(&self, bloom: &Bloom) -> usize {
-        let len = self.success.length() +
-            self.cumulative_gas_used.length() +
-            bloom.length() +
-            self.logs.length();
-
-        #[cfg(all(feature = "optimism", not(feature = "scroll")))]
-        if self.tx_type == TxType::Deposit {
-            let mut len = len;
-
-            if let Some(deposit_nonce) = self.deposit_nonce {
-                len += deposit_nonce.length();
-            }
-            if let Some(deposit_receipt_version) = self.deposit_receipt_version {
-                len += deposit_receipt_version.length();
-            }
-
-            return len
-        }
-
-        len
-    }
-
-    /// RLP-encodes receipt fields with the given [`Bloom`] without an RLP header.
-    pub fn rlp_encode_fields(&self, bloom: &Bloom, out: &mut dyn BufMut) {
-        self.success.encode(out);
-        self.cumulative_gas_used.encode(out);
-        bloom.encode(out);
-        self.logs.encode(out);
-
-        #[cfg(all(feature = "optimism", not(feature = "scroll")))]
-        if self.tx_type == TxType::Deposit {
-            if let Some(nonce) = self.deposit_nonce {
-                nonce.encode(out);
-            }
-            if let Some(version) = self.deposit_receipt_version {
-                version.encode(out);
-            }
-        }
-    }
-
-    /// Returns RLP header for inner encoding.
-    pub fn rlp_header_inner(&self, bloom: &Bloom) -> Header {
-        Header { list: true, payload_length: self.rlp_encoded_fields_length(bloom) }
-    }
-
-    fn decode_receipt_with_bloom(
-        buf: &mut &[u8],
-        tx_type: TxType,
-    ) -> alloy_rlp::Result<ReceiptWithBloom<Self>> {
-        let b = &mut &**buf;
-        let rlp_head = alloy_rlp::Header::decode(b)?;
-        if !rlp_head.list {
-            return Err(alloy_rlp::Error::UnexpectedString)
-        }
-        let started_len = b.len();
-
-        let success = Decodable::decode(b)?;
-        let cumulative_gas_used = Decodable::decode(b)?;
-        let bloom = Decodable::decode(b)?;
-        let logs = Decodable::decode(b)?;
-
-        let receipt = match tx_type {
-            #[cfg(all(feature = "optimism", not(feature = "scroll")))]
-            TxType::Deposit => {
-                let remaining = |b: &[u8]| rlp_head.payload_length - (started_len - b.len()) > 0;
-                let deposit_nonce = remaining(b).then(|| Decodable::decode(b)).transpose()?;
-                let deposit_receipt_version =
-                    remaining(b).then(|| Decodable::decode(b)).transpose()?;
-
-                Self {
-                    tx_type,
-                    success,
-                    cumulative_gas_used,
-                    logs,
-                    deposit_nonce,
-                    deposit_receipt_version,
-                }
-            }
-            _ => Self {
-                tx_type,
-                success,
-                cumulative_gas_used,
-                logs,
-                #[cfg(all(feature = "optimism", not(feature = "scroll")))]
-                deposit_nonce: None,
-                #[cfg(all(feature = "optimism", not(feature = "scroll")))]
-                deposit_receipt_version: None,
-                // TODO(scroll): We can not extract this from the RLP-encoded data.
-                #[cfg(all(feature = "scroll", not(feature = "optimism")))]
-                l1_fee: U256::ZERO,
-            },
-        };
-
-        let this = ReceiptWithBloom { receipt, logs_bloom: bloom };
-        let consumed = started_len - b.len();
-        if consumed != rlp_head.payload_length {
-            return Err(alloy_rlp::Error::ListLengthMismatch {
-                expected: rlp_head.payload_length,
-                got: consumed,
-            })
-        }
-        *buf = *b;
-        Ok(this)
-    }
-}
-
-impl Eip2718EncodableReceipt for Receipt {
-    fn eip2718_encoded_length_with_bloom(&self, bloom: &Bloom) -> usize {
-        self.rlp_header_inner(bloom).length_with_payload() +
-            !matches!(self.tx_type, TxType::Legacy) as usize // account for type prefix
-    }
-
-    fn eip2718_encode_with_bloom(&self, bloom: &Bloom, out: &mut dyn BufMut) {
-        if !matches!(self.tx_type, TxType::Legacy) {
-            out.put_u8(self.tx_type as u8);
-        }
-        self.rlp_header_inner(bloom).encode(out);
-        self.rlp_encode_fields(bloom, out);
-    }
-}
-
-impl RlpEncodableReceipt for Receipt {
-    fn rlp_encoded_length_with_bloom(&self, bloom: &Bloom) -> usize {
-        let mut len = self.eip2718_encoded_length_with_bloom(bloom);
-        if !matches!(self.tx_type, TxType::Legacy) {
-            len += Header {
-                list: false,
-                payload_length: self.eip2718_encoded_length_with_bloom(bloom),
-            }
-            .length();
-        }
-
-        len
-    }
-
-    fn rlp_encode_with_bloom(&self, bloom: &Bloom, out: &mut dyn BufMut) {
-        if !matches!(self.tx_type, TxType::Legacy) {
-            Header { list: false, payload_length: self.eip2718_encoded_length_with_bloom(bloom) }
-                .encode(out);
-        }
-        self.eip2718_encode_with_bloom(bloom, out);
-    }
-}
-
-impl RlpDecodableReceipt for Receipt {
-    fn rlp_decode_with_bloom(buf: &mut &[u8]) -> alloy_rlp::Result<ReceiptWithBloom<Self>> {
-        let header_buf = &mut &**buf;
-        let header = Header::decode(header_buf)?;
-
-        if header.list {
-            return Self::decode_receipt_with_bloom(buf, TxType::Legacy);
-        }
-
-        *buf = *header_buf;
-
-        let remaining = buf.len();
-        let tx_type = TxType::decode(buf)?;
-        let this = Self::decode_receipt_with_bloom(buf, tx_type)?;
-
-        if buf.len() + header.payload_length != remaining {
-            return Err(alloy_rlp::Error::UnexpectedLength);
-        }
-
-        Ok(this)
-    }
-}
-
-impl TxReceipt for Receipt {
-    type Log = Log;
-
-    fn status_or_post_state(&self) -> Eip658Value {
-        self.success.into()
-    }
-
-    fn status(&self) -> bool {
-        self.success
-    }
-
-    fn bloom(&self) -> Bloom {
-        alloy_primitives::logs_bloom(self.logs.iter())
-    }
-
-    fn cumulative_gas_used(&self) -> u64 {
-        self.cumulative_gas_used
-    }
-
-    fn logs(&self) -> &[Log] {
-        &self.logs
-    }
-}
-
-impl Typed2718 for Receipt {
-    fn ty(&self) -> u8 {
-        self.tx_type as u8
-    }
-}
-
-impl reth_primitives_traits::Receipt for Receipt {}
-
-impl InMemorySize for Receipt {
-    /// Calculates a heuristic for the in-memory size of the [Receipt].
-    #[inline]
-    fn size(&self) -> usize {
-        let total_size = self.tx_type.size() +
-            core::mem::size_of::<bool>() +
-            core::mem::size_of::<u64>() +
-            self.logs.capacity() * core::mem::size_of::<Log>();
-
-        #[cfg(all(feature = "optimism", not(feature = "scroll")))]
-        return total_size + 2 * core::mem::size_of::<Option<u64>>();
-        #[cfg(not(all(feature = "optimism", not(feature = "scroll"))))]
-        total_size
-    }
-}
-=======
 pub use reth_ethereum_primitives::Receipt;
->>>>>>> b263b5c6
 
 /// A collection of receipts organized as a two-dimensional vector.
 #[derive(
@@ -358,268 +67,4 @@
     fn default() -> Self {
         Self { receipt_vec: Vec::new() }
     }
-<<<<<<< HEAD
-}
-
-#[cfg(any(test, feature = "arbitrary"))]
-impl<'a> arbitrary::Arbitrary<'a> for Receipt {
-    fn arbitrary(u: &mut arbitrary::Unstructured<'a>) -> arbitrary::Result<Self> {
-        let tx_type = TxType::arbitrary(u)?;
-        let success = bool::arbitrary(u)?;
-        let cumulative_gas_used = u64::arbitrary(u)?;
-        let logs = Vec::<Log>::arbitrary(u)?;
-
-        // Only receipts for deposit transactions may contain a deposit nonce
-        #[cfg(all(feature = "optimism", not(feature = "scroll")))]
-        let (deposit_nonce, deposit_receipt_version) = if tx_type == TxType::Deposit {
-            let deposit_nonce = Option::<u64>::arbitrary(u)?;
-            let deposit_nonce_version =
-                deposit_nonce.map(|_| Option::<u64>::arbitrary(u)).transpose()?.flatten();
-            (deposit_nonce, deposit_nonce_version)
-        } else {
-            (None, None)
-        };
-
-        Ok(Self {
-            tx_type,
-            success,
-            cumulative_gas_used,
-            logs,
-            #[cfg(all(feature = "optimism", not(feature = "scroll")))]
-            deposit_nonce,
-            #[cfg(all(feature = "optimism", not(feature = "scroll")))]
-            deposit_receipt_version,
-            #[cfg(all(feature = "scroll", not(feature = "optimism")))]
-            l1_fee: U256::arbitrary(u)?,
-        })
-    }
-}
-
-#[cfg(test)]
-mod tests {
-    use super::*;
-    use alloy_eips::eip2718::Encodable2718;
-    use alloy_primitives::{address, b256, bytes, hex_literal::hex, Bytes};
-    use reth_codecs::Compact;
-
-    #[test]
-    fn test_decode_receipt() {
-        #[cfg(all(not(feature = "optimism"), not(feature = "scroll")))]
-        reth_codecs::test_utils::test_decode::<Receipt>(&hex!(
-            "c428b52ffd23fc42696156b10200f034792b6a94c3850215c2fef7aea361a0c31b79d9a32652eefc0d4e2e730036061cff7344b6fc6132b50cda0ed810a991ae58ef013150c12b2522533cb3b3a8b19b7786a8b5ff1d3cdc84225e22b02def168c8858df"
-        ));
-        #[cfg(feature = "scroll")]
-        reth_codecs::test_utils::test_decode::<Receipt>(&hex!(
-            "c42128b52ffd23fc42696159c90200f034792b6a94c3850215c2fef7aea361a0c31b79d9a32652eefc0d4e2e730036061cff7344b6fc6132b50cda0ed810a991ae58ef013150c12b2522533cb3b3a8b19b7786a8b5ff1d3cdc84225e22b02def168c8858dfffffff"
-        ));
-        #[cfg(feature = "optimism")]
-        reth_codecs::test_utils::test_decode::<Receipt>(&hex!(
-            "c30328b52ffd23fc426961a00105007eb0042307705a97e503562eacf2b95060cce9de6de68386b6c155b73a9650021a49e2f8baad17f30faff5899d785c4c0873e45bc268bcf07560106424570d11f9a59e8f3db1efa4ceec680123712275f10d92c3411e1caaa11c7c5d591bc11487168e09934a9986848136da1b583babf3a7188e3aed007a1520f1cf4c1ca7d3482c6c28d37c298613c70a76940008816c4c95644579fd08471dc34732fd0f24"
-        ));
-    }
-
-    // Test vector from: https://eips.ethereum.org/EIPS/eip-2481
-    #[test]
-    fn encode_legacy_receipt() {
-        let expected = hex!("f901668001b9010000000000000000000000000000000000000000000000000000000000000000000000000000000000000000000000000000000000000000000000000000000000000000000000000000000000000000000000000000000000000000000000000000000000000000000000000000000000000000000000000000000000000000000000000000000000000000000000000000000000000000000000000000000000000000000000000000000000000000000000000000000000000000000000000000000000000000000000000000000000000000000000000000000000000000000000000000000000000000000000000000000000000000000000000000000000f85ff85d940000000000000000000000000000000000000011f842a0000000000000000000000000000000000000000000000000000000000000deada0000000000000000000000000000000000000000000000000000000000000beef830100ff");
-
-        let mut data = Vec::with_capacity(expected.length());
-        let receipt = ReceiptWithBloom {
-            receipt: Receipt {
-                tx_type: TxType::Legacy,
-                cumulative_gas_used: 0x1u64,
-                logs: vec![Log::new_unchecked(
-                    address!("0000000000000000000000000000000000000011"),
-                    vec![
-                        b256!("000000000000000000000000000000000000000000000000000000000000dead"),
-                        b256!("000000000000000000000000000000000000000000000000000000000000beef"),
-                    ],
-                    bytes!("0100ff"),
-                )],
-                success: false,
-                #[cfg(all(feature = "optimism", not(feature = "scroll")))]
-                deposit_nonce: None,
-                #[cfg(all(feature = "optimism", not(feature = "scroll")))]
-                deposit_receipt_version: None,
-                #[cfg(all(feature = "scroll", not(feature = "optimism")))]
-                l1_fee: U256::ZERO,
-            },
-            logs_bloom: [0; 256].into(),
-        };
-
-        receipt.encode(&mut data);
-
-        // check that the rlp length equals the length of the expected rlp
-        assert_eq!(receipt.length(), expected.len());
-        assert_eq!(data, expected);
-    }
-
-    // Test vector from: https://eips.ethereum.org/EIPS/eip-2481
-    #[test]
-    fn decode_legacy_receipt() {
-        let data = hex!("f901668001b9010000000000000000000000000000000000000000000000000000000000000000000000000000000000000000000000000000000000000000000000000000000000000000000000000000000000000000000000000000000000000000000000000000000000000000000000000000000000000000000000000000000000000000000000000000000000000000000000000000000000000000000000000000000000000000000000000000000000000000000000000000000000000000000000000000000000000000000000000000000000000000000000000000000000000000000000000000000000000000000000000000000000000000000000000000000000f85ff85d940000000000000000000000000000000000000011f842a0000000000000000000000000000000000000000000000000000000000000deada0000000000000000000000000000000000000000000000000000000000000beef830100ff");
-
-        // EIP658Receipt
-        let expected = ReceiptWithBloom {
-            receipt: Receipt {
-                tx_type: TxType::Legacy,
-                cumulative_gas_used: 0x1u64,
-                logs: vec![Log::new_unchecked(
-                    address!("0000000000000000000000000000000000000011"),
-                    vec![
-                        b256!("000000000000000000000000000000000000000000000000000000000000dead"),
-                        b256!("000000000000000000000000000000000000000000000000000000000000beef"),
-                    ],
-                    bytes!("0100ff"),
-                )],
-                success: false,
-                #[cfg(all(feature = "optimism", not(feature = "scroll")))]
-                deposit_nonce: None,
-                #[cfg(all(feature = "optimism", not(feature = "scroll")))]
-                deposit_receipt_version: None,
-                #[cfg(all(feature = "scroll", not(feature = "optimism")))]
-                l1_fee: U256::ZERO,
-            },
-            logs_bloom: [0; 256].into(),
-        };
-
-        let receipt = ReceiptWithBloom::decode(&mut &data[..]).unwrap();
-        assert_eq!(receipt, expected);
-    }
-
-    #[cfg(all(feature = "optimism", not(feature = "scroll")))]
-    #[test]
-    fn decode_deposit_receipt_regolith_roundtrip() {
-        let data = hex!("b901107ef9010c0182b741b9010000000000000000000000000000000000000000000000000000000000000000000000000000000000000000000000000000000000000000000000000000000000000000000000000000000000000000000000000000000000000000000000000000000000000000000000000000000000000000000000000000000000000000000000000000000000000000000000000000000000000000000000000000000000000000000000000000000000000000000000000000000000000000000000000000000000000000000000000000000000000000000000000000000000000000000000000000000000000000000000000000000000000000000000000000000000c0833d3bbf");
-
-        // Deposit Receipt (post-regolith)
-        let expected = ReceiptWithBloom {
-            receipt: Receipt {
-                tx_type: TxType::Deposit,
-                cumulative_gas_used: 46913,
-                logs: vec![],
-                success: true,
-                deposit_nonce: Some(4012991),
-                deposit_receipt_version: None,
-            },
-            logs_bloom: [0; 256].into(),
-        };
-
-        let receipt = ReceiptWithBloom::decode(&mut &data[..]).unwrap();
-        assert_eq!(receipt, expected);
-
-        let mut buf = Vec::with_capacity(data.len());
-        receipt.encode(&mut buf);
-        assert_eq!(buf, &data[..]);
-    }
-
-    #[cfg(all(feature = "optimism", not(feature = "scroll")))]
-    #[test]
-    fn decode_deposit_receipt_canyon_roundtrip() {
-        let data = hex!("b901117ef9010d0182b741b9010000000000000000000000000000000000000000000000000000000000000000000000000000000000000000000000000000000000000000000000000000000000000000000000000000000000000000000000000000000000000000000000000000000000000000000000000000000000000000000000000000000000000000000000000000000000000000000000000000000000000000000000000000000000000000000000000000000000000000000000000000000000000000000000000000000000000000000000000000000000000000000000000000000000000000000000000000000000000000000000000000000000000000000000000000000000c0833d3bbf01");
-
-        // Deposit Receipt (post-regolith)
-        let expected = ReceiptWithBloom {
-            receipt: Receipt {
-                tx_type: TxType::Deposit,
-                cumulative_gas_used: 46913,
-                logs: vec![],
-                success: true,
-                deposit_nonce: Some(4012991),
-                deposit_receipt_version: Some(1),
-            },
-            logs_bloom: [0; 256].into(),
-        };
-
-        let receipt = ReceiptWithBloom::decode(&mut &data[..]).unwrap();
-        assert_eq!(receipt, expected);
-
-        let mut buf = Vec::with_capacity(data.len());
-        expected.encode(&mut buf);
-        assert_eq!(buf, &data[..]);
-    }
-
-    #[test]
-    fn gigantic_receipt() {
-        let receipt = Receipt {
-            cumulative_gas_used: 16747627,
-            success: true,
-            tx_type: TxType::Legacy,
-            logs: vec![
-                Log::new_unchecked(
-                    address!("4bf56695415f725e43c3e04354b604bcfb6dfb6e"),
-                    vec![b256!("c69dc3d7ebff79e41f525be431d5cd3cc08f80eaf0f7819054a726eeb7086eb9")],
-                    Bytes::from(vec![1; 0xffffff]),
-                ),
-                Log::new_unchecked(
-                    address!("faca325c86bf9c2d5b413cd7b90b209be92229c2"),
-                    vec![b256!("8cca58667b1e9ffa004720ac99a3d61a138181963b294d270d91c53d36402ae2")],
-                    Bytes::from(vec![1; 0xffffff]),
-                ),
-            ],
-            #[cfg(all(feature = "optimism", not(feature = "scroll")))]
-            deposit_nonce: None,
-            #[cfg(all(feature = "optimism", not(feature = "scroll")))]
-            deposit_receipt_version: None,
-            #[cfg(all(feature = "scroll", not(feature = "optimism")))]
-            l1_fee: U256::from(0xffffff),
-        };
-
-        let mut data = vec![];
-        receipt.to_compact(&mut data);
-        let (decoded, _) = Receipt::from_compact(&data[..], data.len());
-        assert_eq!(decoded, receipt);
-    }
-
-    #[test]
-    fn test_encode_2718_length() {
-        let receipt = ReceiptWithBloom {
-            receipt: Receipt {
-                tx_type: TxType::Eip1559,
-                success: true,
-                cumulative_gas_used: 21000,
-                logs: vec![],
-                #[cfg(all(feature = "optimism", not(feature = "scroll")))]
-                deposit_nonce: None,
-                #[cfg(all(feature = "optimism", not(feature = "scroll")))]
-                deposit_receipt_version: None,
-                #[cfg(all(feature = "scroll", not(feature = "optimism")))]
-                l1_fee: U256::from(0xffffff),
-            },
-            logs_bloom: Bloom::default(),
-        };
-
-        let encoded = receipt.encoded_2718();
-        assert_eq!(
-            encoded.len(),
-            receipt.encode_2718_len(),
-            "Encoded length should match the actual encoded data length"
-        );
-
-        // Test for legacy receipt as well
-        let legacy_receipt = ReceiptWithBloom {
-            receipt: Receipt {
-                tx_type: TxType::Legacy,
-                success: true,
-                cumulative_gas_used: 21000,
-                logs: vec![],
-                #[cfg(all(feature = "optimism", not(feature = "scroll")))]
-                deposit_nonce: None,
-                #[cfg(all(feature = "optimism", not(feature = "scroll")))]
-                deposit_receipt_version: None,
-                #[cfg(all(feature = "scroll", not(feature = "optimism")))]
-                l1_fee: U256::from(0xffffff),
-            },
-            logs_bloom: Bloom::default(),
-        };
-
-        let legacy_encoded = legacy_receipt.encoded_2718();
-        assert_eq!(
-            legacy_encoded.len(),
-            legacy_receipt.encode_2718_len(),
-            "Encoded length for legacy receipt should match the actual encoded data length"
-        );
-    }
-=======
->>>>>>> b263b5c6
 }