<<<<<<< HEAD
use crate::{Bloom, Log, TxType, H256, U256};
use bytes::{Buf, BufMut, BytesMut};
use reth_rlp::{length_of_length, Decodable, Encodable, RlpDecodable, RlpEncodable};
use serde::{Deserialize, Serialize};
use std::cmp::Ordering;
=======
use crate::{Log, TxType, H256};
use reth_codecs::main_codec;
>>>>>>> 063b4447

/// Receipt containing result of transaction execution.
#[main_codec]
#[derive(Clone, Debug, PartialEq, Eq)]
pub struct Receipt {
    /// Receipt type.
    pub tx_type: TxType,
    /// If transaction is executed successfully.
    ///
    /// This is the `statusCode`
    pub success: bool,
    /// Gas used
    pub cumulative_gas_used: u64,
    /// Bloom filter.
    pub bloom: H256,
    /// Log send from contracts.
    pub logs: Vec<Log>,
}

impl Receipt {
    /// Returns the rlp header for the receipt payload.
    fn receipt_rlp_header(&self) -> reth_rlp::Header {
        let mut rlp_head = reth_rlp::Header { list: true, payload_length: 0 };

        rlp_head.payload_length += self.success.length();
        rlp_head.payload_length += self.cumulative_gas_used.length();
        rlp_head.payload_length += self.bloom.length();
        rlp_head.payload_length += self.logs.length();

        rlp_head
    }

    /// Encodes the receipt data.
    fn encode_receipt(&self, out: &mut dyn BufMut) {
        self.receipt_rlp_header().encode(out);
        self.success.encode(out);
        self.cumulative_gas_used.encode(out);
        self.bloom.encode(out);
        self.logs.encode(out);
    }

    /// Returns the length of the receipt data.
    fn receipt_length(&self) -> usize {
        let rlp_head = self.receipt_rlp_header();
        return length_of_length(rlp_head.payload_length) + rlp_head.payload_length
    }

    /// Decodes the receipt payload
    fn decode_receipt(mut buf: &mut &[u8], tx_type: TxType) -> Result<Self, reth_rlp::DecodeError> {
        let b = &mut &**buf;
        let rlp_head = reth_rlp::Header::decode(b)?;
        if !rlp_head.list {
            return Err(reth_rlp::DecodeError::UnexpectedString)
        }
        let started_len = b.len();
        let this = Self {
            tx_type,
            success: reth_rlp::Decodable::decode(b)?,
            cumulative_gas_used: reth_rlp::Decodable::decode(b)?,
            bloom: reth_rlp::Decodable::decode(b)?,
            logs: reth_rlp::Decodable::decode(b)?,
        };
        let consumed = started_len - b.len();
        if consumed != rlp_head.payload_length {
            return Err(reth_rlp::DecodeError::ListLengthMismatch {
                expected: rlp_head.payload_length,
                got: consumed,
            })
        }
        *buf = *b;
        Ok(this)
    }
}

impl Encodable for Receipt {
    fn length(&self) -> usize {
        let mut payload_len = self.receipt_length();
        // account for eip-2718 type prefix and set the list
        if matches!(self.tx_type, TxType::EIP1559 | TxType::EIP2930) {
            payload_len += 1;
            // we include a string header for typed receipts, so include the length here
            payload_len + length_of_length(payload_len);
        }

        payload_len
    }
    fn encode(&self, out: &mut dyn BufMut) {
        if matches!(self.tx_type, TxType::Legacy) {
            self.encode_receipt(out);
            return
        }

        let mut payload = BytesMut::new();
        self.encode_receipt(&mut payload);
        let payload_length = payload.len() + 1;

        let header = reth_rlp::Header { list: false, payload_length };
        header.encode(out);

        match self.tx_type {
            TxType::EIP2930 => {
                out.put_u8(0x01);
            }
            TxType::EIP1559 => {
                out.put_u8(0x02);
            }
            _ => unreachable!("legacy handled; qed."),
        }

        out.put_slice(payload.as_ref());
    }
}

impl Decodable for Receipt {
    fn decode(buf: &mut &[u8]) -> Result<Self, reth_rlp::DecodeError> {
        // a receipt is either encoded as a string (non legacy) or a list (legacy).
        // We should not consume the buffer if we are decoding a legacy receipt, so let's
        // check if the first byte is between 0x80 and 0xbf.
        let rlp_type = *buf
            .first()
            .ok_or(reth_rlp::DecodeError::Custom("cannot decode a receipt from empty bytes"))?;

        match rlp_type.cmp(&reth_rlp::EMPTY_LIST_CODE) {
            Ordering::Less => {
                // strip out the string header
                let _header = reth_rlp::Header::decode(buf)?;
                let receipt_type = *buf.first().ok_or(reth_rlp::DecodeError::Custom(
                    "typed receipt cannot be decoded from an empty slice",
                ))?;
                if receipt_type == 0x01 {
                    buf.advance(1);
                    Self::decode_receipt(buf, TxType::EIP2930)
                } else if receipt_type == 0x02 {
                    buf.advance(1);
                    Self::decode_receipt(buf, TxType::EIP1559)
                } else {
                    Err(reth_rlp::DecodeError::Custom("invalid receipt type"))
                }
            }
            Ordering::Equal => {
                Err(reth_rlp::DecodeError::Custom("an empty list is not a valid receipt encoding"))
            }
            Ordering::Greater => Self::decode_receipt(buf, TxType::Legacy),
        }
    }
}

#[cfg(test)]
mod tests {
    use super::*;
    use crate::Address;
    use ethers_core::{types::Bytes, utils::hex};
    use reth_rlp::{Decodable, Encodable};
    use std::str::FromStr;

    #[test]
    // Test vector from: https://eips.ethereum.org/EIPS/eip-2481
    fn encode_legacy_receipt() {
        let expected = hex::decode("f901668001b9010000000000000000000000000000000000000000000000000000000000000000000000000000000000000000000000000000000000000000000000000000000000000000000000000000000000000000000000000000000000000000000000000000000000000000000000000000000000000000000000000000000000000000000000000000000000000000000000000000000000000000000000000000000000000000000000000000000000000000000000000000000000000000000000000000000000000000000000000000000000000000000000000000000000000000000000000000000000000000000000000000000000000000000000000000000000f85ff85d940000000000000000000000000000000000000011f842a0000000000000000000000000000000000000000000000000000000000000deada0000000000000000000000000000000000000000000000000000000000000beef830100ff").unwrap();

        let mut data = vec![];
        let receipt = Receipt {
            tx_type: TxType::Legacy,
            bloom: H256::zero(),
            cumulative_gas_used: 0x1u64.into(),
            logs: vec![Log {
                address: Address::from_str("0000000000000000000000000000000000000011").unwrap(),
                topics: vec![
                    H256::from_str(
                        "000000000000000000000000000000000000000000000000000000000000dead",
                    )
                    .unwrap(),
                    H256::from_str(
                        "000000000000000000000000000000000000000000000000000000000000beef",
                    )
                    .unwrap(),
                ],
                data: Bytes::from_str("0100ff").unwrap(),
            }],
            success: false,
        };

        receipt.encode(&mut data);

        // check that the rlp length equals the length of the expected rlp
        assert_eq!(receipt.length(), expected.len());
        assert_eq!(data, expected);
    }

    #[test]
    // Test vector from: https://eips.ethereum.org/EIPS/eip-2481
    fn decode_legacy_receipt() {
        let data = hex::decode("f901668001b9010000000000000000000000000000000000000000000000000000000000000000000000000000000000000000000000000000000000000000000000000000000000000000000000000000000000000000000000000000000000000000000000000000000000000000000000000000000000000000000000000000000000000000000000000000000000000000000000000000000000000000000000000000000000000000000000000000000000000000000000000000000000000000000000000000000000000000000000000000000000000000000000000000000000000000000000000000000000000000000000000000000000000000000000000000000000f85ff85d940000000000000000000000000000000000000011f842a0000000000000000000000000000000000000000000000000000000000000deada0000000000000000000000000000000000000000000000000000000000000beef830100ff").unwrap();

        // EIP658Receipt
        let expected = Receipt {
            tx_type: TxType::Legacy,
            bloom: H256::zero(),
            cumulative_gas_used: 0x1u64.into(),
            logs: vec![Log {
                address: Address::from_str("0000000000000000000000000000000000000011").unwrap(),
                topics: vec![
                    H256::from_str(
                        "000000000000000000000000000000000000000000000000000000000000dead",
                    )
                    .unwrap(),
                    H256::from_str(
                        "000000000000000000000000000000000000000000000000000000000000beef",
                    )
                    .unwrap(),
                ],
                data: Bytes::from_str("0100ff").unwrap(),
            }],
            success: false,
        };

        let receipt = Receipt::decode(&mut &data[..]).unwrap();
        assert_eq!(receipt, expected);
    }
}<|MERGE_RESOLUTION|>--- conflicted
+++ resolved
@@ -1,13 +1,8 @@
-<<<<<<< HEAD
 use crate::{Bloom, Log, TxType, H256, U256};
 use bytes::{Buf, BufMut, BytesMut};
 use reth_rlp::{length_of_length, Decodable, Encodable, RlpDecodable, RlpEncodable};
 use serde::{Deserialize, Serialize};
 use std::cmp::Ordering;
-=======
-use crate::{Log, TxType, H256};
-use reth_codecs::main_codec;
->>>>>>> 063b4447
 
 /// Receipt containing result of transaction execution.
 #[main_codec]
