--- conflicted
+++ resolved
@@ -5,12 +5,8 @@
     Eip2718EncodableReceipt, Eip658Value, ReceiptWithBloom, RlpDecodableReceipt,
     RlpEncodableReceipt, TxReceipt, Typed2718,
 };
-<<<<<<< HEAD
-use alloy_eips::eip2718::Encodable2718;
 #[cfg(all(feature = "scroll", not(feature = "optimism")))]
 use alloy_primitives::U256;
-=======
->>>>>>> abc4ff97
 use alloy_primitives::{Bloom, Log, B256};
 use alloy_rlp::{Decodable, Encodable, Header, RlpDecodable, RlpEncodable};
 use bytes::BufMut;
@@ -88,7 +84,7 @@
             bloom.length() +
             self.logs.length();
 
-        #[cfg(feature = "optimism")]
+        #[cfg(all(feature = "optimism", not(feature = "scroll")))]
         if self.tx_type == TxType::Deposit {
             let mut len = len;
 
@@ -112,7 +108,7 @@
         bloom.encode(out);
         self.logs.encode(out);
 
-        #[cfg(feature = "optimism")]
+        #[cfg(all(feature = "optimism", not(feature = "scroll")))]
         if self.tx_type == TxType::Deposit {
             if let Some(nonce) = self.deposit_nonce {
                 nonce.encode(out);
@@ -145,7 +141,7 @@
         let logs = Decodable::decode(b)?;
 
         let receipt = match tx_type {
-            #[cfg(feature = "optimism")]
+            #[cfg(all(feature = "optimism", not(feature = "scroll")))]
             TxType::Deposit => {
                 let remaining = |b: &[u8]| rlp_head.payload_length - (started_len - b.len()) > 0;
                 let deposit_nonce = remaining(b).then(|| Decodable::decode(b)).transpose()?;
@@ -166,10 +162,13 @@
                 success,
                 cumulative_gas_used,
                 logs,
-                #[cfg(feature = "optimism")]
+                #[cfg(all(feature = "optimism", not(feature = "scroll")))]
                 deposit_nonce: None,
-                #[cfg(feature = "optimism")]
+                #[cfg(all(feature = "optimism", not(feature = "scroll")))]
                 deposit_receipt_version: None,
+                // TODO(scroll): We can not extract this from the RLP-encoded data.
+                #[cfg(all(feature = "scroll", not(feature = "optimism")))]
+                l1_fee: U256::ZERO,
             },
         };
 
@@ -288,9 +287,9 @@
             core::mem::size_of::<u64>() +
             self.logs.capacity() * core::mem::size_of::<Log>();
 
-        #[cfg(feature = "optimism")]
+        #[cfg(all(feature = "optimism", not(feature = "scroll")))]
         return total_size + 2 * core::mem::size_of::<Option<u64>>();
-        #[cfg(not(feature = "optimism"))]
+        #[cfg(not(all(feature = "optimism", not(feature = "scroll"))))]
         total_size
     }
 }
@@ -389,323 +388,6 @@
     }
 }
 
-<<<<<<< HEAD
-impl Encodable2718 for ReceiptWithBloom {
-    fn type_flag(&self) -> Option<u8> {
-        match self.receipt.tx_type {
-            TxType::Legacy => None,
-            tx_type => Some(tx_type as u8),
-        }
-    }
-
-    fn encode_2718_len(&self) -> usize {
-        let encoder = self.as_encoder();
-        match self.receipt.tx_type {
-            TxType::Legacy => encoder.receipt_length(),
-            _ => 1 + encoder.receipt_length(), // 1 byte for the type prefix
-        }
-    }
-
-    /// Encodes the receipt into its "raw" format.
-    /// This format is also referred to as "binary" encoding.
-    ///
-    /// For legacy receipts, it encodes the RLP of the receipt into the buffer:
-    /// `rlp([status, cumulativeGasUsed, logsBloom, logs])` as per EIP-2718.
-    /// For EIP-2718 typed transactions, it encodes the type of the transaction followed by the rlp
-    /// of the receipt:
-    /// - EIP-1559, 2930 and 4844 transactions: `tx-type || rlp([status, cumulativeGasUsed,
-    ///   logsBloom, logs])`
-    fn encode_2718(&self, out: &mut dyn BufMut) {
-        self.encode_inner(out, false)
-    }
-
-    fn encoded_2718(&self) -> Vec<u8> {
-        let mut out = vec![];
-        self.encode_2718(&mut out);
-        out
-    }
-}
-
-impl ReceiptWithBloom {
-    /// Encode receipt with or without the header data.
-    pub fn encode_inner(&self, out: &mut dyn BufMut, with_header: bool) {
-        self.as_encoder().encode_inner(out, with_header)
-    }
-
-    /// Decodes the receipt payload
-    fn decode_receipt(buf: &mut &[u8], tx_type: TxType) -> alloy_rlp::Result<Self> {
-        let b = &mut &**buf;
-        let rlp_head = alloy_rlp::Header::decode(b)?;
-        if !rlp_head.list {
-            return Err(alloy_rlp::Error::UnexpectedString)
-        }
-        let started_len = b.len();
-
-        let success = alloy_rlp::Decodable::decode(b)?;
-        let cumulative_gas_used = alloy_rlp::Decodable::decode(b)?;
-        let bloom = Decodable::decode(b)?;
-        let logs = alloy_rlp::Decodable::decode(b)?;
-
-        let receipt = match tx_type {
-            #[cfg(all(feature = "optimism", not(feature = "scroll")))]
-            TxType::Deposit => {
-                let remaining = |b: &[u8]| rlp_head.payload_length - (started_len - b.len()) > 0;
-                let deposit_nonce =
-                    remaining(b).then(|| alloy_rlp::Decodable::decode(b)).transpose()?;
-                let deposit_receipt_version =
-                    remaining(b).then(|| alloy_rlp::Decodable::decode(b)).transpose()?;
-
-                Receipt {
-                    tx_type,
-                    success,
-                    cumulative_gas_used,
-                    logs,
-                    deposit_nonce,
-                    deposit_receipt_version,
-                }
-            }
-            _ => Receipt {
-                tx_type,
-                success,
-                cumulative_gas_used,
-                logs,
-                #[cfg(all(feature = "optimism", not(feature = "scroll")))]
-                deposit_nonce: None,
-                #[cfg(all(feature = "optimism", not(feature = "scroll")))]
-                deposit_receipt_version: None,
-                #[cfg(all(feature = "scroll", not(feature = "optimism")))]
-                l1_fee: U256::ZERO,
-            },
-        };
-
-        let this = Self { receipt, bloom };
-        let consumed = started_len - b.len();
-        if consumed != rlp_head.payload_length {
-            return Err(alloy_rlp::Error::ListLengthMismatch {
-                expected: rlp_head.payload_length,
-                got: consumed,
-            })
-        }
-        *buf = *b;
-        Ok(this)
-    }
-}
-
-impl Encodable for ReceiptWithBloom {
-    fn encode(&self, out: &mut dyn BufMut) {
-        self.encode_inner(out, true)
-    }
-    fn length(&self) -> usize {
-        self.as_encoder().length()
-    }
-}
-
-impl Decodable for ReceiptWithBloom {
-    fn decode(buf: &mut &[u8]) -> alloy_rlp::Result<Self> {
-        // a receipt is either encoded as a string (non legacy) or a list (legacy).
-        // We should not consume the buffer if we are decoding a legacy receipt, so let's
-        // check if the first byte is between 0x80 and 0xbf.
-        let rlp_type = *buf
-            .first()
-            .ok_or(alloy_rlp::Error::Custom("cannot decode a receipt from empty bytes"))?;
-
-        match rlp_type.cmp(&alloy_rlp::EMPTY_LIST_CODE) {
-            Ordering::Less => {
-                // strip out the string header
-                let _header = alloy_rlp::Header::decode(buf)?;
-                let receipt_type = *buf.first().ok_or(alloy_rlp::Error::Custom(
-                    "typed receipt cannot be decoded from an empty slice",
-                ))?;
-                match receipt_type {
-                    EIP2930_TX_TYPE_ID => {
-                        buf.advance(1);
-                        Self::decode_receipt(buf, TxType::Eip2930)
-                    }
-                    EIP1559_TX_TYPE_ID => {
-                        buf.advance(1);
-                        Self::decode_receipt(buf, TxType::Eip1559)
-                    }
-                    EIP4844_TX_TYPE_ID => {
-                        buf.advance(1);
-                        Self::decode_receipt(buf, TxType::Eip4844)
-                    }
-                    EIP7702_TX_TYPE_ID => {
-                        buf.advance(1);
-                        Self::decode_receipt(buf, TxType::Eip7702)
-                    }
-                    #[cfg(all(feature = "optimism", not(feature = "scroll")))]
-                    op_alloy_consensus::DEPOSIT_TX_TYPE_ID => {
-                        buf.advance(1);
-                        Self::decode_receipt(buf, TxType::Deposit)
-                    }
-                    _ => Err(alloy_rlp::Error::Custom("invalid receipt type")),
-                }
-            }
-            Ordering::Equal => {
-                Err(alloy_rlp::Error::Custom("an empty list is not a valid receipt encoding"))
-            }
-            Ordering::Greater => Self::decode_receipt(buf, TxType::Legacy),
-        }
-    }
-}
-
-/// [`Receipt`] reference type with calculated bloom filter.
-#[derive(Clone, Debug, PartialEq, Eq)]
-pub struct ReceiptWithBloomRef<'a> {
-    /// Bloom filter build from logs.
-    pub bloom: Bloom,
-    /// Main receipt body
-    pub receipt: &'a Receipt,
-}
-
-impl<'a> ReceiptWithBloomRef<'a> {
-    /// Create new [`ReceiptWithBloomRef`]
-    pub const fn new(receipt: &'a Receipt, bloom: Bloom) -> Self {
-        Self { receipt, bloom }
-    }
-
-    /// Encode receipt with or without the header data.
-    pub fn encode_inner(&self, out: &mut dyn BufMut, with_header: bool) {
-        self.as_encoder().encode_inner(out, with_header)
-    }
-
-    #[inline]
-    const fn as_encoder(&self) -> ReceiptWithBloomEncoder<'_> {
-        ReceiptWithBloomEncoder { receipt: self.receipt, bloom: &self.bloom }
-    }
-}
-
-impl Encodable for ReceiptWithBloomRef<'_> {
-    fn encode(&self, out: &mut dyn BufMut) {
-        self.as_encoder().encode_inner(out, true)
-    }
-    fn length(&self) -> usize {
-        self.as_encoder().length()
-    }
-}
-
-impl<'a> From<&'a Receipt> for ReceiptWithBloomRef<'a> {
-    fn from(receipt: &'a Receipt) -> Self {
-        let bloom = receipt.bloom_slow();
-        ReceiptWithBloomRef { receipt, bloom }
-    }
-}
-
-struct ReceiptWithBloomEncoder<'a> {
-    bloom: &'a Bloom,
-    receipt: &'a Receipt,
-}
-
-impl ReceiptWithBloomEncoder<'_> {
-    /// Returns the rlp header for the receipt payload.
-    fn receipt_rlp_header(&self) -> alloy_rlp::Header {
-        let mut rlp_head = alloy_rlp::Header { list: true, payload_length: 0 };
-
-        rlp_head.payload_length += self.receipt.success.length();
-        rlp_head.payload_length += self.receipt.cumulative_gas_used.length();
-        rlp_head.payload_length += self.bloom.length();
-        rlp_head.payload_length += self.receipt.logs.length();
-
-        #[cfg(all(feature = "optimism", not(feature = "scroll")))]
-        if self.receipt.tx_type == TxType::Deposit {
-            if let Some(deposit_nonce) = self.receipt.deposit_nonce {
-                rlp_head.payload_length += deposit_nonce.length();
-            }
-            if let Some(deposit_receipt_version) = self.receipt.deposit_receipt_version {
-                rlp_head.payload_length += deposit_receipt_version.length();
-            }
-        }
-
-        rlp_head
-    }
-
-    /// Encodes the receipt data.
-    fn encode_fields(&self, out: &mut dyn BufMut) {
-        self.receipt_rlp_header().encode(out);
-        self.receipt.success.encode(out);
-        self.receipt.cumulative_gas_used.encode(out);
-        self.bloom.encode(out);
-        self.receipt.logs.encode(out);
-        #[cfg(all(feature = "optimism", not(feature = "scroll")))]
-        if self.receipt.tx_type == TxType::Deposit {
-            if let Some(deposit_nonce) = self.receipt.deposit_nonce {
-                deposit_nonce.encode(out)
-            }
-            if let Some(deposit_receipt_version) = self.receipt.deposit_receipt_version {
-                deposit_receipt_version.encode(out)
-            }
-        }
-    }
-
-    /// Encode receipt with or without the header data.
-    fn encode_inner(&self, out: &mut dyn BufMut, with_header: bool) {
-        if matches!(self.receipt.tx_type, TxType::Legacy) {
-            self.encode_fields(out);
-            return
-        }
-
-        let mut payload = Vec::new();
-        self.encode_fields(&mut payload);
-
-        if with_header {
-            let payload_length = payload.len() + 1;
-            let header = alloy_rlp::Header { list: false, payload_length };
-            header.encode(out);
-        }
-
-        match self.receipt.tx_type {
-            TxType::Legacy => unreachable!("legacy already handled"),
-
-            TxType::Eip2930 => {
-                out.put_u8(EIP2930_TX_TYPE_ID);
-            }
-            TxType::Eip1559 => {
-                out.put_u8(EIP1559_TX_TYPE_ID);
-            }
-            TxType::Eip4844 => {
-                out.put_u8(EIP4844_TX_TYPE_ID);
-            }
-            TxType::Eip7702 => {
-                out.put_u8(EIP7702_TX_TYPE_ID);
-            }
-            #[cfg(all(feature = "optimism", not(feature = "scroll")))]
-            TxType::Deposit => {
-                out.put_u8(op_alloy_consensus::DEPOSIT_TX_TYPE_ID);
-            }
-            #[cfg(all(feature = "scroll", not(feature = "optimism")))]
-            TxType::L1Message => {
-                out.put_u8(reth_scroll_primitives::L1_MESSAGE_TRANSACTION_TYPE);
-            }
-        }
-        out.put_slice(payload.as_ref());
-    }
-
-    /// Returns the length of the receipt data.
-    fn receipt_length(&self) -> usize {
-        let rlp_head = self.receipt_rlp_header();
-        length_of_length(rlp_head.payload_length) + rlp_head.payload_length
-    }
-}
-
-impl Encodable for ReceiptWithBloomEncoder<'_> {
-    fn encode(&self, out: &mut dyn BufMut) {
-        self.encode_inner(out, true)
-    }
-    fn length(&self) -> usize {
-        let mut payload_len = self.receipt_length();
-        // account for eip-2718 type prefix and set the list
-        if !matches!(self.receipt.tx_type, TxType::Legacy) {
-            payload_len += 1;
-            // we include a string header for typed receipts, so include the length here
-            payload_len += length_of_length(payload_len);
-        }
-
-        payload_len
-    }
-}
-
-=======
->>>>>>> abc4ff97
 #[cfg(test)]
 mod tests {
     use super::*;
