--- conflicted
+++ resolved
@@ -131,13 +131,8 @@
     }
 
     impl_prune_parts!(
-<<<<<<< HEAD
-        (sender_recovery, "Sender Recovery", Some(64)),
-        (transaction_lookup, "Transaction Lookup", None),
-=======
-        (sender_recovery, "SenderRecovery", None),
+        (sender_recovery, "SenderRecovery", Some(64)),
         (transaction_lookup, "TransactionLookup", None),
->>>>>>> dee14c7b
         (receipts, "Receipts", Some(64)),
         (account_history, "AccountHistory", Some(64)),
         (storage_history, "StorageHistory", Some(64))
