--- conflicted
+++ resolved
@@ -3,12 +3,7 @@
 mod segment;
 mod target;
 
-<<<<<<< HEAD
 use crate::{Address, BlockNumber, StorageKey};
-pub use batch_sizes::PruneBatchSizes;
-=======
-use crate::{Address, BlockNumber};
->>>>>>> 7ee3c706
 pub use checkpoint::PruneCheckpoint;
 pub use mode::PruneMode;
 pub use segment::{PruneSegment, PruneSegmentError};
@@ -54,7 +49,7 @@
         &self,
         tip: BlockNumber,
         pruned_block: Option<BlockNumber>,
-    ) -> Result<BTreeMap<BlockNumber, Vec<&AddressAndSlots>>, PrunePartError> {
+    ) -> Result<BTreeMap<BlockNumber, Vec<&AddressAndSlots>>, PruneSegmentError> {
         let mut map = BTreeMap::new();
         let pruned_block = pruned_block.unwrap_or_default();
 
@@ -69,8 +64,7 @@
             let block = (pruned_block + 1).max(
                 mode.prune_target_block(
                     tip,
-                    MINIMUM_PRUNING_DISTANCE,
-                    PrunePart::StorageHistoryFilteredByContractAndSlots,
+                    PruneSegment::StorageHistoryFilteredByContractAndSlots,
                 )?
                 .map(|(block, _)| block)
                 .unwrap_or_default() +
@@ -87,7 +81,7 @@
         &self,
         tip: BlockNumber,
         pruned_block: Option<BlockNumber>,
-    ) -> Result<Option<BlockNumber>, PrunePartError> {
+    ) -> Result<Option<BlockNumber>, PruneSegmentError> {
         let pruned_block = pruned_block.unwrap_or_default();
         let mut lowest = None;
 
@@ -95,8 +89,7 @@
             if let PruneMode::Distance(_) = mode {
                 if let Some((block, _)) = mode.prune_target_block(
                     tip,
-                    MINIMUM_PRUNING_DISTANCE,
-                    PrunePart::StorageHistoryFilteredByContractAndSlots,
+                    PruneSegment::StorageHistoryFilteredByContractAndSlots,
                 )? {
                     lowest = Some(lowest.unwrap_or(u64::MAX).min(block));
                 }
