--- conflicted
+++ resolved
@@ -89,30 +89,18 @@
 
 /// Progress of pruning.
 #[derive(Debug, PartialEq, Eq, Clone, Copy)]
-<<<<<<< HEAD
-pub enum PrunePartProgress {
-=======
 pub enum PruneProgress {
->>>>>>> 3356ddf8
     /// There is more data to prune.
     HasMoreData,
     /// Pruning has been finished.
     Finished,
 }
 
-<<<<<<< HEAD
-impl PrunePartProgress {
-    /// Creates new [PrunePartProgress] from `done` boolean value.
-    ///
-    /// If `done == true`, returns [PrunePartProgress::Finished], otherwise
-    /// [PrunePartProgress::HasMoreData] is returned.
-=======
 impl PruneProgress {
     /// Creates new [PruneProgress] from `done` boolean value.
     ///
     /// If `done == true`, returns [PruneProgress::Finished], otherwise [PruneProgress::HasMoreData]
     /// is returned.
->>>>>>> 3356ddf8
     pub fn from_done(done: bool) -> Self {
         if done {
             Self::Finished
