--- conflicted
+++ resolved
@@ -78,11 +78,7 @@
 };
 pub use peer::{PeerId, WithPeerId};
 pub use prune::{
-<<<<<<< HEAD
     PruneCheckpoint, PruneMode, PruneModes, PruneProgress, PruneSegment, PruneSegmentError,
-=======
-    PruneCheckpoint, PruneMode, PruneModes, PrunePart, PrunePartError, PruneProgress,
->>>>>>> 4dceabf0
     ReceiptsLogPruneConfig, MINIMUM_PRUNING_DISTANCE,
 };
 pub use receipt::{Receipt, ReceiptWithBloom, ReceiptWithBloomRef, Receipts};
