//! Commonly used types in reth.
//!
//! This crate contains Ethereum primitive types and helper functions.
//!
//! ## Feature Flags
//!
//! - `arbitrary`: Adds `proptest` and `arbitrary` support for primitive types.
//! - `test-utils`: Export utilities for testing

#![doc(
    html_logo_url = "https://raw.githubusercontent.com/paradigmxyz/reth/main/assets/reth-docs.png",
    html_favicon_url = "https://avatars0.githubusercontent.com/u/97369466?s=256",
    issue_tracker_base_url = "https://github.com/paradigmxyz/reth/issues/"
)]
#![warn(missing_debug_implementations, missing_docs, unreachable_pub, rustdoc::all)]
#![deny(unused_must_use, rust_2018_idioms)]
#![cfg_attr(docsrs, feature(doc_cfg, doc_auto_cfg))]
#![allow(clippy::non_canonical_clone_impl)]

mod account;
pub mod basefee;
mod block;
mod chain;
mod compression;
pub mod constants;
pub mod eip4844;
mod error;
pub mod fs;
mod genesis;
mod header;
mod integer_list;
mod log;
mod net;
mod peer;
pub mod proofs;
mod prune;
mod receipt;
/// Helpers for working with revm
pub mod revm;
pub mod serde_helper;
pub mod snapshot;
pub mod stage;
mod storage;
/// Helpers for working with transactions
pub mod transaction;
pub mod trie;
mod withdrawal;

pub use account::{Account, Bytecode};
pub use block::{
    Block, BlockBody, BlockBodyRoots, BlockHashOrNumber, BlockId, BlockNumHash, BlockNumberOrTag,
    BlockWithSenders, ForkBlock, RpcBlockHash, SealedBlock, SealedBlockWithSenders,
};
pub use bytes::{self, Buf, BufMut, BytesMut};
pub use chain::{
    AllGenesisFormats, BaseFeeParams, BaseFeeParamsKind, Chain, ChainInfo, ChainSpec,
    ChainSpecBuilder, DisplayHardforks, ForkBaseFeeParams, ForkCondition, ForkTimestamps,
    NamedChain, DEV, GOERLI, HOLESKY, MAINNET, SEPOLIA,
};
pub use compression::*;
pub use constants::{
    DEV_GENESIS_HASH, EMPTY_OMMER_ROOT_HASH, GOERLI_GENESIS_HASH, HOLESKY_GENESIS_HASH,
    KECCAK_EMPTY, MAINNET_GENESIS_HASH, SEPOLIA_GENESIS_HASH,
};
pub use error::{GotExpected, GotExpectedBoxed};
pub use genesis::{ChainConfig, Genesis, GenesisAccount};
pub use header::{Header, HeadersDirection, SealedHeader};
pub use integer_list::IntegerList;
pub use log::{logs_bloom, Log};
pub use net::{
    goerli_nodes, holesky_nodes, mainnet_nodes, sepolia_nodes, NodeRecord, GOERLI_BOOTNODES,
    HOLESKY_BOOTNODES, MAINNET_BOOTNODES, SEPOLIA_BOOTNODES,
};
pub use peer::{PeerId, WithPeerId};
pub use prune::{
<<<<<<< HEAD
    AddressAndSlots, PruneBatchSizes, PruneCheckpoint, PruneMode, PruneModes, PrunePart,
    PrunePartError, ReceiptsLogPruneConfig, StorageHistoryPruneConfig, MINIMUM_PRUNING_DISTANCE,
=======
    PruneCheckpoint, PruneMode, PruneModes, PruneProgress, PruneSegment, PruneSegmentError,
    ReceiptsLogPruneConfig, MINIMUM_PRUNING_DISTANCE,
>>>>>>> 7ee3c706
};
pub use receipt::{Receipt, ReceiptWithBloom, ReceiptWithBloomRef, Receipts};
pub use serde_helper::JsonU256;
pub use snapshot::SnapshotSegment;
pub use storage::StorageEntry;

#[cfg(feature = "c-kzg")]
pub use transaction::{
    BlobTransaction, BlobTransactionSidecar, BlobTransactionValidationError,
    FromRecoveredPooledTransaction, PooledTransactionsElement,
    PooledTransactionsElementEcRecovered,
};

pub use transaction::{
    util::secp256k1::{public_key_to_address, recover_signer_unchecked, sign_message},
    AccessList, AccessListItem, FromRecoveredTransaction, IntoRecoveredTransaction,
    InvalidTransactionError, Signature, Transaction, TransactionKind, TransactionMeta,
    TransactionSigned, TransactionSignedEcRecovered, TransactionSignedNoHash, TxEip1559, TxEip2930,
    TxEip4844, TxHashOrNumber, TxLegacy, TxType, TxValue, EIP1559_TX_TYPE_ID, EIP2930_TX_TYPE_ID,
    EIP4844_TX_TYPE_ID, LEGACY_TX_TYPE_ID,
};
pub use withdrawal::Withdrawal;

// Re-exports
pub use self::ruint::UintTryTo;
pub use alloy_primitives::{
    self, address, b256, bloom, bytes, eip191_hash_message, hex, hex_literal, keccak256, ruint,
    Address, BlockHash, BlockNumber, Bloom, BloomInput, Bytes, ChainId, Selector, StorageKey,
    StorageValue, TxHash, TxIndex, TxNumber, B128, B256, B512, B64, U128, U256, U64, U8,
};
pub use reth_ethereum_forks::*;
pub use revm_primitives::{self, JumpMap};

#[doc(hidden)]
#[deprecated = "use B64 instead"]
pub type H64 = B64;
#[doc(hidden)]
#[deprecated = "use B128 instead"]
pub type H128 = B128;
#[doc(hidden)]
#[deprecated = "use Address instead"]
pub type H160 = Address;
#[doc(hidden)]
#[deprecated = "use B256 instead"]
pub type H256 = B256;
#[doc(hidden)]
#[deprecated = "use B512 instead"]
pub type H512 = B512;

#[cfg(any(test, feature = "arbitrary"))]
pub use arbitrary;

#[cfg(feature = "c-kzg")]
pub use c_kzg as kzg;

/// Optimism specific re-exports
#[cfg(feature = "optimism")]
mod optimism {
    pub use crate::{
        chain::{BASE_GOERLI, BASE_MAINNET, OP_GOERLI},
        transaction::{TxDeposit, DEPOSIT_TX_TYPE_ID},
    };
}

#[cfg(feature = "optimism")]
pub use optimism::*;<|MERGE_RESOLUTION|>--- conflicted
+++ resolved
@@ -73,13 +73,8 @@
 };
 pub use peer::{PeerId, WithPeerId};
 pub use prune::{
-<<<<<<< HEAD
-    AddressAndSlots, PruneBatchSizes, PruneCheckpoint, PruneMode, PruneModes, PrunePart,
-    PrunePartError, ReceiptsLogPruneConfig, StorageHistoryPruneConfig, MINIMUM_PRUNING_DISTANCE,
-=======
-    PruneCheckpoint, PruneMode, PruneModes, PruneProgress, PruneSegment, PruneSegmentError,
-    ReceiptsLogPruneConfig, MINIMUM_PRUNING_DISTANCE,
->>>>>>> 7ee3c706
+    AddressAndSlots, PruneCheckpoint, PruneMode, PruneModes, PruneProgress, PruneSegment,
+    PruneSegmentError, ReceiptsLogPruneConfig, StorageHistoryPruneConfig, MINIMUM_PRUNING_DISTANCE,
 };
 pub use receipt::{Receipt, ReceiptWithBloom, ReceiptWithBloomRef, Receipts};
 pub use serde_helper::JsonU256;
