--- conflicted
+++ resolved
@@ -62,14 +62,6 @@
 pub type TxNumber = u64;
 /// Chain identifier type (introduced in EIP-155).
 pub type ChainId = u64;
-<<<<<<< HEAD
-/// Storage Key
-pub type StorageKey = H256;
-/// Storage value
-pub type StorageValue = U256;
-
-pub use ethbloom::Bloom;
-=======
 /// An account storage key.
 pub type StorageKey = H256;
 /// An account storage value.
@@ -81,7 +73,6 @@
 /// This encodes the concatenation of the x and y components of the affine point in bytes.
 pub type PeerId = H512;
 
->>>>>>> b60ced1d
 pub use ethers_core::{
     types as rpc,
     types::{BigEndianHash, H128, H160, H256, H512, H64, U128, U256, U64},
