--- conflicted
+++ resolved
@@ -74,11 +74,7 @@
 };
 pub use peer::{PeerId, WithPeerId};
 pub use prune::{
-<<<<<<< HEAD
-    PruneCheckpoint, PruneMode, PruneModes, PrunePart, PrunePartError, PrunePartProgress,
-=======
     PruneCheckpoint, PruneMode, PruneModes, PrunePart, PrunePartError, PruneProgress,
->>>>>>> 3356ddf8
     ReceiptsLogPruneConfig, MINIMUM_PRUNING_DISTANCE,
 };
 pub use receipt::{Receipt, ReceiptWithBloom, ReceiptWithBloomRef, Receipts};
