--- conflicted
+++ resolved
@@ -112,7 +112,6 @@
 /// EIP-4844 + KZG helpers
 pub mod kzg {
     pub use c_kzg::*;
-<<<<<<< HEAD
 }
 
 /// Helpers for working with serde
@@ -155,6 +154,3 @@
 
 #[cfg(any(test, feature = "arbitrary"))]
 pub use arbitrary;
-=======
-}
->>>>>>> 9e613b4b
