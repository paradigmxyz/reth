--- conflicted
+++ resolved
@@ -52,11 +52,7 @@
 
 #[doc(hidden)]
 mod __reexport {
-<<<<<<< HEAD
-    pub use sha3;
-=======
     pub use tiny_keccak;
->>>>>>> e9945b56
 }
 
 // Useful reexports
@@ -64,12 +60,7 @@
 
 /// Returns the keccak256 hash for the given data.
 pub fn keccak256(data: impl AsRef<[u8]>) -> H256 {
-<<<<<<< HEAD
-    use sha3::Digest;
-    H256::from_slice(sha3::Keccak256::digest(data.as_ref()).as_slice())
-=======
     let mut res: [u8; 32] = [0; 32];
     tiny_keccak::keccak_256(data.as_ref(), &mut res);
     res.into()
->>>>>>> e9945b56
 }