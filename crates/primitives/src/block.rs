use crate::{
    Address, Bytes, GotExpected, Header, Requests, SealedHeader, TransactionSigned,
    TransactionSignedEcRecovered, Withdrawals, B256,
};
pub use alloy_eips::eip1898::{
    BlockHashOrNumber, BlockId, BlockNumHash, BlockNumberOrTag, ForkBlock, RpcBlockHash,
};
use alloy_rlp::{RlpDecodable, RlpEncodable};
use derive_more::{Deref, DerefMut};
#[cfg(any(test, feature = "arbitrary"))]
use proptest::prelude::prop_compose;
use reth_codecs::derive_arbitrary;
#[cfg(any(test, feature = "arbitrary"))]
pub use reth_primitives_traits::test_utils::{generate_valid_header, valid_header_strategy};
use serde::{Deserialize, Serialize};

#[cfg(not(feature = "std"))]
use alloc::vec::Vec;

// HACK(onbjerg): we need this to always set `requests` to `None` since we might otherwise generate
// a block with `None` withdrawals and `Some` requests, in which case we end up trying to decode the
// requests as withdrawals
#[cfg(any(feature = "arbitrary", test))]
prop_compose! {
    pub fn empty_requests_strategy()(_ in 0..1) -> Option<Requests> {
        None
    }
}

/// Ethereum full block.
///
/// Withdrawals can be optionally included at the end of the RLP encoded message.
#[derive_arbitrary(rlp, 25)]
#[derive(
    Debug, Clone, PartialEq, Eq, Default, Serialize, Deserialize, Deref, RlpEncodable, RlpDecodable,
)]
#[rlp(trailing)]
pub struct Block {
    /// Block header.
    #[cfg_attr(any(test, feature = "arbitrary"), proptest(strategy = "valid_header_strategy()"))]
    #[deref]
    pub header: Header,
    /// Transactions in this block.
    #[cfg_attr(
        any(test, feature = "arbitrary"),
        proptest(
            strategy = "proptest::collection::vec(proptest::arbitrary::any::<TransactionSigned>(), 0..=100)"
        )
    )]
    pub body: Vec<TransactionSigned>,
    /// Ommers/uncles header.
    #[cfg_attr(
        any(test, feature = "arbitrary"),
        proptest(strategy = "proptest::collection::vec(valid_header_strategy(), 0..=2)")
    )]
    pub ommers: Vec<Header>,
    /// Block withdrawals.
    #[cfg_attr(
        any(test, feature = "arbitrary"),
        proptest(strategy = "proptest::option::of(proptest::arbitrary::any::<Withdrawals>())")
    )]
    pub withdrawals: Option<Withdrawals>,
    /// Block requests.
    #[cfg_attr(any(test, feature = "arbitrary"), proptest(strategy = "empty_requests_strategy()"))]
    pub requests: Option<Requests>,
}

impl Block {
    /// Calculate the header hash and seal the block so that it can't be changed.
    pub fn seal_slow(self) -> SealedBlock {
        SealedBlock {
            header: self.header.seal_slow(),
            body: self.body,
            ommers: self.ommers,
            withdrawals: self.withdrawals,
            requests: self.requests,
        }
    }

    /// Seal the block with a known hash.
    ///
    /// WARNING: This method does not perform validation whether the hash is correct.
    pub fn seal(self, hash: B256) -> SealedBlock {
        SealedBlock {
            header: self.header.seal(hash),
            body: self.body,
            ommers: self.ommers,
            withdrawals: self.withdrawals,
            requests: self.requests,
        }
    }

    /// Expensive operation that recovers transaction signer. See [`SealedBlockWithSenders`].
    pub fn senders(&self) -> Option<Vec<Address>> {
        TransactionSigned::recover_signers(&self.body, self.body.len())
    }

    /// Transform into a [`BlockWithSenders`].
    ///
    /// # Panics
    ///
    /// If the number of senders does not match the number of transactions in the block
    /// and the signer recovery for one of the transactions fails.
    ///
    /// Note: this is expected to be called with blocks read from disk.
    #[track_caller]
    pub fn with_senders_unchecked(self, senders: Vec<Address>) -> BlockWithSenders {
        self.try_with_senders_unchecked(senders).expect("stored block is valid")
    }

    /// Transform into a [`BlockWithSenders`] using the given senders.
    ///
    /// If the number of senders does not match the number of transactions in the block, this falls
    /// back to manually recovery, but _without ensuring that the signature has a low `s` value_.
    /// See also [`TransactionSigned::recover_signer_unchecked`]
    ///
    /// Returns an error if a signature is invalid.
    #[track_caller]
    pub fn try_with_senders_unchecked(
        self,
        senders: Vec<Address>,
    ) -> Result<BlockWithSenders, Self> {
        let senders = if self.body.len() == senders.len() {
            senders
        } else {
            let Some(senders) =
                TransactionSigned::recover_signers_unchecked(&self.body, self.body.len())
            else {
                return Err(self)
            };
            senders
        };

        Ok(BlockWithSenders { block: self, senders })
    }

    /// **Expensive**. Transform into a [`BlockWithSenders`] by recovering senders in the contained
    /// transactions.
    ///
    /// Returns `None` if a transaction is invalid.
    pub fn with_recovered_senders(self) -> Option<BlockWithSenders> {
        let senders = self.senders()?;
        Some(BlockWithSenders { block: self, senders })
    }

    /// Returns whether or not the block contains any blob transactions.
    #[inline]
    pub fn has_blob_transactions(&self) -> bool {
        self.body.iter().any(|tx| tx.is_eip4844())
    }

    /// Returns an iterator over all blob transactions of the block
    #[inline]
    pub fn blob_transactions_iter(&self) -> impl Iterator<Item = &TransactionSigned> + '_ {
        self.body.iter().filter(|tx| tx.is_eip4844())
    }

    /// Returns only the blob transactions, if any, from the block body.
    #[inline]
    pub fn blob_transactions(&self) -> Vec<&TransactionSigned> {
        self.blob_transactions_iter().collect()
    }

<<<<<<< HEAD
impl TryFrom<reth_rpc_types::Block> for Block {
    type Error = ConversionError;

    fn try_from(block: reth_rpc_types::Block) -> Result<Self, Self::Error> {
        let body = {
            let transactions: Result<Vec<TransactionSigned>, ConversionError> = match block
                .transactions
            {
                reth_rpc_types::BlockTransactions::Full(transactions) => transactions
                    .into_iter()
                    .map(|tx| {
                        let signature = tx.signature.ok_or(ConversionError::MissingSignature)?;
                        Ok(TransactionSigned::from_transaction_and_signature(
                            tx.try_into()?,
                            Signature {
                                r: signature.r,
                                s: signature.s,
                                odd_y_parity: signature
                                    .y_parity
                                    .unwrap_or_else(|| reth_rpc_types::Parity(!signature.v.bit(0)))
                                    .0,
                            },
                        ))
                    })
                    .collect(),
                reth_rpc_types::BlockTransactions::Hashes(_) |
                reth_rpc_types::BlockTransactions::Uncle => {
                    return Err(ConversionError::MissingFullTransactions);
                }
            };
            transactions?
        };
=======
    /// Returns an iterator over all blob versioned hashes from the block body.
    #[inline]
    pub fn blob_versioned_hashes_iter(&self) -> impl Iterator<Item = &B256> + '_ {
        self.blob_transactions_iter()
            .filter_map(|tx| tx.as_eip4844().map(|blob_tx| &blob_tx.blob_versioned_hashes))
            .flatten()
    }
>>>>>>> d786b459

    /// Returns all blob versioned hashes from the block body.
    #[inline]
    pub fn blob_versioned_hashes(&self) -> Vec<&B256> {
        self.blob_versioned_hashes_iter().collect()
    }

    /// Calculates a heuristic for the in-memory size of the [Block].
    #[inline]
    pub fn size(&self) -> usize {
        self.header.size() +
            // take into account capacity
            self.body.iter().map(TransactionSigned::size).sum::<usize>() + self.body.capacity() * core::mem::size_of::<TransactionSigned>() +
            self.ommers.iter().map(Header::size).sum::<usize>() + self.ommers.capacity() * core::mem::size_of::<Header>() +
            self.withdrawals.as_ref().map_or(core::mem::size_of::<Option<Withdrawals>>(), Withdrawals::total_size)
    }
}

/// Sealed block with senders recovered from transactions.
#[derive(Debug, Clone, PartialEq, Eq, Default, Deref, DerefMut)]
pub struct BlockWithSenders {
    /// Block
    #[deref]
    #[deref_mut]
    pub block: Block,
    /// List of senders that match the transactions in the block
    pub senders: Vec<Address>,
}

impl BlockWithSenders {
    /// New block with senders. Return none if len of tx and senders does not match
    pub fn new(block: Block, senders: Vec<Address>) -> Option<Self> {
        (block.body.len() == senders.len()).then_some(Self { block, senders })
    }

    /// Seal the block with a known hash.
    ///
    /// WARNING: This method does not perform validation whether the hash is correct.
    #[inline]
    pub fn seal(self, hash: B256) -> SealedBlockWithSenders {
        let Self { block, senders } = self;
        SealedBlockWithSenders { block: block.seal(hash), senders }
    }

    /// Calculate the header hash and seal the block with senders so that it can't be changed.
    #[inline]
    pub fn seal_slow(self) -> SealedBlockWithSenders {
        SealedBlockWithSenders { block: self.block.seal_slow(), senders: self.senders }
    }

    /// Split Structure to its components
    #[inline]
    pub fn into_components(self) -> (Block, Vec<Address>) {
        (self.block, self.senders)
    }

    /// Returns an iterator over all transactions in the block.
    #[inline]
    pub fn transactions(&self) -> impl Iterator<Item = &TransactionSigned> + '_ {
        self.block.body.iter()
    }

    /// Returns an iterator over all transactions and their sender.
    #[inline]
    pub fn transactions_with_sender(
        &self,
    ) -> impl Iterator<Item = (&Address, &TransactionSigned)> + '_ {
        self.senders.iter().zip(self.block.body.iter())
    }

    /// Consumes the block and returns the transactions of the block.
    #[inline]
    pub fn into_transactions(self) -> Vec<TransactionSigned> {
        self.block.body
    }

    /// Returns an iterator over all transactions in the chain.
    #[inline]
    pub fn into_transactions_ecrecovered(
        self,
    ) -> impl Iterator<Item = TransactionSignedEcRecovered> {
        self.block.body.into_iter().zip(self.senders).map(|(tx, sender)| tx.with_signer(sender))
    }
}

/// Sealed Ethereum full block.
///
/// Withdrawals can be optionally included at the end of the RLP encoded message.
#[derive_arbitrary(rlp)]
#[derive(
    Debug,
    Clone,
    PartialEq,
    Eq,
    Default,
    Serialize,
    Deserialize,
    Deref,
    DerefMut,
    RlpEncodable,
    RlpDecodable,
)]
#[rlp(trailing)]
pub struct SealedBlock {
    /// Locked block header.
    #[deref]
    #[deref_mut]
    pub header: SealedHeader,
    /// Transactions with signatures.
    #[cfg_attr(
        any(test, feature = "arbitrary"),
        proptest(
            strategy = "proptest::collection::vec(proptest::arbitrary::any::<TransactionSigned>(), 0..=100)"
        )
    )]
    pub body: Vec<TransactionSigned>,
    /// Ommer/uncle headers
    #[cfg_attr(
        any(test, feature = "arbitrary"),
        proptest(strategy = "proptest::collection::vec(valid_header_strategy(), 0..=2)")
    )]
    pub ommers: Vec<Header>,
    /// Block withdrawals.
    #[cfg_attr(
        any(test, feature = "arbitrary"),
        proptest(strategy = "proptest::option::of(proptest::arbitrary::any::<Withdrawals>())")
    )]
    pub withdrawals: Option<Withdrawals>,
    /// Block requests.
    #[cfg_attr(any(test, feature = "arbitrary"), proptest(strategy = "empty_requests_strategy()"))]
    pub requests: Option<Requests>,
}

impl SealedBlock {
    /// Create a new sealed block instance using the sealed header and block body.
    #[inline]
    pub fn new(header: SealedHeader, body: BlockBody) -> Self {
        let BlockBody { transactions, ommers, withdrawals, requests } = body;
        Self { header, body: transactions, ommers, withdrawals, requests }
    }

    /// Header hash.
    #[inline]
    pub const fn hash(&self) -> B256 {
        self.header.hash()
    }

    /// Splits the sealed block into underlying components
    #[inline]
    pub fn split(self) -> (SealedHeader, Vec<TransactionSigned>, Vec<Header>) {
        (self.header, self.body, self.ommers)
    }

    /// Splits the [`BlockBody`] and [`SealedHeader`] into separate components
    #[inline]
    pub fn split_header_body(self) -> (SealedHeader, BlockBody) {
        (
            self.header,
            BlockBody {
                transactions: self.body,
                ommers: self.ommers,
                withdrawals: self.withdrawals,
                requests: self.requests,
            },
        )
    }

    /// Returns an iterator over all blob transactions of the block
    #[inline]
    pub fn blob_transactions_iter(&self) -> impl Iterator<Item = &TransactionSigned> + '_ {
        self.body.iter().filter(|tx| tx.is_eip4844())
    }

    /// Returns only the blob transactions, if any, from the block body.
    #[inline]
    pub fn blob_transactions(&self) -> Vec<&TransactionSigned> {
        self.blob_transactions_iter().collect()
    }

    /// Returns an iterator over all blob versioned hashes from the block body.
    #[inline]
    pub fn blob_versioned_hashes_iter(&self) -> impl Iterator<Item = &B256> + '_ {
        self.blob_transactions_iter()
            .filter_map(|tx| tx.as_eip4844().map(|blob_tx| &blob_tx.blob_versioned_hashes))
            .flatten()
    }

    /// Returns all blob versioned hashes from the block body.
    #[inline]
    pub fn blob_versioned_hashes(&self) -> Vec<&B256> {
        self.blob_versioned_hashes_iter().collect()
    }

    /// Expensive operation that recovers transaction signer. See [`SealedBlockWithSenders`].
    pub fn senders(&self) -> Option<Vec<Address>> {
        TransactionSigned::recover_signers(&self.body, self.body.len())
    }

    /// Seal sealed block with recovered transaction senders.
    pub fn seal_with_senders(self) -> Option<SealedBlockWithSenders> {
        self.try_seal_with_senders().ok()
    }

    /// Seal sealed block with recovered transaction senders.
    pub fn try_seal_with_senders(self) -> Result<SealedBlockWithSenders, Self> {
        match self.senders() {
            Some(senders) => Ok(SealedBlockWithSenders { block: self, senders }),
            None => Err(self),
        }
    }

    /// Unseal the block
    pub fn unseal(self) -> Block {
        Block {
            header: self.header.unseal(),
            body: self.body,
            ommers: self.ommers,
            withdrawals: self.withdrawals,
            requests: self.requests,
        }
    }

    /// Calculates a heuristic for the in-memory size of the [`SealedBlock`].
    #[inline]
    pub fn size(&self) -> usize {
        self.header.size() +
            // take into account capacity
            self.body.iter().map(TransactionSigned::size).sum::<usize>() + self.body.capacity() * core::mem::size_of::<TransactionSigned>() +
            self.ommers.iter().map(Header::size).sum::<usize>() + self.ommers.capacity() * core::mem::size_of::<Header>() +
            self.withdrawals.as_ref().map_or(core::mem::size_of::<Option<Withdrawals>>(), Withdrawals::total_size)
    }

    /// Calculates the total gas used by blob transactions in the sealed block.
    pub fn blob_gas_used(&self) -> u64 {
        self.blob_transactions().iter().filter_map(|tx| tx.blob_gas_used()).sum()
    }

    /// Returns whether or not the block contains any blob transactions.
    #[inline]
    pub fn has_blob_transactions(&self) -> bool {
        self.body.iter().any(|tx| tx.is_eip4844())
    }

    /// Ensures that the transaction root in the block header is valid.
    ///
    /// The transaction root is the Keccak 256-bit hash of the root node of the trie structure
    /// populated with each transaction in the transactions list portion of the block.
    ///
    /// # Returns
    ///
    /// Returns `Ok(())` if the calculated transaction root matches the one stored in the header,
    /// indicating that the transactions in the block are correctly represented in the trie.
    ///
    /// Returns `Err(error)` if the transaction root validation fails, providing a `GotExpected`
    /// error containing the calculated and expected roots.
    pub fn ensure_transaction_root_valid(&self) -> Result<(), GotExpected<B256>> {
        let calculated_root = crate::proofs::calculate_transaction_root(&self.body);

        if self.header.transactions_root != calculated_root {
            return Err(GotExpected {
                got: calculated_root,
                expected: self.header.transactions_root,
            })
        }

        Ok(())
    }

    /// Returns a vector of transactions RLP encoded with [`TransactionSigned::encode_enveloped`].
    pub fn raw_transactions(&self) -> Vec<Bytes> {
        self.body.iter().map(|tx| tx.envelope_encoded()).collect()
    }
}

impl From<SealedBlock> for Block {
    fn from(block: SealedBlock) -> Self {
        block.unseal()
    }
}

/// Sealed block with senders recovered from transactions.
#[derive(Debug, Clone, PartialEq, Eq, Default, Serialize, Deserialize, Deref, DerefMut)]
pub struct SealedBlockWithSenders {
    /// Sealed block
    #[deref]
    #[deref_mut]
    pub block: SealedBlock,
    /// List of senders that match transactions from block.
    pub senders: Vec<Address>,
}

impl SealedBlockWithSenders {
    /// New sealed block with sender. Return none if len of tx and senders does not match
    pub fn new(block: SealedBlock, senders: Vec<Address>) -> Option<Self> {
        (block.body.len() == senders.len()).then_some(Self { block, senders })
    }

    /// Split Structure to its components
    #[inline]
    pub fn into_components(self) -> (SealedBlock, Vec<Address>) {
        (self.block, self.senders)
    }

    /// Returns the unsealed [`BlockWithSenders`]
    #[inline]
    pub fn unseal(self) -> BlockWithSenders {
        let Self { block, senders } = self;
        BlockWithSenders { block: block.unseal(), senders }
    }

    /// Returns an iterator over all transactions in the block.
    #[inline]
    pub fn transactions(&self) -> impl Iterator<Item = &TransactionSigned> + '_ {
        self.block.body.iter()
    }

    /// Returns an iterator over all transactions and their sender.
    #[inline]
    pub fn transactions_with_sender(
        &self,
    ) -> impl Iterator<Item = (&Address, &TransactionSigned)> + '_ {
        self.senders.iter().zip(self.block.body.iter())
    }

    /// Consumes the block and returns the transactions of the block.
    #[inline]
    pub fn into_transactions(self) -> Vec<TransactionSigned> {
        self.block.body
    }

    /// Returns an iterator over all transactions in the chain.
    #[inline]
    pub fn into_transactions_ecrecovered(
        self,
    ) -> impl Iterator<Item = TransactionSignedEcRecovered> {
        self.block.body.into_iter().zip(self.senders).map(|(tx, sender)| tx.with_signer(sender))
    }
}

/// A response to `GetBlockBodies`, containing bodies if any bodies were found.
///
/// Withdrawals can be optionally included at the end of the RLP encoded message.
#[derive_arbitrary(rlp, 10)]
#[derive(
    Clone, Debug, PartialEq, Eq, Default, Serialize, Deserialize, RlpEncodable, RlpDecodable,
)]
#[rlp(trailing)]
pub struct BlockBody {
    /// Transactions in the block
    #[cfg_attr(
        any(test, feature = "arbitrary"),
        proptest(
            strategy = "proptest::collection::vec(proptest::arbitrary::any::<TransactionSigned>(), 0..=100)"
        )
    )]
    pub transactions: Vec<TransactionSigned>,
    /// Uncle headers for the given block
    #[cfg_attr(
        any(test, feature = "arbitrary"),
        proptest(strategy = "proptest::collection::vec(valid_header_strategy(), 0..=2)")
    )]
    pub ommers: Vec<Header>,
    /// Withdrawals in the block.
    pub withdrawals: Option<Withdrawals>,
    /// Requests in the block.
    #[cfg_attr(any(test, feature = "arbitrary"), proptest(strategy = "empty_requests_strategy()"))]
    pub requests: Option<Requests>,
}

impl BlockBody {
    /// Create a [`Block`] from the body and its header.
    // todo(onbjerg): should this not just take `self`? its used in one place
    pub fn create_block(&self, header: Header) -> Block {
        Block {
            header,
            body: self.transactions.clone(),
            ommers: self.ommers.clone(),
            withdrawals: self.withdrawals.clone(),
            requests: self.requests.clone(),
        }
    }

    /// Calculate the transaction root for the block body.
    pub fn calculate_tx_root(&self) -> B256 {
        crate::proofs::calculate_transaction_root(&self.transactions)
    }

    /// Calculate the ommers root for the block body.
    pub fn calculate_ommers_root(&self) -> B256 {
        crate::proofs::calculate_ommers_root(&self.ommers)
    }

    /// Calculate the withdrawals root for the block body, if withdrawals exist. If there are no
    /// withdrawals, this will return `None`.
    pub fn calculate_withdrawals_root(&self) -> Option<B256> {
        self.withdrawals.as_ref().map(|w| crate::proofs::calculate_withdrawals_root(w))
    }

    /// Calculate the requests root for the block body, if requests exist. If there are no
    /// requests, this will return `None`.
    pub fn calculate_requests_root(&self) -> Option<B256> {
        self.requests.as_ref().map(|r| crate::proofs::calculate_requests_root(&r.0))
    }

    /// Calculates a heuristic for the in-memory size of the [`BlockBody`].
    #[inline]
    pub fn size(&self) -> usize {
        self.transactions.iter().map(TransactionSigned::size).sum::<usize>() +
            self.transactions.capacity() * core::mem::size_of::<TransactionSigned>() +
            self.ommers.iter().map(Header::size).sum::<usize>() +
            self.ommers.capacity() * core::mem::size_of::<Header>() +
            self.withdrawals
                .as_ref()
                .map_or(core::mem::size_of::<Option<Withdrawals>>(), Withdrawals::total_size)
    }
}

impl From<Block> for BlockBody {
    fn from(block: Block) -> Self {
        Self {
            transactions: block.body,
            ommers: block.ommers,
            withdrawals: block.withdrawals,
            requests: block.requests,
        }
    }
}

#[cfg(test)]
mod tests {
    use super::{BlockNumberOrTag::*, *};
    use crate::hex_literal::hex;
    use alloy_eips::eip1898::HexStringMissingPrefixError;
    use alloy_rlp::{Decodable, Encodable};
    use std::str::FromStr;

    /// Check parsing according to EIP-1898.
    #[test]
    fn can_parse_blockid_u64() {
        let num = serde_json::json!(
            {"blockNumber": "0xaf"}
        );

        let id = serde_json::from_value::<BlockId>(num);
        assert_eq!(id.unwrap(), BlockId::from(175));
    }
    #[test]
    fn can_parse_block_hash() {
        let block_hash =
            B256::from_str("0xd4e56740f876aef8c010b86a40d5f56745a118d0906a34e69aec8c0db1cb8fa3")
                .unwrap();
        let block_hash_json = serde_json::json!(
            { "blockHash": "0xd4e56740f876aef8c010b86a40d5f56745a118d0906a34e69aec8c0db1cb8fa3"}
        );
        let id = serde_json::from_value::<BlockId>(block_hash_json).unwrap();
        assert_eq!(id, BlockId::from(block_hash,));
    }
    #[test]
    fn can_parse_block_hash_with_canonical() {
        let block_hash =
            B256::from_str("0xd4e56740f876aef8c010b86a40d5f56745a118d0906a34e69aec8c0db1cb8fa3")
                .unwrap();
        let block_id = BlockId::Hash(RpcBlockHash::from_hash(block_hash, Some(true)));
        let block_hash_json = serde_json::json!(
            { "blockHash": "0xd4e56740f876aef8c010b86a40d5f56745a118d0906a34e69aec8c0db1cb8fa3", "requireCanonical": true }
        );
        let id = serde_json::from_value::<BlockId>(block_hash_json).unwrap();
        assert_eq!(id, block_id)
    }
    #[test]
    fn can_parse_blockid_tags() {
        let tags =
            [("latest", Latest), ("finalized", Finalized), ("safe", Safe), ("pending", Pending)];
        for (value, tag) in tags {
            let num = serde_json::json!({ "blockNumber": value });
            let id = serde_json::from_value::<BlockId>(num);
            assert_eq!(id.unwrap(), BlockId::from(tag))
        }
    }
    #[test]
    fn repeated_keys_is_err() {
        let num = serde_json::json!({"blockNumber": 1, "requireCanonical": true, "requireCanonical": false});
        assert!(serde_json::from_value::<BlockId>(num).is_err());
        let num =
            serde_json::json!({"blockNumber": 1, "requireCanonical": true, "blockNumber": 23});
        assert!(serde_json::from_value::<BlockId>(num).is_err());
    }
    /// Serde tests
    #[test]
    fn serde_blockid_tags() {
        let block_ids = [Latest, Finalized, Safe, Pending].map(BlockId::from);
        for block_id in &block_ids {
            let serialized = serde_json::to_string(&block_id).unwrap();
            let deserialized: BlockId = serde_json::from_str(&serialized).unwrap();
            assert_eq!(deserialized, *block_id)
        }
    }

    #[test]
    fn serde_blockid_number() {
        let block_id = BlockId::from(100u64);
        let serialized = serde_json::to_string(&block_id).unwrap();
        let deserialized: BlockId = serde_json::from_str(&serialized).unwrap();
        assert_eq!(deserialized, block_id)
    }

    #[test]
    fn serde_blockid_hash() {
        let block_id = BlockId::from(B256::default());
        let serialized = serde_json::to_string(&block_id).unwrap();
        let deserialized: BlockId = serde_json::from_str(&serialized).unwrap();
        assert_eq!(deserialized, block_id)
    }

    #[test]
    fn serde_blockid_hash_from_str() {
        let val = "\"0x898753d8fdd8d92c1907ca21e68c7970abd290c647a202091181deec3f30a0b2\"";
        let block_hash: B256 = serde_json::from_str(val).unwrap();
        let block_id: BlockId = serde_json::from_str(val).unwrap();
        assert_eq!(block_id, BlockId::Hash(block_hash.into()));
    }

    #[test]
    fn serde_rpc_payload_block_tag() {
        let payload = r#"{"method":"eth_call","params":[{"to":"0xebe8efa441b9302a0d7eaecc277c09d20d684540","data":"0x45848dfc"},"latest"],"id":1,"jsonrpc":"2.0"}"#;
        let value: serde_json::Value = serde_json::from_str(payload).unwrap();
        let block_id_param = value.pointer("/params/1").unwrap();
        let block_id: BlockId = serde_json::from_value::<BlockId>(block_id_param.clone()).unwrap();
        assert_eq!(BlockId::Number(BlockNumberOrTag::Latest), block_id);
    }
    #[test]
    fn serde_rpc_payload_block_object() {
        let example_payload = r#"{"method":"eth_call","params":[{"to":"0xebe8efa441b9302a0d7eaecc277c09d20d684540","data":"0x45848dfc"},{"blockHash": "0xd4e56740f876aef8c010b86a40d5f56745a118d0906a34e69aec8c0db1cb8fa3"}],"id":1,"jsonrpc":"2.0"}"#;
        let value: serde_json::Value = serde_json::from_str(example_payload).unwrap();
        let block_id_param = value.pointer("/params/1").unwrap().to_string();
        let block_id: BlockId = serde_json::from_str::<BlockId>(&block_id_param).unwrap();
        let hash =
            B256::from_str("0xd4e56740f876aef8c010b86a40d5f56745a118d0906a34e69aec8c0db1cb8fa3")
                .unwrap();
        assert_eq!(BlockId::from(hash), block_id);
        let serialized = serde_json::to_string(&BlockId::from(hash)).unwrap();
        assert_eq!("{\"blockHash\":\"0xd4e56740f876aef8c010b86a40d5f56745a118d0906a34e69aec8c0db1cb8fa3\"}", serialized)
    }
    #[test]
    fn serde_rpc_payload_block_number() {
        let example_payload = r#"{"method":"eth_call","params":[{"to":"0xebe8efa441b9302a0d7eaecc277c09d20d684540","data":"0x45848dfc"},{"blockNumber": "0x0"}],"id":1,"jsonrpc":"2.0"}"#;
        let value: serde_json::Value = serde_json::from_str(example_payload).unwrap();
        let block_id_param = value.pointer("/params/1").unwrap().to_string();
        let block_id: BlockId = serde_json::from_str::<BlockId>(&block_id_param).unwrap();
        assert_eq!(BlockId::from(0u64), block_id);
        let serialized = serde_json::to_string(&BlockId::from(0u64)).unwrap();
        assert_eq!("\"0x0\"", serialized)
    }
    #[test]
    #[should_panic]
    fn serde_rpc_payload_block_number_duplicate_key() {
        let payload = r#"{"blockNumber": "0x132", "blockNumber": "0x133"}"#;
        let parsed_block_id = serde_json::from_str::<BlockId>(payload);
        parsed_block_id.unwrap();
    }
    #[test]
    fn serde_rpc_payload_block_hash() {
        let payload = r#"{"blockHash": "0xd4e56740f876aef8c010b86a40d5f56745a118d0906a34e69aec8c0db1cb8fa3"}"#;
        let parsed = serde_json::from_str::<BlockId>(payload).unwrap();
        let expected = BlockId::from(
            B256::from_str("0xd4e56740f876aef8c010b86a40d5f56745a118d0906a34e69aec8c0db1cb8fa3")
                .unwrap(),
        );
        assert_eq!(parsed, expected);
    }

    #[test]
    fn encode_decode_raw_block() {
        let bytes = hex!("f90288f90218a0fe21bb173f43067a9f90cfc59bbb6830a7a2929b5de4a61f372a9db28e87f9aea01dcc4de8dec75d7aab85b567b6ccd41ad312451b948a7413f0a142fd40d49347940000000000000000000000000000000000000000a061effbbcca94f0d3e02e5bd22e986ad57142acabf0cb3d129a6ad8d0f8752e94a0d911c25e97e27898680d242b7780b6faef30995c355a2d5de92e6b9a7212ad3aa0056b23fbba480696b65fe5a59b8f2148a1299103c4f57df839233af2cf4ca2d2b90100000000000000000000000000000000000000000000000000000000000000000000000000000000000000000000000000000000000000000000000000000000000000000000000000000000000000000000000000000000000000000000000000000000000000000000000000000000000000000000000000000000000000000000000000000000000000000000000000000000000000000000000000000000000000000000000000000000000000000000000000000000000000000000000000000000000000000000000000000000000000000000000000000000000000000000000000000000000000000000000000000000000000000000000000000000008003834c4b408252081e80a00000000000000000000000000000000000000000000000000000000000000000880000000000000000842806be9da056e81f171bcc55a6ff8345e692c0f86e5b48e01b996cadc001622fb5e363b421f869f86702842806be9e82520894658bdf435d810c91414ec09147daa6db624063798203e880820a95a040ce7918eeb045ebf8c8b1887ca139d076bda00fa828a07881d442a72626c42da0156576a68e456e295e4c9cf67cf9f53151f329438916e0f24fc69d6bbb7fbacfc0c0");
        let bytes_buf = &mut bytes.as_ref();
        let block = Block::decode(bytes_buf).unwrap();
        let mut encoded_buf = Vec::new();
        block.encode(&mut encoded_buf);
        assert_eq!(bytes[..], encoded_buf);
    }

    #[test]
    fn serde_blocknumber_non_0xprefix() {
        let s = "\"2\"";
        let err = serde_json::from_str::<BlockNumberOrTag>(s).unwrap_err();
        assert_eq!(err.to_string(), HexStringMissingPrefixError::default().to_string());
    }

    #[test]
    fn block_with_senders() {
        let mut block = Block::default();
        let sender = Address::random();
        block.body.push(TransactionSigned::default());
        assert_eq!(BlockWithSenders::new(block.clone(), vec![]), None);
        assert_eq!(
            BlockWithSenders::new(block.clone(), vec![sender]),
            Some(BlockWithSenders { block: block.clone(), senders: vec![sender] })
        );
        let sealed = block.seal_slow();
        assert_eq!(SealedBlockWithSenders::new(sealed.clone(), vec![]), None);
        assert_eq!(
            SealedBlockWithSenders::new(sealed.clone(), vec![sender]),
            Some(SealedBlockWithSenders { block: sealed, senders: vec![sender] })
        );
    }
}<|MERGE_RESOLUTION|>--- conflicted
+++ resolved
@@ -161,40 +161,6 @@
         self.blob_transactions_iter().collect()
     }
 
-<<<<<<< HEAD
-impl TryFrom<reth_rpc_types::Block> for Block {
-    type Error = ConversionError;
-
-    fn try_from(block: reth_rpc_types::Block) -> Result<Self, Self::Error> {
-        let body = {
-            let transactions: Result<Vec<TransactionSigned>, ConversionError> = match block
-                .transactions
-            {
-                reth_rpc_types::BlockTransactions::Full(transactions) => transactions
-                    .into_iter()
-                    .map(|tx| {
-                        let signature = tx.signature.ok_or(ConversionError::MissingSignature)?;
-                        Ok(TransactionSigned::from_transaction_and_signature(
-                            tx.try_into()?,
-                            Signature {
-                                r: signature.r,
-                                s: signature.s,
-                                odd_y_parity: signature
-                                    .y_parity
-                                    .unwrap_or_else(|| reth_rpc_types::Parity(!signature.v.bit(0)))
-                                    .0,
-                            },
-                        ))
-                    })
-                    .collect(),
-                reth_rpc_types::BlockTransactions::Hashes(_) |
-                reth_rpc_types::BlockTransactions::Uncle => {
-                    return Err(ConversionError::MissingFullTransactions);
-                }
-            };
-            transactions?
-        };
-=======
     /// Returns an iterator over all blob versioned hashes from the block body.
     #[inline]
     pub fn blob_versioned_hashes_iter(&self) -> impl Iterator<Item = &B256> + '_ {
@@ -202,7 +168,6 @@
             .filter_map(|tx| tx.as_eip4844().map(|blob_tx| &blob_tx.blob_versioned_hashes))
             .flatten()
     }
->>>>>>> d786b459
 
     /// Returns all blob versioned hashes from the block body.
     #[inline]
