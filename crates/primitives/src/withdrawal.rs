--- conflicted
+++ resolved
@@ -78,18 +78,18 @@
     }
 }
 
-<<<<<<< HEAD
 impl<'a> IntoIterator for &'a Withdrawals {
     type Item = &'a Withdrawal;
     type IntoIter = std::slice::Iter<'a, Withdrawal>;
 
     fn into_iter(self) -> Self::IntoIter {
         self.0.iter()
-=======
+    }
+}
+
 impl AsRef<[Withdrawal]> for Withdrawals {
     fn as_ref(&self) -> &[Withdrawal] {
         &self.0
->>>>>>> 32460a18
     }
 }
 
