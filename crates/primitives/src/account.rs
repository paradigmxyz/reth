use crate::{H256, U256};
use bytes::Buf;
use modular_bitfield::prelude::*;
use reth_codecs::{use_compact, Compact};

/// Account saved in database
#[use_compact]
#[derive(Clone, Copy, Debug, PartialEq, Eq, Default)]
pub struct Account {
    /// Nonce.
    pub nonce: u64,
    /// Account balance.
    pub balance: U256,
    #[maybe_zero]
    /// Hash of the bytecode.
<<<<<<< HEAD
    pub bytecode_hash: H256,
}

#[cfg(test)]
mod tests {
    use crate::Account;
    use reth_codecs::Compact;

    #[test]
    fn test_account() {
        let mut buf = vec![];
        let mut acc = Account::default();
        let len = acc.to_compact(&mut buf);
        assert_eq!(len, 2);

        acc.balance = 2.into();
        let len = acc.to_compact(&mut buf);
        assert_eq!(len, 3);

        acc.nonce = 2;
        let len = acc.to_compact(&mut buf);
        assert_eq!(len, 4);
=======
    pub bytecode_hash: Option<H256>,
}

impl Account {
    /// Does account has a bytecode.
    pub fn has_bytecode(&self) -> bool {
        self.bytecode_hash.is_some()
>>>>>>> b4098b95
    }
}<|MERGE_RESOLUTION|>--- conflicted
+++ resolved
@@ -13,8 +13,14 @@
     pub balance: U256,
     #[maybe_zero]
     /// Hash of the bytecode.
-<<<<<<< HEAD
-    pub bytecode_hash: H256,
+    pub bytecode_hash: Option<H256>,
+}
+
+impl Account {
+    /// Does account has a bytecode.
+    pub fn has_bytecode(&self) -> bool {
+        self.bytecode_hash.is_some()
+    }
 }
 
 #[cfg(test)]
@@ -36,14 +42,5 @@
         acc.nonce = 2;
         let len = acc.to_compact(&mut buf);
         assert_eq!(len, 4);
-=======
-    pub bytecode_hash: Option<H256>,
-}
-
-impl Account {
-    /// Does account has a bytecode.
-    pub fn has_bytecode(&self) -> bool {
-        self.bytecode_hash.is_some()
->>>>>>> b4098b95
     }
 }