--- conflicted
+++ resolved
@@ -9,11 +9,7 @@
 use alloy_rlp::Encodable;
 use bytes::{BufMut, BytesMut};
 use hash_db::Hasher;
-<<<<<<< HEAD
-=======
-use hex_literal::hex;
 use itertools::Itertools;
->>>>>>> 4603dc31
 use plain_hasher::PlainHasher;
 use revm_primitives::b256;
 use std::collections::HashMap;
@@ -139,9 +135,6 @@
         .map(|(address, account)| (keccak256(address), account))
         .sorted_by_key(|(key, _)| *key);
 
-<<<<<<< HEAD
-    H256::new(sec_trie_root::<KeccakHasher, _, _, _>(encoded_accounts).0)
-=======
     let mut hb = HashBuilder::default();
     let mut account_rlp_buf = Vec::new();
     for (hashed_key, account) in accounts_with_sorted_hashed_keys {
@@ -151,29 +144,15 @@
     }
 
     hb.root()
->>>>>>> 4603dc31
 }
 
 #[cfg(test)]
 mod tests {
-    use super::{calculate_withdrawals_root, EMPTY_ROOT};
+    use super::*;
     use crate::{
-        hex_literal::hex,
-        proofs::{calculate_receipt_root, calculate_transaction_root, genesis_state_root},
-<<<<<<< HEAD
-        Address, Block, GenesisAccount, Log, Receipt, ReceiptWithBloom, TxType, H256, U256,
+        bloom, hex, Block, Receipt, TxType, GOERLI, H256, HOLESKY, MAINNET, SEPOLIA, U256,
     };
-    use alloy_primitives::bloom;
     use alloy_rlp::Decodable;
-    use revm_primitives::b256;
-    use std::{collections::HashMap, str::FromStr};
-=======
-        Address, Block, Bloom, GenesisAccount, Log, Receipt, ReceiptWithBloom, TxType, GOERLI,
-        H160, H256, HOLESKY, MAINNET, SEPOLIA, U256,
-    };
-    use reth_rlp::Decodable;
-    use std::collections::HashMap;
->>>>>>> 4603dc31
 
     #[test]
     fn check_transaction_root() {
@@ -263,118 +242,6 @@
     }
 
     #[test]
-<<<<<<< HEAD
-    fn test_sepolia_state_root() {
-        let expected_root =
-            hex!("5eb6e371a698b8d68f665192350ffcecbbbf322916f4b51bd79bb6887da3f494");
-        let alloc = HashMap::from([
-            (
-                hex!("a2A6d93439144FFE4D27c9E088dCD8b783946263").into(),
-                GenesisAccount {
-                    balance: U256::from_str("1000000000000000000000000").unwrap(),
-                    ..Default::default()
-                },
-            ),
-            (
-                hex!("Bc11295936Aa79d594139de1B2e12629414F3BDB").into(),
-                GenesisAccount {
-                    balance: U256::from_str("1000000000000000000000000").unwrap(),
-                    ..Default::default()
-                },
-            ),
-            (
-                hex!("7cF5b79bfe291A67AB02b393E456cCc4c266F753").into(),
-                GenesisAccount {
-                    balance: U256::from_str("1000000000000000000000000").unwrap(),
-                    ..Default::default()
-                },
-            ),
-            (
-                hex!("aaec86394441f915bce3e6ab399977e9906f3b69").into(),
-                GenesisAccount {
-                    balance: U256::from_str("1000000000000000000000000").unwrap(),
-                    ..Default::default()
-                },
-            ),
-            (
-                hex!("F47CaE1CF79ca6758Bfc787dbD21E6bdBe7112B8").into(),
-                GenesisAccount {
-                    balance: U256::from_str("1000000000000000000000000").unwrap(),
-                    ..Default::default()
-                },
-            ),
-            (
-                hex!("d7eDDB78ED295B3C9629240E8924fb8D8874ddD8").into(),
-                GenesisAccount {
-                    balance: U256::from_str("1000000000000000000000000").unwrap(),
-                    ..Default::default()
-                },
-            ),
-            (
-                hex!("8b7F0977Bb4f0fBE7076FA22bC24acA043583F5e").into(),
-                GenesisAccount {
-                    balance: U256::from_str("1000000000000000000000000").unwrap(),
-                    ..Default::default()
-                },
-            ),
-            (
-                hex!("e2e2659028143784d557bcec6ff3a0721048880a").into(),
-                GenesisAccount {
-                    balance: U256::from_str("1000000000000000000000000").unwrap(),
-                    ..Default::default()
-                },
-            ),
-            (
-                hex!("d9a5179f091d85051d3c982785efd1455cec8699").into(),
-                GenesisAccount {
-                    balance: U256::from_str("1000000000000000000000000").unwrap(),
-                    ..Default::default()
-                },
-            ),
-            (
-                hex!("beef32ca5b9a198d27B4e02F4c70439fE60356Cf").into(),
-                GenesisAccount {
-                    balance: U256::from_str("1000000000000000000000000").unwrap(),
-                    ..Default::default()
-                },
-            ),
-            (
-                hex!("0000006916a87b82333f4245046623b23794c65c").into(),
-                GenesisAccount {
-                    balance: U256::from_str("10000000000000000000000000").unwrap(),
-                    ..Default::default()
-                },
-            ),
-            (
-                hex!("b21c33de1fab3fa15499c62b59fe0cc3250020d1").into(),
-                GenesisAccount {
-                    balance: U256::from_str("100000000000000000000000000").unwrap(),
-                    ..Default::default()
-                },
-            ),
-            (
-                hex!("10F5d45854e038071485AC9e402308cF80D2d2fE").into(),
-                GenesisAccount {
-                    balance: U256::from_str("100000000000000000000000000").unwrap(),
-                    ..Default::default()
-                },
-            ),
-            (
-                hex!("d7d76c58b3a519e9fA6Cc4D22dC017259BC49F1E").into(),
-                GenesisAccount {
-                    balance: U256::from_str("100000000000000000000000000").unwrap(),
-                    ..Default::default()
-                },
-            ),
-            (
-                hex!("799D329e5f583419167cD722962485926E338F4a").into(),
-                GenesisAccount {
-                    balance: U256::from_str("1000000000000000000").unwrap(),
-                    ..Default::default()
-                },
-            ),
-        ]);
-=======
     fn test_chain_state_roots() {
         let expected_mainnet_state_root =
             H256::from(hex!("d7f8974fb5ac78d9ac099b9ad5018bedc2ce0a72dad1827a1709da30580f0544"));
@@ -391,7 +258,6 @@
             expected_goerli_state_root, calculated_goerli_state_root,
             "goerli state root mismatch"
         );
->>>>>>> 4603dc31
 
         let expected_sepolia_state_root =
             H256::from(hex!("5eb6e371a698b8d68f665192350ffcecbbbf322916f4b51bd79bb6887da3f494"));
