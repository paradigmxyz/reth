--- conflicted
+++ resolved
@@ -29,35 +29,20 @@
 
 impl Compact for StoredNibblesSubKey {
     fn to_compact(self, buf: &mut impl bytes::BufMut) -> usize {
-<<<<<<< HEAD
-        assert!(self.inner.len() <= 32);
-        let mut padded = vec![0; 32];
-        padded[..self.inner.len()].copy_from_slice(&self.inner[..]);
-        buf.put_slice(&padded);
-        buf.put_u8(self.inner.len() as u8);
-        33 // 32 + 1
-=======
         assert!(self.inner.len() <= 64);
         let mut padded = vec![0; 64];
         padded[..self.inner.len()].copy_from_slice(&self.inner[..]);
         buf.put_slice(&padded);
         buf.put_u8(self.inner.len() as u8);
         64 + 1
->>>>>>> e87960ea
     }
 
     fn from_compact(buf: &[u8], _len: usize) -> (Self, &[u8])
     where
         Self: Sized,
     {
-<<<<<<< HEAD
-        let len = buf[32] as usize;
-        let inner = Vec::from(&buf[..len]).into();
-        (Self(StoredNibbles { inner }), &buf[33..])
-=======
         let len = buf[64] as usize;
         let inner = Vec::from(&buf[..len]).into();
         (Self(StoredNibbles { inner }), &buf[65..])
->>>>>>> e87960ea
     }
 }