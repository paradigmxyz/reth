use crate::{Address, Bytes, TxKind, TxType, B256, U256};
use alloy_rlp::{
    length_of_length, Decodable, Encodable, Error as DecodeError, Header, EMPTY_STRING_CODE,
};
use bytes::Buf;
use reth_codecs::{reth_codec, Compact};
use std::mem;

/// Deposit transactions, also known as deposits are initiated on L1, and executed on L2.
<<<<<<< HEAD
#[cfg_attr(any(test, feature = "reth-codec"), main_codec)]
=======
#[reth_codec]
>>>>>>> 01075f69
#[derive(Debug, Clone, PartialEq, Eq, Hash, Default)]
pub struct TxDeposit {
    /// Hash that uniquely identifies the source of the deposit.
    pub source_hash: B256,
    /// The address of the sender account.
    pub from: Address,
    /// The address of the recipient account, or the null (zero-length) address if the deposited
    /// transaction is a contract creation.
    pub to: TxKind,
    /// The ETH value to mint on L2.
    pub mint: Option<u128>,
    ///  The ETH value to send to the recipient account.
    pub value: U256,
    /// The gas limit for the L2 transaction.
    pub gas_limit: u64,
    /// Field indicating if this transaction is exempt from the L2 gas limit.
    pub is_system_transaction: bool,
    /// Input has two uses depending if transaction is Create or Call (if `to` field is None or
    /// Some).
    pub input: Bytes,
}

impl TxDeposit {
    /// Calculates a heuristic for the in-memory size of the [`TxDeposit`] transaction.
    #[inline]
    pub fn size(&self) -> usize {
        mem::size_of::<B256>() + // source_hash
        mem::size_of::<Address>() + // from
        self.to.size() + // to
        mem::size_of::<Option<u128>>() + // mint
        mem::size_of::<U256>() + // value
        mem::size_of::<u64>() + // gas_limit
        mem::size_of::<bool>() + // is_system_transaction
        self.input.len() // input
    }

    /// Decodes the inner [`TxDeposit`] fields from RLP bytes.
    ///
    /// NOTE: This assumes a RLP header has already been decoded, and _just_ decodes the following
    /// RLP fields in the following order:
    ///
    /// - `source_hash`
    /// - `from`
    /// - `to`
    /// - `mint`
    /// - `value`
    /// - `gas_limit`
    /// - `is_system_transaction`
    /// - `input`
    pub fn decode_inner(buf: &mut &[u8]) -> Result<Self, DecodeError> {
        Ok(Self {
            source_hash: Decodable::decode(buf)?,
            from: Decodable::decode(buf)?,
            to: Decodable::decode(buf)?,
            mint: if *buf.first().ok_or(DecodeError::InputTooShort)? == EMPTY_STRING_CODE {
                buf.advance(1);
                None
            } else {
                Some(Decodable::decode(buf)?)
            },
            value: Decodable::decode(buf)?,
            gas_limit: Decodable::decode(buf)?,
            is_system_transaction: Decodable::decode(buf)?,
            input: Decodable::decode(buf)?,
        })
    }

    /// Outputs the length of the transaction's fields, without a RLP header or length of the
    /// eip155 fields.
    pub(crate) fn fields_len(&self) -> usize {
        self.source_hash.length() +
            self.from.length() +
            self.to.length() +
            self.mint.map_or(1, |mint| mint.length()) +
            self.value.length() +
            self.gas_limit.length() +
            self.is_system_transaction.length() +
            self.input.0.length()
    }

    /// Encodes only the transaction's fields into the desired buffer, without a RLP header.
    /// <https://github.com/ethereum-optimism/specs/blob/main/specs/protocol/deposits.md#the-deposited-transaction-type>
    pub(crate) fn encode_fields(&self, out: &mut dyn bytes::BufMut) {
        self.source_hash.encode(out);
        self.from.encode(out);
        self.to.encode(out);
        if let Some(mint) = self.mint {
            mint.encode(out);
        } else {
            out.put_u8(EMPTY_STRING_CODE);
        }
        self.value.encode(out);
        self.gas_limit.encode(out);
        self.is_system_transaction.encode(out);
        self.input.encode(out);
    }

    /// Inner encoding function that is used for both rlp [`Encodable`] trait and for calculating
    /// hash that for eip2718 does not require rlp header
    pub(crate) fn encode(&self, out: &mut dyn bytes::BufMut, with_header: bool) {
        let payload_length = self.fields_len();
        if with_header {
            Header {
                list: false,
                payload_length: 1 + length_of_length(payload_length) + payload_length,
            }
            .encode(out);
        }
        out.put_u8(self.tx_type() as u8);
        let header = Header { list: true, payload_length };
        header.encode(out);
        self.encode_fields(out);
    }

    /// Output the length of the RLP signed transaction encoding. This encodes with a RLP header.
    pub(crate) fn payload_len(&self) -> usize {
        let payload_length = self.fields_len();
        // 'tx type' + 'header length' + 'payload length'
        let len = 1 + length_of_length(payload_length) + payload_length;
        length_of_length(len) + len
    }

    pub(crate) fn payload_len_without_header(&self) -> usize {
        let payload_length = self.fields_len();
        // 'transaction type byte length' + 'header length' + 'payload length'
        1 + length_of_length(payload_length) + payload_length
    }

    /// Get the transaction type
    pub(crate) const fn tx_type(&self) -> TxType {
        TxType::Deposit
    }
}

#[cfg(test)]
mod tests {
    use super::*;
    use crate::{revm_primitives::hex_literal::hex, TransactionSigned};
    use bytes::BytesMut;

    #[test]
    fn test_rlp_roundtrip() {
        let bytes = Bytes::from_static(&hex!("7ef9015aa044bae9d41b8380d781187b426c6fe43df5fb2fb57bd4466ef6a701e1f01e015694deaddeaddeaddeaddeaddeaddeaddeaddead000194420000000000000000000000000000000000001580808408f0d18001b90104015d8eb900000000000000000000000000000000000000000000000000000000008057650000000000000000000000000000000000000000000000000000000063d96d10000000000000000000000000000000000000000000000000000000000009f35273d89754a1e0387b89520d989d3be9c37c1f32495a88faf1ea05c61121ab0d1900000000000000000000000000000000000000000000000000000000000000010000000000000000000000002d679b567db6187c0c8323fa982cfb88b74dbcc7000000000000000000000000000000000000000000000000000000000000083400000000000000000000000000000000000000000000000000000000000f4240"));

        let tx_a = TransactionSigned::decode_enveloped(&mut bytes.as_ref()).unwrap();
        let tx_b = TransactionSigned::decode(&mut &bytes[..]).unwrap();

        let mut buf_a = BytesMut::default();
        tx_a.encode_enveloped(&mut buf_a);
        assert_eq!(&buf_a[..], &bytes[..]);

        let mut buf_b = BytesMut::default();
        tx_b.encode_enveloped(&mut buf_b);
        assert_eq!(&buf_b[..], &bytes[..]);
    }

    #[test]
    fn test_encode_decode_fields() {
        let original = TxDeposit {
            source_hash: B256::default(),
            from: Address::default(),
            to: TxKind::default(),
            mint: Some(100),
            value: U256::default(),
            gas_limit: 50000,
            is_system_transaction: true,
            input: Bytes::default(),
        };

        let mut buffer = BytesMut::new();
        original.encode_fields(&mut buffer);
        let decoded = TxDeposit::decode_inner(&mut &buffer[..]).expect("Failed to decode");

        assert_eq!(original, decoded);
    }

    #[test]
    fn test_encode_with_and_without_header() {
        let tx_deposit = TxDeposit {
            source_hash: B256::default(),
            from: Address::default(),
            to: TxKind::default(),
            mint: Some(100),
            value: U256::default(),
            gas_limit: 50000,
            is_system_transaction: true,
            input: Bytes::default(),
        };

        let mut buffer_with_header = BytesMut::new();
        tx_deposit.encode(&mut buffer_with_header, true);

        let mut buffer_without_header = BytesMut::new();
        tx_deposit.encode(&mut buffer_without_header, false);

        assert!(buffer_with_header.len() > buffer_without_header.len());
    }

    #[test]
    fn test_payload_length() {
        let tx_deposit = TxDeposit {
            source_hash: B256::default(),
            from: Address::default(),
            to: TxKind::default(),
            mint: Some(100),
            value: U256::default(),
            gas_limit: 50000,
            is_system_transaction: true,
            input: Bytes::default(),
        };

        let total_len = tx_deposit.payload_len();
        let len_without_header = tx_deposit.payload_len_without_header();

        assert!(total_len > len_without_header);
    }
}<|MERGE_RESOLUTION|>--- conflicted
+++ resolved
@@ -7,11 +7,7 @@
 use std::mem;
 
 /// Deposit transactions, also known as deposits are initiated on L1, and executed on L2.
-<<<<<<< HEAD
-#[cfg_attr(any(test, feature = "reth-codec"), main_codec)]
-=======
-#[reth_codec]
->>>>>>> 01075f69
+#[cfg_attr(any(test, feature = "reth-codec"), reth_codec)]
 #[derive(Debug, Clone, PartialEq, Eq, Hash, Default)]
 pub struct TxDeposit {
     /// Hash that uniquely identifies the source of the deposit.
