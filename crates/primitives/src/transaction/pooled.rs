--- conflicted
+++ resolved
@@ -1,29 +1,17 @@
 //! Defines the types for blob transactions, legacy, and other EIP-2718 transactions included in a
 //! response to `GetPooledTransactions`.
 
-<<<<<<< HEAD
 use super::{error::TransactionConversionError, signature::recover_signer, TxEip7702};
-use crate::{
-    BlobTransaction, BlobTransactionSidecar, Signature, Transaction, TransactionSigned,
-    TransactionSignedEcRecovered,
-};
-=======
-use super::{
-    error::TransactionConversionError,
-    signature::{recover_signer, with_eip155_parity},
-    TxEip7702,
-};
 use crate::{BlobTransaction, Transaction, TransactionSigned, TransactionSignedEcRecovered};
 use alloy_eips::eip4844::BlobTransactionSidecar;
 
->>>>>>> 098fa7f6
 use alloy_consensus::{
     constants::EIP4844_TX_TYPE_ID,
     transaction::{RlpEcdsaTx, TxEip1559, TxEip2930, TxEip4844, TxLegacy},
     SignableTransaction, TxEip4844WithSidecar,
 };
 use alloy_eips::eip2718::{Decodable2718, Eip2718Result, Encodable2718};
-use alloy_primitives::{Address, Signature, TxHash, B256};
+use alloy_primitives::{Address, PrimitiveSignature as Signature, TxHash, B256};
 use alloy_rlp::{Decodable, Encodable, Error as RlpError, Header};
 use bytes::Buf;
 use derive_more::{AsRef, Deref};
