--- conflicted
+++ resolved
@@ -279,18 +279,12 @@
 
 #[cfg(all(test, feature = "c-kzg"))]
 mod tests {
-<<<<<<< HEAD
-    use std::{fs, path::PathBuf, str::FromStr};
-
-    use alloy_eips::eip4844::Bytes48;
-=======
     use super::*;
     use crate::{kzg::Blob, PooledTransactionsElement};
     use alloy_eips::{
         eip2718::{Decodable2718, Encodable2718},
         eip4844::Bytes48,
     };
->>>>>>> 33d5eb32
     use alloy_primitives::hex;
     use alloy_rlp::Encodable;
 
