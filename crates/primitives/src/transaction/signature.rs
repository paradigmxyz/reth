--- conflicted
+++ resolved
@@ -120,12 +120,8 @@
         },
         Signature,
     };
-<<<<<<< HEAD
     use alloy_eips::eip2718::Decodable2718;
-    use alloy_primitives::{Address, Parity};
-=======
     use alloy_primitives::{hex, Address, Parity, B256, U256};
->>>>>>> 24b63412
     use std::str::FromStr;
 
     #[test]
