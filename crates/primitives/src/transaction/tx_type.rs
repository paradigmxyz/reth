use alloy_consensus::constants::{
    EIP1559_TX_TYPE_ID, EIP2930_TX_TYPE_ID, EIP4844_TX_TYPE_ID, EIP7702_TX_TYPE_ID,
    LEGACY_TX_TYPE_ID,
};
use alloy_primitives::{U64, U8};
use alloy_rlp::{Decodable, Encodable};
use derive_more::Display;
use reth_primitives_traits::InMemorySize;
use serde::{Deserialize, Serialize};

<<<<<<< HEAD
/// Identifier parameter for legacy transaction
#[cfg(any(test, feature = "reth-codec"))]
pub const COMPACT_IDENTIFIER_LEGACY: usize = 0;

/// Identifier parameter for EIP-2930 transaction
#[cfg(any(test, feature = "reth-codec"))]
pub const COMPACT_IDENTIFIER_EIP2930: usize = 1;

/// Identifier parameter for EIP-1559 transaction
#[cfg(any(test, feature = "reth-codec"))]
pub const COMPACT_IDENTIFIER_EIP1559: usize = 2;

/// For backwards compatibility purposes only 2 bits of the type are encoded in the identifier
/// parameter. In the case of a [`COMPACT_EXTENDED_IDENTIFIER_FLAG`], the full transaction type is
/// read from the buffer as a single byte.
#[cfg(any(test, feature = "reth-codec"))]
pub const COMPACT_EXTENDED_IDENTIFIER_FLAG: usize = 3;

/// Identifier for [`TxDeposit`](op_alloy_consensus::TxDeposit) transaction.
#[cfg(feature = "optimism")]
pub const DEPOSIT_TX_TYPE_ID: u8 = 126;

=======
>>>>>>> 0d17f14e
/// Transaction Type
///
/// Currently being used as 2-bit type when encoding it to `reth_codecs::Compact` on
/// [`crate::TransactionSignedNoHash`]. Adding more transaction types will break the codec and
/// database format.
///
/// Other required changes when adding a new type can be seen on [PR#3953](https://github.com/paradigmxyz/reth/pull/3953/files).
#[derive(
    Clone,
    Copy,
    Debug,
    PartialEq,
    Eq,
    PartialOrd,
    Ord,
    Default,
    Serialize,
    Deserialize,
    Hash,
    Display,
)]
#[cfg_attr(any(test, feature = "arbitrary"), derive(arbitrary::Arbitrary))]
#[cfg_attr(any(test, feature = "reth-codec"), reth_codecs::add_arbitrary_tests(compact))]
#[display("tx type: {_variant}")]
pub enum TxType {
    /// Legacy transaction pre EIP-2929
    #[default]
    #[display("legacy (0)")]
    Legacy = 0_isize,
    /// AccessList transaction
    #[display("eip2930 (1)")]
    Eip2930 = 1_isize,
    /// Transaction with Priority fee
    #[display("eip1559 (2)")]
    Eip1559 = 2_isize,
    /// Shard Blob Transactions - EIP-4844
    #[display("eip4844 (3)")]
    Eip4844 = 3_isize,
    /// EOA Contract Code Transactions - EIP-7702
    #[display("eip7702 (4)")]
    Eip7702 = 4_isize,
    /// Optimism Deposit transaction.
    #[cfg(feature = "optimism")]
    #[display("deposit (126)")]
    Deposit = 126_isize,
}

impl TxType {
    /// The max type reserved by an EIP.
    pub const MAX_RESERVED_EIP: Self = Self::Eip7702;

    /// Check if the transaction type has an access list.
    pub const fn has_access_list(&self) -> bool {
        match self {
            Self::Legacy => false,
            Self::Eip2930 | Self::Eip1559 | Self::Eip4844 | Self::Eip7702 => true,
            #[cfg(feature = "optimism")]
            Self::Deposit => false,
        }
    }
}

impl reth_primitives_traits::TxType for TxType {
    #[inline]
    fn is_legacy(&self) -> bool {
        matches!(self, Self::Legacy)
    }

    #[inline]
    fn is_eip2930(&self) -> bool {
        matches!(self, Self::Eip2930)
    }

    #[inline]
    fn is_eip1559(&self) -> bool {
        matches!(self, Self::Eip1559)
    }

    #[inline]
    fn is_eip4844(&self) -> bool {
        matches!(self, Self::Eip4844)
    }

    #[inline]
    fn is_eip7702(&self) -> bool {
        matches!(self, Self::Eip7702)
    }
}

impl InMemorySize for TxType {
    /// Calculates a heuristic for the in-memory size of the [`TxType`].
    #[inline]
    fn size(&self) -> usize {
        core::mem::size_of::<Self>()
    }
}

impl From<TxType> for u8 {
    fn from(value: TxType) -> Self {
        match value {
            TxType::Legacy => LEGACY_TX_TYPE_ID,
            TxType::Eip2930 => EIP2930_TX_TYPE_ID,
            TxType::Eip1559 => EIP1559_TX_TYPE_ID,
            TxType::Eip4844 => EIP4844_TX_TYPE_ID,
            TxType::Eip7702 => EIP7702_TX_TYPE_ID,
            #[cfg(feature = "optimism")]
            TxType::Deposit => op_alloy_consensus::DEPOSIT_TX_TYPE_ID,
        }
    }
}

impl From<TxType> for U8 {
    fn from(value: TxType) -> Self {
        Self::from(u8::from(value))
    }
}

impl TryFrom<u8> for TxType {
    type Error = &'static str;

    fn try_from(value: u8) -> Result<Self, Self::Error> {
        #[cfg(feature = "optimism")]
        if value == Self::Deposit {
            return Ok(Self::Deposit)
        }

        if value == Self::Legacy {
            return Ok(Self::Legacy)
        } else if value == Self::Eip2930 {
            return Ok(Self::Eip2930)
        } else if value == Self::Eip1559 {
            return Ok(Self::Eip1559)
        } else if value == Self::Eip4844 {
            return Ok(Self::Eip4844)
        } else if value == Self::Eip7702 {
            return Ok(Self::Eip7702)
        }

        Err("invalid tx type")
    }
}

impl TryFrom<u64> for TxType {
    type Error = &'static str;

    fn try_from(value: u64) -> Result<Self, Self::Error> {
        let value: u8 = value.try_into().map_err(|_| "invalid tx type")?;
        Self::try_from(value)
    }
}

impl TryFrom<U64> for TxType {
    type Error = &'static str;

    fn try_from(value: U64) -> Result<Self, Self::Error> {
        value.to::<u64>().try_into()
    }
}

#[cfg(any(test, feature = "reth-codec"))]
impl reth_codecs::Compact for TxType {
    fn to_compact<B>(&self, buf: &mut B) -> usize
    where
        B: bytes::BufMut + AsMut<[u8]>,
    {
        use reth_codecs::txtype::*;

        match self {
            Self::Legacy => COMPACT_IDENTIFIER_LEGACY,
            Self::Eip2930 => COMPACT_IDENTIFIER_EIP2930,
            Self::Eip1559 => COMPACT_IDENTIFIER_EIP1559,
            Self::Eip4844 => {
                buf.put_u8(EIP4844_TX_TYPE_ID);
                COMPACT_EXTENDED_IDENTIFIER_FLAG
            }
            Self::Eip7702 => {
                buf.put_u8(EIP7702_TX_TYPE_ID);
                COMPACT_EXTENDED_IDENTIFIER_FLAG
            }
            #[cfg(feature = "optimism")]
            Self::Deposit => {
                buf.put_u8(op_alloy_consensus::DEPOSIT_TX_TYPE_ID);
                COMPACT_EXTENDED_IDENTIFIER_FLAG
            }
        }
    }

    // For backwards compatibility purposes only 2 bits of the type are encoded in the identifier
    // parameter. In the case of a [`COMPACT_EXTENDED_IDENTIFIER_FLAG`], the full transaction type
    // is read from the buffer as a single byte.
    fn from_compact(mut buf: &[u8], identifier: usize) -> (Self, &[u8]) {
        use bytes::Buf;
        (
            match identifier {
                reth_codecs::txtype::COMPACT_IDENTIFIER_LEGACY => Self::Legacy,
                reth_codecs::txtype::COMPACT_IDENTIFIER_EIP2930 => Self::Eip2930,
                reth_codecs::txtype::COMPACT_IDENTIFIER_EIP1559 => Self::Eip1559,
                reth_codecs::txtype::COMPACT_EXTENDED_IDENTIFIER_FLAG => {
                    let extended_identifier = buf.get_u8();
                    match extended_identifier {
                        EIP4844_TX_TYPE_ID => Self::Eip4844,
                        EIP7702_TX_TYPE_ID => Self::Eip7702,
                        #[cfg(feature = "optimism")]
                        op_alloy_consensus::DEPOSIT_TX_TYPE_ID => Self::Deposit,
                        _ => panic!("Unsupported TxType identifier: {extended_identifier}"),
                    }
                }
                _ => panic!("Unknown identifier for TxType: {identifier}"),
            },
            buf,
        )
    }
}

impl PartialEq<u8> for TxType {
    fn eq(&self, other: &u8) -> bool {
        *self as u8 == *other
    }
}

impl PartialEq<TxType> for u8 {
    fn eq(&self, other: &TxType) -> bool {
        *self == *other as Self
    }
}

impl Encodable for TxType {
    fn encode(&self, out: &mut dyn bytes::BufMut) {
        (*self as u8).encode(out);
    }

    fn length(&self) -> usize {
        1
    }
}

impl Decodable for TxType {
    fn decode(buf: &mut &[u8]) -> alloy_rlp::Result<Self> {
        let ty = u8::decode(buf)?;

        Self::try_from(ty).map_err(alloy_rlp::Error::Custom)
    }
}

#[cfg(test)]
mod tests {
    use super::*;
    use alloy_primitives::hex;
    use reth_codecs::{txtype::*, Compact};
    use reth_primitives_traits::TxType as _;
    use rstest::rstest;

    #[test]
    fn is_broadcastable() {
        assert!(TxType::Legacy.is_broadcastable_in_full());
        assert!(TxType::Eip1559.is_broadcastable_in_full());
        assert!(!TxType::Eip4844.is_broadcastable_in_full());
    }

    #[rstest]
    #[case(U64::from(LEGACY_TX_TYPE_ID), Ok(TxType::Legacy))]
    #[case(U64::from(EIP2930_TX_TYPE_ID), Ok(TxType::Eip2930))]
    #[case(U64::from(EIP1559_TX_TYPE_ID), Ok(TxType::Eip1559))]
    #[case(U64::from(EIP4844_TX_TYPE_ID), Ok(TxType::Eip4844))]
    #[case(U64::from(EIP7702_TX_TYPE_ID), Ok(TxType::Eip7702))]
    #[cfg_attr(
        feature = "optimism",
        case(U64::from(op_alloy_consensus::DEPOSIT_TX_TYPE_ID), Ok(TxType::Deposit))
    )]
    #[case(U64::MAX, Err("invalid tx type"))]
    fn test_u64_to_tx_type(#[case] input: U64, #[case] expected: Result<TxType, &'static str>) {
        let tx_type_result = TxType::try_from(input);
        assert_eq!(tx_type_result, expected);
    }

    #[rstest]
    #[case(TxType::Legacy, COMPACT_IDENTIFIER_LEGACY, vec![])]
    #[case(TxType::Eip2930, COMPACT_IDENTIFIER_EIP2930, vec![])]
    #[case(TxType::Eip1559, COMPACT_IDENTIFIER_EIP1559, vec![])]
    #[case(TxType::Eip4844, COMPACT_EXTENDED_IDENTIFIER_FLAG, vec![EIP4844_TX_TYPE_ID])]
    #[case(TxType::Eip7702, COMPACT_EXTENDED_IDENTIFIER_FLAG, vec![EIP7702_TX_TYPE_ID])]
    #[cfg_attr(feature = "optimism", case(TxType::Deposit, COMPACT_EXTENDED_IDENTIFIER_FLAG, vec![op_alloy_consensus::DEPOSIT_TX_TYPE_ID]))]
    fn test_txtype_to_compact(
        #[case] tx_type: TxType,
        #[case] expected_identifier: usize,
        #[case] expected_buf: Vec<u8>,
    ) {
        let mut buf = vec![];
        let identifier = tx_type.to_compact(&mut buf);

        assert_eq!(identifier, expected_identifier, "Unexpected identifier for TxType {tx_type:?}",);
        assert_eq!(buf, expected_buf, "Unexpected buffer for TxType {tx_type:?}",);
    }

    #[rstest]
    #[case(TxType::Legacy, COMPACT_IDENTIFIER_LEGACY, vec![])]
    #[case(TxType::Eip2930, COMPACT_IDENTIFIER_EIP2930, vec![])]
    #[case(TxType::Eip1559, COMPACT_IDENTIFIER_EIP1559, vec![])]
    #[case(TxType::Eip4844, COMPACT_EXTENDED_IDENTIFIER_FLAG, vec![EIP4844_TX_TYPE_ID])]
    #[case(TxType::Eip7702, COMPACT_EXTENDED_IDENTIFIER_FLAG, vec![EIP7702_TX_TYPE_ID])]
    #[cfg_attr(feature = "optimism", case(TxType::Deposit, COMPACT_EXTENDED_IDENTIFIER_FLAG, vec![op_alloy_consensus::DEPOSIT_TX_TYPE_ID]))]
    fn test_txtype_from_compact(
        #[case] expected_type: TxType,
        #[case] identifier: usize,
        #[case] buf: Vec<u8>,
    ) {
        let (actual_type, remaining_buf) = TxType::from_compact(&buf, identifier);

        assert_eq!(actual_type, expected_type, "Unexpected TxType for identifier {identifier}");
        assert!(remaining_buf.is_empty(), "Buffer not fully consumed for identifier {identifier}");
    }

    #[rstest]
    #[case(&hex!("80"), Ok(TxType::Legacy))]
    #[case(&[EIP2930_TX_TYPE_ID], Ok(TxType::Eip2930))]
    #[case(&[EIP1559_TX_TYPE_ID], Ok(TxType::Eip1559))]
    #[case(&[EIP4844_TX_TYPE_ID], Ok(TxType::Eip4844))]
    #[case(&[EIP7702_TX_TYPE_ID], Ok(TxType::Eip7702))]
    #[case(&[u8::MAX], Err(alloy_rlp::Error::InputTooShort))]
    #[cfg_attr(feature = "optimism", case(&[op_alloy_consensus::DEPOSIT_TX_TYPE_ID], Ok(TxType::Deposit)))]
    fn decode_tx_type(#[case] input: &[u8], #[case] expected: Result<TxType, alloy_rlp::Error>) {
        let tx_type_result = TxType::decode(&mut &input[..]);
        assert_eq!(tx_type_result, expected)
    }
}<|MERGE_RESOLUTION|>--- conflicted
+++ resolved
@@ -8,7 +8,6 @@
 use reth_primitives_traits::InMemorySize;
 use serde::{Deserialize, Serialize};
 
-<<<<<<< HEAD
 /// Identifier parameter for legacy transaction
 #[cfg(any(test, feature = "reth-codec"))]
 pub const COMPACT_IDENTIFIER_LEGACY: usize = 0;
@@ -31,8 +30,6 @@
 #[cfg(feature = "optimism")]
 pub const DEPOSIT_TX_TYPE_ID: u8 = 126;
 
-=======
->>>>>>> 0d17f14e
 /// Transaction Type
 ///
 /// Currently being used as 2-bit type when encoding it to `reth_codecs::Compact` on
