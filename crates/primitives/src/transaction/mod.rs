--- conflicted
+++ resolved
@@ -844,7 +844,6 @@
             Self::Deposit(tx) => tx.authorization_list(),
         }
     }
-<<<<<<< HEAD
 }
 
 impl TransactionExt for Transaction {
@@ -861,20 +860,6 @@
             _ => todo!("use op type for op"),
         }
     }
-
-    fn effective_gas_price(&self, base_fee: Option<u64>) -> u128 {
-        match self {
-            Self::Legacy(tx) => tx.gas_price,
-            Self::Eip2930(tx) => tx.gas_price,
-            Self::Eip1559(dynamic_tx) => dynamic_tx.effective_gas_price(base_fee),
-            Self::Eip4844(dynamic_tx) => dynamic_tx.effective_gas_price(base_fee),
-            Self::Eip7702(dynamic_tx) => dynamic_tx.effective_gas_price(base_fee),
-            #[cfg(feature = "optimism")]
-            _ => todo!("use op type for op"),
-        }
-    }
-=======
->>>>>>> 527767cc
 }
 
 /// Signed transaction without its Hash. Used type for inserting into the DB.
@@ -885,8 +870,6 @@
 pub struct TransactionSignedNoHash {
     /// The transaction signature values
     pub signature: Signature,
-    /// Raw transaction info
-    #[deref]
     #[as_ref]
     pub transaction: Transaction,
 }
