//! Transaction types.

use crate::{
    eip7702::SignedAuthorization, keccak256, Address, BlockHashOrNumber, Bytes, TxHash, TxKind,
    B256, U256,
};

use alloy_consensus::SignableTransaction;
use alloy_rlp::{
    Decodable, Encodable, Error as RlpError, Header, EMPTY_LIST_CODE, EMPTY_STRING_CODE,
};
use bytes::Buf;
use core::mem;
use derive_more::{AsRef, Deref};
use once_cell::sync::Lazy;
use rayon::prelude::{IntoParallelIterator, ParallelIterator};
use serde::{Deserialize, Serialize};

pub use access_list::{AccessList, AccessListItem, AccessListResult};
pub use eip1559::TxEip1559;
pub use eip2930::TxEip2930;
pub use eip4844::TxEip4844;
pub use eip7702::TxEip7702;

pub use error::{
    InvalidTransactionError, TransactionConversionError, TryFromRecoveredTransactionError,
};
pub use legacy::TxLegacy;
pub use meta::TransactionMeta;
pub use pooled::{PooledTransactionsElement, PooledTransactionsElementEcRecovered};
#[cfg(all(feature = "c-kzg", any(test, feature = "arbitrary")))]
pub use sidecar::generate_blob_sidecar;
#[cfg(feature = "c-kzg")]
pub use sidecar::BlobTransactionValidationError;
pub use sidecar::{BlobTransaction, BlobTransactionSidecar};

pub use compat::FillTxEnv;
pub use signature::{extract_chain_id, Signature};
pub use tx_type::{
    TxType, EIP1559_TX_TYPE_ID, EIP2930_TX_TYPE_ID, EIP4844_TX_TYPE_ID, EIP7702_TX_TYPE_ID,
    LEGACY_TX_TYPE_ID,
};
pub use variant::TransactionSignedVariant;

pub(crate) mod access_list;
mod compat;
mod eip1559;
mod eip2930;
mod eip4844;
mod eip7702;
mod error;
mod legacy;
mod meta;
mod pooled;
mod sidecar;
mod signature;
mod tx_type;
pub(crate) mod util;
mod variant;

#[cfg(feature = "optimism")]
mod optimism;

#[cfg(feature = "optimism")]
pub use optimism::TxDeposit;
#[cfg(feature = "optimism")]
pub use tx_type::DEPOSIT_TX_TYPE_ID;

#[cfg(test)]
use reth_codecs::Compact;

#[cfg(not(feature = "std"))]
use alloc::vec::Vec;

/// Either a transaction hash or number.
pub type TxHashOrNumber = BlockHashOrNumber;

// Expected number of transactions where we can expect a speed-up by recovering the senders in
// parallel.
pub(crate) static PARALLEL_SENDER_RECOVERY_THRESHOLD: Lazy<usize> =
    Lazy::new(|| match rayon::current_num_threads() {
        0..=1 => usize::MAX,
        2..=8 => 10,
        _ => 5,
    });

/// A raw transaction.
///
/// Transaction types were introduced in [EIP-2718](https://eips.ethereum.org/EIPS/eip-2718).
#[derive(Debug, Clone, PartialEq, Eq, Hash, Serialize, Deserialize)]
#[cfg_attr(any(test, feature = "reth-codec"), reth_codecs::add_arbitrary_tests(compact))]
pub enum Transaction {
    /// Legacy transaction (type `0x0`).
    ///
    /// Traditional Ethereum transactions, containing parameters `nonce`, `gasPrice`, `gasLimit`,
    /// `to`, `value`, `data`, `v`, `r`, and `s`.
    ///
    /// These transactions do not utilize access lists nor do they incorporate EIP-1559 fee market
    /// changes.
    Legacy(TxLegacy),
    /// Transaction with an [`AccessList`] ([EIP-2930](https://eips.ethereum.org/EIPS/eip-2930)), type `0x1`.
    ///
    /// The `accessList` specifies an array of addresses and storage keys that the transaction
    /// plans to access, enabling gas savings on cross-contract calls by pre-declaring the accessed
    /// contract and storage slots.
    Eip2930(TxEip2930),
    /// A transaction with a priority fee ([EIP-1559](https://eips.ethereum.org/EIPS/eip-1559)), type `0x2`.
    ///
    /// Unlike traditional transactions, EIP-1559 transactions use an in-protocol, dynamically
    /// changing base fee per gas, adjusted at each block to manage network congestion.
    ///
    /// - `maxPriorityFeePerGas`, specifying the maximum fee above the base fee the sender is
    ///   willing to pay
    /// - `maxFeePerGas`, setting the maximum total fee the sender is willing to pay.
    ///
    /// The base fee is burned, while the priority fee is paid to the miner who includes the
    /// transaction, incentivizing miners to include transactions with higher priority fees per
    /// gas.
    Eip1559(TxEip1559),
    /// Shard Blob Transactions ([EIP-4844](https://eips.ethereum.org/EIPS/eip-4844)), type `0x3`.
    ///
    /// Shard Blob Transactions introduce a new transaction type called a blob-carrying transaction
    /// to reduce gas costs. These transactions are similar to regular Ethereum transactions but
    /// include additional data called a blob.
    ///
    /// Blobs are larger (~125 kB) and cheaper than the current calldata, providing an immutable
    /// and read-only memory for storing transaction data.
    ///
    /// EIP-4844, also known as proto-danksharding, implements the framework and logic of
    /// danksharding, introducing new transaction formats and verification rules.
    Eip4844(TxEip4844),
    /// EOA Set Code Transactions ([EIP-7702](https://eips.ethereum.org/EIPS/eip-7702)), type `0x4`.
    ///
    /// EOA Set Code Transactions give the ability to temporarily set contract code for an
    /// EOA for a single transaction. This allows for temporarily adding smart contract
    /// functionality to the EOA.
    Eip7702(TxEip7702),
    /// Optimism deposit transaction.
    #[cfg(feature = "optimism")]
    Deposit(TxDeposit),
}

#[cfg(any(test, feature = "arbitrary"))]
impl<'a> arbitrary::Arbitrary<'a> for Transaction {
    fn arbitrary(u: &mut arbitrary::Unstructured<'a>) -> arbitrary::Result<Self> {
        Ok(match TxType::arbitrary(u)? {
            TxType::Legacy => {
                let mut tx = TxLegacy::arbitrary(u)?;
                tx.gas_limit = (tx.gas_limit as u64).into();
                Self::Legacy(tx)
            }
            TxType::Eip2930 => {
                let mut tx = TxEip2930::arbitrary(u)?;
                tx.gas_limit = (tx.gas_limit as u64).into();
                Self::Eip2930(tx)
            }
            TxType::Eip1559 => Self::Eip1559(TxEip1559::arbitrary(u)?),
            TxType::Eip4844 => Self::Eip4844(TxEip4844::arbitrary(u)?),
            TxType::Eip7702 => Self::Eip7702(TxEip7702::arbitrary(u)?),
            #[cfg(feature = "optimism")]
            TxType::Deposit => Self::Deposit(TxDeposit::arbitrary(u)?),
<<<<<<< HEAD
        })
=======
        };

        match &mut tx {
            Self::Legacy(tx) => {
                tx.gas_limit = (tx.gas_limit as u64).into();
            }
            Self::Eip1559(tx) => {
                tx.gas_limit = (tx.gas_limit as u64).into();
            }
            _ => {}
        }

        Ok(tx)
>>>>>>> 7269cf28
    }
}

// === impl Transaction ===

impl Transaction {
    /// Heavy operation that return signature hash over rlp encoded transaction.
    /// It is only for signature signing or signer recovery.
    pub fn signature_hash(&self) -> B256 {
        match self {
            Self::Legacy(tx) => tx.signature_hash(),
            Self::Eip2930(tx) => tx.signature_hash(),
            Self::Eip1559(tx) => tx.signature_hash(),
            Self::Eip4844(tx) => tx.signature_hash(),
            Self::Eip7702(tx) => tx.signature_hash(),
            #[cfg(feature = "optimism")]
            Self::Deposit(_) => B256::ZERO,
        }
    }

    /// Get `chain_id`.
    pub const fn chain_id(&self) -> Option<u64> {
        match self {
            Self::Legacy(TxLegacy { chain_id, .. }) => *chain_id,
            Self::Eip2930(TxEip2930 { chain_id, .. }) |
            Self::Eip1559(TxEip1559 { chain_id, .. }) |
            Self::Eip4844(TxEip4844 { chain_id, .. }) |
            Self::Eip7702(TxEip7702 { chain_id, .. }) => Some(*chain_id),
            #[cfg(feature = "optimism")]
            Self::Deposit(_) => None,
        }
    }

    /// Sets the transaction's chain id to the provided value.
    pub fn set_chain_id(&mut self, chain_id: u64) {
        match self {
            Self::Legacy(TxLegacy { chain_id: ref mut c, .. }) => *c = Some(chain_id),
            Self::Eip2930(TxEip2930 { chain_id: ref mut c, .. }) |
            Self::Eip1559(TxEip1559 { chain_id: ref mut c, .. }) |
            Self::Eip4844(TxEip4844 { chain_id: ref mut c, .. }) |
            Self::Eip7702(TxEip7702 { chain_id: ref mut c, .. }) => *c = chain_id,
            #[cfg(feature = "optimism")]
            Self::Deposit(_) => { /* noop */ }
        }
    }

    /// Gets the transaction's [`TxKind`], which is the address of the recipient or
    /// [`TxKind::Create`] if the transaction is a contract creation.
    pub const fn kind(&self) -> TxKind {
        match self {
            Self::Legacy(TxLegacy { to, .. }) |
            Self::Eip2930(TxEip2930 { to, .. }) |
            Self::Eip1559(TxEip1559 { to, .. }) |
            Self::Eip7702(TxEip7702 { to, .. }) => *to,
            Self::Eip4844(TxEip4844 { to, .. }) => TxKind::Call(*to),
            #[cfg(feature = "optimism")]
            Self::Deposit(TxDeposit { to, .. }) => *to,
        }
    }

    /// Get the transaction's address of the contract that will be called, or the address that will
    /// receive the transfer.
    ///
    /// Returns `None` if this is a `CREATE` transaction.
    pub fn to(&self) -> Option<Address> {
        self.kind().to().copied()
    }

    /// Get the transaction's type
    pub const fn tx_type(&self) -> TxType {
        match self {
            Self::Legacy(_) => TxType::Legacy,
<<<<<<< HEAD
            Self::Eip2930(_) => TxType::Eip2930,
            Self::Eip1559(dynamic_fee_tx) => dynamic_fee_tx.tx_type(),
=======
            Self::Eip2930(access_list_tx) => access_list_tx.tx_type(),
            Self::Eip1559(_) => TxType::Eip1559,
>>>>>>> 7269cf28
            Self::Eip4844(blob_tx) => blob_tx.tx_type(),
            Self::Eip7702(set_code_tx) => set_code_tx.tx_type(),
            #[cfg(feature = "optimism")]
            Self::Deposit(deposit_tx) => deposit_tx.tx_type(),
        }
    }

    /// Gets the transaction's value field.
    pub const fn value(&self) -> U256 {
        *match self {
            Self::Legacy(TxLegacy { value, .. }) |
            Self::Eip2930(TxEip2930 { value, .. }) |
            Self::Eip1559(TxEip1559 { value, .. }) |
            Self::Eip4844(TxEip4844 { value, .. }) |
            Self::Eip7702(TxEip7702 { value, .. }) => value,
            #[cfg(feature = "optimism")]
            Self::Deposit(TxDeposit { value, .. }) => value,
        }
    }

    /// Get the transaction's nonce.
    pub const fn nonce(&self) -> u64 {
        match self {
            Self::Legacy(TxLegacy { nonce, .. }) |
            Self::Eip2930(TxEip2930 { nonce, .. }) |
            Self::Eip1559(TxEip1559 { nonce, .. }) |
            Self::Eip4844(TxEip4844 { nonce, .. }) |
            Self::Eip7702(TxEip7702 { nonce, .. }) => *nonce,
            // Deposit transactions do not have nonces.
            #[cfg(feature = "optimism")]
            Self::Deposit(_) => 0,
        }
    }

    /// Returns the [`AccessList`] of the transaction.
    ///
    /// Returns `None` for legacy transactions.
    pub const fn access_list(&self) -> Option<&AccessList> {
        match self {
            Self::Legacy(_) => None,
            Self::Eip2930(tx) => Some(&tx.access_list),
            Self::Eip1559(tx) => Some(&tx.access_list),
            Self::Eip4844(tx) => Some(&tx.access_list),
            Self::Eip7702(tx) => Some(&tx.access_list),
            #[cfg(feature = "optimism")]
            Self::Deposit(_) => None,
        }
    }

    /// Returns the [`SignedAuthorization`] list of the transaction.
    ///
    /// Returns `None` if this transaction is not EIP-7702.
    pub fn authorization_list(&self) -> Option<&[SignedAuthorization]> {
        match self {
            Self::Eip7702(tx) => Some(&tx.authorization_list),
            _ => None,
        }
    }

    /// Get the gas limit of the transaction.
    pub const fn gas_limit(&self) -> u64 {
        match self {
<<<<<<< HEAD
            Self::Legacy(TxLegacy { gas_limit, .. }) => *gas_limit as u64,
            Self::Eip1559(TxEip1559 { gas_limit, .. }) |
=======
            Self::Legacy(TxLegacy { gas_limit, .. }) |
            Self::Eip1559(TxEip1559 { gas_limit, .. }) => *gas_limit as u64,
            Self::Eip2930(TxEip2930 { gas_limit, .. }) |
>>>>>>> 7269cf28
            Self::Eip4844(TxEip4844 { gas_limit, .. }) |
            Self::Eip7702(TxEip7702 { gas_limit, .. }) => *gas_limit,
            Self::Eip2930(TxEip2930 { gas_limit, .. }) => *gas_limit as u64,
            #[cfg(feature = "optimism")]
            Self::Deposit(TxDeposit { gas_limit, .. }) => *gas_limit,
        }
    }

    /// Returns true if the tx supports dynamic fees
    pub const fn is_dynamic_fee(&self) -> bool {
        match self {
            Self::Legacy(_) | Self::Eip2930(_) => false,
            Self::Eip1559(_) | Self::Eip4844(_) | Self::Eip7702(_) => true,
            #[cfg(feature = "optimism")]
            Self::Deposit(_) => false,
        }
    }

    /// Max fee per gas for eip1559 transaction, for legacy transactions this is `gas_price`.
    ///
    /// This is also commonly referred to as the "Gas Fee Cap" (`GasFeeCap`).
    pub const fn max_fee_per_gas(&self) -> u128 {
        match self {
            Self::Legacy(TxLegacy { gas_price, .. }) |
            Self::Eip2930(TxEip2930 { gas_price, .. }) => *gas_price,
            Self::Eip1559(TxEip1559 { max_fee_per_gas, .. }) |
            Self::Eip4844(TxEip4844 { max_fee_per_gas, .. }) |
            Self::Eip7702(TxEip7702 { max_fee_per_gas, .. }) => *max_fee_per_gas,
            // Deposit transactions buy their L2 gas on L1 and, as such, the L2 gas is not
            // refundable.
            #[cfg(feature = "optimism")]
            Self::Deposit(_) => 0,
        }
    }

    /// Max priority fee per gas for eip1559 transaction, for legacy and eip2930 transactions this
    /// is `None`
    ///
    /// This is also commonly referred to as the "Gas Tip Cap" (`GasTipCap`).
    pub const fn max_priority_fee_per_gas(&self) -> Option<u128> {
        match self {
            Self::Legacy(_) | Self::Eip2930(_) => None,
            Self::Eip1559(TxEip1559 { max_priority_fee_per_gas, .. }) |
            Self::Eip4844(TxEip4844 { max_priority_fee_per_gas, .. }) |
            Self::Eip7702(TxEip7702 { max_priority_fee_per_gas, .. }) => {
                Some(*max_priority_fee_per_gas)
            }
            #[cfg(feature = "optimism")]
            Self::Deposit(_) => None,
        }
    }

    /// Blob versioned hashes for eip4844 transaction, for legacy, eip1559, eip2930 and eip7702
    /// transactions this is `None`
    ///
    /// This is also commonly referred to as the "blob versioned hashes" (`BlobVersionedHashes`).
    pub fn blob_versioned_hashes(&self) -> Option<Vec<B256>> {
        match self {
            Self::Legacy(_) | Self::Eip2930(_) | Self::Eip1559(_) | Self::Eip7702(_) => None,
            Self::Eip4844(TxEip4844 { blob_versioned_hashes, .. }) => {
                Some(blob_versioned_hashes.clone())
            }
            #[cfg(feature = "optimism")]
            Self::Deposit(_) => None,
        }
    }

    /// Max fee per blob gas for eip4844 transaction [`TxEip4844`].
    ///
    /// Returns `None` for non-eip4844 transactions.
    ///
    /// This is also commonly referred to as the "Blob Gas Fee Cap" (`BlobGasFeeCap`).
    pub const fn max_fee_per_blob_gas(&self) -> Option<u128> {
        match self {
            Self::Eip4844(TxEip4844 { max_fee_per_blob_gas, .. }) => Some(*max_fee_per_blob_gas),
            _ => None,
        }
    }

    /// Returns the blob gas used for all blobs of the EIP-4844 transaction if it is an EIP-4844
    /// transaction.
    ///
    /// This is the number of blobs times the
    /// [`DATA_GAS_PER_BLOB`](crate::constants::eip4844::DATA_GAS_PER_BLOB) a single blob consumes.
    pub fn blob_gas_used(&self) -> Option<u64> {
        self.as_eip4844().map(TxEip4844::blob_gas)
    }

    /// Return the max priority fee per gas if the transaction is an EIP-1559 transaction, and
    /// otherwise return the gas price.
    ///
    /// # Warning
    ///
    /// This is different than the `max_priority_fee_per_gas` method, which returns `None` for
    /// non-EIP-1559 transactions.
    pub const fn priority_fee_or_price(&self) -> u128 {
        match self {
            Self::Legacy(TxLegacy { gas_price, .. }) |
            Self::Eip2930(TxEip2930 { gas_price, .. }) => *gas_price,
            Self::Eip1559(TxEip1559 { max_priority_fee_per_gas, .. }) |
            Self::Eip4844(TxEip4844 { max_priority_fee_per_gas, .. }) |
            Self::Eip7702(TxEip7702 { max_priority_fee_per_gas, .. }) => *max_priority_fee_per_gas,
            #[cfg(feature = "optimism")]
            Self::Deposit(_) => 0,
        }
    }

    /// Returns the effective gas price for the given base fee.
    ///
    /// If the transaction is a legacy or EIP2930 transaction, the gas price is returned.
    pub const fn effective_gas_price(&self, base_fee: Option<u64>) -> u128 {
        match self {
            Self::Legacy(tx) => tx.gas_price,
            Self::Eip2930(tx) => tx.gas_price,
            Self::Eip1559(dynamic_tx) => dynamic_tx.effective_gas_price(base_fee),
            Self::Eip4844(dynamic_tx) => dynamic_tx.effective_gas_price(base_fee),
            Self::Eip7702(dynamic_tx) => dynamic_tx.effective_gas_price(base_fee),
            #[cfg(feature = "optimism")]
            Self::Deposit(_) => 0,
        }
    }

    /// Returns the effective miner gas tip cap (`gasTipCap`) for the given base fee:
    /// `min(maxFeePerGas - baseFee, maxPriorityFeePerGas)`
    ///
    /// If the base fee is `None`, the `max_priority_fee_per_gas`, or gas price for non-EIP1559
    /// transactions is returned.
    ///
    /// Returns `None` if the basefee is higher than the [`Transaction::max_fee_per_gas`].
    pub fn effective_tip_per_gas(&self, base_fee: Option<u64>) -> Option<u128> {
        let base_fee = match base_fee {
            Some(base_fee) => base_fee as u128,
            None => return Some(self.priority_fee_or_price()),
        };

        let max_fee_per_gas = self.max_fee_per_gas();

        // Check if max_fee_per_gas is less than base_fee
        if max_fee_per_gas < base_fee {
            return None
        }

        // Calculate the difference between max_fee_per_gas and base_fee
        let fee = max_fee_per_gas - base_fee;

        // Compare the fee with max_priority_fee_per_gas (or gas price for non-EIP1559 transactions)
        if let Some(priority_fee) = self.max_priority_fee_per_gas() {
            Some(fee.min(priority_fee))
        } else {
            Some(fee)
        }
    }

    /// Get the transaction's input field.
    pub const fn input(&self) -> &Bytes {
        match self {
            Self::Legacy(TxLegacy { input, .. }) |
            Self::Eip2930(TxEip2930 { input, .. }) |
            Self::Eip1559(TxEip1559 { input, .. }) |
            Self::Eip4844(TxEip4844 { input, .. }) |
            Self::Eip7702(TxEip7702 { input, .. }) => input,
            #[cfg(feature = "optimism")]
            Self::Deposit(TxDeposit { input, .. }) => input,
        }
    }

    /// Returns the source hash of the transaction, which uniquely identifies its source.
    /// If not a deposit transaction, this will always return `None`.
    #[cfg(feature = "optimism")]
    pub const fn source_hash(&self) -> Option<B256> {
        match self {
            Self::Deposit(TxDeposit { source_hash, .. }) => Some(*source_hash),
            _ => None,
        }
    }

    /// Returns the amount of ETH locked up on L1 that will be minted on L2. If the transaction
    /// is not a deposit transaction, this will always return `None`.
    #[cfg(feature = "optimism")]
    pub const fn mint(&self) -> Option<u128> {
        match self {
            Self::Deposit(TxDeposit { mint, .. }) => *mint,
            _ => None,
        }
    }

    /// Returns whether or not the transaction is a system transaction. If the transaction
    /// is not a deposit transaction, this will always return `false`.
    #[cfg(feature = "optimism")]
    pub const fn is_system_transaction(&self) -> bool {
        match self {
            Self::Deposit(TxDeposit { is_system_transaction, .. }) => *is_system_transaction,
            _ => false,
        }
    }

    /// Returns whether or not the transaction is an Optimism Deposited transaction.
    #[cfg(feature = "optimism")]
    pub const fn is_deposit(&self) -> bool {
        matches!(self, Self::Deposit(_))
    }

    /// This encodes the transaction _without_ the signature, and is only suitable for creating a
    /// hash intended for signing.
    pub fn encode_without_signature(&self, out: &mut dyn bytes::BufMut) {
        Encodable::encode(self, out);
    }

    /// Inner encoding function that is used for both rlp [`Encodable`] trait and for calculating
    /// hash that for eip2718 does not require rlp header
    pub fn encode_with_signature(
        &self,
        signature: &Signature,
        out: &mut dyn bytes::BufMut,
        with_header: bool,
    ) {
        match self {
            Self::Legacy(legacy_tx) => {
                // do nothing w/ with_header
                legacy_tx.encode_with_signature_fields(
                    &signature.as_signature_with_eip155_parity(legacy_tx.chain_id),
                    out,
                )
            }
<<<<<<< HEAD
            Self::Eip2930(access_list_tx) => access_list_tx.encode_with_signature(
                &signature.as_signature_with_parity(),
                out,
                with_header,
            ),
            Self::Eip1559(dynamic_fee_tx) => {
                dynamic_fee_tx.encode_with_signature(signature, out, with_header)
            }
=======
            Self::Eip2930(access_list_tx) => {
                access_list_tx.encode_with_signature(signature, out, with_header)
            }
            Self::Eip1559(dynamic_fee_tx) => dynamic_fee_tx.encode_with_signature(
                &signature.as_signature_with_boolean_parity(),
                out,
                with_header,
            ),
>>>>>>> 7269cf28
            Self::Eip4844(blob_tx) => blob_tx.encode_with_signature(signature, out, with_header),
            Self::Eip7702(set_code_tx) => {
                set_code_tx.encode_with_signature(signature, out, with_header)
            }
            #[cfg(feature = "optimism")]
            Self::Deposit(deposit_tx) => deposit_tx.encode(out, with_header),
        }
    }

    /// This sets the transaction's gas limit.
    pub fn set_gas_limit(&mut self, gas_limit: u64) {
        match self {
            Self::Legacy(tx) => tx.gas_limit = gas_limit.into(),
<<<<<<< HEAD
            Self::Eip2930(tx) => tx.gas_limit = gas_limit as u128,
            Self::Eip1559(tx) => tx.gas_limit = gas_limit,
=======
            Self::Eip2930(tx) => tx.gas_limit = gas_limit,
            Self::Eip1559(tx) => tx.gas_limit = gas_limit.into(),
>>>>>>> 7269cf28
            Self::Eip4844(tx) => tx.gas_limit = gas_limit,
            Self::Eip7702(tx) => tx.gas_limit = gas_limit,
            #[cfg(feature = "optimism")]
            Self::Deposit(tx) => tx.gas_limit = gas_limit,
        }
    }

    /// This sets the transaction's nonce.
    pub fn set_nonce(&mut self, nonce: u64) {
        match self {
            Self::Legacy(tx) => tx.nonce = nonce,
            Self::Eip2930(tx) => tx.nonce = nonce,
            Self::Eip1559(tx) => tx.nonce = nonce,
            Self::Eip4844(tx) => tx.nonce = nonce,
            Self::Eip7702(tx) => tx.nonce = nonce,
            #[cfg(feature = "optimism")]
            Self::Deposit(_) => { /* noop */ }
        }
    }

    /// This sets the transaction's value.
    pub fn set_value(&mut self, value: U256) {
        match self {
            Self::Legacy(tx) => tx.value = value,
            Self::Eip2930(tx) => tx.value = value,
            Self::Eip1559(tx) => tx.value = value,
            Self::Eip4844(tx) => tx.value = value,
            Self::Eip7702(tx) => tx.value = value,
            #[cfg(feature = "optimism")]
            Self::Deposit(tx) => tx.value = value,
        }
    }

    /// This sets the transaction's input field.
    pub fn set_input(&mut self, input: Bytes) {
        match self {
            Self::Legacy(tx) => tx.input = input,
            Self::Eip2930(tx) => tx.input = input,
            Self::Eip1559(tx) => tx.input = input,
            Self::Eip4844(tx) => tx.input = input,
            Self::Eip7702(tx) => tx.input = input,
            #[cfg(feature = "optimism")]
            Self::Deposit(tx) => tx.input = input,
        }
    }

    /// Calculates a heuristic for the in-memory size of the [Transaction].
    #[inline]
    pub fn size(&self) -> usize {
        match self {
            Self::Legacy(tx) => tx.size(),
            Self::Eip2930(tx) => tx.size(),
            Self::Eip1559(tx) => tx.size(),
            Self::Eip4844(tx) => tx.size(),
            Self::Eip7702(tx) => tx.size(),
            #[cfg(feature = "optimism")]
            Self::Deposit(tx) => tx.size(),
        }
    }

    /// Returns true if the transaction is a legacy transaction.
    #[inline]
    pub const fn is_legacy(&self) -> bool {
        matches!(self, Self::Legacy(_))
    }

    /// Returns true if the transaction is an EIP-2930 transaction.
    #[inline]
    pub const fn is_eip2930(&self) -> bool {
        matches!(self, Self::Eip2930(_))
    }

    /// Returns true if the transaction is an EIP-1559 transaction.
    #[inline]
    pub const fn is_eip1559(&self) -> bool {
        matches!(self, Self::Eip1559(_))
    }

    /// Returns true if the transaction is an EIP-4844 transaction.
    #[inline]
    pub const fn is_eip4844(&self) -> bool {
        matches!(self, Self::Eip4844(_))
    }

    /// Returns true if the transaction is an EIP-7702 transaction.
    #[inline]
    pub const fn is_eip7702(&self) -> bool {
        matches!(self, Self::Eip7702(_))
    }

    /// Returns the [`TxLegacy`] variant if the transaction is a legacy transaction.
    pub const fn as_legacy(&self) -> Option<&TxLegacy> {
        match self {
            Self::Legacy(tx) => Some(tx),
            _ => None,
        }
    }

    /// Returns the [`TxEip2930`] variant if the transaction is an EIP-2930 transaction.
    pub const fn as_eip2930(&self) -> Option<&TxEip2930> {
        match self {
            Self::Eip2930(tx) => Some(tx),
            _ => None,
        }
    }

    /// Returns the [`TxEip1559`] variant if the transaction is an EIP-1559 transaction.
    pub const fn as_eip1559(&self) -> Option<&TxEip1559> {
        match self {
            Self::Eip1559(tx) => Some(tx),
            _ => None,
        }
    }

    /// Returns the [`TxEip4844`] variant if the transaction is an EIP-4844 transaction.
    pub const fn as_eip4844(&self) -> Option<&TxEip4844> {
        match self {
            Self::Eip4844(tx) => Some(tx),
            _ => None,
        }
    }

    /// Returns the [`TxEip7702`] variant if the transaction is an EIP-7702 transaction.
    pub const fn as_eip7702(&self) -> Option<&TxEip7702> {
        match self {
            Self::Eip7702(tx) => Some(tx),
            _ => None,
        }
    }
}

impl From<TxLegacy> for Transaction {
    fn from(tx: TxLegacy) -> Self {
        Self::Legacy(tx)
    }
}

impl From<TxEip2930> for Transaction {
    fn from(tx: TxEip2930) -> Self {
        Self::Eip2930(tx)
    }
}

impl From<TxEip1559> for Transaction {
    fn from(tx: TxEip1559) -> Self {
        Self::Eip1559(tx)
    }
}

impl From<TxEip4844> for Transaction {
    fn from(tx: TxEip4844) -> Self {
        Self::Eip4844(tx)
    }
}

impl From<TxEip7702> for Transaction {
    fn from(tx: TxEip7702) -> Self {
        Self::Eip7702(tx)
    }
}

#[cfg(any(test, feature = "reth-codec"))]
impl reth_codecs::Compact for Transaction {
    // Serializes the TxType to the buffer if necessary, returning 2 bits of the type as an
    // identifier instead of the length.
    fn to_compact<B>(&self, buf: &mut B) -> usize
    where
        B: bytes::BufMut + AsMut<[u8]>,
    {
        let identifier = self.tx_type().to_compact(buf);
        match self {
            Self::Legacy(tx) => {
                tx.to_compact(buf);
            }
            Self::Eip2930(tx) => {
                tx.to_compact(buf);
            }
            Self::Eip1559(tx) => {
                tx.to_compact(buf);
            }
            Self::Eip4844(tx) => {
                tx.to_compact(buf);
            }
            Self::Eip7702(tx) => {
                tx.to_compact(buf);
            }
            #[cfg(feature = "optimism")]
            Self::Deposit(tx) => {
                tx.to_compact(buf);
            }
        }
        identifier
    }

    // For backwards compatibility purposes, only 2 bits of the type are encoded in the identifier
    // parameter. In the case of a 3, the full transaction type is read from the buffer as a
    // single byte.
    //
    // # Panics
    //
    // A panic will be triggered if an identifier larger than 3 is passed from the database. For
    // optimism a identifier with value 126 is allowed.
    fn from_compact(mut buf: &[u8], identifier: usize) -> (Self, &[u8]) {
        match identifier {
            0 => {
                let (tx, buf) = TxLegacy::from_compact(buf, buf.len());
                (Self::Legacy(tx), buf)
            }
            1 => {
                let (tx, buf) = TxEip2930::from_compact(buf, buf.len());
                (Self::Eip2930(tx), buf)
            }
            2 => {
                let (tx, buf) = TxEip1559::from_compact(buf, buf.len());
                (Self::Eip1559(tx), buf)
            }
            3 => {
                // An identifier of 3 indicates that the transaction type did not fit into
                // the backwards compatible 2 bit identifier, their transaction types are
                // larger than 2 bits (eg. 4844 and Deposit Transactions). In this case,
                // we need to read the concrete transaction type from the buffer by
                // reading the full 8 bits (single byte) and match on this transaction type.
                let identifier = buf.get_u8() as usize;
                match identifier {
                    3 => {
                        let (tx, buf) = TxEip4844::from_compact(buf, buf.len());
                        (Self::Eip4844(tx), buf)
                    }
                    4 => {
                        let (tx, buf) = TxEip7702::from_compact(buf, buf.len());
                        (Self::Eip7702(tx), buf)
                    }
                    #[cfg(feature = "optimism")]
                    126 => {
                        let (tx, buf) = TxDeposit::from_compact(buf, buf.len());
                        (Self::Deposit(tx), buf)
                    }
                    _ => unreachable!("Junk data in database: unknown Transaction variant"),
                }
            }
            _ => unreachable!("Junk data in database: unknown Transaction variant"),
        }
    }
}

impl Default for Transaction {
    fn default() -> Self {
        Self::Legacy(TxLegacy::default())
    }
}

impl Encodable for Transaction {
    /// This encodes the transaction _without_ the signature, and is only suitable for creating a
    /// hash intended for signing.
    fn encode(&self, out: &mut dyn bytes::BufMut) {
        match self {
            Self::Legacy(legacy_tx) => {
                legacy_tx.encode_for_signing(out);
            }
            Self::Eip2930(access_list_tx) => {
                access_list_tx.encode_for_signing(out);
            }
            Self::Eip1559(dynamic_fee_tx) => {
                dynamic_fee_tx.encode_for_signing(out);
            }
            Self::Eip4844(blob_tx) => {
                blob_tx.encode_for_signing(out);
            }
            Self::Eip7702(set_code_tx) => {
                set_code_tx.encode_for_signing(out);
            }
            #[cfg(feature = "optimism")]
            Self::Deposit(deposit_tx) => {
                deposit_tx.encode(out, true);
            }
        }
    }

    fn length(&self) -> usize {
        match self {
            Self::Legacy(legacy_tx) => legacy_tx.payload_len_for_signature(),
            Self::Eip2930(access_list_tx) => access_list_tx.payload_len_for_signature(),
            Self::Eip1559(dynamic_fee_tx) => dynamic_fee_tx.payload_len_for_signature(),
            Self::Eip4844(blob_tx) => blob_tx.payload_len_for_signature(),
            Self::Eip7702(set_code_tx) => set_code_tx.payload_len_for_signature(),
            #[cfg(feature = "optimism")]
            Self::Deposit(deposit_tx) => deposit_tx.payload_len(),
        }
    }
}

/// Signed transaction without its Hash. Used type for inserting into the DB.
///
/// This can by converted to [`TransactionSigned`] by calling [`TransactionSignedNoHash::hash`].
#[derive(Debug, Clone, PartialEq, Eq, Hash, AsRef, Deref, Default, Serialize, Deserialize)]
#[cfg_attr(any(test, feature = "arbitrary"), derive(arbitrary::Arbitrary))]
#[cfg_attr(any(test, feature = "reth-codec"), reth_codecs::add_arbitrary_tests(compact))]
pub struct TransactionSignedNoHash {
    /// The transaction signature values
    pub signature: Signature,
    /// Raw transaction info
    #[deref]
    #[as_ref]
    pub transaction: Transaction,
}

impl TransactionSignedNoHash {
    /// Calculates the transaction hash. If used more than once, it's better to convert it to
    /// [`TransactionSigned`] first.
    pub fn hash(&self) -> B256 {
        // pre-allocate buffer for the transaction
        let mut buf = Vec::with_capacity(128 + self.transaction.input().len());
        self.transaction.encode_with_signature(&self.signature, &mut buf, false);
        keccak256(&buf)
    }

    /// Recover signer from signature and hash.
    ///
    /// Returns `None` if the transaction's signature is invalid, see also [`Self::recover_signer`].
    pub fn recover_signer(&self) -> Option<Address> {
        // Optimism's Deposit transaction does not have a signature. Directly return the
        // `from` address.
        #[cfg(feature = "optimism")]
        if let Transaction::Deposit(TxDeposit { from, .. }) = self.transaction {
            return Some(from)
        }

        let signature_hash = self.signature_hash();
        self.signature.recover_signer(signature_hash)
    }

    /// Recover signer from signature and hash _without ensuring that the signature has a low `s`
    /// value_.
    ///
    /// Re-uses a given buffer to avoid numerous reallocations when recovering batches. **Clears the
    /// buffer before use.**
    ///
    /// Returns `None` if the transaction's signature is invalid, see also
    /// [`Signature::recover_signer_unchecked`].
    ///
    /// # Optimism
    ///
    /// For optimism this will return [`Address::ZERO`] if the Signature is empty, this is because pre bedrock (on OP mainnet), relay messages to the L2 Cross Domain Messenger were sent as legacy transactions from the zero address with an empty signature, e.g.: <https://optimistic.etherscan.io/tx/0x1bb352ff9215efe5a4c102f45d730bae323c3288d2636672eb61543ddd47abad>
    /// This makes it possible to import pre bedrock transactions via the sender recovery stage.
    pub fn encode_and_recover_unchecked(&self, buffer: &mut Vec<u8>) -> Option<Address> {
        buffer.clear();
        self.transaction.encode_without_signature(buffer);

        // Optimism's Deposit transaction does not have a signature. Directly return the
        // `from` address.
        #[cfg(feature = "optimism")]
        {
            if let Transaction::Deposit(TxDeposit { from, .. }) = self.transaction {
                return Some(from)
            }

            // pre bedrock system transactions were sent from the zero address as legacy
            // transactions with an empty signature
            //
            // NOTE: this is very hacky and only relevant for op-mainnet pre bedrock
            if self.is_legacy() && self.signature == Signature::optimism_deposit_tx_signature() {
                return Some(Address::ZERO)
            }
        }

        self.signature.recover_signer_unchecked(keccak256(buffer))
    }

    /// Converts into a transaction type with its hash: [`TransactionSigned`].
    ///
    /// Note: This will recalculate the hash of the transaction.
    #[inline]
    pub fn with_hash(self) -> TransactionSigned {
        let Self { signature, transaction } = self;
        TransactionSigned::from_transaction_and_signature(transaction, signature)
    }

    /// Recovers a list of signers from a transaction list iterator
    ///
    /// Returns `None`, if some transaction's signature is invalid, see also
    /// [`Self::recover_signer`].
    pub fn recover_signers<'a, T>(txes: T, num_txes: usize) -> Option<Vec<Address>>
    where
        T: IntoParallelIterator<Item = &'a Self> + IntoIterator<Item = &'a Self> + Send,
    {
        if num_txes < *PARALLEL_SENDER_RECOVERY_THRESHOLD {
            txes.into_iter().map(|tx| tx.recover_signer()).collect()
        } else {
            txes.into_par_iter().map(|tx| tx.recover_signer()).collect()
        }
    }
}

#[cfg(any(test, feature = "reth-codec"))]
impl reth_codecs::Compact for TransactionSignedNoHash {
    fn to_compact<B>(&self, buf: &mut B) -> usize
    where
        B: bytes::BufMut + AsMut<[u8]>,
    {
        let start = buf.as_mut().len();

        // Placeholder for bitflags.
        // The first byte uses 4 bits as flags: IsCompressed[1bit], TxType[2bits], Signature[1bit]
        buf.put_u8(0);

        let sig_bit = self.signature.to_compact(buf) as u8;
        let zstd_bit = self.transaction.input().len() >= 32;

        let tx_bits = if zstd_bit {
            crate::compression::TRANSACTION_COMPRESSOR.with(|compressor| {
                let mut compressor = compressor.borrow_mut();
                let mut tmp = Vec::with_capacity(256);
                let tx_bits = self.transaction.to_compact(&mut tmp);

                buf.put_slice(&compressor.compress(&tmp).expect("Failed to compress"));

                tx_bits as u8
            })
        } else {
            self.transaction.to_compact(buf) as u8
        };

        // Replace bitflags with the actual values
        buf.as_mut()[start] = sig_bit | (tx_bits << 1) | ((zstd_bit as u8) << 3);

        buf.as_mut().len() - start
    }

    fn from_compact(mut buf: &[u8], _len: usize) -> (Self, &[u8]) {
        // The first byte uses 4 bits as flags: IsCompressed[1], TxType[2], Signature[1]
        let bitflags = buf.get_u8() as usize;

        let sig_bit = bitflags & 1;
        let (signature, buf) = Signature::from_compact(buf, sig_bit);

        let zstd_bit = bitflags >> 3;
        let (transaction, buf) = if zstd_bit != 0 {
            crate::compression::TRANSACTION_DECOMPRESSOR.with(|decompressor| {
                let mut decompressor = decompressor.borrow_mut();

                // TODO: enforce that zstd is only present at a "top" level type

                let transaction_type = (bitflags & 0b110) >> 1;
                let (transaction, _) =
                    Transaction::from_compact(decompressor.decompress(buf), transaction_type);

                (transaction, buf)
            })
        } else {
            let transaction_type = bitflags >> 1;
            Transaction::from_compact(buf, transaction_type)
        };

        (Self { signature, transaction }, buf)
    }
}

impl From<TransactionSignedNoHash> for TransactionSigned {
    fn from(tx: TransactionSignedNoHash) -> Self {
        tx.with_hash()
    }
}

impl From<TransactionSigned> for TransactionSignedNoHash {
    fn from(tx: TransactionSigned) -> Self {
        Self { signature: tx.signature, transaction: tx.transaction }
    }
}

/// Signed transaction.
#[cfg_attr(any(test, feature = "reth-codec"), reth_codecs::add_arbitrary_tests(rlp))]
#[derive(Debug, Clone, PartialEq, Eq, Hash, AsRef, Deref, Default, Serialize, Deserialize)]
pub struct TransactionSigned {
    /// Transaction hash
    pub hash: TxHash,
    /// The transaction signature values
    pub signature: Signature,
    /// Raw transaction info
    #[deref]
    #[as_ref]
    pub transaction: Transaction,
}

impl AsRef<Self> for TransactionSigned {
    fn as_ref(&self) -> &Self {
        self
    }
}

// === impl TransactionSigned ===

impl TransactionSigned {
    /// Transaction signature.
    pub const fn signature(&self) -> &Signature {
        &self.signature
    }

    /// Transaction hash. Used to identify transaction.
    pub const fn hash(&self) -> TxHash {
        self.hash
    }

    /// Reference to transaction hash. Used to identify transaction.
    pub const fn hash_ref(&self) -> &TxHash {
        &self.hash
    }

    /// Recover signer from signature and hash.
    ///
    /// Returns `None` if the transaction's signature is invalid following [EIP-2](https://eips.ethereum.org/EIPS/eip-2), see also [`Signature::recover_signer`].
    ///
    /// Note:
    ///
    /// This can fail for some early ethereum mainnet transactions pre EIP-2, use
    /// [`Self::recover_signer_unchecked`] if you want to recover the signer without ensuring that
    /// the signature has a low `s` value.
    pub fn recover_signer(&self) -> Option<Address> {
        // Optimism's Deposit transaction does not have a signature. Directly return the
        // `from` address.
        #[cfg(feature = "optimism")]
        if let Transaction::Deposit(TxDeposit { from, .. }) = self.transaction {
            return Some(from)
        }
        let signature_hash = self.signature_hash();
        self.signature.recover_signer(signature_hash)
    }

    /// Recover signer from signature and hash _without ensuring that the signature has a low `s`
    /// value_.
    ///
    /// Returns `None` if the transaction's signature is invalid, see also
    /// [`Signature::recover_signer_unchecked`].
    pub fn recover_signer_unchecked(&self) -> Option<Address> {
        // Optimism's Deposit transaction does not have a signature. Directly return the
        // `from` address.
        #[cfg(feature = "optimism")]
        if let Transaction::Deposit(TxDeposit { from, .. }) = self.transaction {
            return Some(from)
        }
        let signature_hash = self.signature_hash();
        self.signature.recover_signer_unchecked(signature_hash)
    }

    /// Recovers a list of signers from a transaction list iterator.
    ///
    /// Returns `None`, if some transaction's signature is invalid, see also
    /// [`Self::recover_signer`].
    pub fn recover_signers<'a, T>(txes: T, num_txes: usize) -> Option<Vec<Address>>
    where
        T: IntoParallelIterator<Item = &'a Self> + IntoIterator<Item = &'a Self> + Send,
    {
        if num_txes < *PARALLEL_SENDER_RECOVERY_THRESHOLD {
            txes.into_iter().map(|tx| tx.recover_signer()).collect()
        } else {
            txes.into_par_iter().map(|tx| tx.recover_signer()).collect()
        }
    }

    /// Recovers a list of signers from a transaction list iterator _without ensuring that the
    /// signature has a low `s` value_.
    ///
    /// Returns `None`, if some transaction's signature is invalid, see also
    /// [`Self::recover_signer_unchecked`].
    pub fn recover_signers_unchecked<'a, T>(txes: T, num_txes: usize) -> Option<Vec<Address>>
    where
        T: IntoParallelIterator<Item = &'a Self> + IntoIterator<Item = &'a Self>,
    {
        if num_txes < *PARALLEL_SENDER_RECOVERY_THRESHOLD {
            txes.into_iter().map(|tx| tx.recover_signer_unchecked()).collect()
        } else {
            txes.into_par_iter().map(|tx| tx.recover_signer_unchecked()).collect()
        }
    }

    /// Returns the [`TransactionSignedEcRecovered`] transaction with the given sender.
    #[inline]
    pub const fn with_signer(self, signer: Address) -> TransactionSignedEcRecovered {
        TransactionSignedEcRecovered::from_signed_transaction(self, signer)
    }

    /// Consumes the type, recover signer and return [`TransactionSignedEcRecovered`]
    ///
    /// Returns `None` if the transaction's signature is invalid, see also [`Self::recover_signer`].
    pub fn into_ecrecovered(self) -> Option<TransactionSignedEcRecovered> {
        let signer = self.recover_signer()?;
        Some(TransactionSignedEcRecovered { signed_transaction: self, signer })
    }

    /// Consumes the type, recover signer and return [`TransactionSignedEcRecovered`] _without
    /// ensuring that the signature has a low `s` value_ (EIP-2).
    ///
    /// Returns `None` if the transaction's signature is invalid, see also
    /// [`Self::recover_signer_unchecked`].
    pub fn into_ecrecovered_unchecked(self) -> Option<TransactionSignedEcRecovered> {
        let signer = self.recover_signer_unchecked()?;
        Some(TransactionSignedEcRecovered { signed_transaction: self, signer })
    }

    /// Tries to recover signer and return [`TransactionSignedEcRecovered`] by cloning the type.
    pub fn try_ecrecovered(&self) -> Option<TransactionSignedEcRecovered> {
        let signer = self.recover_signer()?;
        Some(TransactionSignedEcRecovered { signed_transaction: self.clone(), signer })
    }

    /// Tries to recover signer and return [`TransactionSignedEcRecovered`].
    ///
    /// Returns `Err(Self)` if the transaction's signature is invalid, see also
    /// [`Self::recover_signer`].
    pub fn try_into_ecrecovered(self) -> Result<TransactionSignedEcRecovered, Self> {
        match self.recover_signer() {
            None => Err(self),
            Some(signer) => Ok(TransactionSignedEcRecovered { signed_transaction: self, signer }),
        }
    }

    /// Tries to recover signer and return [`TransactionSignedEcRecovered`]. _without ensuring that
    /// the signature has a low `s` value_ (EIP-2).
    ///
    /// Returns `Err(Self)` if the transaction's signature is invalid, see also
    /// [`Self::recover_signer_unchecked`].
    pub fn try_into_ecrecovered_unchecked(self) -> Result<TransactionSignedEcRecovered, Self> {
        match self.recover_signer_unchecked() {
            None => Err(self),
            Some(signer) => Ok(TransactionSignedEcRecovered { signed_transaction: self, signer }),
        }
    }

    /// Returns the enveloped encoded transactions.
    ///
    /// See also [`TransactionSigned::encode_enveloped`]
    pub fn envelope_encoded(&self) -> Bytes {
        let mut buf = Vec::new();
        self.encode_enveloped(&mut buf);
        buf.into()
    }

    /// Encodes the transaction into the "raw" format (e.g. `eth_sendRawTransaction`).
    /// This format is also referred to as "binary" encoding.
    ///
    /// For legacy transactions, it encodes the RLP of the transaction into the buffer:
    /// `rlp(tx-data)`
    /// For EIP-2718 typed it encodes the type of the transaction followed by the rlp of the
    /// transaction: `tx-type || rlp(tx-data)`
    pub fn encode_enveloped(&self, out: &mut dyn bytes::BufMut) {
        self.encode_inner(out, false)
    }

    /// Inner encoding function that is used for both rlp [`Encodable`] trait and for calculating
    /// hash that for eip2718 does not require rlp header
    pub(crate) fn encode_inner(&self, out: &mut dyn bytes::BufMut, with_header: bool) {
        self.transaction.encode_with_signature(&self.signature, out, with_header);
    }

    /// Output the length of the `encode_inner(out`, true). Note to assume that `with_header` is
    /// only `true`.
    pub(crate) fn payload_len_inner(&self) -> usize {
        match &self.transaction {
            Transaction::Legacy(legacy_tx) => legacy_tx.encoded_len_with_signature(
                &self.signature.as_signature_with_eip155_parity(legacy_tx.chain_id),
            ),
<<<<<<< HEAD
            Transaction::Eip2930(access_list_tx) => access_list_tx
                .encoded_len_with_signature(&self.signature.as_signature_with_parity(), true),
            Transaction::Eip1559(dynamic_fee_tx) => {
                dynamic_fee_tx.payload_len_with_signature(&self.signature)
            }
=======
            Transaction::Eip2930(access_list_tx) => {
                access_list_tx.payload_len_with_signature(&self.signature)
            }
            Transaction::Eip1559(dynamic_fee_tx) => dynamic_fee_tx.encoded_len_with_signature(
                &self.signature.as_signature_with_boolean_parity(),
                true,
            ),
>>>>>>> 7269cf28
            Transaction::Eip4844(blob_tx) => blob_tx.payload_len_with_signature(&self.signature),
            Transaction::Eip7702(set_code_tx) => {
                set_code_tx.payload_len_with_signature(&self.signature)
            }
            #[cfg(feature = "optimism")]
            Transaction::Deposit(deposit_tx) => deposit_tx.payload_len(),
        }
    }

    /// Calculate transaction hash, eip2728 transaction does not contain rlp header and start with
    /// tx type.
    pub fn recalculate_hash(&self) -> B256 {
        let mut buf = Vec::new();
        self.encode_inner(&mut buf, false);
        keccak256(&buf)
    }

    /// Create a new signed transaction from a transaction and its signature.
    ///
    /// This will also calculate the transaction hash using its encoding.
    pub fn from_transaction_and_signature(transaction: Transaction, signature: Signature) -> Self {
        let mut initial_tx = Self { transaction, hash: Default::default(), signature };
        initial_tx.hash = initial_tx.recalculate_hash();
        initial_tx
    }

    /// Calculate a heuristic for the in-memory size of the [`TransactionSigned`].
    #[inline]
    pub fn size(&self) -> usize {
        mem::size_of::<TxHash>() + self.transaction.size() + self.signature.size()
    }

    /// Decodes legacy transaction from the data buffer into a tuple.
    ///
    /// This expects `rlp(legacy_tx)`
    ///
    /// Refer to the docs for [`Self::decode_rlp_legacy_transaction`] for details on the exact
    /// format expected.
    pub(crate) fn decode_rlp_legacy_transaction_tuple(
        data: &mut &[u8],
    ) -> alloy_rlp::Result<(TxLegacy, TxHash, Signature)> {
        // keep this around, so we can use it to calculate the hash
        let original_encoding = *data;

        let header = Header::decode(data)?;
        let remaining_len = data.len();

        let transaction_payload_len = header.payload_length;

        if transaction_payload_len > remaining_len {
            return Err(RlpError::InputTooShort)
        }

        let mut transaction = TxLegacy {
            nonce: Decodable::decode(data)?,
            gas_price: Decodable::decode(data)?,
            gas_limit: Decodable::decode(data)?,
            to: Decodable::decode(data)?,
            value: Decodable::decode(data)?,
            input: Decodable::decode(data)?,
            chain_id: None,
        };
        let (signature, extracted_id) = Signature::decode_with_eip155_chain_id(data)?;
        transaction.chain_id = extracted_id;

        // check the new length, compared to the original length and the header length
        let decoded = remaining_len - data.len();
        if decoded != transaction_payload_len {
            return Err(RlpError::UnexpectedLength)
        }

        let tx_length = header.payload_length + header.length();
        let hash = keccak256(&original_encoding[..tx_length]);
        Ok((transaction, hash, signature))
    }

    /// Decodes legacy transaction from the data buffer.
    ///
    /// This should be used _only_ be used in general transaction decoding methods, which have
    /// already ensured that the input is a legacy transaction with the following format:
    /// `rlp(legacy_tx)`
    ///
    /// Legacy transactions are encoded as lists, so the input should start with a RLP list header.
    ///
    /// This expects `rlp(legacy_tx)`
    // TODO: make buf advancement semantics consistent with `decode_enveloped_typed_transaction`,
    // so decoding methods do not need to manually advance the buffer
    pub fn decode_rlp_legacy_transaction(data: &mut &[u8]) -> alloy_rlp::Result<Self> {
        let (transaction, hash, signature) = Self::decode_rlp_legacy_transaction_tuple(data)?;
        let signed = Self { transaction: Transaction::Legacy(transaction), hash, signature };
        Ok(signed)
    }

    /// Decodes an enveloped EIP-2718 typed transaction.
    ///
    /// This should _only_ be used internally in general transaction decoding methods,
    /// which have already ensured that the input is a typed transaction with the following format:
    /// `tx-type || rlp(tx-data)`
    ///
    /// Note that this format does not start with any RLP header, and instead starts with a single
    /// byte indicating the transaction type.
    ///
    /// CAUTION: this expects that `data` is `tx-type || rlp(tx-data)`
    pub fn decode_enveloped_typed_transaction(data: &mut &[u8]) -> alloy_rlp::Result<Self> {
        // keep this around so we can use it to calculate the hash
        let original_encoding_without_header = *data;

        let tx_type = *data.first().ok_or(RlpError::InputTooShort)?;
        data.advance(1);

        // decode the list header for the rest of the transaction
        let header = Header::decode(data)?;
        if !header.list {
            return Err(RlpError::Custom("typed tx fields must be encoded as a list"))
        }

        let remaining_len = data.len();

        // length of tx encoding = tx type byte (size = 1) + length of header + payload length
        let tx_length = 1 + header.length() + header.payload_length;

        // decode common fields
        let Ok(tx_type) = TxType::try_from(tx_type) else {
            return Err(RlpError::Custom("unsupported typed transaction type"))
        };

        let transaction = match tx_type {
<<<<<<< HEAD
            TxType::Eip2930 => Transaction::Eip2930(TxEip2930::decode_fields(data)?),
            TxType::Eip1559 => Transaction::Eip1559(TxEip1559::decode_inner(data)?),
=======
            TxType::Eip2930 => Transaction::Eip2930(TxEip2930::decode_inner(data)?),
            TxType::Eip1559 => Transaction::Eip1559(TxEip1559::decode_fields(data)?),
>>>>>>> 7269cf28
            TxType::Eip4844 => Transaction::Eip4844(TxEip4844::decode_inner(data)?),
            TxType::Eip7702 => Transaction::Eip7702(TxEip7702::decode_inner(data)?),
            #[cfg(feature = "optimism")]
            TxType::Deposit => Transaction::Deposit(TxDeposit::decode_inner(data)?),
            TxType::Legacy => return Err(RlpError::Custom("unexpected legacy tx type")),
        };

        #[cfg(not(feature = "optimism"))]
        let signature = Signature::decode(data)?;

        #[cfg(feature = "optimism")]
        let signature = if tx_type == TxType::Deposit {
            Signature::optimism_deposit_tx_signature()
        } else {
            Signature::decode(data)?
        };

        let bytes_consumed = remaining_len - data.len();
        if bytes_consumed != header.payload_length {
            return Err(RlpError::UnexpectedLength)
        }

        let hash = keccak256(&original_encoding_without_header[..tx_length]);
        let signed = Self { transaction, hash, signature };
        Ok(signed)
    }

    /// Decodes the "raw" format of transaction (similar to `eth_sendRawTransaction`).
    ///
    /// This should be used for any RPC method that accepts a raw transaction.
    /// Currently, this includes:
    /// * `eth_sendRawTransaction`.
    /// * All versions of `engine_newPayload`, in the `transactions` field.
    ///
    /// A raw transaction is either a legacy transaction or EIP-2718 typed transaction.
    ///
    /// For legacy transactions, the format is encoded as: `rlp(tx-data)`. This format will start
    /// with a RLP list header.
    ///
    /// For EIP-2718 typed transactions, the format is encoded as the type of the transaction
    /// followed by the rlp of the transaction: `type || rlp(tx-data)`.
    ///
    /// Both for legacy and EIP-2718 transactions, an error will be returned if there is an excess
    /// of bytes in input data.
    pub fn decode_enveloped(input_data: &mut &[u8]) -> alloy_rlp::Result<Self> {
        if input_data.is_empty() {
            return Err(RlpError::InputTooShort)
        }

        // Check if the tx is a list
        let output_data = if input_data[0] >= EMPTY_LIST_CODE {
            // decode as legacy transaction
            Self::decode_rlp_legacy_transaction(input_data)?
        } else {
            Self::decode_enveloped_typed_transaction(input_data)?
        };

        if !input_data.is_empty() {
            return Err(RlpError::UnexpectedLength)
        }

        Ok(output_data)
    }

    /// Returns the length without an RLP header - this is used for eth/68 sizes.
    pub fn length_without_header(&self) -> usize {
        // method computes the payload len without a RLP header
        match &self.transaction {
            Transaction::Legacy(legacy_tx) => legacy_tx.encoded_len_with_signature(
                &self.signature.as_signature_with_eip155_parity(legacy_tx.chain_id),
            ),
<<<<<<< HEAD
            Transaction::Eip2930(access_list_tx) => access_list_tx
                .encoded_len_with_signature(&self.signature.as_signature_with_parity(), false),
            Transaction::Eip1559(dynamic_fee_tx) => {
                dynamic_fee_tx.payload_len_with_signature_without_header(&self.signature)
            }
=======
            Transaction::Eip2930(access_list_tx) => {
                access_list_tx.payload_len_with_signature_without_header(&self.signature)
            }
            Transaction::Eip1559(dynamic_fee_tx) => dynamic_fee_tx.encoded_len_with_signature(
                &self.signature.as_signature_with_boolean_parity(),
                false,
            ),
>>>>>>> 7269cf28
            Transaction::Eip4844(blob_tx) => {
                blob_tx.payload_len_with_signature_without_header(&self.signature)
            }
            Transaction::Eip7702(set_code_tx) => {
                set_code_tx.payload_len_with_signature_without_header(&self.signature)
            }
            #[cfg(feature = "optimism")]
            Transaction::Deposit(deposit_tx) => deposit_tx.payload_len_without_header(),
        }
    }
}

impl From<TransactionSignedEcRecovered> for TransactionSigned {
    fn from(recovered: TransactionSignedEcRecovered) -> Self {
        recovered.signed_transaction
    }
}

impl Encodable for TransactionSigned {
    /// This encodes the transaction _with_ the signature, and an rlp header.
    ///
    /// For legacy transactions, it encodes the transaction data:
    /// `rlp(tx-data)`
    ///
    /// For EIP-2718 typed transactions, it encodes the transaction type followed by the rlp of the
    /// transaction:
    /// `rlp(tx-type || rlp(tx-data))`
    fn encode(&self, out: &mut dyn bytes::BufMut) {
        self.encode_inner(out, true);
    }

    fn length(&self) -> usize {
        self.payload_len_inner()
    }
}

impl Decodable for TransactionSigned {
    /// This `Decodable` implementation only supports decoding rlp encoded transactions as it's used
    /// by p2p.
    ///
    /// The p2p encoding format always includes an RLP header, although the type RLP header depends
    /// on whether or not the transaction is a legacy transaction.
    ///
    /// If the transaction is a legacy transaction, it is just encoded as a RLP list:
    /// `rlp(tx-data)`.
    ///
    /// If the transaction is a typed transaction, it is encoded as a RLP string:
    /// `rlp(tx-type || rlp(tx-data))`
    ///
    /// This can be used for decoding all signed transactions in p2p `BlockBodies` responses.
    ///
    /// This cannot be used for decoding EIP-4844 transactions in p2p `PooledTransactions`, since
    /// the EIP-4844 variant of [`TransactionSigned`] does not include the blob sidecar.
    ///
    /// For a method suitable for decoding pooled transactions, see [`PooledTransactionsElement`].
    ///
    /// CAUTION: Due to a quirk in [`Header::decode`], this method will succeed even if a typed
    /// transaction is encoded in this format, and does not start with a RLP header:
    /// `tx-type || rlp(tx-data)`.
    ///
    /// This is because [`Header::decode`] does not advance the buffer, and returns a length-1
    /// string header if the first byte is less than `0xf7`.
    fn decode(buf: &mut &[u8]) -> alloy_rlp::Result<Self> {
        if buf.is_empty() {
            return Err(RlpError::InputTooShort)
        }

        // decode header
        let mut original_encoding = *buf;
        let header = Header::decode(buf)?;

        let remaining_len = buf.len();

        // if the transaction is encoded as a string then it is a typed transaction
        if header.list {
            let tx = Self::decode_rlp_legacy_transaction(&mut original_encoding)?;

            // advance the buffer based on how far `decode_rlp_legacy_transaction` advanced the
            // buffer
            *buf = original_encoding;
            Ok(tx)
        } else {
            let tx = Self::decode_enveloped_typed_transaction(buf)?;

            let bytes_consumed = remaining_len - buf.len();
            // because Header::decode works for single bytes (including the tx type), returning a
            // string Header with payload_length of 1, we need to make sure this check is only
            // performed for transactions with a string header
            if bytes_consumed != header.payload_length && original_encoding[0] > EMPTY_STRING_CODE {
                return Err(RlpError::UnexpectedLength)
            }

            Ok(tx)
        }
    }
}

#[cfg(any(test, feature = "arbitrary"))]
impl<'a> arbitrary::Arbitrary<'a> for TransactionSigned {
    fn arbitrary(u: &mut arbitrary::Unstructured<'a>) -> arbitrary::Result<Self> {
        let mut transaction = Transaction::arbitrary(u)?;
        if let Some(chain_id) = transaction.chain_id() {
            // Otherwise we might overflow when calculating `v` on `recalculate_hash`
            transaction.set_chain_id(chain_id % (u64::MAX / 2 - 36));
        }

        if let Transaction::Eip4844(ref mut tx_eip_4844) = transaction {
            tx_eip_4844.placeholder =
                if tx_eip_4844.to == Address::default() { None } else { Some(()) };
        }

        #[cfg(feature = "optimism")]
        // Both `Some(0)` and `None` values are encoded as empty string byte. This introduces
        // ambiguity in roundtrip tests. Patch the mint value of deposit transaction here, so that
        // it's `None` if zero.
        if let Transaction::Deposit(ref mut tx_deposit) = transaction {
            if tx_deposit.mint == Some(0) {
                tx_deposit.mint = None;
            }
        }

        let signature = Signature::arbitrary(u)?;

        #[cfg(feature = "optimism")]
        let signature = if transaction.is_deposit() {
            Signature::optimism_deposit_tx_signature()
        } else {
            signature
        };

        Ok(Self::from_transaction_and_signature(transaction, signature))
    }
}

/// Signed transaction with recovered signer.
#[derive(Debug, Clone, PartialEq, Hash, Eq, AsRef, Deref, Default)]
pub struct TransactionSignedEcRecovered {
    /// Signer of the transaction
    signer: Address,
    /// Signed transaction
    #[deref]
    #[as_ref]
    signed_transaction: TransactionSigned,
}

// === impl TransactionSignedEcRecovered ===

impl TransactionSignedEcRecovered {
    /// Signer of transaction recovered from signature
    pub const fn signer(&self) -> Address {
        self.signer
    }

    /// Transform back to [`TransactionSigned`]
    pub fn into_signed(self) -> TransactionSigned {
        self.signed_transaction
    }

    /// Dissolve Self to its component
    pub fn to_components(self) -> (TransactionSigned, Address) {
        (self.signed_transaction, self.signer)
    }

    /// Create [`TransactionSignedEcRecovered`] from [`TransactionSigned`] and [`Address`] of the
    /// signer.
    #[inline]
    pub const fn from_signed_transaction(
        signed_transaction: TransactionSigned,
        signer: Address,
    ) -> Self {
        Self { signed_transaction, signer }
    }
}

impl Encodable for TransactionSignedEcRecovered {
    /// This encodes the transaction _with_ the signature, and an rlp header.
    ///
    /// Refer to docs for [`TransactionSigned::encode`] for details on the exact format.
    fn encode(&self, out: &mut dyn bytes::BufMut) {
        self.signed_transaction.encode(out)
    }

    fn length(&self) -> usize {
        self.signed_transaction.length()
    }
}

impl Decodable for TransactionSignedEcRecovered {
    fn decode(buf: &mut &[u8]) -> alloy_rlp::Result<Self> {
        let signed_transaction = TransactionSigned::decode(buf)?;
        let signer = signed_transaction
            .recover_signer()
            .ok_or(RlpError::Custom("Unable to recover decoded transaction signer."))?;
        Ok(Self { signer, signed_transaction })
    }
}

/// Ensures the transaction can be sent over the
/// network
pub trait IntoRecoveredTransaction {
    /// Converts to this type into a [`TransactionSignedEcRecovered`].
    ///
    /// Note: this takes `&self` since indented usage is via `Arc<Self>`.
    fn to_recovered_transaction(&self) -> TransactionSignedEcRecovered;
}

/// Generic wrapper with encoded Bytes, such as transaction data.
#[derive(Debug, Clone, PartialEq, Eq)]
pub struct WithEncoded<T>(Bytes, pub T);

impl<T> From<(Bytes, T)> for WithEncoded<T> {
    fn from(value: (Bytes, T)) -> Self {
        Self(value.0, value.1)
    }
}

impl<T> WithEncoded<T> {
    /// Wraps the value with the bytes.
    pub const fn new(bytes: Bytes, value: T) -> Self {
        Self(bytes, value)
    }

    /// Get the encoded bytes
    pub fn encoded_bytes(&self) -> Bytes {
        self.0.clone()
    }

    /// Get the underlying value
    pub const fn value(&self) -> &T {
        &self.1
    }

    /// Returns ownership of the underlying value.
    pub fn into_value(self) -> T {
        self.1
    }

    /// Transform the value
    pub fn transform<F: From<T>>(self) -> WithEncoded<F> {
        WithEncoded(self.0, self.1.into())
    }

    /// Split the wrapper into [`Bytes`] and value tuple
    pub fn split(self) -> (Bytes, T) {
        (self.0, self.1)
    }

    /// Maps the inner value to a new value using the given function.
    pub fn map<U, F: FnOnce(T) -> U>(self, op: F) -> WithEncoded<U> {
        WithEncoded(self.0, op(self.1))
    }
}

impl<T> WithEncoded<Option<T>> {
    /// returns `None` if the inner value is `None`, otherwise returns `Some(WithEncoded<T>)`.
    pub fn transpose(self) -> Option<WithEncoded<T>> {
        self.1.map(|v| WithEncoded(self.0, v))
    }
}

#[cfg(test)]
mod tests {
    use crate::{
        hex,
        transaction::{signature::Signature, TxEip1559, TxKind, TxLegacy},
        Address, Bytes, Transaction, TransactionSigned, TransactionSignedEcRecovered,
        TransactionSignedNoHash, B256, U256,
    };
    use alloy_primitives::{address, b256, bytes};
    use alloy_rlp::{Decodable, Encodable, Error as RlpError};
    use reth_codecs::Compact;
    use std::str::FromStr;

    #[test]
    fn test_decode_empty_typed_tx() {
        let input = [0x80u8];
        let res = TransactionSigned::decode(&mut &input[..]).unwrap_err();
        assert_eq!(RlpError::InputTooShort, res);
    }

    #[test]
    fn raw_kind_encoding_sanity() {
        // check the 0x80 encoding for Create
        let mut buf = Vec::new();
        TxKind::Create.encode(&mut buf);
        assert_eq!(buf, vec![0x80]);

        // check decoding
        let buf = [0x80];
        let decoded = TxKind::decode(&mut &buf[..]).unwrap();
        assert_eq!(decoded, TxKind::Create);
    }

    #[test]
    fn test_decode_create_goerli() {
        // test that an example create tx from goerli decodes properly
        let tx_bytes = hex!("b901f202f901ee05228459682f008459682f11830209bf8080b90195608060405234801561001057600080fd5b50610175806100206000396000f3fe608060405234801561001057600080fd5b506004361061002b5760003560e01c80630c49c36c14610030575b600080fd5b61003861004e565b604051610045919061011d565b60405180910390f35b60606020600052600f6020527f68656c6c6f2073746174656d696e64000000000000000000000000000000000060405260406000f35b600081519050919050565b600082825260208201905092915050565b60005b838110156100be5780820151818401526020810190506100a3565b838111156100cd576000848401525b50505050565b6000601f19601f8301169050919050565b60006100ef82610084565b6100f9818561008f565b93506101098185602086016100a0565b610112816100d3565b840191505092915050565b6000602082019050818103600083015261013781846100e4565b90509291505056fea264697066735822122051449585839a4ea5ac23cae4552ef8a96b64ff59d0668f76bfac3796b2bdbb3664736f6c63430008090033c080a0136ebffaa8fc8b9fda9124de9ccb0b1f64e90fbd44251b4c4ac2501e60b104f9a07eb2999eec6d185ef57e91ed099afb0a926c5b536f0155dd67e537c7476e1471");

        let decoded = TransactionSigned::decode(&mut &tx_bytes[..]).unwrap();
        assert_eq!(tx_bytes.len(), decoded.length());
        assert_eq!(tx_bytes, &alloy_rlp::encode(decoded)[..]);
    }

    #[test]
    fn test_decode_recover_mainnet_tx() {
        // random mainnet tx <https://etherscan.io/tx/0x86718885c4b4218c6af87d3d0b0d83e3cc465df2a05c048aa4db9f1a6f9de91f>
        let tx_bytes = hex!("02f872018307910d808507204d2cb1827d0094388c818ca8b9251b393131c08a736a67ccb19297880320d04823e2701c80c001a0cf024f4815304df2867a1a74e9d2707b6abda0337d2d54a4438d453f4160f190a07ac0e6b3bc9395b5b9c8b9e6d77204a236577a5b18467b9175c01de4faa208d9");

        let decoded = TransactionSigned::decode_enveloped(&mut &tx_bytes[..]).unwrap();
        assert_eq!(
            decoded.recover_signer(),
            Some(Address::from_str("0x95222290DD7278Aa3Ddd389Cc1E1d165CC4BAfe5").unwrap())
        );
    }

    #[test]
    // Test vector from https://sepolia.etherscan.io/tx/0x9a22ccb0029bc8b0ddd073be1a1d923b7ae2b2ea52100bae0db4424f9107e9c0
    // Blobscan: https://sepolia.blobscan.com/tx/0x9a22ccb0029bc8b0ddd073be1a1d923b7ae2b2ea52100bae0db4424f9107e9c0
    fn test_decode_recover_sepolia_4844_tx() {
        use crate::TxType;
        use alloy_primitives::{address, b256};

        // https://sepolia.etherscan.io/getRawTx?tx=0x9a22ccb0029bc8b0ddd073be1a1d923b7ae2b2ea52100bae0db4424f9107e9c0
        let raw_tx = alloy_primitives::hex::decode("0x03f9011d83aa36a7820fa28477359400852e90edd0008252089411e9ca82a3a762b4b5bd264d4173a242e7a770648080c08504a817c800f8a5a0012ec3d6f66766bedb002a190126b3549fce0047de0d4c25cffce0dc1c57921aa00152d8e24762ff22b1cfd9f8c0683786a7ca63ba49973818b3d1e9512cd2cec4a0013b98c6c83e066d5b14af2b85199e3d4fc7d1e778dd53130d180f5077e2d1c7a001148b495d6e859114e670ca54fb6e2657f0cbae5b08063605093a4b3dc9f8f1a0011ac212f13c5dff2b2c6b600a79635103d6f580a4221079951181b25c7e654901a0c8de4cced43169f9aa3d36506363b2d2c44f6c49fc1fd91ea114c86f3757077ea01e11fdd0d1934eda0492606ee0bb80a7bf8f35cc5f86ec60fe5031ba48bfd544").unwrap();
        let decoded = TransactionSigned::decode_enveloped(&mut raw_tx.as_slice()).unwrap();
        assert_eq!(decoded.tx_type(), TxType::Eip4844);

        let from = decoded.recover_signer();
        assert_eq!(from, Some(address!("A83C816D4f9b2783761a22BA6FADB0eB0606D7B2")));

        let tx = decoded.transaction;

        assert_eq!(tx.to(), Some(address!("11E9CA82A3a762b4B5bd264d4173a242e7a77064")));

        assert_eq!(
            tx.blob_versioned_hashes(),
            Some(vec![
                b256!("012ec3d6f66766bedb002a190126b3549fce0047de0d4c25cffce0dc1c57921a"),
                b256!("0152d8e24762ff22b1cfd9f8c0683786a7ca63ba49973818b3d1e9512cd2cec4"),
                b256!("013b98c6c83e066d5b14af2b85199e3d4fc7d1e778dd53130d180f5077e2d1c7"),
                b256!("01148b495d6e859114e670ca54fb6e2657f0cbae5b08063605093a4b3dc9f8f1"),
                b256!("011ac212f13c5dff2b2c6b600a79635103d6f580a4221079951181b25c7e6549"),
            ])
        );
    }

    #[test]
    fn decode_transaction_consumes_buffer() {
        let bytes = &mut &hex!("b87502f872041a8459682f008459682f0d8252089461815774383099e24810ab832a5b2a5425c154d58829a2241af62c000080c001a059e6b67f48fb32e7e570dfb11e042b5ad2e55e3ce3ce9cd989c7e06e07feeafda0016b83f4f980694ed2eee4d10667242b1f40dc406901b34125b008d334d47469")[..];
        let _transaction_res = TransactionSigned::decode(bytes).unwrap();
        assert_eq!(
            bytes.len(),
            0,
            "did not consume all bytes in the buffer, {:?} remaining",
            bytes.len()
        );
    }

    #[test]
    fn decode_multiple_network_txs() {
        let bytes = hex!("f86b02843b9aca00830186a094d3e8763675e4c425df46cc3b5c0f6cbdac39604687038d7ea4c68000802ba00eb96ca19e8a77102767a41fc85a36afd5c61ccb09911cec5d3e86e193d9c5aea03a456401896b1b6055311536bf00a718568c744d8c1f9df59879e8350220ca18");
        let transaction = Transaction::Legacy(TxLegacy {
            chain_id: Some(4u64),
            nonce: 2,
            gas_price: 1000000000,
            gas_limit: 100000,
            to: Address::from_str("d3e8763675e4c425df46cc3b5c0f6cbdac396046").unwrap().into(),
            value: U256::from(1000000000000000u64),
            input: Bytes::default(),
        });
        let signature = Signature {
            odd_y_parity: false,
            r: U256::from_str("0xeb96ca19e8a77102767a41fc85a36afd5c61ccb09911cec5d3e86e193d9c5ae")
                .unwrap(),
            s: U256::from_str("0x3a456401896b1b6055311536bf00a718568c744d8c1f9df59879e8350220ca18")
                .unwrap(),
        };
        let hash = b256!("a517b206d2223278f860ea017d3626cacad4f52ff51030dc9a96b432f17f8d34");
        test_decode_and_encode(&bytes, transaction, signature, Some(hash));

        let bytes = hex!("f86b01843b9aca00830186a094d3e8763675e4c425df46cc3b5c0f6cbdac3960468702769bb01b2a00802ba0e24d8bd32ad906d6f8b8d7741e08d1959df021698b19ee232feba15361587d0aa05406ad177223213df262cb66ccbb2f46bfdccfdfbbb5ffdda9e2c02d977631da");
        let transaction = Transaction::Legacy(TxLegacy {
            chain_id: Some(4),
            nonce: 1u64,
            gas_price: 1000000000,
            gas_limit: 100000,
            to: Address::from_slice(&hex!("d3e8763675e4c425df46cc3b5c0f6cbdac396046")[..]).into(),
            value: U256::from(693361000000000u64),
            input: Default::default(),
        });
        let signature = Signature {
            odd_y_parity: false,
            r: U256::from_str("0xe24d8bd32ad906d6f8b8d7741e08d1959df021698b19ee232feba15361587d0a")
                .unwrap(),
            s: U256::from_str("0x5406ad177223213df262cb66ccbb2f46bfdccfdfbbb5ffdda9e2c02d977631da")
                .unwrap(),
        };
        test_decode_and_encode(&bytes, transaction, signature, None);

        let bytes = hex!("f86b0384773594008398968094d3e8763675e4c425df46cc3b5c0f6cbdac39604687038d7ea4c68000802ba0ce6834447c0a4193c40382e6c57ae33b241379c5418caac9cdc18d786fd12071a03ca3ae86580e94550d7c071e3a02eadb5a77830947c9225165cf9100901bee88");
        let transaction = Transaction::Legacy(TxLegacy {
            chain_id: Some(4),
            nonce: 3,
            gas_price: 2000000000,
            gas_limit: 10000000,
            to: Address::from_slice(&hex!("d3e8763675e4c425df46cc3b5c0f6cbdac396046")[..]).into(),
            value: U256::from(1000000000000000u64),
            input: Bytes::default(),
        });
        let signature = Signature {
            odd_y_parity: false,
            r: U256::from_str("0xce6834447c0a4193c40382e6c57ae33b241379c5418caac9cdc18d786fd12071")
                .unwrap(),
            s: U256::from_str("0x3ca3ae86580e94550d7c071e3a02eadb5a77830947c9225165cf9100901bee88")
                .unwrap(),
        };
        test_decode_and_encode(&bytes, transaction, signature, None);

        let bytes = hex!("b87502f872041a8459682f008459682f0d8252089461815774383099e24810ab832a5b2a5425c154d58829a2241af62c000080c001a059e6b67f48fb32e7e570dfb11e042b5ad2e55e3ce3ce9cd989c7e06e07feeafda0016b83f4f980694ed2eee4d10667242b1f40dc406901b34125b008d334d47469");
        let transaction = Transaction::Eip1559(TxEip1559 {
            chain_id: 4,
            nonce: 26,
            max_priority_fee_per_gas: 1500000000,
            max_fee_per_gas: 1500000013,
            gas_limit: 21000,
            to: Address::from_slice(&hex!("61815774383099e24810ab832a5b2a5425c154d5")[..]).into(),
            value: U256::from(3000000000000000000u64),
            input: Default::default(),
            access_list: Default::default(),
        });
        let signature = Signature {
            odd_y_parity: true,
            r: U256::from_str("0x59e6b67f48fb32e7e570dfb11e042b5ad2e55e3ce3ce9cd989c7e06e07feeafd")
                .unwrap(),
            s: U256::from_str("0x016b83f4f980694ed2eee4d10667242b1f40dc406901b34125b008d334d47469")
                .unwrap(),
        };
        test_decode_and_encode(&bytes, transaction, signature, None);

        let bytes = hex!("f8650f84832156008287fb94cf7f9e66af820a19257a2108375b180b0ec491678204d2802ca035b7bfeb9ad9ece2cbafaaf8e202e706b4cfaeb233f46198f00b44d4a566a981a0612638fb29427ca33b9a3be2a0a561beecfe0269655be160d35e72d366a6a860");
        let transaction = Transaction::Legacy(TxLegacy {
            chain_id: Some(4),
            nonce: 15,
            gas_price: 2200000000,
            gas_limit: 34811,
            to: Address::from_slice(&hex!("cf7f9e66af820a19257a2108375b180b0ec49167")[..]).into(),
            value: U256::from(1234),
            input: Bytes::default(),
        });
        let signature = Signature {
            odd_y_parity: true,
            r: U256::from_str("0x35b7bfeb9ad9ece2cbafaaf8e202e706b4cfaeb233f46198f00b44d4a566a981")
                .unwrap(),
            s: U256::from_str("0x612638fb29427ca33b9a3be2a0a561beecfe0269655be160d35e72d366a6a860")
                .unwrap(),
        };
        test_decode_and_encode(&bytes, transaction, signature, None);
    }

    fn test_decode_and_encode(
        bytes: &[u8],
        transaction: Transaction,
        signature: Signature,
        hash: Option<B256>,
    ) {
        let expected = TransactionSigned::from_transaction_and_signature(transaction, signature);
        if let Some(hash) = hash {
            assert_eq!(hash, expected.hash);
        }
        assert_eq!(bytes.len(), expected.length());

        let decoded = TransactionSigned::decode(&mut &bytes[..]).unwrap();
        assert_eq!(expected, decoded);
        assert_eq!(bytes, &alloy_rlp::encode(expected));
    }

    #[test]
    fn decode_raw_tx_and_recover_signer() {
        use crate::hex_literal::hex;
        // transaction is from ropsten

        let hash: B256 =
            hex!("559fb34c4a7f115db26cbf8505389475caaab3df45f5c7a0faa4abfa3835306c").into();
        let signer: Address = hex!("641c5d790f862a58ec7abcfd644c0442e9c201b3").into();
        let raw = hex!("f88b8212b085028fa6ae00830f424094aad593da0c8116ef7d2d594dd6a63241bccfc26c80a48318b64b000000000000000000000000641c5d790f862a58ec7abcfd644c0442e9c201b32aa0a6ef9e170bca5ffb7ac05433b13b7043de667fbb0b4a5e45d3b54fb2d6efcc63a0037ec2c05c3d60c5f5f78244ce0a3859e3a18a36c61efb061b383507d3ce19d2");

        let mut pointer = raw.as_ref();
        let tx = TransactionSigned::decode(&mut pointer).unwrap();
        assert_eq!(tx.hash(), hash, "Expected same hash");
        assert_eq!(tx.recover_signer(), Some(signer), "Recovering signer should pass.");
    }

    #[test]
    fn test_envelop_encode() {
        // random tx: <https://etherscan.io/getRawTx?tx=0x9448608d36e721ef403c53b00546068a6474d6cbab6816c3926de449898e7bce>
        let input = hex!("02f871018302a90f808504890aef60826b6c94ddf4c5025d1a5742cf12f74eec246d4432c295e487e09c3bbcc12b2b80c080a0f21a4eacd0bf8fea9c5105c543be5a1d8c796516875710fafafdf16d16d8ee23a001280915021bb446d1973501a67f93d2b38894a514b976e7b46dc2fe54598d76");
        let decoded = TransactionSigned::decode(&mut &input[..]).unwrap();

        let encoded = decoded.envelope_encoded();
        assert_eq!(encoded[..], input);
    }

    #[test]
    fn test_envelop_decode() {
        // random tx: <https://etherscan.io/getRawTx?tx=0x9448608d36e721ef403c53b00546068a6474d6cbab6816c3926de449898e7bce>
        let input = bytes!("02f871018302a90f808504890aef60826b6c94ddf4c5025d1a5742cf12f74eec246d4432c295e487e09c3bbcc12b2b80c080a0f21a4eacd0bf8fea9c5105c543be5a1d8c796516875710fafafdf16d16d8ee23a001280915021bb446d1973501a67f93d2b38894a514b976e7b46dc2fe54598d76");
        let decoded = TransactionSigned::decode_enveloped(&mut input.as_ref()).unwrap();

        let encoded = decoded.envelope_encoded();
        assert_eq!(encoded, input);
    }

    #[test]
    fn test_decode_signed_ec_recovered_transaction() {
        // random tx: <https://etherscan.io/getRawTx?tx=0x9448608d36e721ef403c53b00546068a6474d6cbab6816c3926de449898e7bce>
        let input = hex!("02f871018302a90f808504890aef60826b6c94ddf4c5025d1a5742cf12f74eec246d4432c295e487e09c3bbcc12b2b80c080a0f21a4eacd0bf8fea9c5105c543be5a1d8c796516875710fafafdf16d16d8ee23a001280915021bb446d1973501a67f93d2b38894a514b976e7b46dc2fe54598d76");
        let tx = TransactionSigned::decode(&mut &input[..]).unwrap();
        let recovered = tx.into_ecrecovered().unwrap();

        let decoded =
            TransactionSignedEcRecovered::decode(&mut &alloy_rlp::encode(&recovered)[..]).unwrap();
        assert_eq!(recovered, decoded)
    }

    #[test]
    fn test_decode_tx() {
        // some random transactions pulled from hive tests
        let data = hex!("b86f02f86c0705843b9aca008506fc23ac00830124f89400000000000000000000000000000000000003160180c001a00293c713e2f1eab91c366621ff2f867e05ad7e99d4aa5d069aafeb9e1e8c9b6aa05ec6c0605ff20b57c90a6484ec3b0509e5923733d06f9b69bee9a2dabe4f1352");
        let tx = TransactionSigned::decode(&mut data.as_slice()).unwrap();
        let mut b = Vec::new();
        tx.encode(&mut b);
        assert_eq!(data.as_slice(), b.as_slice());

        let data = hex!("f865048506fc23ac00830124f8940000000000000000000000000000000000000316018032a06b8fdfdcb84790816b7af85b19305f493665fe8b4e7c51ffdd7cc144cd776a60a028a09ab55def7b8d6602ba1c97a0ebbafe64ffc9c8e89520cec97a8edfb2ebe9");
        let tx = TransactionSigned::decode(&mut data.as_slice()).unwrap();
        let mut b = Vec::new();
        tx.encode(&mut b);
        assert_eq!(data.as_slice(), b.as_slice());
    }

    #[cfg(feature = "secp256k1")]
    proptest::proptest! {
        #![proptest_config(proptest::prelude::ProptestConfig::with_cases(1))]

        #[test]
        fn test_parallel_recovery_order(txes in proptest::collection::vec(
            proptest_arbitrary_interop::arb::<Transaction>(),
            *crate::transaction::PARALLEL_SENDER_RECOVERY_THRESHOLD * 5
        )) {
            let mut rng =rand::thread_rng();
            let secp = secp256k1::Secp256k1::new();
            let txes: Vec<TransactionSigned> = txes.into_iter().map(|mut tx| {
                 if let Some(chain_id) = tx.chain_id() {
                    // Otherwise we might overflow when calculating `v` on `recalculate_hash`
                    tx.set_chain_id(chain_id % (u64::MAX / 2 - 36));
                }

                let key_pair = secp256k1::Keypair::new(&secp, &mut rng);

                let signature =
                    crate::sign_message(B256::from_slice(&key_pair.secret_bytes()[..]), tx.signature_hash()).unwrap();

                TransactionSigned::from_transaction_and_signature(tx, signature)
            }).collect();

            let parallel_senders = TransactionSigned::recover_signers(&txes, txes.len()).unwrap();
            let seq_senders = txes.iter().map(|tx| tx.recover_signer()).collect::<Option<Vec<_>>>().unwrap();

            assert_eq!(parallel_senders, seq_senders);
        }
    }

    // <https://etherscan.io/tx/0x280cde7cdefe4b188750e76c888f13bd05ce9a4d7767730feefe8a0e50ca6fc4>
    #[test]
    fn recover_legacy_singer() {
        let data = hex!("f9015482078b8505d21dba0083022ef1947a250d5630b4cf539739df2c5dacb4c659f2488d880c46549a521b13d8b8e47ff36ab50000000000000000000000000000000000000000000066ab5a608bd00a23f2fe000000000000000000000000000000000000000000000000000000000000008000000000000000000000000048c04ed5691981c42154c6167398f95e8f38a7ff00000000000000000000000000000000000000000000000000000000632ceac70000000000000000000000000000000000000000000000000000000000000002000000000000000000000000c02aaa39b223fe8d0a0e5c4f27ead9083c756cc20000000000000000000000006c6ee5e31d828de241282b9606c8e98ea48526e225a0c9077369501641a92ef7399ff81c21639ed4fd8fc69cb793cfa1dbfab342e10aa0615facb2f1bcf3274a354cfe384a38d0cc008a11c2dd23a69111bc6930ba27a8");
        let tx = TransactionSigned::decode_rlp_legacy_transaction(&mut data.as_slice()).unwrap();
        assert!(tx.is_legacy());
        let sender = tx.recover_signer().unwrap();
        assert_eq!(sender, address!("a12e1462d0ceD572f396F58B6E2D03894cD7C8a4"));
    }

    // <https://github.com/alloy-rs/alloy/issues/141>
    // <https://etherscan.io/tx/0xce4dc6d7a7549a98ee3b071b67e970879ff51b5b95d1c340bacd80fa1e1aab31>
    #[test]
    fn recover_enveloped() {
        let data = hex!("02f86f0102843b9aca0085029e7822d68298f094d9e1459a7a482635700cbc20bbaf52d495ab9c9680841b55ba3ac080a0c199674fcb29f353693dd779c017823b954b3c69dffa3cd6b2a6ff7888798039a028ca912de909e7e6cdef9cdcaf24c54dd8c1032946dfa1d85c206b32a9064fe8");
        let tx = TransactionSigned::decode_enveloped(&mut data.as_slice()).unwrap();
        let sender = tx.recover_signer().unwrap();
        assert_eq!(sender, address!("001e2b7dE757bA469a57bF6b23d982458a07eFcE"));
        assert_eq!(tx.to(), Some(address!("D9e1459A7A482635700cBc20BBAF52D495Ab9C96")));
        assert_eq!(tx.input().as_ref(), hex!("1b55ba3a"));
        let encoded = tx.envelope_encoded();
        assert_eq!(encoded.as_ref(), data.as_slice());
    }

    // <https://github.com/paradigmxyz/reth/issues/7750>
    // <https://etherscan.io/tx/0x2084b8144eea4031c2fa7dfe343498c5e665ca85ed17825f2925f0b5b01c36ac>
    #[test]
    fn recover_pre_eip2() {
        let data = hex!("f8ea0c850ba43b7400832dc6c0942935aa0a2d2fbb791622c29eb1c117b65b7a908580b884590528a9000000000000000000000001878ace42092b7f1ae1f28d16c1272b1aa80ca4670000000000000000000000000000000000000000000000000000000000000002000000000000000000000000000000000000000000000000d02ab486cedc0000000000000000000000000000000000000000000000000000557fe293cabc08cf1ca05bfaf3fda0a56b49cc78b22125feb5ae6a99d2b4781f00507d8b02c173771c85a0b5da0dbe6c5bc53740d0071fc83eb17ba0f709e49e9ae7df60dee625ef51afc5");
        let tx = TransactionSigned::decode_enveloped(&mut data.as_slice()).unwrap();
        let sender = tx.recover_signer();
        assert!(sender.is_none());
        let sender = tx.recover_signer_unchecked().unwrap();

        assert_eq!(sender, address!("7e9e359edf0dbacf96a9952fa63092d919b0842b"));
    }

    #[test]
    fn transaction_signed_no_hash_zstd_codec() {
        // will use same signature everywhere.
        // We don't need signature to match tx, just decoded to the same signature
        let signature = Signature {
            odd_y_parity: false,
            r: U256::from_str("0xeb96ca19e8a77102767a41fc85a36afd5c61ccb09911cec5d3e86e193d9c5ae")
                .unwrap(),
            s: U256::from_str("0x3a456401896b1b6055311536bf00a718568c744d8c1f9df59879e8350220ca18")
                .unwrap(),
        };

        let inputs: Vec<Vec<u8>> = vec![
            vec![],
            vec![0],
            vec![255],
            vec![1u8; 31],
            vec![255u8; 31],
            vec![1u8; 32],
            vec![255u8; 32],
            vec![1u8; 64],
            vec![255u8; 64],
        ];

        for input in inputs {
            let transaction = Transaction::Legacy(TxLegacy {
                chain_id: Some(4u64),
                nonce: 2,
                gas_price: 1000000000,
                gas_limit: 100000,
                to: Address::from_str("d3e8763675e4c425df46cc3b5c0f6cbdac396046").unwrap().into(),
                value: U256::from(1000000000000000u64),
                input: Bytes::from(input),
            });

            let tx_signed_no_hash = TransactionSignedNoHash { signature, transaction };
            test_transaction_signed_to_from_compact(tx_signed_no_hash);
        }
    }

    fn test_transaction_signed_to_from_compact(tx_signed_no_hash: TransactionSignedNoHash) {
        // zstd aware `to_compact`
        let mut buff: Vec<u8> = Vec::new();
        let written_bytes = tx_signed_no_hash.to_compact(&mut buff);
        let (decoded, _) = TransactionSignedNoHash::from_compact(&buff, written_bytes);
        assert_eq!(tx_signed_no_hash, decoded);
    }

    #[test]
    fn create_txs_disallowed_for_eip4844() {
        let data =
            [3, 208, 128, 128, 123, 128, 120, 128, 129, 129, 128, 192, 129, 129, 192, 128, 128, 9];
        let res = TransactionSigned::decode_enveloped(&mut &data[..]);

        assert!(res.is_err());
    }

    #[test]
    fn decode_envelope_fails_on_trailing_bytes_legacy() {
        let data = [201, 3, 56, 56, 128, 43, 36, 27, 128, 3, 192];

        let result = TransactionSigned::decode_enveloped(&mut data.as_ref());

        assert!(result.is_err());
        assert_eq!(result, Err(RlpError::UnexpectedLength));
    }

    #[test]
    fn decode_envelope_fails_on_trailing_bytes_eip2718() {
        let data = hex!("02f872018307910d808507204d2cb1827d0094388c818ca8b9251b393131c08a736a67ccb19297880320d04823e2701c80c001a0cf024f4815304df2867a1a74e9d2707b6abda0337d2d54a4438d453f4160f190a07ac0e6b3bc9395b5b9c8b9e6d77204a236577a5b18467b9175c01de4faa208d900");

        let result = TransactionSigned::decode_enveloped(&mut data.as_ref());

        assert!(result.is_err());
        assert_eq!(result, Err(RlpError::UnexpectedLength));
    }

    #[test]
    fn tototo() {
        let tx = TransactionSigned {
            hash: B256::from_str(
                "0x029bc1fcae8ad9f887af3f37a9ebb223f1e535b009fc7ad7b053ba9b5ff666ae",
            )
            .unwrap(),
            signature: Default::default(),
            transaction: Transaction::Eip2930(alloy_consensus::TxEip2930 {
                chain_id: 0,
                nonce: 0,
                gas_price: 0,
                gas_limit: 0,
                to: TxKind::Create,
                value: U256::ZERO,
                access_list: revm_primitives::AccessList::default(),
                input: Bytes::default(),
            }),
        };

        println!("{:?}", tx);

        let mut buf = vec![];

        tx.to_compact(&mut buf);

        let res = alloy_consensus::TxEip2930::from_compact(&buf, 1000000);

        println!("{:?}", buf);

        println!("{:?}", res);
    }
}<|MERGE_RESOLUTION|>--- conflicted
+++ resolved
@@ -154,28 +154,16 @@
                 tx.gas_limit = (tx.gas_limit as u64).into();
                 Self::Eip2930(tx)
             }
-            TxType::Eip1559 => Self::Eip1559(TxEip1559::arbitrary(u)?),
+          TxType::Eip1559 => {
+                let mut tx = TxEip1559::arbitrary(u)?;
+                tx.gas_limit = (tx.gas_limit as u64).into();
+                Self::Eip1559(tx)
+            }
             TxType::Eip4844 => Self::Eip4844(TxEip4844::arbitrary(u)?),
             TxType::Eip7702 => Self::Eip7702(TxEip7702::arbitrary(u)?),
             #[cfg(feature = "optimism")]
             TxType::Deposit => Self::Deposit(TxDeposit::arbitrary(u)?),
-<<<<<<< HEAD
         })
-=======
-        };
-
-        match &mut tx {
-            Self::Legacy(tx) => {
-                tx.gas_limit = (tx.gas_limit as u64).into();
-            }
-            Self::Eip1559(tx) => {
-                tx.gas_limit = (tx.gas_limit as u64).into();
-            }
-            _ => {}
-        }
-
-        Ok(tx)
->>>>>>> 7269cf28
     }
 }
 
@@ -248,13 +236,8 @@
     pub const fn tx_type(&self) -> TxType {
         match self {
             Self::Legacy(_) => TxType::Legacy,
-<<<<<<< HEAD
             Self::Eip2930(_) => TxType::Eip2930,
-            Self::Eip1559(dynamic_fee_tx) => dynamic_fee_tx.tx_type(),
-=======
-            Self::Eip2930(access_list_tx) => access_list_tx.tx_type(),
             Self::Eip1559(_) => TxType::Eip1559,
->>>>>>> 7269cf28
             Self::Eip4844(blob_tx) => blob_tx.tx_type(),
             Self::Eip7702(set_code_tx) => set_code_tx.tx_type(),
             #[cfg(feature = "optimism")]
@@ -317,14 +300,8 @@
     /// Get the gas limit of the transaction.
     pub const fn gas_limit(&self) -> u64 {
         match self {
-<<<<<<< HEAD
             Self::Legacy(TxLegacy { gas_limit, .. }) => *gas_limit as u64,
-            Self::Eip1559(TxEip1559 { gas_limit, .. }) |
-=======
-            Self::Legacy(TxLegacy { gas_limit, .. }) |
             Self::Eip1559(TxEip1559 { gas_limit, .. }) => *gas_limit as u64,
-            Self::Eip2930(TxEip2930 { gas_limit, .. }) |
->>>>>>> 7269cf28
             Self::Eip4844(TxEip4844 { gas_limit, .. }) |
             Self::Eip7702(TxEip7702 { gas_limit, .. }) => *gas_limit,
             Self::Eip2930(TxEip2930 { gas_limit, .. }) => *gas_limit as u64,
@@ -549,25 +526,16 @@
                     out,
                 )
             }
-<<<<<<< HEAD
             Self::Eip2930(access_list_tx) => access_list_tx.encode_with_signature(
                 &signature.as_signature_with_parity(),
                 out,
                 with_header,
             ),
-            Self::Eip1559(dynamic_fee_tx) => {
-                dynamic_fee_tx.encode_with_signature(signature, out, with_header)
-            }
-=======
-            Self::Eip2930(access_list_tx) => {
-                access_list_tx.encode_with_signature(signature, out, with_header)
-            }
             Self::Eip1559(dynamic_fee_tx) => dynamic_fee_tx.encode_with_signature(
                 &signature.as_signature_with_boolean_parity(),
                 out,
                 with_header,
             ),
->>>>>>> 7269cf28
             Self::Eip4844(blob_tx) => blob_tx.encode_with_signature(signature, out, with_header),
             Self::Eip7702(set_code_tx) => {
                 set_code_tx.encode_with_signature(signature, out, with_header)
@@ -581,13 +549,8 @@
     pub fn set_gas_limit(&mut self, gas_limit: u64) {
         match self {
             Self::Legacy(tx) => tx.gas_limit = gas_limit.into(),
-<<<<<<< HEAD
             Self::Eip2930(tx) => tx.gas_limit = gas_limit as u128,
-            Self::Eip1559(tx) => tx.gas_limit = gas_limit,
-=======
-            Self::Eip2930(tx) => tx.gas_limit = gas_limit,
             Self::Eip1559(tx) => tx.gas_limit = gas_limit.into(),
->>>>>>> 7269cf28
             Self::Eip4844(tx) => tx.gas_limit = gas_limit,
             Self::Eip7702(tx) => tx.gas_limit = gas_limit,
             #[cfg(feature = "optimism")]
@@ -1248,21 +1211,12 @@
             Transaction::Legacy(legacy_tx) => legacy_tx.encoded_len_with_signature(
                 &self.signature.as_signature_with_eip155_parity(legacy_tx.chain_id),
             ),
-<<<<<<< HEAD
             Transaction::Eip2930(access_list_tx) => access_list_tx
                 .encoded_len_with_signature(&self.signature.as_signature_with_parity(), true),
-            Transaction::Eip1559(dynamic_fee_tx) => {
-                dynamic_fee_tx.payload_len_with_signature(&self.signature)
-            }
-=======
-            Transaction::Eip2930(access_list_tx) => {
-                access_list_tx.payload_len_with_signature(&self.signature)
-            }
             Transaction::Eip1559(dynamic_fee_tx) => dynamic_fee_tx.encoded_len_with_signature(
                 &self.signature.as_signature_with_boolean_parity(),
                 true,
             ),
->>>>>>> 7269cf28
             Transaction::Eip4844(blob_tx) => blob_tx.payload_len_with_signature(&self.signature),
             Transaction::Eip7702(set_code_tx) => {
                 set_code_tx.payload_len_with_signature(&self.signature)
@@ -1390,13 +1344,8 @@
         };
 
         let transaction = match tx_type {
-<<<<<<< HEAD
             TxType::Eip2930 => Transaction::Eip2930(TxEip2930::decode_fields(data)?),
-            TxType::Eip1559 => Transaction::Eip1559(TxEip1559::decode_inner(data)?),
-=======
-            TxType::Eip2930 => Transaction::Eip2930(TxEip2930::decode_inner(data)?),
             TxType::Eip1559 => Transaction::Eip1559(TxEip1559::decode_fields(data)?),
->>>>>>> 7269cf28
             TxType::Eip4844 => Transaction::Eip4844(TxEip4844::decode_inner(data)?),
             TxType::Eip7702 => Transaction::Eip7702(TxEip7702::decode_inner(data)?),
             #[cfg(feature = "optimism")]
@@ -1468,21 +1417,12 @@
             Transaction::Legacy(legacy_tx) => legacy_tx.encoded_len_with_signature(
                 &self.signature.as_signature_with_eip155_parity(legacy_tx.chain_id),
             ),
-<<<<<<< HEAD
             Transaction::Eip2930(access_list_tx) => access_list_tx
                 .encoded_len_with_signature(&self.signature.as_signature_with_parity(), false),
-            Transaction::Eip1559(dynamic_fee_tx) => {
-                dynamic_fee_tx.payload_len_with_signature_without_header(&self.signature)
-            }
-=======
-            Transaction::Eip2930(access_list_tx) => {
-                access_list_tx.payload_len_with_signature_without_header(&self.signature)
-            }
             Transaction::Eip1559(dynamic_fee_tx) => dynamic_fee_tx.encoded_len_with_signature(
                 &self.signature.as_signature_with_boolean_parity(),
                 false,
             ),
->>>>>>> 7269cf28
             Transaction::Eip4844(blob_tx) => {
                 blob_tx.payload_len_with_signature_without_header(&self.signature)
             }
