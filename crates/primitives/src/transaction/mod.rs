//! Transaction types.

#[cfg(any(test, feature = "reth-codec"))]
use alloy_consensus::constants::{EIP4844_TX_TYPE_ID, EIP7702_TX_TYPE_ID};
use alloy_consensus::{
    transaction::RlpEcdsaTx, SignableTransaction, Transaction as _, TxEip1559, TxEip2930,
    TxEip4844, TxEip7702, TxLegacy,
};
use alloy_eips::{
    eip1898::BlockHashOrNumber,
    eip2718::{Decodable2718, Eip2718Error, Eip2718Result, Encodable2718},
    eip2930::AccessList,
    eip7702::SignedAuthorization,
};
use alloy_primitives::{
    keccak256, Address, Bytes, ChainId, PrimitiveSignature as Signature, TxHash, TxKind, B256, U256,
};
use alloy_rlp::{Decodable, Encodable, Error as RlpError, Header};
use core::mem;
use derive_more::{AsRef, Deref};
use once_cell as _;
#[cfg(not(feature = "std"))]
use once_cell::sync::Lazy as LazyLock;
#[cfg(feature = "optimism")]
use op_alloy_consensus::DepositTransaction;
use rayon::prelude::{IntoParallelIterator, ParallelIterator};
use serde::{Deserialize, Serialize};
use signature::decode_with_eip155_chain_id;
#[cfg(feature = "std")]
use std::sync::LazyLock;

pub use error::{
    InvalidTransactionError, TransactionConversionError, TryFromRecoveredTransactionError,
};
pub use meta::TransactionMeta;
pub use pooled::{PooledTransactionsElement, PooledTransactionsElementEcRecovered};
pub use sidecar::BlobTransaction;

pub use compat::FillTxEnv;
pub use signature::{recover_signer, recover_signer_unchecked};
pub use tx_type::TxType;
pub use variant::TransactionSignedVariant;

pub(crate) mod access_list;
mod compat;
mod error;
mod meta;
mod pooled;
mod sidecar;
mod signature;
mod tx_type;
pub(crate) mod util;
mod variant;

#[cfg(feature = "optimism")]
use op_alloy_consensus::TxDeposit;
#[cfg(feature = "optimism")]
pub use tx_type::DEPOSIT_TX_TYPE_ID;
#[cfg(any(test, feature = "reth-codec"))]
use tx_type::{
    COMPACT_EXTENDED_IDENTIFIER_FLAG, COMPACT_IDENTIFIER_EIP1559, COMPACT_IDENTIFIER_EIP2930,
    COMPACT_IDENTIFIER_LEGACY,
};

use alloc::vec::Vec;
use reth_primitives_traits::SignedTransaction;
use revm_primitives::{AuthorizationList, TxEnv};

/// Either a transaction hash or number.
pub type TxHashOrNumber = BlockHashOrNumber;

// Expected number of transactions where we can expect a speed-up by recovering the senders in
// parallel.
pub(crate) static PARALLEL_SENDER_RECOVERY_THRESHOLD: LazyLock<usize> =
    LazyLock::new(|| match rayon::current_num_threads() {
        0..=1 => usize::MAX,
        2..=8 => 10,
        _ => 5,
    });

/// A raw transaction.
///
/// Transaction types were introduced in [EIP-2718](https://eips.ethereum.org/EIPS/eip-2718).
#[derive(Debug, Clone, PartialEq, Eq, Hash, Serialize, Deserialize, derive_more::From)]
#[cfg_attr(any(test, feature = "reth-codec"), reth_codecs::add_arbitrary_tests(compact))]
pub enum Transaction {
    /// Legacy transaction (type `0x0`).
    ///
    /// Traditional Ethereum transactions, containing parameters `nonce`, `gasPrice`, `gasLimit`,
    /// `to`, `value`, `data`, `v`, `r`, and `s`.
    ///
    /// These transactions do not utilize access lists nor do they incorporate EIP-1559 fee market
    /// changes.
    Legacy(TxLegacy),
    /// Transaction with an [`AccessList`] ([EIP-2930](https://eips.ethereum.org/EIPS/eip-2930)), type `0x1`.
    ///
    /// The `accessList` specifies an array of addresses and storage keys that the transaction
    /// plans to access, enabling gas savings on cross-contract calls by pre-declaring the accessed
    /// contract and storage slots.
    Eip2930(TxEip2930),
    /// A transaction with a priority fee ([EIP-1559](https://eips.ethereum.org/EIPS/eip-1559)), type `0x2`.
    ///
    /// Unlike traditional transactions, EIP-1559 transactions use an in-protocol, dynamically
    /// changing base fee per gas, adjusted at each block to manage network congestion.
    ///
    /// - `maxPriorityFeePerGas`, specifying the maximum fee above the base fee the sender is
    ///   willing to pay
    /// - `maxFeePerGas`, setting the maximum total fee the sender is willing to pay.
    ///
    /// The base fee is burned, while the priority fee is paid to the miner who includes the
    /// transaction, incentivizing miners to include transactions with higher priority fees per
    /// gas.
    Eip1559(TxEip1559),
    /// Shard Blob Transactions ([EIP-4844](https://eips.ethereum.org/EIPS/eip-4844)), type `0x3`.
    ///
    /// Shard Blob Transactions introduce a new transaction type called a blob-carrying transaction
    /// to reduce gas costs. These transactions are similar to regular Ethereum transactions but
    /// include additional data called a blob.
    ///
    /// Blobs are larger (~125 kB) and cheaper than the current calldata, providing an immutable
    /// and read-only memory for storing transaction data.
    ///
    /// EIP-4844, also known as proto-danksharding, implements the framework and logic of
    /// danksharding, introducing new transaction formats and verification rules.
    Eip4844(TxEip4844),
    /// EOA Set Code Transactions ([EIP-7702](https://eips.ethereum.org/EIPS/eip-7702)), type `0x4`.
    ///
    /// EOA Set Code Transactions give the ability to temporarily set contract code for an
    /// EOA for a single transaction. This allows for temporarily adding smart contract
    /// functionality to the EOA.
    Eip7702(TxEip7702),
    /// Optimism deposit transaction.
    #[cfg(feature = "optimism")]
    Deposit(TxDeposit),
}

#[cfg(feature = "optimism")]
impl DepositTransaction for Transaction {
    fn source_hash(&self) -> Option<B256> {
        match self {
            Self::Deposit(tx) => tx.source_hash(),
            _ => None,
        }
    }
    fn mint(&self) -> Option<u128> {
        match self {
            Self::Deposit(tx) => tx.mint(),
            _ => None,
        }
    }
    fn is_system_transaction(&self) -> bool {
        match self {
            Self::Deposit(tx) => tx.is_system_transaction(),
            _ => false,
        }
    }
    fn is_deposit(&self) -> bool {
        matches!(self, Self::Deposit(_))
    }
}

#[cfg(any(test, feature = "arbitrary"))]
impl<'a> arbitrary::Arbitrary<'a> for Transaction {
    fn arbitrary(u: &mut arbitrary::Unstructured<'a>) -> arbitrary::Result<Self> {
        let mut tx = match TxType::arbitrary(u)? {
            TxType::Legacy => {
                let tx = TxLegacy::arbitrary(u)?;
                Self::Legacy(tx)
            }
            TxType::Eip2930 => {
                let tx = TxEip2930::arbitrary(u)?;
                Self::Eip2930(tx)
            }
            TxType::Eip1559 => {
                let tx = TxEip1559::arbitrary(u)?;
                Self::Eip1559(tx)
            }
            TxType::Eip4844 => {
                let tx = TxEip4844::arbitrary(u)?;
                Self::Eip4844(tx)
            }

            TxType::Eip7702 => {
                let tx = TxEip7702::arbitrary(u)?;
                Self::Eip7702(tx)
            }
            #[cfg(feature = "optimism")]
            TxType::Deposit => {
                let tx = TxDeposit::arbitrary(u)?;
                Self::Deposit(tx)
            }
        };

        // Otherwise we might overflow when calculating `v` on `recalculate_hash`
        if let Some(chain_id) = tx.chain_id() {
            tx.set_chain_id(chain_id % (u64::MAX / 2 - 36));
        }

        Ok(tx)
    }
}

// === impl Transaction ===

impl Transaction {
    /// Heavy operation that return signature hash over rlp encoded transaction.
    /// It is only for signature signing or signer recovery.
    pub fn signature_hash(&self) -> B256 {
        match self {
            Self::Legacy(tx) => tx.signature_hash(),
            Self::Eip2930(tx) => tx.signature_hash(),
            Self::Eip1559(tx) => tx.signature_hash(),
            Self::Eip4844(tx) => tx.signature_hash(),
            Self::Eip7702(tx) => tx.signature_hash(),
            #[cfg(feature = "optimism")]
            Self::Deposit(_) => B256::ZERO,
        }
    }

    /// Sets the transaction's chain id to the provided value.
    pub fn set_chain_id(&mut self, chain_id: u64) {
        match self {
            Self::Legacy(TxLegacy { chain_id: ref mut c, .. }) => *c = Some(chain_id),
            Self::Eip2930(TxEip2930 { chain_id: ref mut c, .. }) |
            Self::Eip1559(TxEip1559 { chain_id: ref mut c, .. }) |
            Self::Eip4844(TxEip4844 { chain_id: ref mut c, .. }) |
            Self::Eip7702(TxEip7702 { chain_id: ref mut c, .. }) => *c = chain_id,
            #[cfg(feature = "optimism")]
            Self::Deposit(_) => { /* noop */ }
        }
    }

    /// Gets the transaction's [`TxKind`], which is the address of the recipient or
    /// [`TxKind::Create`] if the transaction is a contract creation.
    pub const fn kind(&self) -> TxKind {
        match self {
            Self::Legacy(TxLegacy { to, .. }) |
            Self::Eip2930(TxEip2930 { to, .. }) |
            Self::Eip1559(TxEip1559 { to, .. }) => *to,
            Self::Eip4844(TxEip4844 { to, .. }) | Self::Eip7702(TxEip7702 { to, .. }) => {
                TxKind::Call(*to)
            }
            #[cfg(feature = "optimism")]
            Self::Deposit(TxDeposit { to, .. }) => *to,
        }
    }

    /// Get the transaction's address of the contract that will be called, or the address that will
    /// receive the transfer.
    ///
    /// Returns `None` if this is a `CREATE` transaction.
    pub fn to(&self) -> Option<Address> {
        self.kind().to().copied()
    }

    /// Get the transaction's type
    pub const fn tx_type(&self) -> TxType {
        match self {
            Self::Legacy(_) => TxType::Legacy,
            Self::Eip2930(_) => TxType::Eip2930,
            Self::Eip1559(_) => TxType::Eip1559,
            Self::Eip4844(_) => TxType::Eip4844,
            Self::Eip7702(_) => TxType::Eip7702,
            #[cfg(feature = "optimism")]
            Self::Deposit(_) => TxType::Deposit,
        }
    }

    /// Returns the [`AccessList`] of the transaction.
    ///
    /// Returns `None` for legacy transactions.
    pub const fn access_list(&self) -> Option<&AccessList> {
        match self {
            Self::Legacy(_) => None,
            Self::Eip2930(tx) => Some(&tx.access_list),
            Self::Eip1559(tx) => Some(&tx.access_list),
            Self::Eip4844(tx) => Some(&tx.access_list),
            Self::Eip7702(tx) => Some(&tx.access_list),
            #[cfg(feature = "optimism")]
            Self::Deposit(_) => None,
        }
    }

    /// Returns the [`SignedAuthorization`] list of the transaction.
    ///
    /// Returns `None` if this transaction is not EIP-7702.
    pub fn authorization_list(&self) -> Option<&[SignedAuthorization]> {
        match self {
            Self::Eip7702(tx) => Some(&tx.authorization_list),
            _ => None,
        }
    }

    /// Returns true if the tx supports dynamic fees
    pub const fn is_dynamic_fee(&self) -> bool {
        match self {
            Self::Legacy(_) | Self::Eip2930(_) => false,
            Self::Eip1559(_) | Self::Eip4844(_) | Self::Eip7702(_) => true,
            #[cfg(feature = "optimism")]
            Self::Deposit(_) => false,
        }
    }

    /// Blob versioned hashes for eip4844 transaction, for legacy, eip1559, eip2930 and eip7702
    /// transactions this is `None`
    ///
    /// This is also commonly referred to as the "blob versioned hashes" (`BlobVersionedHashes`).
    pub fn blob_versioned_hashes(&self) -> Option<Vec<B256>> {
        match self {
            Self::Legacy(_) | Self::Eip2930(_) | Self::Eip1559(_) | Self::Eip7702(_) => None,
            Self::Eip4844(TxEip4844 { blob_versioned_hashes, .. }) => {
                Some(blob_versioned_hashes.clone())
            }
            #[cfg(feature = "optimism")]
            Self::Deposit(_) => None,
        }
    }

    /// Returns the blob gas used for all blobs of the EIP-4844 transaction if it is an EIP-4844
    /// transaction.
    ///
    /// This is the number of blobs times the
    /// [`DATA_GAS_PER_BLOB`](alloy_eips::eip4844::DATA_GAS_PER_BLOB) a single blob consumes.
    pub fn blob_gas_used(&self) -> Option<u64> {
        self.as_eip4844().map(TxEip4844::blob_gas)
    }

    /// Returns the effective gas price for the given base fee.
    ///
    /// If the transaction is a legacy or EIP2930 transaction, the gas price is returned.
    pub const fn effective_gas_price(&self, base_fee: Option<u64>) -> u128 {
        match self {
            Self::Legacy(tx) => tx.gas_price,
            Self::Eip2930(tx) => tx.gas_price,
            Self::Eip1559(dynamic_tx) => dynamic_tx.effective_gas_price(base_fee),
            Self::Eip4844(dynamic_tx) => dynamic_tx.effective_gas_price(base_fee),
            Self::Eip7702(dynamic_tx) => dynamic_tx.effective_gas_price(base_fee),
            #[cfg(feature = "optimism")]
            Self::Deposit(_) => 0,
        }
    }

    /// Returns the effective miner gas tip cap (`gasTipCap`) for the given base fee:
    /// `min(maxFeePerGas - baseFee, maxPriorityFeePerGas)`
    ///
    /// If the base fee is `None`, the `max_priority_fee_per_gas`, or gas price for non-EIP1559
    /// transactions is returned.
    ///
    /// Returns `None` if the basefee is higher than the [`Transaction::max_fee_per_gas`].
    pub fn effective_tip_per_gas(&self, base_fee: Option<u64>) -> Option<u128> {
        let base_fee = match base_fee {
            Some(base_fee) => base_fee as u128,
            None => return Some(self.priority_fee_or_price()),
        };

        let max_fee_per_gas = self.max_fee_per_gas();

        // Check if max_fee_per_gas is less than base_fee
        if max_fee_per_gas < base_fee {
            return None
        }

        // Calculate the difference between max_fee_per_gas and base_fee
        let fee = max_fee_per_gas - base_fee;

        // Compare the fee with max_priority_fee_per_gas (or gas price for non-EIP1559 transactions)
        if let Some(priority_fee) = self.max_priority_fee_per_gas() {
            Some(fee.min(priority_fee))
        } else {
            Some(fee)
        }
    }

    /// Get the transaction's input field.
    pub const fn input(&self) -> &Bytes {
        match self {
            Self::Legacy(TxLegacy { input, .. }) |
            Self::Eip2930(TxEip2930 { input, .. }) |
            Self::Eip1559(TxEip1559 { input, .. }) |
            Self::Eip4844(TxEip4844 { input, .. }) |
            Self::Eip7702(TxEip7702 { input, .. }) => input,
            #[cfg(feature = "optimism")]
            Self::Deposit(TxDeposit { input, .. }) => input,
        }
    }

    /// This encodes the transaction _without_ the signature, and is only suitable for creating a
    /// hash intended for signing.
    pub fn encode_for_signing(&self, out: &mut dyn bytes::BufMut) {
        match self {
            Self::Legacy(tx) => tx.encode_for_signing(out),
            Self::Eip2930(tx) => tx.encode_for_signing(out),
            Self::Eip1559(tx) => tx.encode_for_signing(out),
            Self::Eip4844(tx) => tx.encode_for_signing(out),
            Self::Eip7702(tx) => tx.encode_for_signing(out),
            #[cfg(feature = "optimism")]
            Self::Deposit(_) => {}
        }
    }

    /// Produces EIP-2718 encoding of the transaction
    pub fn eip2718_encode(&self, signature: &Signature, out: &mut dyn bytes::BufMut) {
        match self {
            Self::Legacy(legacy_tx) => {
                // do nothing w/ with_header
                legacy_tx.eip2718_encode(signature, out);
            }
            Self::Eip2930(access_list_tx) => {
                access_list_tx.eip2718_encode(signature, out);
            }
            Self::Eip1559(dynamic_fee_tx) => {
                dynamic_fee_tx.eip2718_encode(signature, out);
            }
            Self::Eip4844(blob_tx) => blob_tx.eip2718_encode(signature, out),
            Self::Eip7702(set_code_tx) => {
                set_code_tx.eip2718_encode(signature, out);
            }
            #[cfg(feature = "optimism")]
            Self::Deposit(deposit_tx) => deposit_tx.eip2718_encode(out),
        }
    }

    /// This sets the transaction's gas limit.
    pub fn set_gas_limit(&mut self, gas_limit: u64) {
        match self {
            Self::Legacy(tx) => tx.gas_limit = gas_limit,
            Self::Eip2930(tx) => tx.gas_limit = gas_limit,
            Self::Eip1559(tx) => tx.gas_limit = gas_limit,
            Self::Eip4844(tx) => tx.gas_limit = gas_limit,
            Self::Eip7702(tx) => tx.gas_limit = gas_limit,
            #[cfg(feature = "optimism")]
            Self::Deposit(tx) => tx.gas_limit = gas_limit,
        }
    }

    /// This sets the transaction's nonce.
    pub fn set_nonce(&mut self, nonce: u64) {
        match self {
            Self::Legacy(tx) => tx.nonce = nonce,
            Self::Eip2930(tx) => tx.nonce = nonce,
            Self::Eip1559(tx) => tx.nonce = nonce,
            Self::Eip4844(tx) => tx.nonce = nonce,
            Self::Eip7702(tx) => tx.nonce = nonce,
            #[cfg(feature = "optimism")]
            Self::Deposit(_) => { /* noop */ }
        }
    }

    /// This sets the transaction's value.
    pub fn set_value(&mut self, value: U256) {
        match self {
            Self::Legacy(tx) => tx.value = value,
            Self::Eip2930(tx) => tx.value = value,
            Self::Eip1559(tx) => tx.value = value,
            Self::Eip4844(tx) => tx.value = value,
            Self::Eip7702(tx) => tx.value = value,
            #[cfg(feature = "optimism")]
            Self::Deposit(tx) => tx.value = value,
        }
    }

    /// This sets the transaction's input field.
    pub fn set_input(&mut self, input: Bytes) {
        match self {
            Self::Legacy(tx) => tx.input = input,
            Self::Eip2930(tx) => tx.input = input,
            Self::Eip1559(tx) => tx.input = input,
            Self::Eip4844(tx) => tx.input = input,
            Self::Eip7702(tx) => tx.input = input,
            #[cfg(feature = "optimism")]
            Self::Deposit(tx) => tx.input = input,
        }
    }

    /// Calculates a heuristic for the in-memory size of the [Transaction].
    #[inline]
    pub fn size(&self) -> usize {
        match self {
            Self::Legacy(tx) => tx.size(),
            Self::Eip2930(tx) => tx.size(),
            Self::Eip1559(tx) => tx.size(),
            Self::Eip4844(tx) => tx.size(),
            Self::Eip7702(tx) => tx.size(),
            #[cfg(feature = "optimism")]
            Self::Deposit(tx) => tx.size(),
        }
    }

    /// Returns true if the transaction is a legacy transaction.
    #[inline]
    pub const fn is_legacy(&self) -> bool {
        matches!(self, Self::Legacy(_))
    }

    /// Returns true if the transaction is an EIP-2930 transaction.
    #[inline]
    pub const fn is_eip2930(&self) -> bool {
        matches!(self, Self::Eip2930(_))
    }

    /// Returns true if the transaction is an EIP-1559 transaction.
    #[inline]
    pub const fn is_eip1559(&self) -> bool {
        matches!(self, Self::Eip1559(_))
    }

    /// Returns true if the transaction is an EIP-4844 transaction.
    #[inline]
    pub const fn is_eip4844(&self) -> bool {
        matches!(self, Self::Eip4844(_))
    }

    /// Returns true if the transaction is an EIP-7702 transaction.
    #[inline]
    pub const fn is_eip7702(&self) -> bool {
        matches!(self, Self::Eip7702(_))
    }

    /// Returns the [`TxLegacy`] variant if the transaction is a legacy transaction.
    pub const fn as_legacy(&self) -> Option<&TxLegacy> {
        match self {
            Self::Legacy(tx) => Some(tx),
            _ => None,
        }
    }

    /// Returns the [`TxEip2930`] variant if the transaction is an EIP-2930 transaction.
    pub const fn as_eip2930(&self) -> Option<&TxEip2930> {
        match self {
            Self::Eip2930(tx) => Some(tx),
            _ => None,
        }
    }

    /// Returns the [`TxEip1559`] variant if the transaction is an EIP-1559 transaction.
    pub const fn as_eip1559(&self) -> Option<&TxEip1559> {
        match self {
            Self::Eip1559(tx) => Some(tx),
            _ => None,
        }
    }

    /// Returns the [`TxEip4844`] variant if the transaction is an EIP-4844 transaction.
    pub const fn as_eip4844(&self) -> Option<&TxEip4844> {
        match self {
            Self::Eip4844(tx) => Some(tx),
            _ => None,
        }
    }

    /// Returns the [`TxEip7702`] variant if the transaction is an EIP-7702 transaction.
    pub const fn as_eip7702(&self) -> Option<&TxEip7702> {
        match self {
            Self::Eip7702(tx) => Some(tx),
            _ => None,
        }
    }
}

#[cfg(any(test, feature = "reth-codec"))]
impl reth_codecs::Compact for Transaction {
    // Serializes the TxType to the buffer if necessary, returning 2 bits of the type as an
    // identifier instead of the length.
    fn to_compact<B>(&self, buf: &mut B) -> usize
    where
        B: bytes::BufMut + AsMut<[u8]>,
    {
        let identifier = self.tx_type().to_compact(buf);
        match self {
            Self::Legacy(tx) => {
                tx.to_compact(buf);
            }
            Self::Eip2930(tx) => {
                tx.to_compact(buf);
            }
            Self::Eip1559(tx) => {
                tx.to_compact(buf);
            }
            Self::Eip4844(tx) => {
                tx.to_compact(buf);
            }
            Self::Eip7702(tx) => {
                tx.to_compact(buf);
            }
            #[cfg(feature = "optimism")]
            Self::Deposit(tx) => {
                tx.to_compact(buf);
            }
        }
        identifier
    }

    // For backwards compatibility purposes, only 2 bits of the type are encoded in the identifier
    // parameter. In the case of a [`COMPACT_EXTENDED_IDENTIFIER_FLAG`], the full transaction type
    // is read from the buffer as a single byte.
    //
    // # Panics
    //
    // A panic will be triggered if an identifier larger than 3 is passed from the database. For
    // optimism a identifier with value [`DEPOSIT_TX_TYPE_ID`] is allowed.
    fn from_compact(mut buf: &[u8], identifier: usize) -> (Self, &[u8]) {
        use bytes::Buf;

        match identifier {
            COMPACT_IDENTIFIER_LEGACY => {
                let (tx, buf) = TxLegacy::from_compact(buf, buf.len());
                (Self::Legacy(tx), buf)
            }
            COMPACT_IDENTIFIER_EIP2930 => {
                let (tx, buf) = TxEip2930::from_compact(buf, buf.len());
                (Self::Eip2930(tx), buf)
            }
            COMPACT_IDENTIFIER_EIP1559 => {
                let (tx, buf) = TxEip1559::from_compact(buf, buf.len());
                (Self::Eip1559(tx), buf)
            }
            COMPACT_EXTENDED_IDENTIFIER_FLAG => {
                // An identifier of 3 indicates that the transaction type did not fit into
                // the backwards compatible 2 bit identifier, their transaction types are
                // larger than 2 bits (eg. 4844 and Deposit Transactions). In this case,
                // we need to read the concrete transaction type from the buffer by
                // reading the full 8 bits (single byte) and match on this transaction type.
                let identifier = buf.get_u8();
                match identifier {
                    EIP4844_TX_TYPE_ID => {
                        let (tx, buf) = TxEip4844::from_compact(buf, buf.len());
                        (Self::Eip4844(tx), buf)
                    }
                    EIP7702_TX_TYPE_ID => {
                        let (tx, buf) = TxEip7702::from_compact(buf, buf.len());
                        (Self::Eip7702(tx), buf)
                    }
                    #[cfg(feature = "optimism")]
                    DEPOSIT_TX_TYPE_ID => {
                        let (tx, buf) = TxDeposit::from_compact(buf, buf.len());
                        (Self::Deposit(tx), buf)
                    }
                    _ => unreachable!(
                        "Junk data in database: unknown Transaction variant: {identifier}"
                    ),
                }
            }
            _ => unreachable!("Junk data in database: unknown Transaction variant: {identifier}"),
        }
    }
}

impl Default for Transaction {
    fn default() -> Self {
        Self::Legacy(TxLegacy::default())
    }
}

impl alloy_consensus::Transaction for Transaction {
    fn chain_id(&self) -> Option<ChainId> {
        match self {
            Self::Legacy(tx) => tx.chain_id(),
            Self::Eip2930(tx) => tx.chain_id(),
            Self::Eip1559(tx) => tx.chain_id(),
            Self::Eip4844(tx) => tx.chain_id(),
            Self::Eip7702(tx) => tx.chain_id(),
            #[cfg(feature = "optimism")]
            Self::Deposit(tx) => tx.chain_id(),
        }
    }

    fn nonce(&self) -> u64 {
        match self {
            Self::Legacy(tx) => tx.nonce(),
            Self::Eip2930(tx) => tx.nonce(),
            Self::Eip1559(tx) => tx.nonce(),
            Self::Eip4844(tx) => tx.nonce(),
            Self::Eip7702(tx) => tx.nonce(),
            #[cfg(feature = "optimism")]
            Self::Deposit(tx) => tx.nonce(),
        }
    }

    fn gas_limit(&self) -> u64 {
        match self {
            Self::Legacy(tx) => tx.gas_limit(),
            Self::Eip2930(tx) => tx.gas_limit(),
            Self::Eip1559(tx) => tx.gas_limit(),
            Self::Eip4844(tx) => tx.gas_limit(),
            Self::Eip7702(tx) => tx.gas_limit(),
            #[cfg(feature = "optimism")]
            Self::Deposit(tx) => tx.gas_limit(),
        }
    }

    fn gas_price(&self) -> Option<u128> {
        match self {
            Self::Legacy(tx) => tx.gas_price(),
            Self::Eip2930(tx) => tx.gas_price(),
            Self::Eip1559(tx) => tx.gas_price(),
            Self::Eip4844(tx) => tx.gas_price(),
            Self::Eip7702(tx) => tx.gas_price(),
            #[cfg(feature = "optimism")]
            Self::Deposit(tx) => tx.gas_price(),
        }
    }

    fn max_fee_per_gas(&self) -> u128 {
        match self {
            Self::Legacy(tx) => tx.max_fee_per_gas(),
            Self::Eip2930(tx) => tx.max_fee_per_gas(),
            Self::Eip1559(tx) => tx.max_fee_per_gas(),
            Self::Eip4844(tx) => tx.max_fee_per_gas(),
            Self::Eip7702(tx) => tx.max_fee_per_gas(),
            #[cfg(feature = "optimism")]
            Self::Deposit(tx) => tx.max_fee_per_gas(),
        }
    }

    fn max_priority_fee_per_gas(&self) -> Option<u128> {
        match self {
            Self::Legacy(tx) => tx.max_priority_fee_per_gas(),
            Self::Eip2930(tx) => tx.max_priority_fee_per_gas(),
            Self::Eip1559(tx) => tx.max_priority_fee_per_gas(),
            Self::Eip4844(tx) => tx.max_priority_fee_per_gas(),
            Self::Eip7702(tx) => tx.max_priority_fee_per_gas(),
            #[cfg(feature = "optimism")]
            Self::Deposit(tx) => tx.max_priority_fee_per_gas(),
        }
    }

    fn max_fee_per_blob_gas(&self) -> Option<u128> {
        match self {
            Self::Legacy(tx) => tx.max_fee_per_blob_gas(),
            Self::Eip2930(tx) => tx.max_fee_per_blob_gas(),
            Self::Eip1559(tx) => tx.max_fee_per_blob_gas(),
            Self::Eip4844(tx) => tx.max_fee_per_blob_gas(),
            Self::Eip7702(tx) => tx.max_fee_per_blob_gas(),
            #[cfg(feature = "optimism")]
            Self::Deposit(tx) => tx.max_fee_per_blob_gas(),
        }
    }

    fn priority_fee_or_price(&self) -> u128 {
        match self {
            Self::Legacy(tx) => tx.priority_fee_or_price(),
            Self::Eip2930(tx) => tx.priority_fee_or_price(),
            Self::Eip1559(tx) => tx.priority_fee_or_price(),
            Self::Eip4844(tx) => tx.priority_fee_or_price(),
            Self::Eip7702(tx) => tx.priority_fee_or_price(),
            #[cfg(feature = "optimism")]
            Self::Deposit(tx) => tx.priority_fee_or_price(),
        }
    }

    fn value(&self) -> U256 {
        match self {
            Self::Legacy(tx) => tx.value(),
            Self::Eip2930(tx) => tx.value(),
            Self::Eip1559(tx) => tx.value(),
            Self::Eip4844(tx) => tx.value(),
            Self::Eip7702(tx) => tx.value(),
            #[cfg(feature = "optimism")]
            Self::Deposit(tx) => tx.value(),
        }
    }

    fn input(&self) -> &Bytes {
        match self {
            Self::Legacy(tx) => tx.input(),
            Self::Eip2930(tx) => tx.input(),
            Self::Eip1559(tx) => tx.input(),
            Self::Eip4844(tx) => tx.input(),
            Self::Eip7702(tx) => tx.input(),
            #[cfg(feature = "optimism")]
            Self::Deposit(tx) => tx.input(),
        }
    }

    fn ty(&self) -> u8 {
        match self {
            Self::Legacy(tx) => tx.ty(),
            Self::Eip2930(tx) => tx.ty(),
            Self::Eip1559(tx) => tx.ty(),
            Self::Eip4844(tx) => tx.ty(),
            Self::Eip7702(tx) => tx.ty(),
            #[cfg(feature = "optimism")]
            Self::Deposit(tx) => tx.ty(),
        }
    }

    fn access_list(&self) -> Option<&AccessList> {
        match self {
            Self::Legacy(tx) => tx.access_list(),
            Self::Eip2930(tx) => tx.access_list(),
            Self::Eip1559(tx) => tx.access_list(),
            Self::Eip4844(tx) => tx.access_list(),
            Self::Eip7702(tx) => tx.access_list(),
            #[cfg(feature = "optimism")]
            Self::Deposit(tx) => tx.access_list(),
        }
    }

    fn blob_versioned_hashes(&self) -> Option<&[B256]> {
        match self {
            Self::Legacy(tx) => tx.blob_versioned_hashes(),
            Self::Eip2930(tx) => tx.blob_versioned_hashes(),
            Self::Eip1559(tx) => tx.blob_versioned_hashes(),
            Self::Eip4844(tx) => tx.blob_versioned_hashes(),
            Self::Eip7702(tx) => tx.blob_versioned_hashes(),
            #[cfg(feature = "optimism")]
            Self::Deposit(tx) => tx.blob_versioned_hashes(),
        }
    }

    fn authorization_list(&self) -> Option<&[SignedAuthorization]> {
        match self {
            Self::Legacy(tx) => tx.authorization_list(),
            Self::Eip2930(tx) => tx.authorization_list(),
            Self::Eip1559(tx) => tx.authorization_list(),
            Self::Eip4844(tx) => tx.authorization_list(),
            Self::Eip7702(tx) => tx.authorization_list(),
            #[cfg(feature = "optimism")]
            Self::Deposit(tx) => tx.authorization_list(),
        }
    }

    fn kind(&self) -> TxKind {
        match self {
            Self::Legacy(tx) => tx.kind(),
            Self::Eip2930(tx) => tx.kind(),
            Self::Eip1559(tx) => tx.kind(),
            Self::Eip4844(tx) => tx.kind(),
            Self::Eip7702(tx) => tx.kind(),
            #[cfg(feature = "optimism")]
            Self::Deposit(tx) => tx.kind(),
        }
    }
}

/// Signed transaction without its Hash. Used type for inserting into the DB.
///
/// This can by converted to [`TransactionSigned`] by calling [`TransactionSignedNoHash::hash`].
#[derive(Debug, Clone, PartialEq, Eq, Hash, AsRef, Deref, Serialize, Deserialize)]
#[cfg_attr(any(test, feature = "reth-codec"), reth_codecs::add_arbitrary_tests(compact))]
pub struct TransactionSignedNoHash {
    /// The transaction signature values
    pub signature: Signature,
    /// Raw transaction info
    #[deref]
    #[as_ref]
    pub transaction: Transaction,
}

impl TransactionSignedNoHash {
    /// Calculates the transaction hash. If used more than once, it's better to convert it to
    /// [`TransactionSigned`] first.
    pub fn hash(&self) -> B256 {
        // pre-allocate buffer for the transaction
        let mut buf = Vec::with_capacity(128 + self.transaction.input().len());
        self.transaction.eip2718_encode(&self.signature, &mut buf);
        keccak256(&buf)
    }

    /// Recover signer from signature and hash.
    ///
    /// Returns `None` if the transaction's signature is invalid, see also [`Self::recover_signer`].
    pub fn recover_signer(&self) -> Option<Address> {
        // Optimism's Deposit transaction does not have a signature. Directly return the
        // `from` address.
        #[cfg(feature = "optimism")]
        if let Transaction::Deposit(TxDeposit { from, .. }) = self.transaction {
            return Some(from)
        }

        let signature_hash = self.signature_hash();
        recover_signer(&self.signature, signature_hash)
    }

    /// Recover signer from signature and hash _without ensuring that the signature has a low `s`
    /// value_.
    ///
    /// Reuses a given buffer to avoid numerous reallocations when recovering batches. **Clears the
    /// buffer before use.**
    ///
    /// Returns `None` if the transaction's signature is invalid, see also
    /// [`recover_signer_unchecked`].
    ///
    /// # Optimism
    ///
    /// For optimism this will return [`Address::ZERO`] if the Signature is empty, this is because pre bedrock (on OP mainnet), relay messages to the L2 Cross Domain Messenger were sent as legacy transactions from the zero address with an empty signature, e.g.: <https://optimistic.etherscan.io/tx/0x1bb352ff9215efe5a4c102f45d730bae323c3288d2636672eb61543ddd47abad>
    /// This makes it possible to import pre bedrock transactions via the sender recovery stage.
    pub fn encode_and_recover_unchecked(&self, buffer: &mut Vec<u8>) -> Option<Address> {
        buffer.clear();
        self.transaction.encode_for_signing(buffer);

        // Optimism's Deposit transaction does not have a signature. Directly return the
        // `from` address.
        #[cfg(feature = "optimism")]
        {
            if let Transaction::Deposit(TxDeposit { from, .. }) = self.transaction {
                return Some(from)
            }

            // pre bedrock system transactions were sent from the zero address as legacy
            // transactions with an empty signature
            //
            // NOTE: this is very hacky and only relevant for op-mainnet pre bedrock
            if self.is_legacy() && self.signature == TxDeposit::signature() {
                return Some(Address::ZERO)
            }
        }

        recover_signer_unchecked(&self.signature, keccak256(buffer))
    }

    /// Converts into a transaction type with its hash: [`TransactionSigned`].
    ///
    /// Note: This will recalculate the hash of the transaction.
    #[inline]
    pub fn with_hash(self) -> TransactionSigned {
        let Self { signature, transaction } = self;
        TransactionSigned::from_transaction_and_signature(transaction, signature)
    }

    /// Recovers a list of signers from a transaction list iterator
    ///
    /// Returns `None`, if some transaction's signature is invalid, see also
    /// [`Self::recover_signer`].
    pub fn recover_signers<'a, T>(txes: T, num_txes: usize) -> Option<Vec<Address>>
    where
        T: IntoParallelIterator<Item = &'a Self> + IntoIterator<Item = &'a Self> + Send,
    {
        if num_txes < *PARALLEL_SENDER_RECOVERY_THRESHOLD {
            txes.into_iter().map(|tx| tx.recover_signer()).collect()
        } else {
            txes.into_par_iter().map(|tx| tx.recover_signer()).collect()
        }
    }
}

impl Default for TransactionSignedNoHash {
    fn default() -> Self {
        Self { signature: Signature::test_signature(), transaction: Default::default() }
    }
}

#[cfg(any(test, feature = "arbitrary"))]
impl<'a> arbitrary::Arbitrary<'a> for TransactionSignedNoHash {
    fn arbitrary(u: &mut arbitrary::Unstructured<'a>) -> arbitrary::Result<Self> {
        let tx_signed = TransactionSigned::arbitrary(u)?;

        Ok(Self { signature: tx_signed.signature, transaction: tx_signed.transaction })
    }
}

#[cfg(any(test, feature = "reth-codec"))]
impl reth_codecs::Compact for TransactionSignedNoHash {
    fn to_compact<B>(&self, buf: &mut B) -> usize
    where
        B: bytes::BufMut + AsMut<[u8]>,
    {
        let start = buf.as_mut().len();

        // Placeholder for bitflags.
        // The first byte uses 4 bits as flags: IsCompressed[1bit], TxType[2bits], Signature[1bit]
        buf.put_u8(0);

        let sig_bit = self.signature.to_compact(buf) as u8;
        let zstd_bit = self.transaction.input().len() >= 32;

        let tx_bits = if zstd_bit {
            let mut tmp = Vec::with_capacity(256);
            if cfg!(feature = "std") {
                crate::compression::TRANSACTION_COMPRESSOR.with(|compressor| {
                    let mut compressor = compressor.borrow_mut();
                    let tx_bits = self.transaction.to_compact(&mut tmp);
                    buf.put_slice(&compressor.compress(&tmp).expect("Failed to compress"));
                    tx_bits as u8
                })
            } else {
                let mut compressor = crate::compression::create_tx_compressor();
                let tx_bits = self.transaction.to_compact(&mut tmp);
                buf.put_slice(&compressor.compress(&tmp).expect("Failed to compress"));
                tx_bits as u8
            }
        } else {
            self.transaction.to_compact(buf) as u8
        };

        // Replace bitflags with the actual values
        buf.as_mut()[start] = sig_bit | (tx_bits << 1) | ((zstd_bit as u8) << 3);

        buf.as_mut().len() - start
    }

    fn from_compact(mut buf: &[u8], _len: usize) -> (Self, &[u8]) {
        use bytes::Buf;

        // The first byte uses 4 bits as flags: IsCompressed[1], TxType[2], Signature[1]
        let bitflags = buf.get_u8() as usize;

        let sig_bit = bitflags & 1;
        let (signature, buf) = Signature::from_compact(buf, sig_bit);

        let zstd_bit = bitflags >> 3;
        let (transaction, buf) = if zstd_bit != 0 {
            if cfg!(feature = "std") {
                crate::compression::TRANSACTION_DECOMPRESSOR.with(|decompressor| {
                    let mut decompressor = decompressor.borrow_mut();

                    // TODO: enforce that zstd is only present at a "top" level type

                    let transaction_type = (bitflags & 0b110) >> 1;
                    let (transaction, _) =
                        Transaction::from_compact(decompressor.decompress(buf), transaction_type);

                    (transaction, buf)
                })
            } else {
                let mut decompressor = crate::compression::create_tx_decompressor();
                let transaction_type = (bitflags & 0b110) >> 1;
                let (transaction, _) =
                    Transaction::from_compact(decompressor.decompress(buf), transaction_type);

                (transaction, buf)
            }
        } else {
            let transaction_type = bitflags >> 1;
            Transaction::from_compact(buf, transaction_type)
        };

        (Self { signature, transaction }, buf)
    }
}

impl From<TransactionSignedNoHash> for TransactionSigned {
    fn from(tx: TransactionSignedNoHash) -> Self {
        tx.with_hash()
    }
}

impl From<TransactionSigned> for TransactionSignedNoHash {
    fn from(tx: TransactionSigned) -> Self {
        Self { signature: tx.signature, transaction: tx.transaction }
    }
}

/// Signed transaction.
#[cfg_attr(any(test, feature = "reth-codec"), reth_codecs::add_arbitrary_tests(rlp))]
#[derive(Debug, Clone, PartialEq, Eq, Hash, AsRef, Deref, Serialize, Deserialize)]
pub struct TransactionSigned {
    /// Transaction hash
    pub hash: TxHash,
    /// The transaction signature values
    pub signature: Signature,
    /// Raw transaction info
    #[deref]
    #[as_ref]
    pub transaction: Transaction,
}

impl Default for TransactionSigned {
    fn default() -> Self {
        Self {
            hash: Default::default(),
            signature: Signature::test_signature(),
            transaction: Default::default(),
        }
    }
}

impl AsRef<Self> for TransactionSigned {
    fn as_ref(&self) -> &Self {
        self
    }
}

// === impl TransactionSigned ===

impl TransactionSigned {
    /// Transaction signature.
    pub const fn signature(&self) -> &Signature {
        &self.signature
    }

    /// Transaction
    pub const fn transaction(&self) -> &Transaction {
        &self.transaction
    }

    /// Transaction hash. Used to identify transaction.
    pub const fn hash(&self) -> TxHash {
        self.hash
    }

    /// Reference to transaction hash. Used to identify transaction.
    pub const fn hash_ref(&self) -> &TxHash {
        &self.hash
    }

    /// Recover signer from signature and hash.
    ///
    /// Returns `None` if the transaction's signature is invalid following [EIP-2](https://eips.ethereum.org/EIPS/eip-2), see also [`recover_signer`].
    ///
    /// Note:
    ///
    /// This can fail for some early ethereum mainnet transactions pre EIP-2, use
    /// [`Self::recover_signer_unchecked`] if you want to recover the signer without ensuring that
    /// the signature has a low `s` value.
    pub fn recover_signer(&self) -> Option<Address> {
        // Optimism's Deposit transaction does not have a signature. Directly return the
        // `from` address.
        #[cfg(feature = "optimism")]
        if let Transaction::Deposit(TxDeposit { from, .. }) = self.transaction {
            return Some(from)
        }
        let signature_hash = self.signature_hash();
        recover_signer(&self.signature, signature_hash)
    }

    /// Recover signer from signature and hash _without ensuring that the signature has a low `s`
    /// value_.
    ///
    /// Returns `None` if the transaction's signature is invalid, see also
    /// [`recover_signer_unchecked`].
    pub fn recover_signer_unchecked(&self) -> Option<Address> {
        // Optimism's Deposit transaction does not have a signature. Directly return the
        // `from` address.
        #[cfg(feature = "optimism")]
        if let Transaction::Deposit(TxDeposit { from, .. }) = self.transaction {
            return Some(from)
        }
        let signature_hash = self.signature_hash();
        recover_signer_unchecked(&self.signature, signature_hash)
    }

    /// Recovers a list of signers from a transaction list iterator.
    ///
    /// Returns `None`, if some transaction's signature is invalid, see also
    /// [`Self::recover_signer`].
    pub fn recover_signers<'a, T>(txes: T, num_txes: usize) -> Option<Vec<Address>>
    where
        T: IntoParallelIterator<Item = &'a Self> + IntoIterator<Item = &'a Self> + Send,
    {
        if num_txes < *PARALLEL_SENDER_RECOVERY_THRESHOLD {
            txes.into_iter().map(|tx| tx.recover_signer()).collect()
        } else {
            txes.into_par_iter().map(|tx| tx.recover_signer()).collect()
        }
    }

    /// Recovers a list of signers from a transaction list iterator _without ensuring that the
    /// signature has a low `s` value_.
    ///
    /// Returns `None`, if some transaction's signature is invalid, see also
    /// [`Self::recover_signer_unchecked`].
    pub fn recover_signers_unchecked<'a, T>(txes: T, num_txes: usize) -> Option<Vec<Address>>
    where
        T: IntoParallelIterator<Item = &'a Self> + IntoIterator<Item = &'a Self>,
    {
        if num_txes < *PARALLEL_SENDER_RECOVERY_THRESHOLD {
            txes.into_iter().map(|tx| tx.recover_signer_unchecked()).collect()
        } else {
            txes.into_par_iter().map(|tx| tx.recover_signer_unchecked()).collect()
        }
    }

    /// Returns the [`TransactionSignedEcRecovered`] transaction with the given sender.
    #[inline]
    pub const fn with_signer(self, signer: Address) -> TransactionSignedEcRecovered {
        TransactionSignedEcRecovered::from_signed_transaction(self, signer)
    }

    /// Consumes the type, recover signer and return [`TransactionSignedEcRecovered`]
    ///
    /// Returns `None` if the transaction's signature is invalid, see also [`Self::recover_signer`].
    pub fn into_ecrecovered(self) -> Option<TransactionSignedEcRecovered> {
        let signer = self.recover_signer()?;
        Some(TransactionSignedEcRecovered { signed_transaction: self, signer })
    }

    /// Consumes the type, recover signer and return [`TransactionSignedEcRecovered`] _without
    /// ensuring that the signature has a low `s` value_ (EIP-2).
    ///
    /// Returns `None` if the transaction's signature is invalid, see also
    /// [`Self::recover_signer_unchecked`].
    pub fn into_ecrecovered_unchecked(self) -> Option<TransactionSignedEcRecovered> {
        let signer = self.recover_signer_unchecked()?;
        Some(TransactionSignedEcRecovered { signed_transaction: self, signer })
    }

    /// Tries to recover signer and return [`TransactionSignedEcRecovered`] by cloning the type.
    pub fn try_ecrecovered(&self) -> Option<TransactionSignedEcRecovered> {
        let signer = self.recover_signer()?;
        Some(TransactionSignedEcRecovered { signed_transaction: self.clone(), signer })
    }

    /// Tries to recover signer and return [`TransactionSignedEcRecovered`].
    ///
    /// Returns `Err(Self)` if the transaction's signature is invalid, see also
    /// [`Self::recover_signer`].
    pub fn try_into_ecrecovered(self) -> Result<TransactionSignedEcRecovered, Self> {
        match self.recover_signer() {
            None => Err(self),
            Some(signer) => Ok(TransactionSignedEcRecovered { signed_transaction: self, signer }),
        }
    }

    /// Tries to recover signer and return [`TransactionSignedEcRecovered`]. _without ensuring that
    /// the signature has a low `s` value_ (EIP-2).
    ///
    /// Returns `Err(Self)` if the transaction's signature is invalid, see also
    /// [`Self::recover_signer_unchecked`].
    pub fn try_into_ecrecovered_unchecked(self) -> Result<TransactionSignedEcRecovered, Self> {
        match self.recover_signer_unchecked() {
            None => Err(self),
            Some(signer) => Ok(TransactionSignedEcRecovered { signed_transaction: self, signer }),
        }
    }

    /// Calculate transaction hash, eip2728 transaction does not contain rlp header and start with
    /// tx type.
    pub fn recalculate_hash(&self) -> B256 {
        keccak256(self.encoded_2718())
    }

    /// Create a new signed transaction from a transaction and its signature.
    ///
    /// This will also calculate the transaction hash using its encoding.
    pub fn from_transaction_and_signature(transaction: Transaction, signature: Signature) -> Self {
        let mut initial_tx = Self { transaction, hash: Default::default(), signature };
        initial_tx.hash = initial_tx.recalculate_hash();
        initial_tx
    }

    /// Calculate a heuristic for the in-memory size of the [`TransactionSigned`].
    #[inline]
    pub fn size(&self) -> usize {
        mem::size_of::<TxHash>() + self.transaction.size() + mem::size_of::<Signature>()
    }

    /// Decodes legacy transaction from the data buffer into a tuple.
    ///
    /// This expects `rlp(legacy_tx)`
    ///
    /// Refer to the docs for [`Self::decode_rlp_legacy_transaction`] for details on the exact
    /// format expected.
    pub(crate) fn decode_rlp_legacy_transaction_tuple(
        data: &mut &[u8],
    ) -> alloy_rlp::Result<(TxLegacy, TxHash, Signature)> {
        // keep this around, so we can use it to calculate the hash
        let original_encoding = *data;

        let header = Header::decode(data)?;
        let remaining_len = data.len();

        let transaction_payload_len = header.payload_length;

        if transaction_payload_len > remaining_len {
            return Err(RlpError::InputTooShort)
        }

        let mut transaction = TxLegacy {
            nonce: Decodable::decode(data)?,
            gas_price: Decodable::decode(data)?,
            gas_limit: Decodable::decode(data)?,
            to: Decodable::decode(data)?,
            value: Decodable::decode(data)?,
            input: Decodable::decode(data)?,
            chain_id: None,
        };
        let (signature, extracted_id) = decode_with_eip155_chain_id(data)?;
        transaction.chain_id = extracted_id;

        // check the new length, compared to the original length and the header length
        let decoded = remaining_len - data.len();
        if decoded != transaction_payload_len {
            return Err(RlpError::UnexpectedLength)
        }

        let tx_length = header.payload_length + header.length();
        let hash = keccak256(&original_encoding[..tx_length]);
        Ok((transaction, hash, signature))
    }

    /// Decodes legacy transaction from the data buffer.
    ///
    /// This should be used _only_ be used in general transaction decoding methods, which have
    /// already ensured that the input is a legacy transaction with the following format:
    /// `rlp(legacy_tx)`
    ///
    /// Legacy transactions are encoded as lists, so the input should start with a RLP list header.
    ///
    /// This expects `rlp(legacy_tx)`
    // TODO: make buf advancement semantics consistent with `decode_enveloped_typed_transaction`,
    // so decoding methods do not need to manually advance the buffer
    pub fn decode_rlp_legacy_transaction(data: &mut &[u8]) -> alloy_rlp::Result<Self> {
        let (transaction, hash, signature) = Self::decode_rlp_legacy_transaction_tuple(data)?;
        let signed = Self { transaction: Transaction::Legacy(transaction), hash, signature };
        Ok(signed)
    }
}

impl alloy_consensus::Transaction for TransactionSigned {
    fn chain_id(&self) -> Option<ChainId> {
        self.deref().chain_id()
    }

    fn nonce(&self) -> u64 {
        self.deref().nonce()
    }

    fn gas_limit(&self) -> u64 {
        self.deref().gas_limit()
    }

    fn gas_price(&self) -> Option<u128> {
        self.deref().gas_price()
    }

    fn max_fee_per_gas(&self) -> u128 {
        self.deref().max_fee_per_gas()
    }

    fn max_priority_fee_per_gas(&self) -> Option<u128> {
        self.deref().max_priority_fee_per_gas()
    }

    fn max_fee_per_blob_gas(&self) -> Option<u128> {
        self.deref().max_fee_per_blob_gas()
    }

    fn priority_fee_or_price(&self) -> u128 {
        self.deref().priority_fee_or_price()
    }

    fn value(&self) -> U256 {
        self.deref().value()
    }

    fn input(&self) -> &Bytes {
        self.deref().input()
    }

    fn ty(&self) -> u8 {
        self.deref().ty()
    }

    fn access_list(&self) -> Option<&AccessList> {
        self.deref().access_list()
    }

    fn blob_versioned_hashes(&self) -> Option<&[B256]> {
        alloy_consensus::Transaction::blob_versioned_hashes(self.deref())
    }

    fn authorization_list(&self) -> Option<&[SignedAuthorization]> {
        self.deref().authorization_list()
    }

    fn kind(&self) -> TxKind {
        self.deref().kind()
    }
}

impl SignedTransaction for TransactionSigned {
    type Transaction = Transaction;

    fn tx_hash(&self) -> &TxHash {
        Self::hash_ref(self)
    }

    fn transaction(&self) -> &Self::Transaction {
        Self::transaction(self)
    }

    fn signature(&self) -> &Signature {
        Self::signature(self)
    }

    fn recover_signer(&self) -> Option<Address> {
        Self::recover_signer(self)
    }

    fn recover_signer_unchecked(&self) -> Option<Address> {
        Self::recover_signer_unchecked(self)
    }

    fn from_transaction_and_signature(
        transaction: Self::Transaction,
        signature: Signature,
    ) -> Self {
        Self::from_transaction_and_signature(transaction, signature)
    }

    fn fill_tx_env(&self, tx_env: &mut TxEnv, sender: Address) {
        tx_env.caller = sender;
        match self.as_ref() {
            Transaction::Legacy(tx) => {
                tx_env.gas_limit = tx.gas_limit;
                tx_env.gas_price = U256::from(tx.gas_price);
                tx_env.gas_priority_fee = None;
                tx_env.transact_to = tx.to;
                tx_env.value = tx.value;
                tx_env.data = tx.input.clone();
                tx_env.chain_id = tx.chain_id;
                tx_env.nonce = Some(tx.nonce);
                tx_env.access_list.clear();
                tx_env.blob_hashes.clear();
                tx_env.max_fee_per_blob_gas.take();
                tx_env.authorization_list = None;
            }
            Transaction::Eip2930(tx) => {
                tx_env.gas_limit = tx.gas_limit;
                tx_env.gas_price = U256::from(tx.gas_price);
                tx_env.gas_priority_fee = None;
                tx_env.transact_to = tx.to;
                tx_env.value = tx.value;
                tx_env.data = tx.input.clone();
                tx_env.chain_id = Some(tx.chain_id);
                tx_env.nonce = Some(tx.nonce);
                tx_env.access_list.clone_from(&tx.access_list.0);
                tx_env.blob_hashes.clear();
                tx_env.max_fee_per_blob_gas.take();
                tx_env.authorization_list = None;
            }
            Transaction::Eip1559(tx) => {
                tx_env.gas_limit = tx.gas_limit;
                tx_env.gas_price = U256::from(tx.max_fee_per_gas);
                tx_env.gas_priority_fee = Some(U256::from(tx.max_priority_fee_per_gas));
                tx_env.transact_to = tx.to;
                tx_env.value = tx.value;
                tx_env.data = tx.input.clone();
                tx_env.chain_id = Some(tx.chain_id);
                tx_env.nonce = Some(tx.nonce);
                tx_env.access_list.clone_from(&tx.access_list.0);
                tx_env.blob_hashes.clear();
                tx_env.max_fee_per_blob_gas.take();
                tx_env.authorization_list = None;
            }
            Transaction::Eip4844(tx) => {
                tx_env.gas_limit = tx.gas_limit;
                tx_env.gas_price = U256::from(tx.max_fee_per_gas);
                tx_env.gas_priority_fee = Some(U256::from(tx.max_priority_fee_per_gas));
                tx_env.transact_to = TxKind::Call(tx.to);
                tx_env.value = tx.value;
                tx_env.data = tx.input.clone();
                tx_env.chain_id = Some(tx.chain_id);
                tx_env.nonce = Some(tx.nonce);
                tx_env.access_list.clone_from(&tx.access_list.0);
                tx_env.blob_hashes.clone_from(&tx.blob_versioned_hashes);
                tx_env.max_fee_per_blob_gas = Some(U256::from(tx.max_fee_per_blob_gas));
                tx_env.authorization_list = None;
            }
            Transaction::Eip7702(tx) => {
                tx_env.gas_limit = tx.gas_limit;
                tx_env.gas_price = U256::from(tx.max_fee_per_gas);
                tx_env.gas_priority_fee = Some(U256::from(tx.max_priority_fee_per_gas));
                tx_env.transact_to = tx.to.into();
                tx_env.value = tx.value;
                tx_env.data = tx.input.clone();
                tx_env.chain_id = Some(tx.chain_id);
                tx_env.nonce = Some(tx.nonce);
                tx_env.access_list.clone_from(&tx.access_list.0);
                tx_env.blob_hashes.clear();
                tx_env.max_fee_per_blob_gas.take();
                tx_env.authorization_list =
                    Some(AuthorizationList::Signed(tx.authorization_list.clone()));
            }
            #[cfg(feature = "optimism")]
            Transaction::Deposit(_) => {}
        }
    }
}

impl From<TransactionSignedEcRecovered> for TransactionSigned {
    fn from(recovered: TransactionSignedEcRecovered) -> Self {
        recovered.signed_transaction
    }
}

impl Encodable for TransactionSigned {
    /// This encodes the transaction _with_ the signature, and an rlp header.
    ///
    /// For legacy transactions, it encodes the transaction data:
    /// `rlp(tx-data)`
    ///
    /// For EIP-2718 typed transactions, it encodes the transaction type followed by the rlp of the
    /// transaction:
    /// `rlp(tx-type || rlp(tx-data))`
    fn encode(&self, out: &mut dyn bytes::BufMut) {
        self.network_encode(out);
    }

    fn length(&self) -> usize {
        let mut payload_length = self.encode_2718_len();
        if !self.is_legacy() {
            payload_length += Header { list: false, payload_length }.length();
        }

        payload_length
    }
}

impl Decodable for TransactionSigned {
    /// This `Decodable` implementation only supports decoding rlp encoded transactions as it's used
    /// by p2p.
    ///
    /// The p2p encoding format always includes an RLP header, although the type RLP header depends
    /// on whether or not the transaction is a legacy transaction.
    ///
    /// If the transaction is a legacy transaction, it is just encoded as a RLP list:
    /// `rlp(tx-data)`.
    ///
    /// If the transaction is a typed transaction, it is encoded as a RLP string:
    /// `rlp(tx-type || rlp(tx-data))`
    ///
    /// This can be used for decoding all signed transactions in p2p `BlockBodies` responses.
    ///
    /// This cannot be used for decoding EIP-4844 transactions in p2p `PooledTransactions`, since
    /// the EIP-4844 variant of [`TransactionSigned`] does not include the blob sidecar.
    ///
    /// For a method suitable for decoding pooled transactions, see [`PooledTransactionsElement`].
    ///
    /// CAUTION: Due to a quirk in [`Header::decode`], this method will succeed even if a typed
    /// transaction is encoded in this format, and does not start with a RLP header:
    /// `tx-type || rlp(tx-data)`.
    ///
    /// This is because [`Header::decode`] does not advance the buffer, and returns a length-1
    /// string header if the first byte is less than `0xf7`.
    fn decode(buf: &mut &[u8]) -> alloy_rlp::Result<Self> {
        Self::network_decode(buf).map_err(Into::into)
    }
}

impl Encodable2718 for TransactionSigned {
    fn type_flag(&self) -> Option<u8> {
        match self.transaction.tx_type() {
            TxType::Legacy => None,
            tx_type => Some(tx_type as u8),
        }
    }

    fn encode_2718_len(&self) -> usize {
        match &self.transaction {
            Transaction::Legacy(legacy_tx) => legacy_tx.eip2718_encoded_length(&self.signature),
            Transaction::Eip2930(access_list_tx) => {
                access_list_tx.eip2718_encoded_length(&self.signature)
            }
            Transaction::Eip1559(dynamic_fee_tx) => {
                dynamic_fee_tx.eip2718_encoded_length(&self.signature)
            }
            Transaction::Eip4844(blob_tx) => blob_tx.eip2718_encoded_length(&self.signature),
            Transaction::Eip7702(set_code_tx) => {
                set_code_tx.eip2718_encoded_length(&self.signature)
            }
            #[cfg(feature = "optimism")]
            Transaction::Deposit(deposit_tx) => deposit_tx.eip2718_encoded_length(),
        }
    }

    fn encode_2718(&self, out: &mut dyn alloy_rlp::BufMut) {
        self.transaction.eip2718_encode(&self.signature, out)
    }
}

impl Decodable2718 for TransactionSigned {
    fn typed_decode(ty: u8, buf: &mut &[u8]) -> Eip2718Result<Self> {
        match ty.try_into().map_err(|_| Eip2718Error::UnexpectedType(ty))? {
            TxType::Legacy => Err(Eip2718Error::UnexpectedType(0)),
            TxType::Eip2930 => {
                let (tx, signature, hash) = TxEip2930::rlp_decode_signed(buf)?.into_parts();
                Ok(Self { transaction: Transaction::Eip2930(tx), signature, hash })
            }
            TxType::Eip1559 => {
                let (tx, signature, hash) = TxEip1559::rlp_decode_signed(buf)?.into_parts();
                Ok(Self { transaction: Transaction::Eip1559(tx), signature, hash })
            }
            TxType::Eip7702 => {
                let (tx, signature, hash) = TxEip7702::rlp_decode_signed(buf)?.into_parts();
                Ok(Self { transaction: Transaction::Eip7702(tx), signature, hash })
            }
            TxType::Eip4844 => {
                let (tx, signature, hash) = TxEip4844::rlp_decode_signed(buf)?.into_parts();
                Ok(Self { transaction: Transaction::Eip4844(tx), signature, hash })
            }
            #[cfg(feature = "optimism")]
            TxType::Deposit => Ok(Self::from_transaction_and_signature(
                Transaction::Deposit(TxDeposit::rlp_decode(buf)?),
                TxDeposit::signature(),
            )),
        }
    }

    fn fallback_decode(buf: &mut &[u8]) -> Eip2718Result<Self> {
        Ok(Self::decode_rlp_legacy_transaction(buf)?)
    }
}

#[cfg(any(test, feature = "arbitrary"))]
impl<'a> arbitrary::Arbitrary<'a> for TransactionSigned {
    fn arbitrary(u: &mut arbitrary::Unstructured<'a>) -> arbitrary::Result<Self> {
        #[allow(unused_mut)]
        let mut transaction = Transaction::arbitrary(u)?;

<<<<<<< HEAD
        let key_pair = secp256k1::Keypair::new(&secp256k1::SECP256K1, &mut rand::thread_rng());
        let mut signature = crate::sign_message(
=======
        let secp = secp256k1::Secp256k1::new();
        let key_pair = secp256k1::Keypair::new(&secp, &mut rand::thread_rng());
        let signature = crate::sign_message(
>>>>>>> 9f6f63d4
            B256::from_slice(&key_pair.secret_bytes()[..]),
            transaction.signature_hash(),
        )
        .unwrap();

        #[cfg(feature = "optimism")]
        // Both `Some(0)` and `None` values are encoded as empty string byte. This introduces
        // ambiguity in roundtrip tests. Patch the mint value of deposit transaction here, so that
        // it's `None` if zero.
        if let Transaction::Deposit(ref mut tx_deposit) = transaction {
            if tx_deposit.mint == Some(0) {
                tx_deposit.mint = None;
            }
        }

        #[cfg(feature = "optimism")]
        let signature = if transaction.is_deposit() { TxDeposit::signature() } else { signature };

        Ok(Self::from_transaction_and_signature(transaction, signature))
    }
}

/// Signed transaction with recovered signer.
#[derive(Debug, Clone, PartialEq, Hash, Eq, AsRef, Deref)]
pub struct TransactionSignedEcRecovered {
    /// Signer of the transaction
    signer: Address,
    /// Signed transaction
    #[deref]
    #[as_ref]
    signed_transaction: TransactionSigned,
}

// === impl TransactionSignedEcRecovered ===

impl TransactionSignedEcRecovered {
    /// Signer of transaction recovered from signature
    pub const fn signer(&self) -> Address {
        self.signer
    }

    /// Returns a reference to [`TransactionSigned`]
    pub const fn as_signed(&self) -> &TransactionSigned {
        &self.signed_transaction
    }

    /// Transform back to [`TransactionSigned`]
    pub fn into_signed(self) -> TransactionSigned {
        self.signed_transaction
    }

    /// Dissolve Self to its component
    pub fn to_components(self) -> (TransactionSigned, Address) {
        (self.signed_transaction, self.signer)
    }

    /// Create [`TransactionSignedEcRecovered`] from [`TransactionSigned`] and [`Address`] of the
    /// signer.
    #[inline]
    pub const fn from_signed_transaction(
        signed_transaction: TransactionSigned,
        signer: Address,
    ) -> Self {
        Self { signed_transaction, signer }
    }
}

impl Encodable for TransactionSignedEcRecovered {
    /// This encodes the transaction _with_ the signature, and an rlp header.
    ///
    /// Refer to docs for [`TransactionSigned::encode`] for details on the exact format.
    fn encode(&self, out: &mut dyn bytes::BufMut) {
        self.signed_transaction.encode(out)
    }

    fn length(&self) -> usize {
        self.signed_transaction.length()
    }
}

impl Decodable for TransactionSignedEcRecovered {
    fn decode(buf: &mut &[u8]) -> alloy_rlp::Result<Self> {
        let signed_transaction = TransactionSigned::decode(buf)?;
        let signer = signed_transaction
            .recover_signer()
            .ok_or(RlpError::Custom("Unable to recover decoded transaction signer."))?;
        Ok(Self { signer, signed_transaction })
    }
}

/// Generic wrapper with encoded Bytes, such as transaction data.
#[derive(Debug, Clone, PartialEq, Eq)]
pub struct WithEncoded<T>(Bytes, pub T);

impl<T> From<(Bytes, T)> for WithEncoded<T> {
    fn from(value: (Bytes, T)) -> Self {
        Self(value.0, value.1)
    }
}

impl<T> WithEncoded<T> {
    /// Wraps the value with the bytes.
    pub const fn new(bytes: Bytes, value: T) -> Self {
        Self(bytes, value)
    }

    /// Get the encoded bytes
    pub fn encoded_bytes(&self) -> Bytes {
        self.0.clone()
    }

    /// Get the underlying value
    pub const fn value(&self) -> &T {
        &self.1
    }

    /// Returns ownership of the underlying value.
    pub fn into_value(self) -> T {
        self.1
    }

    /// Transform the value
    pub fn transform<F: From<T>>(self) -> WithEncoded<F> {
        WithEncoded(self.0, self.1.into())
    }

    /// Split the wrapper into [`Bytes`] and value tuple
    pub fn split(self) -> (Bytes, T) {
        (self.0, self.1)
    }

    /// Maps the inner value to a new value using the given function.
    pub fn map<U, F: FnOnce(T) -> U>(self, op: F) -> WithEncoded<U> {
        WithEncoded(self.0, op(self.1))
    }
}

impl<T> WithEncoded<Option<T>> {
    /// returns `None` if the inner value is `None`, otherwise returns `Some(WithEncoded<T>)`.
    pub fn transpose(self) -> Option<WithEncoded<T>> {
        self.1.map(|v| WithEncoded(self.0, v))
    }
}

/// Bincode-compatible transaction type serde implementations.
#[cfg(feature = "serde-bincode-compat")]
pub mod serde_bincode_compat {
    use alloc::borrow::Cow;
    use alloy_consensus::{
        transaction::serde_bincode_compat::{TxEip1559, TxEip2930, TxEip7702, TxLegacy},
        TxEip4844,
    };
    use alloy_primitives::{PrimitiveSignature as Signature, TxHash};
    #[cfg(feature = "optimism")]
    use op_alloy_consensus::serde_bincode_compat::TxDeposit;
    use serde::{Deserialize, Deserializer, Serialize, Serializer};
    use serde_with::{DeserializeAs, SerializeAs};

    /// Bincode-compatible [`super::Transaction`] serde implementation.
    ///
    /// Intended to use with the [`serde_with::serde_as`] macro in the following way:
    /// ```rust
    /// use reth_primitives::{serde_bincode_compat, Transaction};
    /// use serde::{Deserialize, Serialize};
    /// use serde_with::serde_as;
    ///
    /// #[serde_as]
    /// #[derive(Serialize, Deserialize)]
    /// struct Data {
    ///     #[serde_as(as = "serde_bincode_compat::transaction::Transaction")]
    ///     transaction: Transaction,
    /// }
    /// ```
    #[derive(Debug, Serialize, Deserialize)]
    #[allow(missing_docs)]
    pub enum Transaction<'a> {
        Legacy(TxLegacy<'a>),
        Eip2930(TxEip2930<'a>),
        Eip1559(TxEip1559<'a>),
        Eip4844(Cow<'a, TxEip4844>),
        Eip7702(TxEip7702<'a>),
        #[cfg(feature = "optimism")]
        #[cfg(feature = "optimism")]
        Deposit(TxDeposit<'a>),
    }

    impl<'a> From<&'a super::Transaction> for Transaction<'a> {
        fn from(value: &'a super::Transaction) -> Self {
            match value {
                super::Transaction::Legacy(tx) => Self::Legacy(TxLegacy::from(tx)),
                super::Transaction::Eip2930(tx) => Self::Eip2930(TxEip2930::from(tx)),
                super::Transaction::Eip1559(tx) => Self::Eip1559(TxEip1559::from(tx)),
                super::Transaction::Eip4844(tx) => Self::Eip4844(Cow::Borrowed(tx)),
                super::Transaction::Eip7702(tx) => Self::Eip7702(TxEip7702::from(tx)),
                #[cfg(feature = "optimism")]
                super::Transaction::Deposit(tx) => Self::Deposit(TxDeposit::from(tx)),
            }
        }
    }

    impl<'a> From<Transaction<'a>> for super::Transaction {
        fn from(value: Transaction<'a>) -> Self {
            match value {
                Transaction::Legacy(tx) => Self::Legacy(tx.into()),
                Transaction::Eip2930(tx) => Self::Eip2930(tx.into()),
                Transaction::Eip1559(tx) => Self::Eip1559(tx.into()),
                Transaction::Eip4844(tx) => Self::Eip4844(tx.into_owned()),
                Transaction::Eip7702(tx) => Self::Eip7702(tx.into()),
                #[cfg(feature = "optimism")]
                Transaction::Deposit(tx) => Self::Deposit(tx.into()),
            }
        }
    }

    impl SerializeAs<super::Transaction> for Transaction<'_> {
        fn serialize_as<S>(source: &super::Transaction, serializer: S) -> Result<S::Ok, S::Error>
        where
            S: Serializer,
        {
            Transaction::from(source).serialize(serializer)
        }
    }

    impl<'de> DeserializeAs<'de, super::Transaction> for Transaction<'de> {
        fn deserialize_as<D>(deserializer: D) -> Result<super::Transaction, D::Error>
        where
            D: Deserializer<'de>,
        {
            Transaction::deserialize(deserializer).map(Into::into)
        }
    }

    /// Bincode-compatible [`super::TransactionSigned`] serde implementation.
    ///
    /// Intended to use with the [`serde_with::serde_as`] macro in the following way:
    /// ```rust
    /// use reth_primitives::{serde_bincode_compat, TransactionSigned};
    /// use serde::{Deserialize, Serialize};
    /// use serde_with::serde_as;
    ///
    /// #[serde_as]
    /// #[derive(Serialize, Deserialize)]
    /// struct Data {
    ///     #[serde_as(as = "serde_bincode_compat::transaction::TransactionSigned")]
    ///     transaction: TransactionSigned,
    /// }
    /// ```
    #[derive(Debug, Serialize, Deserialize)]
    pub struct TransactionSigned<'a> {
        hash: TxHash,
        signature: Signature,
        transaction: Transaction<'a>,
    }

    impl<'a> From<&'a super::TransactionSigned> for TransactionSigned<'a> {
        fn from(value: &'a super::TransactionSigned) -> Self {
            Self {
                hash: value.hash,
                signature: value.signature,
                transaction: Transaction::from(&value.transaction),
            }
        }
    }

    impl<'a> From<TransactionSigned<'a>> for super::TransactionSigned {
        fn from(value: TransactionSigned<'a>) -> Self {
            Self {
                hash: value.hash,
                signature: value.signature,
                transaction: value.transaction.into(),
            }
        }
    }

    impl SerializeAs<super::TransactionSigned> for TransactionSigned<'_> {
        fn serialize_as<S>(
            source: &super::TransactionSigned,
            serializer: S,
        ) -> Result<S::Ok, S::Error>
        where
            S: Serializer,
        {
            TransactionSigned::from(source).serialize(serializer)
        }
    }

    impl<'de> DeserializeAs<'de, super::TransactionSigned> for TransactionSigned<'de> {
        fn deserialize_as<D>(deserializer: D) -> Result<super::TransactionSigned, D::Error>
        where
            D: Deserializer<'de>,
        {
            TransactionSigned::deserialize(deserializer).map(Into::into)
        }
    }

    #[cfg(test)]
    mod tests {
        use super::super::{serde_bincode_compat, Transaction, TransactionSigned};

        use arbitrary::Arbitrary;
        use rand::Rng;
        use reth_testing_utils::generators;
        use serde::{Deserialize, Serialize};
        use serde_with::serde_as;

        #[test]
        fn test_transaction_bincode_roundtrip() {
            #[serde_as]
            #[derive(Debug, PartialEq, Eq, Serialize, Deserialize)]
            struct Data {
                #[serde_as(as = "serde_bincode_compat::Transaction")]
                transaction: Transaction,
            }

            let mut bytes = [0u8; 1024];
            generators::rng().fill(bytes.as_mut_slice());
            let data = Data {
                transaction: Transaction::arbitrary(&mut arbitrary::Unstructured::new(&bytes))
                    .unwrap(),
            };

            let encoded = bincode::serialize(&data).unwrap();
            let decoded: Data = bincode::deserialize(&encoded).unwrap();
            assert_eq!(decoded, data);
        }

        #[test]
        fn test_transaction_signed_bincode_roundtrip() {
            #[serde_as]
            #[derive(Debug, PartialEq, Eq, Serialize, Deserialize)]
            struct Data {
                #[serde_as(as = "serde_bincode_compat::TransactionSigned")]
                transaction: TransactionSigned,
            }

            let mut bytes = [0u8; 1024];
            generators::rng().fill(bytes.as_mut_slice());
            let data = Data {
                transaction: TransactionSigned::arbitrary(&mut arbitrary::Unstructured::new(
                    &bytes,
                ))
                .unwrap(),
            };

            let encoded = bincode::serialize(&data).unwrap();
            let decoded: Data = bincode::deserialize(&encoded).unwrap();
            assert_eq!(decoded, data);
        }
    }
}

#[cfg(test)]
mod tests {
    use crate::{
        transaction::{TxEip1559, TxKind, TxLegacy},
        Transaction, TransactionSigned, TransactionSignedEcRecovered, TransactionSignedNoHash,
    };
    use alloy_consensus::Transaction as _;
    use alloy_eips::eip2718::{Decodable2718, Encodable2718};
    use alloy_primitives::{
        address, b256, bytes, hex, Address, Bytes, PrimitiveSignature as Signature, B256, U256,
    };
    use alloy_rlp::{Decodable, Encodable, Error as RlpError};
    use reth_chainspec::MIN_TRANSACTION_GAS;
    use reth_codecs::Compact;
    use std::str::FromStr;

    #[test]
    fn test_decode_empty_typed_tx() {
        let input = [0x80u8];
        let res = TransactionSigned::decode(&mut &input[..]).unwrap_err();
        assert_eq!(RlpError::InputTooShort, res);
    }

    #[test]
    fn raw_kind_encoding_sanity() {
        // check the 0x80 encoding for Create
        let mut buf = Vec::new();
        TxKind::Create.encode(&mut buf);
        assert_eq!(buf, vec![0x80]);

        // check decoding
        let buf = [0x80];
        let decoded = TxKind::decode(&mut &buf[..]).unwrap();
        assert_eq!(decoded, TxKind::Create);
    }

    #[test]
    fn test_decode_create_goerli() {
        // test that an example create tx from goerli decodes properly
        let tx_bytes = hex!("b901f202f901ee05228459682f008459682f11830209bf8080b90195608060405234801561001057600080fd5b50610175806100206000396000f3fe608060405234801561001057600080fd5b506004361061002b5760003560e01c80630c49c36c14610030575b600080fd5b61003861004e565b604051610045919061011d565b60405180910390f35b60606020600052600f6020527f68656c6c6f2073746174656d696e64000000000000000000000000000000000060405260406000f35b600081519050919050565b600082825260208201905092915050565b60005b838110156100be5780820151818401526020810190506100a3565b838111156100cd576000848401525b50505050565b6000601f19601f8301169050919050565b60006100ef82610084565b6100f9818561008f565b93506101098185602086016100a0565b610112816100d3565b840191505092915050565b6000602082019050818103600083015261013781846100e4565b90509291505056fea264697066735822122051449585839a4ea5ac23cae4552ef8a96b64ff59d0668f76bfac3796b2bdbb3664736f6c63430008090033c080a0136ebffaa8fc8b9fda9124de9ccb0b1f64e90fbd44251b4c4ac2501e60b104f9a07eb2999eec6d185ef57e91ed099afb0a926c5b536f0155dd67e537c7476e1471");

        let decoded = TransactionSigned::decode(&mut &tx_bytes[..]).unwrap();
        assert_eq!(tx_bytes.len(), decoded.length());
        assert_eq!(tx_bytes, &alloy_rlp::encode(decoded)[..]);
    }

    #[test]
    fn test_decode_recover_mainnet_tx() {
        // random mainnet tx <https://etherscan.io/tx/0x86718885c4b4218c6af87d3d0b0d83e3cc465df2a05c048aa4db9f1a6f9de91f>
        let tx_bytes = hex!("02f872018307910d808507204d2cb1827d0094388c818ca8b9251b393131c08a736a67ccb19297880320d04823e2701c80c001a0cf024f4815304df2867a1a74e9d2707b6abda0337d2d54a4438d453f4160f190a07ac0e6b3bc9395b5b9c8b9e6d77204a236577a5b18467b9175c01de4faa208d9");

        let decoded = TransactionSigned::decode_2718(&mut &tx_bytes[..]).unwrap();
        assert_eq!(
            decoded.recover_signer(),
            Some(Address::from_str("0x95222290DD7278Aa3Ddd389Cc1E1d165CC4BAfe5").unwrap())
        );
    }

    #[test]
    // Test vector from https://sepolia.etherscan.io/tx/0x9a22ccb0029bc8b0ddd073be1a1d923b7ae2b2ea52100bae0db4424f9107e9c0
    // Blobscan: https://sepolia.blobscan.com/tx/0x9a22ccb0029bc8b0ddd073be1a1d923b7ae2b2ea52100bae0db4424f9107e9c0
    fn test_decode_recover_sepolia_4844_tx() {
        use crate::TxType;
        use alloy_primitives::{address, b256};

        // https://sepolia.etherscan.io/getRawTx?tx=0x9a22ccb0029bc8b0ddd073be1a1d923b7ae2b2ea52100bae0db4424f9107e9c0
        let raw_tx = alloy_primitives::hex::decode("0x03f9011d83aa36a7820fa28477359400852e90edd0008252089411e9ca82a3a762b4b5bd264d4173a242e7a770648080c08504a817c800f8a5a0012ec3d6f66766bedb002a190126b3549fce0047de0d4c25cffce0dc1c57921aa00152d8e24762ff22b1cfd9f8c0683786a7ca63ba49973818b3d1e9512cd2cec4a0013b98c6c83e066d5b14af2b85199e3d4fc7d1e778dd53130d180f5077e2d1c7a001148b495d6e859114e670ca54fb6e2657f0cbae5b08063605093a4b3dc9f8f1a0011ac212f13c5dff2b2c6b600a79635103d6f580a4221079951181b25c7e654901a0c8de4cced43169f9aa3d36506363b2d2c44f6c49fc1fd91ea114c86f3757077ea01e11fdd0d1934eda0492606ee0bb80a7bf8f35cc5f86ec60fe5031ba48bfd544").unwrap();
        let decoded = TransactionSigned::decode_2718(&mut raw_tx.as_slice()).unwrap();
        assert_eq!(decoded.tx_type(), TxType::Eip4844);

        let from = decoded.recover_signer();
        assert_eq!(from, Some(address!("A83C816D4f9b2783761a22BA6FADB0eB0606D7B2")));

        let tx = decoded.transaction;

        assert_eq!(tx.to(), Some(address!("11E9CA82A3a762b4B5bd264d4173a242e7a77064")));

        assert_eq!(
            tx.blob_versioned_hashes(),
            Some(vec![
                b256!("012ec3d6f66766bedb002a190126b3549fce0047de0d4c25cffce0dc1c57921a"),
                b256!("0152d8e24762ff22b1cfd9f8c0683786a7ca63ba49973818b3d1e9512cd2cec4"),
                b256!("013b98c6c83e066d5b14af2b85199e3d4fc7d1e778dd53130d180f5077e2d1c7"),
                b256!("01148b495d6e859114e670ca54fb6e2657f0cbae5b08063605093a4b3dc9f8f1"),
                b256!("011ac212f13c5dff2b2c6b600a79635103d6f580a4221079951181b25c7e6549"),
            ])
        );
    }

    #[test]
    fn decode_transaction_consumes_buffer() {
        let bytes = &mut &hex!("b87502f872041a8459682f008459682f0d8252089461815774383099e24810ab832a5b2a5425c154d58829a2241af62c000080c001a059e6b67f48fb32e7e570dfb11e042b5ad2e55e3ce3ce9cd989c7e06e07feeafda0016b83f4f980694ed2eee4d10667242b1f40dc406901b34125b008d334d47469")[..];
        let _transaction_res = TransactionSigned::decode(bytes).unwrap();
        assert_eq!(
            bytes.len(),
            0,
            "did not consume all bytes in the buffer, {:?} remaining",
            bytes.len()
        );
    }

    #[test]
    fn decode_multiple_network_txs() {
        let bytes = hex!("f86b02843b9aca00830186a094d3e8763675e4c425df46cc3b5c0f6cbdac39604687038d7ea4c68000802ba00eb96ca19e8a77102767a41fc85a36afd5c61ccb09911cec5d3e86e193d9c5aea03a456401896b1b6055311536bf00a718568c744d8c1f9df59879e8350220ca18");
        let transaction = Transaction::Legacy(TxLegacy {
            chain_id: Some(4u64),
            nonce: 2,
            gas_price: 1000000000,
            gas_limit: 100000,
            to: Address::from_str("d3e8763675e4c425df46cc3b5c0f6cbdac396046").unwrap().into(),
            value: U256::from(1000000000000000u64),
            input: Bytes::default(),
        });
        let signature = Signature::new(
            U256::from_str("0xeb96ca19e8a77102767a41fc85a36afd5c61ccb09911cec5d3e86e193d9c5ae")
                .unwrap(),
            U256::from_str("0x3a456401896b1b6055311536bf00a718568c744d8c1f9df59879e8350220ca18")
                .unwrap(),
            false,
        );
        let hash = b256!("a517b206d2223278f860ea017d3626cacad4f52ff51030dc9a96b432f17f8d34");
        test_decode_and_encode(&bytes, transaction, signature, Some(hash));

        let bytes = hex!("f86b01843b9aca00830186a094d3e8763675e4c425df46cc3b5c0f6cbdac3960468702769bb01b2a00802ba0e24d8bd32ad906d6f8b8d7741e08d1959df021698b19ee232feba15361587d0aa05406ad177223213df262cb66ccbb2f46bfdccfdfbbb5ffdda9e2c02d977631da");
        let transaction = Transaction::Legacy(TxLegacy {
            chain_id: Some(4),
            nonce: 1u64,
            gas_price: 1000000000,
            gas_limit: 100000,
            to: Address::from_slice(&hex!("d3e8763675e4c425df46cc3b5c0f6cbdac396046")[..]).into(),
            value: U256::from(693361000000000u64),
            input: Default::default(),
        });
        let signature = Signature::new(
            U256::from_str("0xe24d8bd32ad906d6f8b8d7741e08d1959df021698b19ee232feba15361587d0a")
                .unwrap(),
            U256::from_str("0x5406ad177223213df262cb66ccbb2f46bfdccfdfbbb5ffdda9e2c02d977631da")
                .unwrap(),
            false,
        );
        test_decode_and_encode(&bytes, transaction, signature, None);

        let bytes = hex!("f86b0384773594008398968094d3e8763675e4c425df46cc3b5c0f6cbdac39604687038d7ea4c68000802ba0ce6834447c0a4193c40382e6c57ae33b241379c5418caac9cdc18d786fd12071a03ca3ae86580e94550d7c071e3a02eadb5a77830947c9225165cf9100901bee88");
        let transaction = Transaction::Legacy(TxLegacy {
            chain_id: Some(4),
            nonce: 3,
            gas_price: 2000000000,
            gas_limit: 10000000,
            to: Address::from_slice(&hex!("d3e8763675e4c425df46cc3b5c0f6cbdac396046")[..]).into(),
            value: U256::from(1000000000000000u64),
            input: Bytes::default(),
        });
        let signature = Signature::new(
            U256::from_str("0xce6834447c0a4193c40382e6c57ae33b241379c5418caac9cdc18d786fd12071")
                .unwrap(),
            U256::from_str("0x3ca3ae86580e94550d7c071e3a02eadb5a77830947c9225165cf9100901bee88")
                .unwrap(),
            false,
        );
        test_decode_and_encode(&bytes, transaction, signature, None);

        let bytes = hex!("b87502f872041a8459682f008459682f0d8252089461815774383099e24810ab832a5b2a5425c154d58829a2241af62c000080c001a059e6b67f48fb32e7e570dfb11e042b5ad2e55e3ce3ce9cd989c7e06e07feeafda0016b83f4f980694ed2eee4d10667242b1f40dc406901b34125b008d334d47469");
        let transaction = Transaction::Eip1559(TxEip1559 {
            chain_id: 4,
            nonce: 26,
            max_priority_fee_per_gas: 1500000000,
            max_fee_per_gas: 1500000013,
            gas_limit: MIN_TRANSACTION_GAS,
            to: Address::from_slice(&hex!("61815774383099e24810ab832a5b2a5425c154d5")[..]).into(),
            value: U256::from(3000000000000000000u64),
            input: Default::default(),
            access_list: Default::default(),
        });
        let signature = Signature::new(
            U256::from_str("0x59e6b67f48fb32e7e570dfb11e042b5ad2e55e3ce3ce9cd989c7e06e07feeafd")
                .unwrap(),
            U256::from_str("0x016b83f4f980694ed2eee4d10667242b1f40dc406901b34125b008d334d47469")
                .unwrap(),
            true,
        );
        test_decode_and_encode(&bytes, transaction, signature, None);

        let bytes = hex!("f8650f84832156008287fb94cf7f9e66af820a19257a2108375b180b0ec491678204d2802ca035b7bfeb9ad9ece2cbafaaf8e202e706b4cfaeb233f46198f00b44d4a566a981a0612638fb29427ca33b9a3be2a0a561beecfe0269655be160d35e72d366a6a860");
        let transaction = Transaction::Legacy(TxLegacy {
            chain_id: Some(4),
            nonce: 15,
            gas_price: 2200000000,
            gas_limit: 34811,
            to: Address::from_slice(&hex!("cf7f9e66af820a19257a2108375b180b0ec49167")[..]).into(),
            value: U256::from(1234),
            input: Bytes::default(),
        });
        let signature = Signature::new(
            U256::from_str("0x35b7bfeb9ad9ece2cbafaaf8e202e706b4cfaeb233f46198f00b44d4a566a981")
                .unwrap(),
            U256::from_str("0x612638fb29427ca33b9a3be2a0a561beecfe0269655be160d35e72d366a6a860")
                .unwrap(),
            true,
        );
        test_decode_and_encode(&bytes, transaction, signature, None);
    }

    fn test_decode_and_encode(
        bytes: &[u8],
        transaction: Transaction,
        signature: Signature,
        hash: Option<B256>,
    ) {
        let expected = TransactionSigned::from_transaction_and_signature(transaction, signature);
        if let Some(hash) = hash {
            assert_eq!(hash, expected.hash);
        }
        assert_eq!(bytes.len(), expected.length());

        let decoded = TransactionSigned::decode(&mut &bytes[..]).unwrap();
        assert_eq!(expected, decoded);
        assert_eq!(bytes, &alloy_rlp::encode(expected));
    }

    #[test]
    fn decode_raw_tx_and_recover_signer() {
        use alloy_primitives::hex_literal::hex;
        // transaction is from ropsten

        let hash: B256 =
            hex!("559fb34c4a7f115db26cbf8505389475caaab3df45f5c7a0faa4abfa3835306c").into();
        let signer: Address = hex!("641c5d790f862a58ec7abcfd644c0442e9c201b3").into();
        let raw = hex!("f88b8212b085028fa6ae00830f424094aad593da0c8116ef7d2d594dd6a63241bccfc26c80a48318b64b000000000000000000000000641c5d790f862a58ec7abcfd644c0442e9c201b32aa0a6ef9e170bca5ffb7ac05433b13b7043de667fbb0b4a5e45d3b54fb2d6efcc63a0037ec2c05c3d60c5f5f78244ce0a3859e3a18a36c61efb061b383507d3ce19d2");

        let mut pointer = raw.as_ref();
        let tx = TransactionSigned::decode(&mut pointer).unwrap();
        assert_eq!(tx.hash(), hash, "Expected same hash");
        assert_eq!(tx.recover_signer(), Some(signer), "Recovering signer should pass.");
    }

    #[test]
    fn test_envelop_encode() {
        // random tx: <https://etherscan.io/getRawTx?tx=0x9448608d36e721ef403c53b00546068a6474d6cbab6816c3926de449898e7bce>
        let input = hex!("02f871018302a90f808504890aef60826b6c94ddf4c5025d1a5742cf12f74eec246d4432c295e487e09c3bbcc12b2b80c080a0f21a4eacd0bf8fea9c5105c543be5a1d8c796516875710fafafdf16d16d8ee23a001280915021bb446d1973501a67f93d2b38894a514b976e7b46dc2fe54598d76");
        let decoded = TransactionSigned::decode(&mut &input[..]).unwrap();

        let encoded = decoded.encoded_2718();
        assert_eq!(encoded[..], input);
    }

    #[test]
    fn test_envelop_decode() {
        // random tx: <https://etherscan.io/getRawTx?tx=0x9448608d36e721ef403c53b00546068a6474d6cbab6816c3926de449898e7bce>
        let input = bytes!("02f871018302a90f808504890aef60826b6c94ddf4c5025d1a5742cf12f74eec246d4432c295e487e09c3bbcc12b2b80c080a0f21a4eacd0bf8fea9c5105c543be5a1d8c796516875710fafafdf16d16d8ee23a001280915021bb446d1973501a67f93d2b38894a514b976e7b46dc2fe54598d76");
        let decoded = TransactionSigned::decode_2718(&mut input.as_ref()).unwrap();

        let encoded = decoded.encoded_2718();
        assert_eq!(encoded, input);
    }

    #[test]
    fn test_decode_signed_ec_recovered_transaction() {
        // random tx: <https://etherscan.io/getRawTx?tx=0x9448608d36e721ef403c53b00546068a6474d6cbab6816c3926de449898e7bce>
        let input = hex!("02f871018302a90f808504890aef60826b6c94ddf4c5025d1a5742cf12f74eec246d4432c295e487e09c3bbcc12b2b80c080a0f21a4eacd0bf8fea9c5105c543be5a1d8c796516875710fafafdf16d16d8ee23a001280915021bb446d1973501a67f93d2b38894a514b976e7b46dc2fe54598d76");
        let tx = TransactionSigned::decode(&mut &input[..]).unwrap();
        let recovered = tx.into_ecrecovered().unwrap();

        let decoded =
            TransactionSignedEcRecovered::decode(&mut &alloy_rlp::encode(&recovered)[..]).unwrap();
        assert_eq!(recovered, decoded)
    }

    #[test]
    fn test_decode_tx() {
        // some random transactions pulled from hive tests
        let data = hex!("b86f02f86c0705843b9aca008506fc23ac00830124f89400000000000000000000000000000000000003160180c001a00293c713e2f1eab91c366621ff2f867e05ad7e99d4aa5d069aafeb9e1e8c9b6aa05ec6c0605ff20b57c90a6484ec3b0509e5923733d06f9b69bee9a2dabe4f1352");
        let tx = TransactionSigned::decode(&mut data.as_slice()).unwrap();
        let mut b = Vec::with_capacity(data.len());
        tx.encode(&mut b);
        assert_eq!(data.as_slice(), b.as_slice());

        let data = hex!("f865048506fc23ac00830124f8940000000000000000000000000000000000000316018032a06b8fdfdcb84790816b7af85b19305f493665fe8b4e7c51ffdd7cc144cd776a60a028a09ab55def7b8d6602ba1c97a0ebbafe64ffc9c8e89520cec97a8edfb2ebe9");
        let tx = TransactionSigned::decode(&mut data.as_slice()).unwrap();
        let mut b = Vec::with_capacity(data.len());
        tx.encode(&mut b);
        assert_eq!(data.as_slice(), b.as_slice());
    }

    #[cfg(feature = "secp256k1")]
    proptest::proptest! {
        #![proptest_config(proptest::prelude::ProptestConfig::with_cases(1))]

        #[test]
        fn test_parallel_recovery_order(txes in proptest::collection::vec(
            proptest_arbitrary_interop::arb::<Transaction>(),
            *crate::transaction::PARALLEL_SENDER_RECOVERY_THRESHOLD * 5
        )) {
            let mut rng =rand::thread_rng();
            let txes: Vec<TransactionSigned> = txes.into_iter().map(|mut tx| {
                 if let Some(chain_id) = tx.chain_id() {
                    // Otherwise we might overflow when calculating `v` on `recalculate_hash`
                    tx.set_chain_id(chain_id % (u64::MAX / 2 - 36));
                }

                let key_pair = secp256k1::Keypair::new(&secp256k1::SECP256K1, &mut rng);

                let signature =
                    crate::sign_message(B256::from_slice(&key_pair.secret_bytes()[..]), tx.signature_hash()).unwrap();

                TransactionSigned::from_transaction_and_signature(tx, signature)
            }).collect();

            let parallel_senders = TransactionSigned::recover_signers(&txes, txes.len()).unwrap();
            let seq_senders = txes.iter().map(|tx| tx.recover_signer()).collect::<Option<Vec<_>>>().unwrap();

            assert_eq!(parallel_senders, seq_senders);
        }
    }

    // <https://etherscan.io/tx/0x280cde7cdefe4b188750e76c888f13bd05ce9a4d7767730feefe8a0e50ca6fc4>
    #[test]
    fn recover_legacy_singer() {
        let data = hex!("f9015482078b8505d21dba0083022ef1947a250d5630b4cf539739df2c5dacb4c659f2488d880c46549a521b13d8b8e47ff36ab50000000000000000000000000000000000000000000066ab5a608bd00a23f2fe000000000000000000000000000000000000000000000000000000000000008000000000000000000000000048c04ed5691981c42154c6167398f95e8f38a7ff00000000000000000000000000000000000000000000000000000000632ceac70000000000000000000000000000000000000000000000000000000000000002000000000000000000000000c02aaa39b223fe8d0a0e5c4f27ead9083c756cc20000000000000000000000006c6ee5e31d828de241282b9606c8e98ea48526e225a0c9077369501641a92ef7399ff81c21639ed4fd8fc69cb793cfa1dbfab342e10aa0615facb2f1bcf3274a354cfe384a38d0cc008a11c2dd23a69111bc6930ba27a8");
        let tx = TransactionSigned::decode_rlp_legacy_transaction(&mut data.as_slice()).unwrap();
        assert!(tx.is_legacy());
        let sender = tx.recover_signer().unwrap();
        assert_eq!(sender, address!("a12e1462d0ceD572f396F58B6E2D03894cD7C8a4"));
    }

    // <https://github.com/alloy-rs/alloy/issues/141>
    // <https://etherscan.io/tx/0xce4dc6d7a7549a98ee3b071b67e970879ff51b5b95d1c340bacd80fa1e1aab31>
    #[test]
    fn recover_enveloped() {
        let data = hex!("02f86f0102843b9aca0085029e7822d68298f094d9e1459a7a482635700cbc20bbaf52d495ab9c9680841b55ba3ac080a0c199674fcb29f353693dd779c017823b954b3c69dffa3cd6b2a6ff7888798039a028ca912de909e7e6cdef9cdcaf24c54dd8c1032946dfa1d85c206b32a9064fe8");
        let tx = TransactionSigned::decode_2718(&mut data.as_slice()).unwrap();
        let sender = tx.recover_signer().unwrap();
        assert_eq!(sender, address!("001e2b7dE757bA469a57bF6b23d982458a07eFcE"));
        assert_eq!(tx.to(), Some(address!("D9e1459A7A482635700cBc20BBAF52D495Ab9C96")));
        assert_eq!(tx.input().as_ref(), hex!("1b55ba3a"));
        let encoded = tx.encoded_2718();
        assert_eq!(encoded.as_ref(), data.to_vec());
    }

    // <https://github.com/paradigmxyz/reth/issues/7750>
    // <https://etherscan.io/tx/0x2084b8144eea4031c2fa7dfe343498c5e665ca85ed17825f2925f0b5b01c36ac>
    #[test]
    fn recover_pre_eip2() {
        let data = hex!("f8ea0c850ba43b7400832dc6c0942935aa0a2d2fbb791622c29eb1c117b65b7a908580b884590528a9000000000000000000000001878ace42092b7f1ae1f28d16c1272b1aa80ca4670000000000000000000000000000000000000000000000000000000000000002000000000000000000000000000000000000000000000000d02ab486cedc0000000000000000000000000000000000000000000000000000557fe293cabc08cf1ca05bfaf3fda0a56b49cc78b22125feb5ae6a99d2b4781f00507d8b02c173771c85a0b5da0dbe6c5bc53740d0071fc83eb17ba0f709e49e9ae7df60dee625ef51afc5");
        let tx = TransactionSigned::decode_2718(&mut data.as_slice()).unwrap();
        let sender = tx.recover_signer();
        assert!(sender.is_none());
        let sender = tx.recover_signer_unchecked().unwrap();

        assert_eq!(sender, address!("7e9e359edf0dbacf96a9952fa63092d919b0842b"));
    }

    #[test]
    fn transaction_signed_no_hash_zstd_codec() {
        // will use same signature everywhere.
        // We don't need signature to match tx, just decoded to the same signature
        let signature = Signature::new(
            U256::from_str("0xeb96ca19e8a77102767a41fc85a36afd5c61ccb09911cec5d3e86e193d9c5ae")
                .unwrap(),
            U256::from_str("0x3a456401896b1b6055311536bf00a718568c744d8c1f9df59879e8350220ca18")
                .unwrap(),
            false,
        );

        let inputs: Vec<Vec<u8>> = vec![
            vec![],
            vec![0],
            vec![255],
            vec![1u8; 31],
            vec![255u8; 31],
            vec![1u8; 32],
            vec![255u8; 32],
            vec![1u8; 64],
            vec![255u8; 64],
        ];

        for input in inputs {
            let transaction = Transaction::Legacy(TxLegacy {
                chain_id: Some(4u64),
                nonce: 2,
                gas_price: 1000000000,
                gas_limit: 100000,
                to: Address::from_str("d3e8763675e4c425df46cc3b5c0f6cbdac396046").unwrap().into(),
                value: U256::from(1000000000000000u64),
                input: Bytes::from(input),
            });

            let tx_signed_no_hash = TransactionSignedNoHash { signature, transaction };
            test_transaction_signed_to_from_compact(tx_signed_no_hash);
        }
    }

    fn test_transaction_signed_to_from_compact(tx_signed_no_hash: TransactionSignedNoHash) {
        // zstd aware `to_compact`
        let mut buff: Vec<u8> = Vec::new();
        let written_bytes = tx_signed_no_hash.to_compact(&mut buff);
        let (decoded, _) = TransactionSignedNoHash::from_compact(&buff, written_bytes);
        assert_eq!(tx_signed_no_hash, decoded);
    }

    #[test]
    fn create_txs_disallowed_for_eip4844() {
        let data =
            [3, 208, 128, 128, 123, 128, 120, 128, 129, 129, 128, 192, 129, 129, 192, 128, 128, 9];
        let res = TransactionSigned::decode_2718(&mut &data[..]);

        assert!(res.is_err());
    }
}<|MERGE_RESOLUTION|>--- conflicted
+++ resolved
@@ -1599,14 +1599,8 @@
         #[allow(unused_mut)]
         let mut transaction = Transaction::arbitrary(u)?;
 
-<<<<<<< HEAD
         let key_pair = secp256k1::Keypair::new(&secp256k1::SECP256K1, &mut rand::thread_rng());
-        let mut signature = crate::sign_message(
-=======
-        let secp = secp256k1::Secp256k1::new();
-        let key_pair = secp256k1::Keypair::new(&secp, &mut rand::thread_rng());
         let signature = crate::sign_message(
->>>>>>> 9f6f63d4
             B256::from_slice(&key_pair.secret_bytes()[..]),
             transaction.signature_hash(),
         )
