use crate::{
    compression::{TRANSACTION_COMPRESSOR, TRANSACTION_DECOMPRESSOR},
    keccak256, Address, BlockHashOrNumber, Bytes, TxHash, B256,
};
use alloy_rlp::{
    Decodable, Encodable, Error as RlpError, Header, EMPTY_LIST_CODE, EMPTY_STRING_CODE,
};
use bytes::{Buf, BytesMut};
use derive_more::{AsRef, Deref};
use once_cell::sync::Lazy;
use rayon::prelude::{IntoParallelIterator, ParallelIterator};
use reth_codecs::{add_arbitrary_tests, derive_arbitrary, Compact};
use serde::{Deserialize, Serialize};
use std::mem;

pub use access_list::{AccessList, AccessListItem};
pub use eip1559::TxEip1559;
pub use eip2930::TxEip2930;
pub use eip4844::TxEip4844;

pub use error::InvalidTransactionError;
pub use legacy::TxLegacy;
pub use meta::TransactionMeta;
#[cfg(feature = "c-kzg")]
pub use pooled::{PooledTransactionsElement, PooledTransactionsElementEcRecovered};
#[cfg(feature = "c-kzg")]
pub use sidecar::{BlobTransaction, BlobTransactionSidecar, BlobTransactionValidationError};
pub use signature::Signature;
pub use tx_type::{
    TxType, EIP1559_TX_TYPE_ID, EIP2930_TX_TYPE_ID, EIP4844_TX_TYPE_ID, LEGACY_TX_TYPE_ID,
};
pub use tx_value::TxValue;
pub use variant::TransactionSignedVariant;

mod access_list;
mod eip1559;
mod eip2930;
mod eip4844;
mod error;
mod legacy;
mod meta;
#[cfg(feature = "c-kzg")]
mod pooled;
#[cfg(feature = "c-kzg")]
mod sidecar;
mod signature;
mod tx_type;
mod tx_value;
pub(crate) mod util;
mod variant;

#[cfg(feature = "optimism")]
mod optimism;
#[cfg(feature = "optimism")]
pub use optimism::TxDeposit;
#[cfg(feature = "optimism")]
use revm_primitives::U256;
#[cfg(feature = "optimism")]
pub use tx_type::DEPOSIT_TX_TYPE_ID;

// Expected number of transactions where we can expect a speed-up by recovering the senders in
// parallel.
pub(crate) static PARALLEL_SENDER_RECOVERY_THRESHOLD: Lazy<usize> =
    Lazy::new(|| match rayon::current_num_threads() {
        0..=1 => usize::MAX,
        2..=8 => 10,
        _ => 5,
    });

/// A raw transaction.
///
/// Transaction types were introduced in [EIP-2718](https://eips.ethereum.org/EIPS/eip-2718).
#[derive_arbitrary(compact)]
#[derive(Debug, Clone, PartialEq, Eq, Hash, Serialize, Deserialize)]
pub enum Transaction {
    /// Legacy transaction (type `0x0`).
    ///
    /// Traditional Ethereum transactions, containing parameters `nonce`, `gasPrice`, `gasLimit`,
    /// `to`, `value`, `data`, `v`, `r`, and `s`.
    ///
    /// These transactions do not utilize access lists nor do they incorporate EIP-1559 fee market
    /// changes.
    Legacy(TxLegacy),
    /// Transaction with an [`AccessList`] ([EIP-2930](https://eips.ethereum.org/EIPS/eip-2930)), type `0x1`.
    ///
    /// The `accessList` specifies an array of addresses and storage keys that the transaction
    /// plans to access, enabling gas savings on cross-contract calls by pre-declaring the accessed
    /// contract and storage slots.
    Eip2930(TxEip2930),
    /// A transaction with a priority fee ([EIP-1559](https://eips.ethereum.org/EIPS/eip-1559)), type `0x2`.
    ///
    /// Unlike traditional transactions, EIP-1559 transactions use an in-protocol, dynamically
    /// changing base fee per gas, adjusted at each block to manage network congestion.
    ///
    /// - `maxPriorityFeePerGas`, specifying the maximum fee above the base fee the sender is
    ///   willing to pay
    /// - `maxFeePerGas`, setting the maximum total fee the sender is willing to pay.
    ///
    /// The base fee is burned, while the priority fee is paid to the miner who includes the
    /// transaction, incentivizing miners to include transactions with higher priority fees per
    /// gas.
    Eip1559(TxEip1559),
    /// Shard Blob Transactions ([EIP-4844](https://eips.ethereum.org/EIPS/eip-4844)), type `0x3`.
    ///
    /// Shard Blob Transactions introduce a new transaction type called a blob-carrying transaction
    /// to reduce gas costs. These transactions are similar to regular Ethereum transactions but
    /// include additional data called a blob.
    ///
    /// Blobs are larger (~125 kB) and cheaper than the current calldata, providing an immutable
    /// and read-only memory for storing transaction data.
    ///
    /// EIP-4844, also known as proto-danksharding, implements the framework and logic of
    /// danksharding, introducing new transaction formats and verification rules.
    Eip4844(TxEip4844),
    /// Optimism deposit transaction.
    #[cfg(feature = "optimism")]
    Deposit(TxDeposit),
}

// === impl Transaction ===

impl Transaction {
    /// Heavy operation that return signature hash over rlp encoded transaction.
    /// It is only for signature signing or signer recovery.
    pub fn signature_hash(&self) -> B256 {
        match self {
            Transaction::Legacy(tx) => tx.signature_hash(),
            Transaction::Eip2930(tx) => tx.signature_hash(),
            Transaction::Eip1559(tx) => tx.signature_hash(),
            Transaction::Eip4844(tx) => tx.signature_hash(),
            #[cfg(feature = "optimism")]
            Transaction::Deposit(_) => B256::ZERO,
        }
    }

    /// Get chain_id.
    pub fn chain_id(&self) -> Option<u64> {
        match self {
            Transaction::Legacy(TxLegacy { chain_id, .. }) => *chain_id,
            Transaction::Eip2930(TxEip2930 { chain_id, .. }) |
            Transaction::Eip1559(TxEip1559 { chain_id, .. }) |
            Transaction::Eip4844(TxEip4844 { chain_id, .. }) => Some(*chain_id),
            #[cfg(feature = "optimism")]
            Transaction::Deposit(_) => None,
        }
    }

    /// Sets the transaction's chain id to the provided value.
    pub fn set_chain_id(&mut self, chain_id: u64) {
        match self {
            Transaction::Legacy(TxLegacy { chain_id: ref mut c, .. }) => *c = Some(chain_id),
            Transaction::Eip2930(TxEip2930 { chain_id: ref mut c, .. }) |
            Transaction::Eip1559(TxEip1559 { chain_id: ref mut c, .. }) |
            Transaction::Eip4844(TxEip4844 { chain_id: ref mut c, .. }) => *c = chain_id,
            #[cfg(feature = "optimism")]
            Transaction::Deposit(_) => { /* noop */ }
        }
    }

    /// Gets the transaction's [`TransactionKind`], which is the address of the recipient or
    /// [`TransactionKind::Create`] if the transaction is a contract creation.
    pub fn kind(&self) -> &TransactionKind {
        match self {
            Transaction::Legacy(TxLegacy { to, .. }) |
            Transaction::Eip2930(TxEip2930 { to, .. }) |
            Transaction::Eip1559(TxEip1559 { to, .. }) |
            Transaction::Eip4844(TxEip4844 { to, .. }) => to,
            #[cfg(feature = "optimism")]
            Transaction::Deposit(TxDeposit { to, .. }) => to,
        }
    }

    /// Get the transaction's nonce.
    pub fn to(&self) -> Option<Address> {
        self.kind().to()
    }

    /// Get transaction type
    pub fn tx_type(&self) -> TxType {
        match self {
            Transaction::Legacy(legacy_tx) => legacy_tx.tx_type(),
            Transaction::Eip2930(access_list_tx) => access_list_tx.tx_type(),
            Transaction::Eip1559(dynamic_fee_tx) => dynamic_fee_tx.tx_type(),
            Transaction::Eip4844(blob_tx) => blob_tx.tx_type(),
            #[cfg(feature = "optimism")]
            Transaction::Deposit(deposit_tx) => deposit_tx.tx_type(),
        }
    }

    /// Gets the transaction's value field.
    pub fn value(&self) -> TxValue {
        *match self {
            Transaction::Legacy(TxLegacy { value, .. }) |
            Transaction::Eip2930(TxEip2930 { value, .. }) |
            Transaction::Eip1559(TxEip1559 { value, .. }) |
            Transaction::Eip4844(TxEip4844 { value, .. }) => value,
            #[cfg(feature = "optimism")]
            Transaction::Deposit(TxDeposit { value, .. }) => value,
        }
    }

    /// Get the transaction's nonce.
    pub fn nonce(&self) -> u64 {
        match self {
            Transaction::Legacy(TxLegacy { nonce, .. }) |
            Transaction::Eip2930(TxEip2930 { nonce, .. }) |
            Transaction::Eip1559(TxEip1559 { nonce, .. }) |
            Transaction::Eip4844(TxEip4844 { nonce, .. }) => *nonce,
            // Deposit transactions do not have nonces.
            #[cfg(feature = "optimism")]
            Transaction::Deposit(_) => 0,
        }
    }

    /// Returns the [AccessList] of the transaction.
    ///
    /// Returns `None` for legacy transactions.
    pub fn access_list(&self) -> Option<&AccessList> {
        match self {
            Transaction::Legacy(_) => None,
            Transaction::Eip2930(tx) => Some(&tx.access_list),
            Transaction::Eip1559(tx) => Some(&tx.access_list),
            Transaction::Eip4844(tx) => Some(&tx.access_list),
            #[cfg(feature = "optimism")]
            Transaction::Deposit(_) => None,
        }
    }

    /// Get the gas limit of the transaction.
    pub fn gas_limit(&self) -> u64 {
        match self {
            Transaction::Legacy(TxLegacy { gas_limit, .. }) |
            Transaction::Eip2930(TxEip2930 { gas_limit, .. }) |
            Transaction::Eip1559(TxEip1559 { gas_limit, .. }) |
            Transaction::Eip4844(TxEip4844 { gas_limit, .. }) => *gas_limit,
            #[cfg(feature = "optimism")]
            Transaction::Deposit(TxDeposit { gas_limit, .. }) => *gas_limit,
        }
    }

    /// Returns true if the tx supports dynamic fees
    pub fn is_dynamic_fee(&self) -> bool {
        match self {
            Transaction::Legacy(_) | Transaction::Eip2930(_) => false,
            Transaction::Eip1559(_) | Transaction::Eip4844(_) => true,
            #[cfg(feature = "optimism")]
            Transaction::Deposit(_) => false,
        }
    }

    /// Max fee per gas for eip1559 transaction, for legacy transactions this is gas_price.
    ///
    /// This is also commonly referred to as the "Gas Fee Cap" (`GasFeeCap`).
    pub fn max_fee_per_gas(&self) -> u128 {
        match self {
            Transaction::Legacy(TxLegacy { gas_price, .. }) |
            Transaction::Eip2930(TxEip2930 { gas_price, .. }) => *gas_price,
            Transaction::Eip1559(TxEip1559 { max_fee_per_gas, .. }) |
            Transaction::Eip4844(TxEip4844 { max_fee_per_gas, .. }) => *max_fee_per_gas,
            // Deposit transactions buy their L2 gas on L1 and, as such, the L2 gas is not
            // refundable.
            #[cfg(feature = "optimism")]
            Transaction::Deposit(_) => 0,
        }
    }

    /// Max priority fee per gas for eip1559 transaction, for legacy and eip2930 transactions this
    /// is `None`
    ///
    /// This is also commonly referred to as the "Gas Tip Cap" (`GasTipCap`).
    pub fn max_priority_fee_per_gas(&self) -> Option<u128> {
        match self {
            Transaction::Legacy(_) | Transaction::Eip2930(_) => None,
            Transaction::Eip1559(TxEip1559 { max_priority_fee_per_gas, .. }) |
            Transaction::Eip4844(TxEip4844 { max_priority_fee_per_gas, .. }) => {
                Some(*max_priority_fee_per_gas)
            }
            #[cfg(feature = "optimism")]
            Transaction::Deposit(_) => None,
        }
    }

    /// Blob versioned hashes for eip4844 transaction, for legacy,eip1559 and eip2930 transactions
    /// this is `None`
    ///
    /// This is also commonly referred to as the "blob versioned hashes" (`BlobVersionedHashes`).
    pub fn blob_versioned_hashes(&self) -> Option<Vec<B256>> {
        match self {
            Transaction::Legacy(_) | Transaction::Eip2930(_) | Transaction::Eip1559(_) => None,
            Transaction::Eip4844(TxEip4844 { blob_versioned_hashes, .. }) => {
                Some(blob_versioned_hashes.to_vec())
            }
            #[cfg(feature = "optimism")]
            Transaction::Deposit(_) => None,
        }
    }

    /// Max fee per blob gas for eip4844 transaction [TxEip4844].
    ///
    /// Returns `None` for non-eip4844 transactions.
    ///
    /// This is also commonly referred to as the "Blob Gas Fee Cap" (`BlobGasFeeCap`).
    pub fn max_fee_per_blob_gas(&self) -> Option<u128> {
        match self {
            Transaction::Eip4844(TxEip4844 { max_fee_per_blob_gas, .. }) => {
                Some(*max_fee_per_blob_gas)
            }
            _ => None,
        }
    }

    /// Returns the blob gas used for all blobs of the EIP-4844 transaction if it is an EIP-4844
    /// transaction.
    ///
    /// This is the number of blobs times the
    /// [DATA_GAS_PER_BLOB](crate::constants::eip4844::DATA_GAS_PER_BLOB) a single blob consumes.
    pub fn blob_gas_used(&self) -> Option<u64> {
        self.as_eip4844().map(TxEip4844::blob_gas)
    }

    /// Return the max priority fee per gas if the transaction is an EIP-1559 transaction, and
    /// otherwise return the gas price.
    ///
    /// # Warning
    ///
    /// This is different than the `max_priority_fee_per_gas` method, which returns `None` for
    /// non-EIP-1559 transactions.
    pub fn priority_fee_or_price(&self) -> u128 {
        match self {
            Transaction::Legacy(TxLegacy { gas_price, .. }) |
            Transaction::Eip2930(TxEip2930 { gas_price, .. }) => *gas_price,
            Transaction::Eip1559(TxEip1559 { max_priority_fee_per_gas, .. }) |
            Transaction::Eip4844(TxEip4844 { max_priority_fee_per_gas, .. }) => {
                *max_priority_fee_per_gas
            }
            #[cfg(feature = "optimism")]
            Transaction::Deposit(_) => 0,
        }
    }

    /// Returns the effective gas price for the given base fee.
    ///
    /// If the transaction is a legacy or EIP2930 transaction, the gas price is returned.
    pub fn effective_gas_price(&self, base_fee: Option<u64>) -> u128 {
        match self {
            Transaction::Legacy(tx) => tx.gas_price,
            Transaction::Eip2930(tx) => tx.gas_price,
            Transaction::Eip1559(dynamic_tx) => dynamic_tx.effective_gas_price(base_fee),
            Transaction::Eip4844(dynamic_tx) => dynamic_tx.effective_gas_price(base_fee),
            #[cfg(feature = "optimism")]
            Transaction::Deposit(_) => 0,
        }
    }

    /// Returns the effective miner gas tip cap (`gasTipCap`) for the given base fee:
    /// `min(maxFeePerGas - baseFee, maxPriorityFeePerGas)`
    ///
    /// If the base fee is `None`, the `max_priority_fee_per_gas`, or gas price for non-EIP1559
    /// transactions is returned.
    ///
    /// Returns `None` if the basefee is higher than the [Transaction::max_fee_per_gas].
    pub fn effective_tip_per_gas(&self, base_fee: Option<u64>) -> Option<u128> {
        let base_fee = match base_fee {
            Some(base_fee) => base_fee as u128,
            None => return Some(self.priority_fee_or_price()),
        };

        let max_fee_per_gas = self.max_fee_per_gas();

        // Check if max_fee_per_gas is less than base_fee
        if max_fee_per_gas < base_fee {
            return None
        }

        // Calculate the difference between max_fee_per_gas and base_fee
        let fee = max_fee_per_gas - base_fee;

        // Compare the fee with max_priority_fee_per_gas (or gas price for non-EIP1559 transactions)
        if let Some(priority_fee) = self.max_priority_fee_per_gas() {
            Some(fee.min(priority_fee))
        } else {
            Some(fee)
        }
    }

    /// Get the transaction's input field.
    pub fn input(&self) -> &Bytes {
        match self {
            Transaction::Legacy(TxLegacy { input, .. }) |
            Transaction::Eip2930(TxEip2930 { input, .. }) |
            Transaction::Eip1559(TxEip1559 { input, .. }) |
            Transaction::Eip4844(TxEip4844 { input, .. }) => input,
            #[cfg(feature = "optimism")]
            Transaction::Deposit(TxDeposit { input, .. }) => input,
        }
    }

    /// Returns the source hash of the transaction, which uniquely identifies its source.
    /// If the transaction is not a deposit transaction, this will always return `B256::zero()`.
    #[cfg(feature = "optimism")]
    pub fn source_hash(&self) -> B256 {
        match self {
            Transaction::Deposit(TxDeposit { source_hash, .. }) => *source_hash,
            _ => B256::ZERO,
        }
    }

    /// Returns the amount of ETH locked up on L1 that will be minted on L2. If the transaction
    /// is not a deposit transaction, this will always return `None`.
    #[cfg(feature = "optimism")]
    pub fn mint(&self) -> Option<u128> {
        match self {
            Transaction::Deposit(TxDeposit { mint, .. }) => *mint,
            _ => None,
        }
    }

    /// Returns whether or not the transaction is a system transaction. If the transaction
    /// is not a deposit transaction, this will always return `false`.
    #[cfg(feature = "optimism")]
    pub fn is_system_transaction(&self) -> bool {
        match self {
            Transaction::Deposit(TxDeposit { is_system_transaction, .. }) => *is_system_transaction,
            _ => false,
        }
    }

    /// Returns whether or not the transaction is an Optimism Deposited transaction.
    #[cfg(feature = "optimism")]
    pub fn is_deposit(&self) -> bool {
        matches!(self, Transaction::Deposit(_))
    }

    /// This encodes the transaction _without_ the signature, and is only suitable for creating a
    /// hash intended for signing.
    pub fn encode_without_signature(&self, out: &mut dyn bytes::BufMut) {
        Encodable::encode(self, out);
    }

    /// Inner encoding function that is used for both rlp [`Encodable`] trait and for calculating
    /// hash that for eip2718 does not require rlp header
    pub fn encode_with_signature(
        &self,
        signature: &Signature,
        out: &mut dyn bytes::BufMut,
        with_header: bool,
    ) {
        match self {
            Transaction::Legacy(legacy_tx) => {
                // do nothing w/ with_header
                legacy_tx.encode_with_signature(signature, out)
            }
            Transaction::Eip2930(access_list_tx) => {
                access_list_tx.encode_with_signature(signature, out, with_header)
            }
            Transaction::Eip1559(dynamic_fee_tx) => {
                dynamic_fee_tx.encode_with_signature(signature, out, with_header)
            }
            Transaction::Eip4844(blob_tx) => {
                blob_tx.encode_with_signature(signature, out, with_header)
            }
            #[cfg(feature = "optimism")]
            Transaction::Deposit(deposit_tx) => deposit_tx.encode(out, with_header),
        }
    }

    /// This sets the transaction's nonce.
    pub fn set_nonce(&mut self, nonce: u64) {
        match self {
            Transaction::Legacy(tx) => tx.nonce = nonce,
            Transaction::Eip2930(tx) => tx.nonce = nonce,
            Transaction::Eip1559(tx) => tx.nonce = nonce,
            Transaction::Eip4844(tx) => tx.nonce = nonce,
            #[cfg(feature = "optimism")]
            Transaction::Deposit(_) => { /* noop */ }
        }
    }

    /// This sets the transaction's value.
    pub fn set_value(&mut self, value: TxValue) {
        match self {
            Transaction::Legacy(tx) => tx.value = value,
            Transaction::Eip2930(tx) => tx.value = value,
            Transaction::Eip1559(tx) => tx.value = value,
            Transaction::Eip4844(tx) => tx.value = value,
            #[cfg(feature = "optimism")]
            Transaction::Deposit(tx) => tx.value = value,
        }
    }

    /// This sets the transaction's input field.
    pub fn set_input(&mut self, input: Bytes) {
        match self {
            Transaction::Legacy(tx) => tx.input = input,
            Transaction::Eip2930(tx) => tx.input = input,
            Transaction::Eip1559(tx) => tx.input = input,
            Transaction::Eip4844(tx) => tx.input = input,
            #[cfg(feature = "optimism")]
            Transaction::Deposit(tx) => tx.input = input,
        }
    }

    /// Calculates a heuristic for the in-memory size of the [Transaction].
    #[inline]
    fn size(&self) -> usize {
        match self {
            Transaction::Legacy(tx) => tx.size(),
            Transaction::Eip2930(tx) => tx.size(),
            Transaction::Eip1559(tx) => tx.size(),
            Transaction::Eip4844(tx) => tx.size(),
            #[cfg(feature = "optimism")]
            Transaction::Deposit(tx) => tx.size(),
        }
    }

    /// Returns true if the transaction is a legacy transaction.
    #[inline]
    pub fn is_legacy(&self) -> bool {
        matches!(self, Transaction::Legacy(_))
    }

    /// Returns true if the transaction is an EIP-2930 transaction.
    #[inline]
    pub fn is_eip2930(&self) -> bool {
        matches!(self, Transaction::Eip2930(_))
    }

    /// Returns true if the transaction is an EIP-1559 transaction.
    #[inline]
    pub fn is_eip1559(&self) -> bool {
        matches!(self, Transaction::Eip1559(_))
    }

    /// Returns true if the transaction is an EIP-4844 transaction.
    #[inline]
    pub fn is_eip4844(&self) -> bool {
        matches!(self, Transaction::Eip4844(_))
    }

    /// Returns the [TxLegacy] variant if the transaction is a legacy transaction.
    pub fn as_legacy(&self) -> Option<&TxLegacy> {
        match self {
            Transaction::Legacy(tx) => Some(tx),
            _ => None,
        }
    }

    /// Returns the [TxEip2930] variant if the transaction is an EIP-2930 transaction.
    pub fn as_eip2930(&self) -> Option<&TxEip2930> {
        match self {
            Transaction::Eip2930(tx) => Some(tx),
            _ => None,
        }
    }

    /// Returns the [TxEip1559] variant if the transaction is an EIP-1559 transaction.
    pub fn as_eip1559(&self) -> Option<&TxEip1559> {
        match self {
            Transaction::Eip1559(tx) => Some(tx),
            _ => None,
        }
    }

    /// Returns the [TxEip4844] variant if the transaction is an EIP-4844 transaction.
    pub fn as_eip4844(&self) -> Option<&TxEip4844> {
        match self {
            Transaction::Eip4844(tx) => Some(tx),
            _ => None,
        }
    }
}

impl From<TxLegacy> for Transaction {
    fn from(tx: TxLegacy) -> Self {
        Transaction::Legacy(tx)
    }
}

impl From<TxEip2930> for Transaction {
    fn from(tx: TxEip2930) -> Self {
        Transaction::Eip2930(tx)
    }
}

impl From<TxEip1559> for Transaction {
    fn from(tx: TxEip1559) -> Self {
        Transaction::Eip1559(tx)
    }
}

impl From<TxEip4844> for Transaction {
    fn from(tx: TxEip4844) -> Self {
        Transaction::Eip4844(tx)
    }
}

impl Compact for Transaction {
    // Serializes the TxType to the buffer if necessary, returning 2 bits of the type as an
    // identifier instead of the length.
    fn to_compact<B>(self, buf: &mut B) -> usize
    where
        B: bytes::BufMut + AsMut<[u8]>,
    {
        let identifier = self.tx_type().to_compact(buf);
        match self {
            Transaction::Legacy(tx) => {
                tx.to_compact(buf);
            }
            Transaction::Eip2930(tx) => {
                tx.to_compact(buf);
            }
            Transaction::Eip1559(tx) => {
                tx.to_compact(buf);
            }
            Transaction::Eip4844(tx) => {
                tx.to_compact(buf);
            }
            #[cfg(feature = "optimism")]
            Transaction::Deposit(deposit) => {
                deposit.to_compact(buf);
            }
        }
        identifier
    }

    // For backwards compatibility purposes, only 2 bits of the type are encoded in the identifier
    // parameter. In the case of a 3, the full transaction type is read from the buffer as a
    // single byte.
    fn from_compact(mut buf: &[u8], identifier: usize) -> (Self, &[u8]) {
        match identifier {
            0 => {
                let (tx, buf) = TxLegacy::from_compact(buf, buf.len());
                (Transaction::Legacy(tx), buf)
            }
            1 => {
                let (tx, buf) = TxEip2930::from_compact(buf, buf.len());
                (Transaction::Eip2930(tx), buf)
            }
            2 => {
                let (tx, buf) = TxEip1559::from_compact(buf, buf.len());
                (Transaction::Eip1559(tx), buf)
            }
            3 => {
                // An identifier of 3 indicates that the transaction type did not fit into
                // the backwards compatible 2 bit identifier, their transaction types are
                // larger than 2 bits (eg. 4844 and Deposit Transactions). In this case,
                // we need to read the concrete transaction type from the buffer by
                // reading the full 8 bits (single byte) and match on this transaction type.
                let identifier = buf.get_u8() as usize;
                match identifier {
                    3 => {
                        let (tx, buf) = TxEip4844::from_compact(buf, buf.len());
                        (Transaction::Eip4844(tx), buf)
                    }
                    #[cfg(feature = "optimism")]
                    126 => {
                        let (tx, buf) = TxDeposit::from_compact(buf, buf.len());
                        (Transaction::Deposit(tx), buf)
                    }
                    _ => unreachable!("Junk data in database: unknown Transaction variant"),
                }
            }
            _ => unreachable!("Junk data in database: unknown Transaction variant"),
        }
    }
}

impl Default for Transaction {
    fn default() -> Self {
        Self::Legacy(TxLegacy::default())
    }
}

/// This encodes the transaction _without_ the signature, and is only suitable for creating a hash
/// intended for signing.
impl Encodable for Transaction {
    fn encode(&self, out: &mut dyn bytes::BufMut) {
        match self {
            Transaction::Legacy(legacy_tx) => {
                legacy_tx.encode_for_signing(out);
            }
            Transaction::Eip2930(access_list_tx) => {
                access_list_tx.encode_for_signing(out);
            }
            Transaction::Eip1559(dynamic_fee_tx) => {
                dynamic_fee_tx.encode_for_signing(out);
            }
            Transaction::Eip4844(blob_tx) => {
                blob_tx.encode_for_signing(out);
            }
            #[cfg(feature = "optimism")]
            Transaction::Deposit(deposit_tx) => {
                deposit_tx.encode(out, true);
            }
        }
    }

    fn length(&self) -> usize {
        match self {
            Transaction::Legacy(legacy_tx) => legacy_tx.payload_len_for_signature(),
            Transaction::Eip2930(access_list_tx) => access_list_tx.payload_len_for_signature(),
            Transaction::Eip1559(dynamic_fee_tx) => dynamic_fee_tx.payload_len_for_signature(),
            Transaction::Eip4844(blob_tx) => blob_tx.payload_len_for_signature(),
            #[cfg(feature = "optimism")]
            Transaction::Deposit(deposit_tx) => deposit_tx.payload_len(),
        }
    }
}

/// Whether or not the transaction is a contract creation.
#[derive_arbitrary(compact, rlp)]
#[derive(Debug, Clone, Copy, PartialEq, Eq, Hash, Default, Serialize, Deserialize)]
pub enum TransactionKind {
    /// A transaction that creates a contract.
    #[default]
    Create,
    /// A transaction that calls a contract or transfer.
    Call(Address),
}

impl TransactionKind {
    /// Returns the address of the contract that will be called or will receive the transfer.
    pub fn to(self) -> Option<Address> {
        match self {
            TransactionKind::Create => None,
            TransactionKind::Call(to) => Some(to),
        }
    }

    /// Returns true if the transaction is a contract creation.
    #[inline]
    pub fn is_create(self) -> bool {
        matches!(self, TransactionKind::Create)
    }

    /// Returns true if the transaction is a contract call.
    #[inline]
    pub fn is_call(self) -> bool {
        matches!(self, TransactionKind::Call(_))
    }

    /// Calculates a heuristic for the in-memory size of the [TransactionKind].
    #[inline]
    fn size(self) -> usize {
        mem::size_of::<Self>()
    }
}

impl Compact for TransactionKind {
    fn to_compact<B>(self, buf: &mut B) -> usize
    where
        B: bytes::BufMut + AsMut<[u8]>,
    {
        match self {
            TransactionKind::Create => 0,
            TransactionKind::Call(address) => {
                address.to_compact(buf);
                1
            }
        }
    }

    fn from_compact(buf: &[u8], identifier: usize) -> (Self, &[u8]) {
        match identifier {
            0 => (TransactionKind::Create, buf),
            1 => {
                let (addr, buf) = Address::from_compact(buf, buf.len());
                (TransactionKind::Call(addr), buf)
            }
            _ => unreachable!("Junk data in database: unknown TransactionKind variant"),
        }
    }
}

impl Encodable for TransactionKind {
    fn encode(&self, out: &mut dyn alloy_rlp::BufMut) {
        match self {
            TransactionKind::Call(to) => to.encode(out),
            TransactionKind::Create => out.put_u8(EMPTY_STRING_CODE),
        }
    }
    fn length(&self) -> usize {
        match self {
            TransactionKind::Call(to) => to.length(),
            TransactionKind::Create => 1, // EMPTY_STRING_CODE is a single byte
        }
    }
}

impl Decodable for TransactionKind {
    fn decode(buf: &mut &[u8]) -> alloy_rlp::Result<Self> {
        if let Some(&first) = buf.first() {
            if first == EMPTY_STRING_CODE {
                buf.advance(1);
                Ok(TransactionKind::Create)
            } else {
                let addr = <Address as Decodable>::decode(buf)?;
                Ok(TransactionKind::Call(addr))
            }
        } else {
            Err(RlpError::InputTooShort)
        }
    }
}

/// Signed transaction without its Hash. Used type for inserting into the DB.
///
/// This can by converted to [`TransactionSigned`] by calling [`TransactionSignedNoHash::hash`].
#[derive_arbitrary(compact)]
#[derive(Debug, Clone, PartialEq, Eq, Hash, AsRef, Deref, Default, Serialize, Deserialize)]
pub struct TransactionSignedNoHash {
    /// The transaction signature values
    pub signature: Signature,
    /// Raw transaction info
    #[deref]
    #[as_ref]
    pub transaction: Transaction,
}

impl TransactionSignedNoHash {
    /// Calculates the transaction hash. If used more than once, it's better to convert it to
    /// [`TransactionSigned`] first.
    pub fn hash(&self) -> B256 {
        let mut buf = Vec::new();
        self.transaction.encode_with_signature(&self.signature, &mut buf, false);
        keccak256(&buf)
    }

    /// Recover signer from signature and hash.
    ///
    /// Returns `None` if the transaction's signature is invalid, see also [Self::recover_signer].
    pub fn recover_signer(&self) -> Option<Address> {
        let signature_hash = self.signature_hash();
        self.signature.recover_signer(signature_hash)
    }

    /// Converts into a transaction type with its hash: [`TransactionSigned`].
    pub fn with_hash(self) -> TransactionSigned {
        self.into()
    }
}

impl Compact for TransactionSignedNoHash {
    fn to_compact<B>(self, buf: &mut B) -> usize
    where
        B: bytes::BufMut + AsMut<[u8]>,
    {
        let start = buf.as_mut().len();

        // Placeholder for bitflags.
        // The first byte uses 4 bits as flags: IsCompressed[1bit], TxType[2bits], Signature[1bit]
        buf.put_u8(0);

        let sig_bit = self.signature.to_compact(buf) as u8;
        let zstd_bit = self.transaction.input().len() >= 32;

        let tx_bits = if zstd_bit {
            TRANSACTION_COMPRESSOR.with(|compressor| {
                let mut compressor = compressor.borrow_mut();
                let mut tmp = bytes::BytesMut::with_capacity(200);
                let tx_bits = self.transaction.to_compact(&mut tmp);

                buf.put_slice(&compressor.compress(&tmp).expect("Failed to compress"));
                tx_bits as u8
            })
        } else {
            self.transaction.to_compact(buf) as u8
        };

        // Replace bitflags with the actual values
        buf.as_mut()[start] = sig_bit | (tx_bits << 1) | ((zstd_bit as u8) << 3);

        buf.as_mut().len() - start
    }

    fn from_compact(mut buf: &[u8], _len: usize) -> (Self, &[u8]) {
        // The first byte uses 4 bits as flags: IsCompressed[1], TxType[2], Signature[1]
        let bitflags = buf.get_u8() as usize;

        let sig_bit = bitflags & 1;
        let (signature, buf) = Signature::from_compact(buf, sig_bit);

        let zstd_bit = bitflags >> 3;
        let (transaction, buf) = if zstd_bit != 0 {
            TRANSACTION_DECOMPRESSOR.with(|decompressor| {
                let mut decompressor = decompressor.borrow_mut();
                let mut tmp: Vec<u8> = Vec::with_capacity(200);

                // `decompress_to_buffer` will return an error if the output buffer doesn't have
                // enough capacity. However we don't actually have information on the required
                // length. So we hope for the best, and keep trying again with a fairly bigger size
                // if it fails.
                while let Err(err) = decompressor.decompress_to_buffer(buf, &mut tmp) {
                    let err = err.to_string();
                    if !err.contains("Destination buffer is too small") {
                        panic!("Failed to decompress: {}", err);
                    }
                    tmp.reserve(tmp.capacity() + 24_000);
                }

                // TODO: enforce that zstd is only present at a "top" level type

                let transaction_type = (bitflags & 0b110) >> 1;
                let (transaction, _) = Transaction::from_compact(tmp.as_slice(), transaction_type);

                (transaction, buf)
            })
        } else {
            let transaction_type = bitflags >> 1;
            Transaction::from_compact(buf, transaction_type)
        };

        (TransactionSignedNoHash { signature, transaction }, buf)
    }
}

impl From<TransactionSignedNoHash> for TransactionSigned {
    fn from(tx: TransactionSignedNoHash) -> Self {
        TransactionSigned::from_transaction_and_signature(tx.transaction, tx.signature)
    }
}

impl From<TransactionSigned> for TransactionSignedNoHash {
    fn from(tx: TransactionSigned) -> Self {
        TransactionSignedNoHash { signature: tx.signature, transaction: tx.transaction }
    }
}

/// Signed transaction.
#[add_arbitrary_tests(rlp)]
#[derive(Debug, Clone, PartialEq, Eq, Hash, AsRef, Deref, Default, Serialize, Deserialize)]
pub struct TransactionSigned {
    /// Transaction hash
    pub hash: TxHash,
    /// The transaction signature values
    pub signature: Signature,
    /// Raw transaction info
    #[deref]
    #[as_ref]
    pub transaction: Transaction,
}

impl AsRef<Self> for TransactionSigned {
    fn as_ref(&self) -> &Self {
        self
    }
}

// === impl TransactionSigned ===

impl TransactionSigned {
    /// Transaction signature.
    pub fn signature(&self) -> &Signature {
        &self.signature
    }

    /// Transaction hash. Used to identify transaction.
    pub fn hash(&self) -> TxHash {
        self.hash
    }

    /// Reference to transaction hash. Used to identify transaction.
    pub fn hash_ref(&self) -> &TxHash {
        &self.hash
    }

    /// Recover signer from signature and hash.
    ///
    /// Returns `None` if the transaction's signature is invalid, see also [Self::recover_signer].
    pub fn recover_signer(&self) -> Option<Address> {
        // Optimism's Deposit transaction does not have a signature. Directly return the
        // `from` address.
        #[cfg(feature = "optimism")]
        if let Transaction::Deposit(TxDeposit { from, .. }) = self.transaction {
            return Some(from)
        }
        let signature_hash = self.signature_hash();
        self.signature.recover_signer(signature_hash)
    }

    /// Recovers a list of signers from a transaction list iterator
    ///
    /// Returns `None`, if some transaction's signature is invalid, see also
    /// [Self::recover_signer].
    pub fn recover_signers<'a, T>(txes: T, num_txes: usize) -> Option<Vec<Address>>
    where
        T: IntoParallelIterator<Item = &'a Self> + IntoIterator<Item = &'a Self> + Send,
    {
        if num_txes < *PARALLEL_SENDER_RECOVERY_THRESHOLD {
            txes.into_iter().map(|tx| tx.recover_signer()).collect()
        } else {
            txes.into_par_iter().map(|tx| tx.recover_signer()).collect()
        }
    }

    /// Consumes the type, recover signer and return [`TransactionSignedEcRecovered`]
    ///
    /// Returns `None` if the transaction's signature is invalid, see also [Self::recover_signer].
    pub fn into_ecrecovered(self) -> Option<TransactionSignedEcRecovered> {
        let signer = self.recover_signer()?;
        Some(TransactionSignedEcRecovered { signed_transaction: self, signer })
    }

    /// Tries to recover signer and return [`TransactionSignedEcRecovered`] by cloning the type.
    pub fn try_ecrecovered(&self) -> Option<TransactionSignedEcRecovered> {
        let signer = self.recover_signer()?;
        Some(TransactionSignedEcRecovered { signed_transaction: self.clone(), signer })
    }

    /// Tries to recover signer and return [`TransactionSignedEcRecovered`].
    ///
    /// Returns `Err(Self)` if the transaction's signature is invalid, see also
    /// [Self::recover_signer].
    pub fn try_into_ecrecovered(self) -> Result<TransactionSignedEcRecovered, Self> {
        match self.recover_signer() {
            None => Err(self),
            Some(signer) => Ok(TransactionSignedEcRecovered { signed_transaction: self, signer }),
        }
    }

    /// Returns the enveloped encoded transactions.
    ///
    /// See also [TransactionSigned::encode_enveloped]
    pub fn envelope_encoded(&self) -> Bytes {
        let mut buf = BytesMut::new();
        self.encode_enveloped(&mut buf);
        buf.freeze().into()
    }

    /// Encodes the transaction into the "raw" format (e.g. `eth_sendRawTransaction`).
    /// This format is also referred to as "binary" encoding.
    ///
    /// For legacy transactions, it encodes the RLP of the transaction into the buffer: `rlp(tx)`
    /// For EIP-2718 typed it encodes the type of the transaction followed by the rlp of the
    /// transaction: `type || rlp(tx)`
    pub fn encode_enveloped(&self, out: &mut dyn bytes::BufMut) {
        self.encode_inner(out, false)
    }

    /// Inner encoding function that is used for both rlp [`Encodable`] trait and for calculating
    /// hash that for eip2718 does not require rlp header
    pub(crate) fn encode_inner(&self, out: &mut dyn bytes::BufMut, with_header: bool) {
        self.transaction.encode_with_signature(&self.signature, out, with_header);
    }

    /// Output the length of the encode_inner(out, true). Note to assume that `with_header` is only
    /// `true`.
    pub(crate) fn payload_len_inner(&self) -> usize {
        match &self.transaction {
            Transaction::Legacy(legacy_tx) => legacy_tx.payload_len_with_signature(&self.signature),
            Transaction::Eip2930(access_list_tx) => {
                access_list_tx.payload_len_with_signature(&self.signature)
            }
            Transaction::Eip1559(dynamic_fee_tx) => {
                dynamic_fee_tx.payload_len_with_signature(&self.signature)
            }
            Transaction::Eip4844(blob_tx) => blob_tx.payload_len_with_signature(&self.signature),
            #[cfg(feature = "optimism")]
            Transaction::Deposit(deposit_tx) => deposit_tx.payload_len(),
        }
    }

    /// Calculate transaction hash, eip2728 transaction does not contain rlp header and start with
    /// tx type.
    pub fn recalculate_hash(&self) -> B256 {
        let mut buf = Vec::new();
        self.encode_inner(&mut buf, false);
        keccak256(&buf)
    }

    /// Create a new signed transaction from a transaction and its signature.
    /// This will also calculate the transaction hash using its encoding.
    pub fn from_transaction_and_signature(transaction: Transaction, signature: Signature) -> Self {
        let mut initial_tx = Self { transaction, hash: Default::default(), signature };
        initial_tx.hash = initial_tx.recalculate_hash();
        initial_tx
    }

    /// Calculate a heuristic for the in-memory size of the [TransactionSigned].
    #[inline]
    pub fn size(&self) -> usize {
        mem::size_of::<TxHash>() + self.transaction.size() + self.signature.size()
    }

    /// Decodes legacy transaction from the data buffer into a tuple.
    ///
    /// This expects `rlp(legacy_tx)`
    ///
    /// Refer to the docs for [Self::decode_rlp_legacy_transaction] for details on the exact
    /// format expected.
    pub(crate) fn decode_rlp_legacy_transaction_tuple(
        data: &mut &[u8],
    ) -> alloy_rlp::Result<(TxLegacy, TxHash, Signature)> {
        // keep this around, so we can use it to calculate the hash
        let original_encoding = *data;

        let header = Header::decode(data)?;
        let remaining_len = data.len();

        let transaction_payload_len = header.payload_length;

        if transaction_payload_len > remaining_len {
            return Err(RlpError::InputTooShort)
        }

        let mut transaction = TxLegacy {
            nonce: Decodable::decode(data)?,
            gas_price: Decodable::decode(data)?,
            gas_limit: Decodable::decode(data)?,
            to: Decodable::decode(data)?,
            value: Decodable::decode(data)?,
            input: Decodable::decode(data)?,
            chain_id: None,
        };
        let (signature, extracted_id) = Signature::decode_with_eip155_chain_id(data)?;
        transaction.chain_id = extracted_id;

        // check the new length, compared to the original length and the header length
        let decoded = remaining_len - data.len();
        if decoded != transaction_payload_len {
            return Err(RlpError::UnexpectedLength)
        }

        let tx_length = header.payload_length + header.length();
        let hash = keccak256(&original_encoding[..tx_length]);
        Ok((transaction, hash, signature))
    }

    /// Decodes legacy transaction from the data buffer.
    ///
    /// This should be used _only_ be used in general transaction decoding methods, which have
    /// already ensured that the input is a legacy transaction with the following format:
    /// `rlp(legacy_tx)`
    ///
    /// Legacy transactions are encoded as lists, so the input should start with a RLP list header.
    ///
    /// This expects `rlp(legacy_tx)`
    // TODO: make buf advancement semantics consistent with `decode_enveloped_typed_transaction`,
    // so decoding methods do not need to manually advance the buffer
    pub fn decode_rlp_legacy_transaction(data: &mut &[u8]) -> alloy_rlp::Result<TransactionSigned> {
        let (transaction, hash, signature) =
            TransactionSigned::decode_rlp_legacy_transaction_tuple(data)?;
        let signed =
            TransactionSigned { transaction: Transaction::Legacy(transaction), hash, signature };
        Ok(signed)
    }

    /// Decodes en enveloped EIP-2718 typed transaction.
    ///
    /// This should be used _only_ be used internally in general transaction decoding methods,
    /// which have already ensured that the input is a typed transaction with the following format:
    /// `tx_type || rlp(tx)`
    ///
    /// Note that this format does not start with any RLP header, and instead starts with a single
    /// byte indicating the transaction type.
    ///
    /// CAUTION: this expects that `data` is `tx_type || rlp(tx)`
    pub fn decode_enveloped_typed_transaction(
        data: &mut &[u8],
    ) -> alloy_rlp::Result<TransactionSigned> {
        // keep this around so we can use it to calculate the hash
        let original_encoding = *data;

        let tx_type = *data.first().ok_or(RlpError::InputTooShort)?;
        data.advance(1);

        // decode the list header for the rest of the transaction
        let header = Header::decode(data)?;
        if !header.list {
            return Err(RlpError::Custom("typed tx fields must be encoded as a list"))
        }

        let remaining_len = data.len();

        // length of tx encoding = tx type byte (size = 1) + length of header + payload length
        let tx_length = 1 + header.length() + header.payload_length;

        // decode common fields
        let transaction = match tx_type {
            1 => Transaction::Eip2930(TxEip2930::decode_inner(data)?),
            2 => Transaction::Eip1559(TxEip1559::decode_inner(data)?),
            3 => Transaction::Eip4844(TxEip4844::decode_inner(data)?),
            #[cfg(feature = "optimism")]
            0x7E => Transaction::Deposit(TxDeposit::decode_inner(data)?),
            _ => return Err(RlpError::Custom("unsupported typed transaction type")),
        };

        #[cfg(not(feature = "optimism"))]
        let signature = Signature::decode(data)?;

<<<<<<< HEAD
        #[cfg(feature = "optimism")]
        let signature = if tx_type == DEPOSIT_TX_TYPE_ID {
            Signature::default()
        } else {
            Signature::decode(data)?
        };
=======
        let bytes_consumed = remaining_len - data.len();
        if bytes_consumed != header.payload_length {
            return Err(RlpError::UnexpectedLength)
        }
>>>>>>> ddcd4d60

        let hash = keccak256(&original_encoding[..tx_length]);
        let signed = TransactionSigned { transaction, hash, signature };
        Ok(signed)
    }

    /// Decodes the "raw" format of transaction (similar to `eth_sendRawTransaction`).
    ///
    /// This should be used for any RPC method that accepts a raw transaction, **excluding** raw
    /// EIP-4844 transactions in `eth_sendRawTransaction`. Currently, this includes:
    /// * `eth_sendRawTransaction` for non-EIP-4844 transactions.
    /// * All versions of `engine_newPayload`, in the `transactions` field.
    ///
    /// A raw transaction is either a legacy transaction or EIP-2718 typed transaction.
    ///
    /// For legacy transactions, the format is encoded as: `rlp(tx)`. This format will start with a
    /// RLP list header.
    ///
    /// For EIP-2718 typed transactions, the format is encoded as the type of the transaction
    /// followed by the rlp of the transaction: `type || rlp(tx)`.
    ///
    /// To decode EIP-4844 transactions in `eth_sendRawTransaction`, use
    /// [PooledTransactionsElement::decode_enveloped].
    pub fn decode_enveloped(tx: Bytes) -> alloy_rlp::Result<Self> {
        let mut data = tx.as_ref();

        if data.is_empty() {
            return Err(RlpError::InputTooShort)
        }

        // Check if the tx is a list
        if data[0] >= EMPTY_LIST_CODE {
            // decode as legacy transaction
            TransactionSigned::decode_rlp_legacy_transaction(&mut data)
        } else {
            TransactionSigned::decode_enveloped_typed_transaction(&mut data)
        }
    }

    /// Returns the length without an RLP header - this is used for eth/68 sizes.
    pub fn length_without_header(&self) -> usize {
        // method computes the payload len without a RLP header
        match &self.transaction {
            Transaction::Legacy(legacy_tx) => legacy_tx.payload_len_with_signature(&self.signature),
            Transaction::Eip2930(access_list_tx) => {
                access_list_tx.payload_len_with_signature_without_header(&self.signature)
            }
            Transaction::Eip1559(dynamic_fee_tx) => {
                dynamic_fee_tx.payload_len_with_signature_without_header(&self.signature)
            }
            Transaction::Eip4844(blob_tx) => {
                blob_tx.payload_len_with_signature_without_header(&self.signature)
            }
            #[cfg(feature = "optimism")]
            Transaction::Deposit(deposit_tx) => deposit_tx.payload_len_without_header(),
        }
    }
}

impl From<TransactionSignedEcRecovered> for TransactionSigned {
    fn from(recovered: TransactionSignedEcRecovered) -> Self {
        recovered.signed_transaction
    }
}

impl Encodable for TransactionSigned {
    fn encode(&self, out: &mut dyn bytes::BufMut) {
        self.encode_inner(out, true);
    }

    fn length(&self) -> usize {
        self.payload_len_inner()
    }
}

/// This `Decodable` implementation only supports decoding rlp encoded transactions as it's used by
/// p2p.
///
/// The p2p encoding format always includes an RLP header, although the type RLP header depends on
/// whether or not the transaction is a legacy transaction.
///
/// If the transaction is a legacy transaction, it is just encoded as a RLP list: `rlp(tx)`.
///
/// If the transaction is a typed transaction, it is encoded as a RLP string:
/// `rlp(type || rlp(tx))`
///
/// This cannot be used for decoding EIP-4844 transactions in p2p, since the EIP-4844 variant of
/// [TransactionSigned] does not include the blob sidecar. For a general purpose decoding method
/// suitable for decoding transactions from p2p, see [PooledTransactionsElement].
///
/// CAUTION: Due to a quirk in [Header::decode], this method will succeed even if a typed
/// transaction is encoded in the RPC format, and does not start with a RLP header. This is because
/// [Header::decode] does not advance the buffer, and returns a length-1 string header if the first
/// byte is less than `0xf7`. This causes this decode implementation to pass unaltered buffer to
/// [TransactionSigned::decode_enveloped_typed_transaction], which expects the RPC format. Despite
/// this quirk, this should **not** be used for RPC methods that accept raw transactions.
impl Decodable for TransactionSigned {
    fn decode(buf: &mut &[u8]) -> alloy_rlp::Result<Self> {
        // decode header
        let mut original_encoding = *buf;
        let header = Header::decode(buf)?;

        let remaining_len = buf.len();

        // if the transaction is encoded as a string then it is a typed transaction
        if !header.list {
            let tx = TransactionSigned::decode_enveloped_typed_transaction(buf)?;

            let bytes_consumed = remaining_len - buf.len();
            // because Header::decode works for single bytes (including the tx type), returning a
            // string Header with payload_length of 1, we need to make sure this check is only
            // performed for transactions with a string header
            if bytes_consumed != header.payload_length && original_encoding[0] > EMPTY_STRING_CODE {
                return Err(RlpError::UnexpectedLength)
            }

            Ok(tx)
        } else {
            let tx = TransactionSigned::decode_rlp_legacy_transaction(&mut original_encoding)?;

            // advance the buffer based on how far `decode_rlp_legacy_transaction` advanced the
            // buffer
            *buf = original_encoding;
            Ok(tx)
        }
    }
}

#[cfg(any(test, feature = "arbitrary"))]
impl proptest::arbitrary::Arbitrary for TransactionSigned {
    type Parameters = ();
    fn arbitrary_with(_: Self::Parameters) -> Self::Strategy {
        use proptest::prelude::{any, Strategy};

        any::<(Transaction, Signature)>()
            .prop_map(move |(mut transaction, sig)| {
                if let Some(chain_id) = transaction.chain_id() {
                    // Otherwise we might overflow when calculating `v` on `recalculate_hash`
                    transaction.set_chain_id(chain_id % (u64::MAX / 2 - 36));
                }

                #[cfg(feature = "optimism")]
                let sig = if transaction.is_deposit() {
                    Signature { r: U256::ZERO, s: U256::ZERO, odd_y_parity: false }
                } else {
                    sig
                };

                let mut tx =
                    TransactionSigned { hash: Default::default(), signature: sig, transaction };
                tx.hash = tx.recalculate_hash();
                tx
            })
            .boxed()
    }

    type Strategy = proptest::strategy::BoxedStrategy<TransactionSigned>;
}

#[cfg(any(test, feature = "arbitrary"))]
impl<'a> arbitrary::Arbitrary<'a> for TransactionSigned {
    fn arbitrary(u: &mut arbitrary::Unstructured<'a>) -> arbitrary::Result<Self> {
        let mut transaction = Transaction::arbitrary(u)?;
        if let Some(chain_id) = transaction.chain_id() {
            // Otherwise we might overflow when calculating `v` on `recalculate_hash`
            transaction.set_chain_id(chain_id % (u64::MAX / 2 - 36));
        }

        let signature = Signature::arbitrary(u)?;

        #[cfg(feature = "optimism")]
        let signature = if transaction.is_deposit() {
            Signature { r: U256::ZERO, s: U256::ZERO, odd_y_parity: false }
        } else {
            signature
        };

        Ok(TransactionSigned::from_transaction_and_signature(transaction, signature))
    }
}

/// Signed transaction with recovered signer.
#[derive(Debug, Clone, PartialEq, Hash, Eq, AsRef, Deref, Default)]
pub struct TransactionSignedEcRecovered {
    /// Signer of the transaction
    signer: Address,
    /// Signed transaction
    #[deref]
    #[as_ref]
    signed_transaction: TransactionSigned,
}

// === impl TransactionSignedEcRecovered ===

impl TransactionSignedEcRecovered {
    /// Signer of transaction recovered from signature
    pub fn signer(&self) -> Address {
        self.signer
    }

    /// Transform back to [`TransactionSigned`]
    pub fn into_signed(self) -> TransactionSigned {
        self.signed_transaction
    }

    /// Desolve Self to its component
    pub fn to_components(self) -> (TransactionSigned, Address) {
        (self.signed_transaction, self.signer)
    }

    /// Create [`TransactionSignedEcRecovered`] from [`TransactionSigned`] and [`Address`] of the
    /// signer.
    pub fn from_signed_transaction(signed_transaction: TransactionSigned, signer: Address) -> Self {
        Self { signed_transaction, signer }
    }
}

impl Encodable for TransactionSignedEcRecovered {
    fn encode(&self, out: &mut dyn bytes::BufMut) {
        self.signed_transaction.encode(out)
    }

    fn length(&self) -> usize {
        self.signed_transaction.length()
    }
}

impl Decodable for TransactionSignedEcRecovered {
    fn decode(buf: &mut &[u8]) -> alloy_rlp::Result<Self> {
        let signed_transaction = TransactionSigned::decode(buf)?;
        let signer = signed_transaction
            .recover_signer()
            .ok_or(RlpError::Custom("Unable to recover decoded transaction signer."))?;
        Ok(TransactionSignedEcRecovered { signer, signed_transaction })
    }
}

/// A transaction type that can be created from a [`TransactionSignedEcRecovered`] transaction.
///
/// This is a conversion trait that'll ensure transactions received via P2P can be converted to the
/// transaction type that the transaction pool uses.
pub trait FromRecoveredTransaction {
    /// Converts to this type from the given [`TransactionSignedEcRecovered`].
    fn from_recovered_transaction(tx: TransactionSignedEcRecovered) -> Self;
}

// Noop conversion
impl FromRecoveredTransaction for TransactionSignedEcRecovered {
    #[inline]
    fn from_recovered_transaction(tx: TransactionSignedEcRecovered) -> Self {
        tx
    }
}

/// A transaction type that can be created from a [`PooledTransactionsElementEcRecovered`]
/// transaction.
///
/// This is a conversion trait that'll ensure transactions received via P2P can be converted to the
/// transaction type that the transaction pool uses.
#[cfg(feature = "c-kzg")]
pub trait FromRecoveredPooledTransaction {
    /// Converts to this type from the given [`PooledTransactionsElementEcRecovered`].
    fn from_recovered_transaction(tx: PooledTransactionsElementEcRecovered) -> Self;
}

/// The inverse of [`FromRecoveredTransaction`] that ensure the transaction can be sent over the
/// network
pub trait IntoRecoveredTransaction {
    /// Converts to this type into a [`TransactionSignedEcRecovered`].
    ///
    /// Note: this takes `&self` since indented usage is via `Arc<Self>`.
    fn to_recovered_transaction(&self) -> TransactionSignedEcRecovered;
}

impl IntoRecoveredTransaction for TransactionSignedEcRecovered {
    #[inline]
    fn to_recovered_transaction(&self) -> TransactionSignedEcRecovered {
        self.clone()
    }
}

/// Either a transaction hash or number.
pub type TxHashOrNumber = BlockHashOrNumber;

#[cfg(test)]
mod tests {
    use crate::{
        hex, sign_message,
        transaction::{
            signature::Signature, TransactionKind, TxEip1559, TxLegacy,
            PARALLEL_SENDER_RECOVERY_THRESHOLD,
        },
        Address, Bytes, Transaction, TransactionSigned, TransactionSignedEcRecovered, B256, U256,
    };
    use alloy_primitives::{b256, bytes};
    use alloy_rlp::{Decodable, Encodable, Error as RlpError};
    use bytes::BytesMut;
    use secp256k1::{KeyPair, Secp256k1};
    use std::str::FromStr;

    #[test]
    fn test_decode_empty_typed_tx() {
        let input = [0x80u8];
        let res = TransactionSigned::decode(&mut &input[..]).unwrap_err();
        assert_eq!(RlpError::InputTooShort, res);
    }

    #[test]
    fn test_decode_create_goerli() {
        // test that an example create tx from goerli decodes properly
        let tx_bytes = hex!("b901f202f901ee05228459682f008459682f11830209bf8080b90195608060405234801561001057600080fd5b50610175806100206000396000f3fe608060405234801561001057600080fd5b506004361061002b5760003560e01c80630c49c36c14610030575b600080fd5b61003861004e565b604051610045919061011d565b60405180910390f35b60606020600052600f6020527f68656c6c6f2073746174656d696e64000000000000000000000000000000000060405260406000f35b600081519050919050565b600082825260208201905092915050565b60005b838110156100be5780820151818401526020810190506100a3565b838111156100cd576000848401525b50505050565b6000601f19601f8301169050919050565b60006100ef82610084565b6100f9818561008f565b93506101098185602086016100a0565b610112816100d3565b840191505092915050565b6000602082019050818103600083015261013781846100e4565b90509291505056fea264697066735822122051449585839a4ea5ac23cae4552ef8a96b64ff59d0668f76bfac3796b2bdbb3664736f6c63430008090033c080a0136ebffaa8fc8b9fda9124de9ccb0b1f64e90fbd44251b4c4ac2501e60b104f9a07eb2999eec6d185ef57e91ed099afb0a926c5b536f0155dd67e537c7476e1471");

        let decoded = TransactionSigned::decode(&mut &tx_bytes[..]).unwrap();
        assert_eq!(tx_bytes.len(), decoded.length());

        let mut encoded = BytesMut::new();
        decoded.encode(&mut encoded);

        assert_eq!(tx_bytes, encoded[..]);
    }

    #[test]
    fn decode_transaction_consumes_buffer() {
        let bytes = &mut &hex!("b87502f872041a8459682f008459682f0d8252089461815774383099e24810ab832a5b2a5425c154d58829a2241af62c000080c001a059e6b67f48fb32e7e570dfb11e042b5ad2e55e3ce3ce9cd989c7e06e07feeafda0016b83f4f980694ed2eee4d10667242b1f40dc406901b34125b008d334d47469")[..];
        let _transaction_res = TransactionSigned::decode(bytes).unwrap();
        assert_eq!(
            bytes.len(),
            0,
            "did not consume all bytes in the buffer, {:?} remaining",
            bytes.len()
        );
    }

    #[test]
    fn decode_multiple_network_txs() {
        let bytes = hex!("f86b02843b9aca00830186a094d3e8763675e4c425df46cc3b5c0f6cbdac39604687038d7ea4c68000802ba00eb96ca19e8a77102767a41fc85a36afd5c61ccb09911cec5d3e86e193d9c5aea03a456401896b1b6055311536bf00a718568c744d8c1f9df59879e8350220ca18");
        let transaction = Transaction::Legacy(TxLegacy {
            chain_id: Some(4u64),
            nonce: 2,
            gas_price: 1000000000,
            gas_limit: 100000,
            to: TransactionKind::Call(
                Address::from_str("d3e8763675e4c425df46cc3b5c0f6cbdac396046").unwrap(),
            ),
            value: 1000000000000000_u64.into(),
            input: Bytes::default(),
        });
        let signature = Signature {
            odd_y_parity: false,
            r: U256::from_str("0xeb96ca19e8a77102767a41fc85a36afd5c61ccb09911cec5d3e86e193d9c5ae")
                .unwrap(),
            s: U256::from_str("0x3a456401896b1b6055311536bf00a718568c744d8c1f9df59879e8350220ca18")
                .unwrap(),
        };
        let hash = b256!("a517b206d2223278f860ea017d3626cacad4f52ff51030dc9a96b432f17f8d34");
        test_decode_and_encode(&bytes, transaction, signature, Some(hash));

        let bytes = hex!("f86b01843b9aca00830186a094d3e8763675e4c425df46cc3b5c0f6cbdac3960468702769bb01b2a00802ba0e24d8bd32ad906d6f8b8d7741e08d1959df021698b19ee232feba15361587d0aa05406ad177223213df262cb66ccbb2f46bfdccfdfbbb5ffdda9e2c02d977631da");
        let transaction = Transaction::Legacy(TxLegacy {
            chain_id: Some(4),
            nonce: 1u64,
            gas_price: 1000000000,
            gas_limit: 100000u64,
            to: TransactionKind::Call(Address::from_slice(
                &hex!("d3e8763675e4c425df46cc3b5c0f6cbdac396046")[..],
            )),
            value: 693361000000000_u64.into(),
            input: Default::default(),
        });
        let signature = Signature {
            odd_y_parity: false,
            r: U256::from_str("0xe24d8bd32ad906d6f8b8d7741e08d1959df021698b19ee232feba15361587d0a")
                .unwrap(),
            s: U256::from_str("0x5406ad177223213df262cb66ccbb2f46bfdccfdfbbb5ffdda9e2c02d977631da")
                .unwrap(),
        };
        test_decode_and_encode(&bytes, transaction, signature, None);

        let bytes = hex!("f86b0384773594008398968094d3e8763675e4c425df46cc3b5c0f6cbdac39604687038d7ea4c68000802ba0ce6834447c0a4193c40382e6c57ae33b241379c5418caac9cdc18d786fd12071a03ca3ae86580e94550d7c071e3a02eadb5a77830947c9225165cf9100901bee88");
        let transaction = Transaction::Legacy(TxLegacy {
            chain_id: Some(4),
            nonce: 3,
            gas_price: 2000000000,
            gas_limit: 10000000,
            to: TransactionKind::Call(Address::from_slice(
                &hex!("d3e8763675e4c425df46cc3b5c0f6cbdac396046")[..],
            )),
            value: 1000000000000000_u64.into(),
            input: Bytes::default(),
        });
        let signature = Signature {
            odd_y_parity: false,
            r: U256::from_str("0xce6834447c0a4193c40382e6c57ae33b241379c5418caac9cdc18d786fd12071")
                .unwrap(),
            s: U256::from_str("0x3ca3ae86580e94550d7c071e3a02eadb5a77830947c9225165cf9100901bee88")
                .unwrap(),
        };
        test_decode_and_encode(&bytes, transaction, signature, None);

        let bytes = hex!("b87502f872041a8459682f008459682f0d8252089461815774383099e24810ab832a5b2a5425c154d58829a2241af62c000080c001a059e6b67f48fb32e7e570dfb11e042b5ad2e55e3ce3ce9cd989c7e06e07feeafda0016b83f4f980694ed2eee4d10667242b1f40dc406901b34125b008d334d47469");
        let transaction = Transaction::Eip1559(TxEip1559 {
            chain_id: 4,
            nonce: 26,
            max_priority_fee_per_gas: 1500000000,
            max_fee_per_gas: 1500000013,
            gas_limit: 21000,
            to: TransactionKind::Call(Address::from_slice(
                &hex!("61815774383099e24810ab832a5b2a5425c154d5")[..],
            )),
            value: 3000000000000000000_u64.into(),
            input: Default::default(),
            access_list: Default::default(),
        });
        let signature = Signature {
            odd_y_parity: true,
            r: U256::from_str("0x59e6b67f48fb32e7e570dfb11e042b5ad2e55e3ce3ce9cd989c7e06e07feeafd")
                .unwrap(),
            s: U256::from_str("0x016b83f4f980694ed2eee4d10667242b1f40dc406901b34125b008d334d47469")
                .unwrap(),
        };
        test_decode_and_encode(&bytes, transaction, signature, None);

        let bytes = hex!("f8650f84832156008287fb94cf7f9e66af820a19257a2108375b180b0ec491678204d2802ca035b7bfeb9ad9ece2cbafaaf8e202e706b4cfaeb233f46198f00b44d4a566a981a0612638fb29427ca33b9a3be2a0a561beecfe0269655be160d35e72d366a6a860");
        let transaction = Transaction::Legacy(TxLegacy {
            chain_id: Some(4),
            nonce: 15,
            gas_price: 2200000000,
            gas_limit: 34811,
            to: TransactionKind::Call(Address::from_slice(
                &hex!("cf7f9e66af820a19257a2108375b180b0ec49167")[..],
            )),
            value: 1234_u64.into(),
            input: Bytes::default(),
        });
        let signature = Signature {
            odd_y_parity: true,
            r: U256::from_str("0x35b7bfeb9ad9ece2cbafaaf8e202e706b4cfaeb233f46198f00b44d4a566a981")
                .unwrap(),
            s: U256::from_str("0x612638fb29427ca33b9a3be2a0a561beecfe0269655be160d35e72d366a6a860")
                .unwrap(),
        };
        test_decode_and_encode(&bytes, transaction, signature, None);
    }

    fn test_decode_and_encode(
        bytes: &[u8],
        transaction: Transaction,
        signature: Signature,
        hash: Option<B256>,
    ) {
        let expected = TransactionSigned::from_transaction_and_signature(transaction, signature);
        if let Some(hash) = hash {
            assert_eq!(hash, expected.hash);
        }
        assert_eq!(bytes.len(), expected.length());

        let decoded = TransactionSigned::decode(&mut &bytes[..]).unwrap();
        assert_eq!(expected, decoded);

        let mut encoded = BytesMut::new();
        expected.encode(&mut encoded);
        assert_eq!(bytes, encoded);
    }

    #[test]
    fn decode_raw_tx_and_recover_signer() {
        use crate::hex_literal::hex;
        // transaction is from ropsten

        let hash: B256 =
            hex!("559fb34c4a7f115db26cbf8505389475caaab3df45f5c7a0faa4abfa3835306c").into();
        let signer: Address = hex!("641c5d790f862a58ec7abcfd644c0442e9c201b3").into();
        let raw =hex!("f88b8212b085028fa6ae00830f424094aad593da0c8116ef7d2d594dd6a63241bccfc26c80a48318b64b000000000000000000000000641c5d790f862a58ec7abcfd644c0442e9c201b32aa0a6ef9e170bca5ffb7ac05433b13b7043de667fbb0b4a5e45d3b54fb2d6efcc63a0037ec2c05c3d60c5f5f78244ce0a3859e3a18a36c61efb061b383507d3ce19d2");

        let mut pointer = raw.as_ref();
        let tx = TransactionSigned::decode(&mut pointer).unwrap();
        assert_eq!(tx.hash(), hash, "Expected same hash");
        assert_eq!(tx.recover_signer(), Some(signer), "Recovering signer should pass.");
    }

    #[test]
    fn test_envelop_encode() {
        // random tx: <https://etherscan.io/getRawTx?tx=0x9448608d36e721ef403c53b00546068a6474d6cbab6816c3926de449898e7bce>
        let input = hex!("02f871018302a90f808504890aef60826b6c94ddf4c5025d1a5742cf12f74eec246d4432c295e487e09c3bbcc12b2b80c080a0f21a4eacd0bf8fea9c5105c543be5a1d8c796516875710fafafdf16d16d8ee23a001280915021bb446d1973501a67f93d2b38894a514b976e7b46dc2fe54598d76");
        let decoded = TransactionSigned::decode(&mut &input[..]).unwrap();

        let encoded = decoded.envelope_encoded();
        assert_eq!(encoded[..], input);
    }

    #[test]
    fn test_envelop_decode() {
        // random tx: <https://etherscan.io/getRawTx?tx=0x9448608d36e721ef403c53b00546068a6474d6cbab6816c3926de449898e7bce>
        let input = bytes!("02f871018302a90f808504890aef60826b6c94ddf4c5025d1a5742cf12f74eec246d4432c295e487e09c3bbcc12b2b80c080a0f21a4eacd0bf8fea9c5105c543be5a1d8c796516875710fafafdf16d16d8ee23a001280915021bb446d1973501a67f93d2b38894a514b976e7b46dc2fe54598d76");
        let decoded = TransactionSigned::decode_enveloped(input.clone()).unwrap();

        let encoded = decoded.envelope_encoded();
        assert_eq!(encoded, input);
    }

    #[test]
    fn test_decode_signed_ec_recovered_transaction() {
        // random tx: <https://etherscan.io/getRawTx?tx=0x9448608d36e721ef403c53b00546068a6474d6cbab6816c3926de449898e7bce>
        let input = hex!("02f871018302a90f808504890aef60826b6c94ddf4c5025d1a5742cf12f74eec246d4432c295e487e09c3bbcc12b2b80c080a0f21a4eacd0bf8fea9c5105c543be5a1d8c796516875710fafafdf16d16d8ee23a001280915021bb446d1973501a67f93d2b38894a514b976e7b46dc2fe54598d76");
        let tx = TransactionSigned::decode(&mut &input[..]).unwrap();
        let recovered = tx.into_ecrecovered().unwrap();

        let mut encoded = BytesMut::new();
        recovered.encode(&mut encoded);

        let decoded = TransactionSignedEcRecovered::decode(&mut &encoded[..]).unwrap();
        assert_eq!(recovered, decoded)
    }

    #[test]
    fn test_decode_tx() {
        // some random transactions pulled from hive tests
        let s = "b86f02f86c0705843b9aca008506fc23ac00830124f89400000000000000000000000000000000000003160180c001a00293c713e2f1eab91c366621ff2f867e05ad7e99d4aa5d069aafeb9e1e8c9b6aa05ec6c0605ff20b57c90a6484ec3b0509e5923733d06f9b69bee9a2dabe4f1352";
        let tx = TransactionSigned::decode(&mut &hex::decode(s).unwrap()[..]).unwrap();
        let mut b = Vec::new();
        tx.encode(&mut b);
        assert_eq!(s, hex::encode(&b));

        let s = "f865048506fc23ac00830124f8940000000000000000000000000000000000000316018032a06b8fdfdcb84790816b7af85b19305f493665fe8b4e7c51ffdd7cc144cd776a60a028a09ab55def7b8d6602ba1c97a0ebbafe64ffc9c8e89520cec97a8edfb2ebe9";
        let tx = TransactionSigned::decode(&mut &hex::decode(s).unwrap()[..]).unwrap();
        let mut b = Vec::new();
        tx.encode(&mut b);
        assert_eq!(s, hex::encode(&b));
    }

    proptest::proptest! {
        #![proptest_config(proptest::prelude::ProptestConfig::with_cases(1))]

        #[test]
        fn test_parallel_recovery_order(txes in proptest::collection::vec(proptest::prelude::any::<Transaction>(), *PARALLEL_SENDER_RECOVERY_THRESHOLD * 5)) {
            let mut rng =rand::thread_rng();
            let secp = Secp256k1::new();
            let txes: Vec<TransactionSigned> = txes.into_iter().map(|mut tx| {
                 if let Some(chain_id) = tx.chain_id() {
                    // Otherwise we might overflow when calculating `v` on `recalculate_hash`
                    tx.set_chain_id(chain_id % (u64::MAX / 2 - 36));
                }

                let key_pair = KeyPair::new(&secp, &mut rng);

                let signature =
                    sign_message(B256::from_slice(&key_pair.secret_bytes()[..]), tx.signature_hash()).unwrap();

                TransactionSigned::from_transaction_and_signature(tx, signature)
            }).collect();

            let parallel_senders = TransactionSigned::recover_signers(&txes, txes.len()).unwrap();
            let seq_senders = txes.iter().map(|tx| tx.recover_signer()).collect::<Option<Vec<_>>>().unwrap();

            assert_eq!(parallel_senders, seq_senders);
        }
    }
}<|MERGE_RESOLUTION|>--- conflicted
+++ resolved
@@ -1188,19 +1188,17 @@
         #[cfg(not(feature = "optimism"))]
         let signature = Signature::decode(data)?;
 
-<<<<<<< HEAD
         #[cfg(feature = "optimism")]
         let signature = if tx_type == DEPOSIT_TX_TYPE_ID {
             Signature::default()
         } else {
             Signature::decode(data)?
         };
-=======
+
         let bytes_consumed = remaining_len - data.len();
         if bytes_consumed != header.payload_length {
             return Err(RlpError::UnexpectedLength)
         }
->>>>>>> ddcd4d60
 
         let hash = keccak256(&original_encoding[..tx_length]);
         let signed = TransactionSigned { transaction, hash, signature };
