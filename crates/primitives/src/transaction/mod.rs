//! Transaction types.

use alloc::vec::Vec;
use alloy_consensus::{
    transaction::RlpEcdsaTx, SignableTransaction, Transaction as _, TxEip1559, TxEip2930,
    TxEip4844, TxEip7702, TxLegacy,
};
use alloy_eips::{
    eip2718::{Decodable2718, Eip2718Error, Eip2718Result, Encodable2718},
    eip2930::AccessList,
    eip7702::SignedAuthorization,
};
use alloy_primitives::{
    keccak256, Address, Bytes, ChainId, PrimitiveSignature as Signature, TxHash, TxKind, B256, U256,
};
use alloy_rlp::{Decodable, Encodable, Error as RlpError, Header};
use core::{
    hash::{Hash, Hasher},
    mem,
};
use derive_more::{AsRef, Deref};
use once_cell as _;
#[cfg(not(feature = "std"))]
use once_cell::sync::{Lazy as LazyLock, OnceCell as OnceLock};
#[cfg(feature = "optimism")]
use op_alloy_consensus::DepositTransaction;
#[cfg(feature = "optimism")]
use op_alloy_consensus::TxDeposit;
use rayon::prelude::{IntoParallelIterator, ParallelIterator};
use reth_primitives_traits::{InMemorySize, SignedTransaction};
use revm_primitives::{AuthorizationList, TxEnv};
use serde::{Deserialize, Serialize};
use signature::decode_with_eip155_chain_id;
#[cfg(feature = "std")]
use std::sync::{LazyLock, OnceLock};

pub use compat::FillTxEnv;
pub use error::{
    InvalidTransactionError, TransactionConversionError, TryFromRecoveredTransactionError,
};
pub use meta::TransactionMeta;
pub use pooled::{PooledTransactionsElement, PooledTransactionsElementEcRecovered};
pub use sidecar::BlobTransaction;
pub use signature::{recover_signer, recover_signer_unchecked};
pub use tx_type::TxType;
pub use variant::TransactionSignedVariant;

pub(crate) mod access_list;
mod compat;
mod error;
mod meta;
mod pooled;
mod sidecar;
mod tx_type;

/// Handling transaction signature operations, including signature recovery,
/// applying chain IDs, and EIP-2 validation.
pub mod signature;

pub(crate) mod util;
mod variant;

<<<<<<< HEAD
use alloc::vec::Vec;
#[cfg(feature = "optimism")]
use op_alloy_consensus::TxDeposit;
use reth_primitives_traits::{transaction::TransactionExt, SignedTransaction};
use revm_primitives::{AuthorizationList, TxEnv};
=======
/// Either a transaction hash or number.
pub type TxHashOrNumber = BlockHashOrNumber;
>>>>>>> 39e7fdee

/// Expected number of transactions where we can expect a speed-up by recovering the senders in
/// parallel.
pub static PARALLEL_SENDER_RECOVERY_THRESHOLD: LazyLock<usize> =
    LazyLock::new(|| match rayon::current_num_threads() {
        0..=1 => usize::MAX,
        2..=8 => 10,
        _ => 5,
    });

/// A raw transaction.
///
/// Transaction types were introduced in [EIP-2718](https://eips.ethereum.org/EIPS/eip-2718).
#[derive(Debug, Clone, PartialEq, Eq, Hash, Serialize, Deserialize, derive_more::From)]
#[cfg_attr(any(test, feature = "reth-codec"), reth_codecs::add_arbitrary_tests(compact))]
pub enum Transaction {
    /// Legacy transaction (type `0x0`).
    ///
    /// Traditional Ethereum transactions, containing parameters `nonce`, `gasPrice`, `gasLimit`,
    /// `to`, `value`, `data`, `v`, `r`, and `s`.
    ///
    /// These transactions do not utilize access lists nor do they incorporate EIP-1559 fee market
    /// changes.
    Legacy(TxLegacy),
    /// Transaction with an [`AccessList`] ([EIP-2930](https://eips.ethereum.org/EIPS/eip-2930)), type `0x1`.
    ///
    /// The `accessList` specifies an array of addresses and storage keys that the transaction
    /// plans to access, enabling gas savings on cross-contract calls by pre-declaring the accessed
    /// contract and storage slots.
    Eip2930(TxEip2930),
    /// A transaction with a priority fee ([EIP-1559](https://eips.ethereum.org/EIPS/eip-1559)), type `0x2`.
    ///
    /// Unlike traditional transactions, EIP-1559 transactions use an in-protocol, dynamically
    /// changing base fee per gas, adjusted at each block to manage network congestion.
    ///
    /// - `maxPriorityFeePerGas`, specifying the maximum fee above the base fee the sender is
    ///   willing to pay
    /// - `maxFeePerGas`, setting the maximum total fee the sender is willing to pay.
    ///
    /// The base fee is burned, while the priority fee is paid to the miner who includes the
    /// transaction, incentivizing miners to include transactions with higher priority fees per
    /// gas.
    Eip1559(TxEip1559),
    /// Shard Blob Transactions ([EIP-4844](https://eips.ethereum.org/EIPS/eip-4844)), type `0x3`.
    ///
    /// Shard Blob Transactions introduce a new transaction type called a blob-carrying transaction
    /// to reduce gas costs. These transactions are similar to regular Ethereum transactions but
    /// include additional data called a blob.
    ///
    /// Blobs are larger (~125 kB) and cheaper than the current calldata, providing an immutable
    /// and read-only memory for storing transaction data.
    ///
    /// EIP-4844, also known as proto-danksharding, implements the framework and logic of
    /// danksharding, introducing new transaction formats and verification rules.
    Eip4844(TxEip4844),
    /// EOA Set Code Transactions ([EIP-7702](https://eips.ethereum.org/EIPS/eip-7702)), type `0x4`.
    ///
    /// EOA Set Code Transactions give the ability to temporarily set contract code for an
    /// EOA for a single transaction. This allows for temporarily adding smart contract
    /// functionality to the EOA.
    Eip7702(TxEip7702),
    /// Optimism deposit transaction.
    #[cfg(feature = "optimism")]
    Deposit(TxDeposit),
}

#[cfg(feature = "optimism")]
impl DepositTransaction for Transaction {
    fn source_hash(&self) -> Option<B256> {
        match self {
            Self::Deposit(tx) => tx.source_hash(),
            _ => None,
        }
    }
    fn mint(&self) -> Option<u128> {
        match self {
            Self::Deposit(tx) => tx.mint(),
            _ => None,
        }
    }
    fn is_system_transaction(&self) -> bool {
        match self {
            Self::Deposit(tx) => tx.is_system_transaction(),
            _ => false,
        }
    }
    fn is_deposit(&self) -> bool {
        matches!(self, Self::Deposit(_))
    }
}

#[cfg(any(test, feature = "arbitrary"))]
impl<'a> arbitrary::Arbitrary<'a> for Transaction {
    fn arbitrary(u: &mut arbitrary::Unstructured<'a>) -> arbitrary::Result<Self> {
        let mut tx = match TxType::arbitrary(u)? {
            TxType::Legacy => {
                let tx = TxLegacy::arbitrary(u)?;
                Self::Legacy(tx)
            }
            TxType::Eip2930 => {
                let tx = TxEip2930::arbitrary(u)?;
                Self::Eip2930(tx)
            }
            TxType::Eip1559 => {
                let tx = TxEip1559::arbitrary(u)?;
                Self::Eip1559(tx)
            }
            TxType::Eip4844 => {
                let tx = TxEip4844::arbitrary(u)?;
                Self::Eip4844(tx)
            }

            TxType::Eip7702 => {
                let tx = TxEip7702::arbitrary(u)?;
                Self::Eip7702(tx)
            }
            #[cfg(feature = "optimism")]
            TxType::Deposit => {
                let tx = TxDeposit::arbitrary(u)?;
                Self::Deposit(tx)
            }
        };

        // Otherwise we might overflow when calculating `v` on `recalculate_hash`
        if let Some(chain_id) = tx.chain_id() {
            tx.set_chain_id(chain_id % (u64::MAX / 2 - 36));
        }

        Ok(tx)
    }
}

// === impl Transaction ===

impl Transaction {
    /// Heavy operation that return signature hash over rlp encoded transaction.
    /// It is only for signature signing or signer recovery.
    pub fn signature_hash(&self) -> B256 {
        match self {
            Self::Legacy(tx) => tx.signature_hash(),
            Self::Eip2930(tx) => tx.signature_hash(),
            Self::Eip1559(tx) => tx.signature_hash(),
            Self::Eip4844(tx) => tx.signature_hash(),
            Self::Eip7702(tx) => tx.signature_hash(),
            #[cfg(feature = "optimism")]
            Self::Deposit(_) => B256::ZERO,
        }
    }

    /// Sets the transaction's chain id to the provided value.
    pub fn set_chain_id(&mut self, chain_id: u64) {
        match self {
            Self::Legacy(TxLegacy { chain_id: ref mut c, .. }) => *c = Some(chain_id),
            Self::Eip2930(TxEip2930 { chain_id: ref mut c, .. }) |
            Self::Eip1559(TxEip1559 { chain_id: ref mut c, .. }) |
            Self::Eip4844(TxEip4844 { chain_id: ref mut c, .. }) |
            Self::Eip7702(TxEip7702 { chain_id: ref mut c, .. }) => *c = chain_id,
            #[cfg(feature = "optimism")]
            Self::Deposit(_) => { /* noop */ }
        }
    }

    /// Gets the transaction's [`TxKind`], which is the address of the recipient or
    /// [`TxKind::Create`] if the transaction is a contract creation.
    pub const fn kind(&self) -> TxKind {
        match self {
            Self::Legacy(TxLegacy { to, .. }) |
            Self::Eip2930(TxEip2930 { to, .. }) |
            Self::Eip1559(TxEip1559 { to, .. }) => *to,
            Self::Eip4844(TxEip4844 { to, .. }) | Self::Eip7702(TxEip7702 { to, .. }) => {
                TxKind::Call(*to)
            }
            #[cfg(feature = "optimism")]
            Self::Deposit(TxDeposit { to, .. }) => *to,
        }
    }

    /// Get the transaction's address of the contract that will be called, or the address that will
    /// receive the transfer.
    ///
    /// Returns `None` if this is a `CREATE` transaction.
    pub fn to(&self) -> Option<Address> {
        self.kind().to().copied()
    }

    /// Get the transaction's type
    pub const fn tx_type(&self) -> TxType {
        match self {
            Self::Legacy(_) => TxType::Legacy,
            Self::Eip2930(_) => TxType::Eip2930,
            Self::Eip1559(_) => TxType::Eip1559,
            Self::Eip4844(_) => TxType::Eip4844,
            Self::Eip7702(_) => TxType::Eip7702,
            #[cfg(feature = "optimism")]
            Self::Deposit(_) => TxType::Deposit,
        }
    }

    /// Returns the [`AccessList`] of the transaction.
    ///
    /// Returns `None` for legacy transactions.
    pub const fn access_list(&self) -> Option<&AccessList> {
        match self {
            Self::Legacy(_) => None,
            Self::Eip2930(tx) => Some(&tx.access_list),
            Self::Eip1559(tx) => Some(&tx.access_list),
            Self::Eip4844(tx) => Some(&tx.access_list),
            Self::Eip7702(tx) => Some(&tx.access_list),
            #[cfg(feature = "optimism")]
            Self::Deposit(_) => None,
        }
    }

    /// Returns the [`SignedAuthorization`] list of the transaction.
    ///
    /// Returns `None` if this transaction is not EIP-7702.
    pub fn authorization_list(&self) -> Option<&[SignedAuthorization]> {
        match self {
            Self::Eip7702(tx) => Some(&tx.authorization_list),
            _ => None,
        }
    }

    /// Returns true if the tx supports dynamic fees
    pub const fn is_dynamic_fee(&self) -> bool {
        match self {
            Self::Legacy(_) | Self::Eip2930(_) => false,
            Self::Eip1559(_) | Self::Eip4844(_) | Self::Eip7702(_) => true,
            #[cfg(feature = "optimism")]
            Self::Deposit(_) => false,
        }
    }

    /// Blob versioned hashes for eip4844 transaction, for legacy, eip1559, eip2930 and eip7702
    /// transactions this is `None`
    ///
    /// This is also commonly referred to as the "blob versioned hashes" (`BlobVersionedHashes`).
    pub fn blob_versioned_hashes(&self) -> Option<Vec<B256>> {
        match self {
            Self::Legacy(_) | Self::Eip2930(_) | Self::Eip1559(_) | Self::Eip7702(_) => None,
            Self::Eip4844(TxEip4844 { blob_versioned_hashes, .. }) => {
                Some(blob_versioned_hashes.clone())
            }
            #[cfg(feature = "optimism")]
            Self::Deposit(_) => None,
        }
    }

    /// Returns the blob gas used for all blobs of the EIP-4844 transaction if it is an EIP-4844
    /// transaction.
    ///
    /// This is the number of blobs times the
    /// [`DATA_GAS_PER_BLOB`](alloy_eips::eip4844::DATA_GAS_PER_BLOB) a single blob consumes.
    pub fn blob_gas_used(&self) -> Option<u64> {
        self.as_eip4844().map(TxEip4844::blob_gas)
    }

    /// Returns the effective miner gas tip cap (`gasTipCap`) for the given base fee:
    /// `min(maxFeePerGas - baseFee, maxPriorityFeePerGas)`
    ///
    /// If the base fee is `None`, the `max_priority_fee_per_gas`, or gas price for non-EIP1559
    /// transactions is returned.
    ///
    /// Returns `None` if the basefee is higher than the [`Transaction::max_fee_per_gas`].
    pub fn effective_tip_per_gas(&self, base_fee: Option<u64>) -> Option<u128> {
        let base_fee = match base_fee {
            Some(base_fee) => base_fee as u128,
            None => return Some(self.priority_fee_or_price()),
        };

        let max_fee_per_gas = self.max_fee_per_gas();

        // Check if max_fee_per_gas is less than base_fee
        if max_fee_per_gas < base_fee {
            return None
        }

        // Calculate the difference between max_fee_per_gas and base_fee
        let fee = max_fee_per_gas - base_fee;

        // Compare the fee with max_priority_fee_per_gas (or gas price for non-EIP1559 transactions)
        if let Some(priority_fee) = self.max_priority_fee_per_gas() {
            Some(fee.min(priority_fee))
        } else {
            Some(fee)
        }
    }

    /// Get the transaction's input field.
    pub const fn input(&self) -> &Bytes {
        match self {
            Self::Legacy(TxLegacy { input, .. }) |
            Self::Eip2930(TxEip2930 { input, .. }) |
            Self::Eip1559(TxEip1559 { input, .. }) |
            Self::Eip4844(TxEip4844 { input, .. }) |
            Self::Eip7702(TxEip7702 { input, .. }) => input,
            #[cfg(feature = "optimism")]
            Self::Deposit(TxDeposit { input, .. }) => input,
        }
    }

    /// This encodes the transaction _without_ the signature, and is only suitable for creating a
    /// hash intended for signing.
    pub fn encode_for_signing(&self, out: &mut dyn bytes::BufMut) {
        match self {
            Self::Legacy(tx) => tx.encode_for_signing(out),
            Self::Eip2930(tx) => tx.encode_for_signing(out),
            Self::Eip1559(tx) => tx.encode_for_signing(out),
            Self::Eip4844(tx) => tx.encode_for_signing(out),
            Self::Eip7702(tx) => tx.encode_for_signing(out),
            #[cfg(feature = "optimism")]
            Self::Deposit(_) => {}
        }
    }

    /// Produces EIP-2718 encoding of the transaction
    pub fn eip2718_encode(&self, signature: &Signature, out: &mut dyn bytes::BufMut) {
        match self {
            Self::Legacy(legacy_tx) => {
                // do nothing w/ with_header
                legacy_tx.eip2718_encode(signature, out);
            }
            Self::Eip2930(access_list_tx) => {
                access_list_tx.eip2718_encode(signature, out);
            }
            Self::Eip1559(dynamic_fee_tx) => {
                dynamic_fee_tx.eip2718_encode(signature, out);
            }
            Self::Eip4844(blob_tx) => blob_tx.eip2718_encode(signature, out),
            Self::Eip7702(set_code_tx) => {
                set_code_tx.eip2718_encode(signature, out);
            }
            #[cfg(feature = "optimism")]
            Self::Deposit(deposit_tx) => deposit_tx.eip2718_encode(out),
        }
    }

    /// This sets the transaction's gas limit.
    pub fn set_gas_limit(&mut self, gas_limit: u64) {
        match self {
            Self::Legacy(tx) => tx.gas_limit = gas_limit,
            Self::Eip2930(tx) => tx.gas_limit = gas_limit,
            Self::Eip1559(tx) => tx.gas_limit = gas_limit,
            Self::Eip4844(tx) => tx.gas_limit = gas_limit,
            Self::Eip7702(tx) => tx.gas_limit = gas_limit,
            #[cfg(feature = "optimism")]
            Self::Deposit(tx) => tx.gas_limit = gas_limit,
        }
    }

    /// This sets the transaction's nonce.
    pub fn set_nonce(&mut self, nonce: u64) {
        match self {
            Self::Legacy(tx) => tx.nonce = nonce,
            Self::Eip2930(tx) => tx.nonce = nonce,
            Self::Eip1559(tx) => tx.nonce = nonce,
            Self::Eip4844(tx) => tx.nonce = nonce,
            Self::Eip7702(tx) => tx.nonce = nonce,
            #[cfg(feature = "optimism")]
            Self::Deposit(_) => { /* noop */ }
        }
    }

    /// This sets the transaction's value.
    pub fn set_value(&mut self, value: U256) {
        match self {
            Self::Legacy(tx) => tx.value = value,
            Self::Eip2930(tx) => tx.value = value,
            Self::Eip1559(tx) => tx.value = value,
            Self::Eip4844(tx) => tx.value = value,
            Self::Eip7702(tx) => tx.value = value,
            #[cfg(feature = "optimism")]
            Self::Deposit(tx) => tx.value = value,
        }
    }

    /// This sets the transaction's input field.
    pub fn set_input(&mut self, input: Bytes) {
        match self {
            Self::Legacy(tx) => tx.input = input,
            Self::Eip2930(tx) => tx.input = input,
            Self::Eip1559(tx) => tx.input = input,
            Self::Eip4844(tx) => tx.input = input,
            Self::Eip7702(tx) => tx.input = input,
            #[cfg(feature = "optimism")]
            Self::Deposit(tx) => tx.input = input,
        }
    }

    /// Returns true if the transaction is a legacy transaction.
    #[inline]
    pub const fn is_legacy(&self) -> bool {
        matches!(self, Self::Legacy(_))
    }

    /// Returns true if the transaction is an EIP-2930 transaction.
    #[inline]
    pub const fn is_eip2930(&self) -> bool {
        matches!(self, Self::Eip2930(_))
    }

    /// Returns true if the transaction is an EIP-1559 transaction.
    #[inline]
    pub const fn is_eip1559(&self) -> bool {
        matches!(self, Self::Eip1559(_))
    }

    /// Returns true if the transaction is an EIP-4844 transaction.
    #[inline]
    pub const fn is_eip4844(&self) -> bool {
        matches!(self, Self::Eip4844(_))
    }

    /// Returns true if the transaction is an EIP-7702 transaction.
    #[inline]
    pub const fn is_eip7702(&self) -> bool {
        matches!(self, Self::Eip7702(_))
    }

    /// Returns the [`TxLegacy`] variant if the transaction is a legacy transaction.
    pub const fn as_legacy(&self) -> Option<&TxLegacy> {
        match self {
            Self::Legacy(tx) => Some(tx),
            _ => None,
        }
    }

    /// Returns the [`TxEip2930`] variant if the transaction is an EIP-2930 transaction.
    pub const fn as_eip2930(&self) -> Option<&TxEip2930> {
        match self {
            Self::Eip2930(tx) => Some(tx),
            _ => None,
        }
    }

    /// Returns the [`TxEip1559`] variant if the transaction is an EIP-1559 transaction.
    pub const fn as_eip1559(&self) -> Option<&TxEip1559> {
        match self {
            Self::Eip1559(tx) => Some(tx),
            _ => None,
        }
    }

    /// Returns the [`TxEip4844`] variant if the transaction is an EIP-4844 transaction.
    pub const fn as_eip4844(&self) -> Option<&TxEip4844> {
        match self {
            Self::Eip4844(tx) => Some(tx),
            _ => None,
        }
    }

    /// Returns the [`TxEip7702`] variant if the transaction is an EIP-7702 transaction.
    pub const fn as_eip7702(&self) -> Option<&TxEip7702> {
        match self {
            Self::Eip7702(tx) => Some(tx),
            _ => None,
        }
    }
}

impl InMemorySize for Transaction {
    /// Calculates a heuristic for the in-memory size of the [Transaction].
    #[inline]
    fn size(&self) -> usize {
        match self {
            Self::Legacy(tx) => tx.size(),
            Self::Eip2930(tx) => tx.size(),
            Self::Eip1559(tx) => tx.size(),
            Self::Eip4844(tx) => tx.size(),
            Self::Eip7702(tx) => tx.size(),
            #[cfg(feature = "optimism")]
            Self::Deposit(tx) => tx.size(),
        }
    }
}

#[cfg(any(test, feature = "reth-codec"))]
impl reth_codecs::Compact for Transaction {
    // Serializes the TxType to the buffer if necessary, returning 2 bits of the type as an
    // identifier instead of the length.
    fn to_compact<B>(&self, buf: &mut B) -> usize
    where
        B: bytes::BufMut + AsMut<[u8]>,
    {
        let identifier = self.tx_type().to_compact(buf);
        match self {
            Self::Legacy(tx) => {
                tx.to_compact(buf);
            }
            Self::Eip2930(tx) => {
                tx.to_compact(buf);
            }
            Self::Eip1559(tx) => {
                tx.to_compact(buf);
            }
            Self::Eip4844(tx) => {
                tx.to_compact(buf);
            }
            Self::Eip7702(tx) => {
                tx.to_compact(buf);
            }
            #[cfg(feature = "optimism")]
            Self::Deposit(tx) => {
                tx.to_compact(buf);
            }
        }
        identifier
    }

    // For backwards compatibility purposes, only 2 bits of the type are encoded in the identifier
    // parameter. In the case of a [`COMPACT_EXTENDED_IDENTIFIER_FLAG`], the full transaction type
    // is read from the buffer as a single byte.
    //
    // # Panics
    //
    // A panic will be triggered if an identifier larger than 3 is passed from the database. For
    // optimism a identifier with value [`DEPOSIT_TX_TYPE_ID`] is allowed.
    fn from_compact(mut buf: &[u8], identifier: usize) -> (Self, &[u8]) {
        use bytes::Buf;

        match identifier {
            reth_codecs::txtype::COMPACT_IDENTIFIER_LEGACY => {
                let (tx, buf) = TxLegacy::from_compact(buf, buf.len());
                (Self::Legacy(tx), buf)
            }
            reth_codecs::txtype::COMPACT_IDENTIFIER_EIP2930 => {
                let (tx, buf) = TxEip2930::from_compact(buf, buf.len());
                (Self::Eip2930(tx), buf)
            }
            reth_codecs::txtype::COMPACT_IDENTIFIER_EIP1559 => {
                let (tx, buf) = TxEip1559::from_compact(buf, buf.len());
                (Self::Eip1559(tx), buf)
            }
            reth_codecs::txtype::COMPACT_EXTENDED_IDENTIFIER_FLAG => {
                // An identifier of 3 indicates that the transaction type did not fit into
                // the backwards compatible 2 bit identifier, their transaction types are
                // larger than 2 bits (eg. 4844 and Deposit Transactions). In this case,
                // we need to read the concrete transaction type from the buffer by
                // reading the full 8 bits (single byte) and match on this transaction type.
                let identifier = buf.get_u8();
                match identifier {
                    alloy_consensus::constants::EIP4844_TX_TYPE_ID => {
                        let (tx, buf) = TxEip4844::from_compact(buf, buf.len());
                        (Self::Eip4844(tx), buf)
                    }
                    alloy_consensus::constants::EIP7702_TX_TYPE_ID => {
                        let (tx, buf) = TxEip7702::from_compact(buf, buf.len());
                        (Self::Eip7702(tx), buf)
                    }
                    #[cfg(feature = "optimism")]
                    op_alloy_consensus::DEPOSIT_TX_TYPE_ID => {
                        let (tx, buf) = TxDeposit::from_compact(buf, buf.len());
                        (Self::Deposit(tx), buf)
                    }
                    _ => unreachable!(
                        "Junk data in database: unknown Transaction variant: {identifier}"
                    ),
                }
            }
            _ => unreachable!("Junk data in database: unknown Transaction variant: {identifier}"),
        }
    }
}

impl Default for Transaction {
    fn default() -> Self {
        Self::Legacy(TxLegacy::default())
    }
}

impl alloy_consensus::Transaction for Transaction {
    fn chain_id(&self) -> Option<ChainId> {
        match self {
            Self::Legacy(tx) => tx.chain_id(),
            Self::Eip2930(tx) => tx.chain_id(),
            Self::Eip1559(tx) => tx.chain_id(),
            Self::Eip4844(tx) => tx.chain_id(),
            Self::Eip7702(tx) => tx.chain_id(),
            #[cfg(feature = "optimism")]
            Self::Deposit(tx) => tx.chain_id(),
        }
    }

    fn nonce(&self) -> u64 {
        match self {
            Self::Legacy(tx) => tx.nonce(),
            Self::Eip2930(tx) => tx.nonce(),
            Self::Eip1559(tx) => tx.nonce(),
            Self::Eip4844(tx) => tx.nonce(),
            Self::Eip7702(tx) => tx.nonce(),
            #[cfg(feature = "optimism")]
            Self::Deposit(tx) => tx.nonce(),
        }
    }

    fn gas_limit(&self) -> u64 {
        match self {
            Self::Legacy(tx) => tx.gas_limit(),
            Self::Eip2930(tx) => tx.gas_limit(),
            Self::Eip1559(tx) => tx.gas_limit(),
            Self::Eip4844(tx) => tx.gas_limit(),
            Self::Eip7702(tx) => tx.gas_limit(),
            #[cfg(feature = "optimism")]
            Self::Deposit(tx) => tx.gas_limit(),
        }
    }

    fn gas_price(&self) -> Option<u128> {
        match self {
            Self::Legacy(tx) => tx.gas_price(),
            Self::Eip2930(tx) => tx.gas_price(),
            Self::Eip1559(tx) => tx.gas_price(),
            Self::Eip4844(tx) => tx.gas_price(),
            Self::Eip7702(tx) => tx.gas_price(),
            #[cfg(feature = "optimism")]
            Self::Deposit(tx) => tx.gas_price(),
        }
    }

    fn max_fee_per_gas(&self) -> u128 {
        match self {
            Self::Legacy(tx) => tx.max_fee_per_gas(),
            Self::Eip2930(tx) => tx.max_fee_per_gas(),
            Self::Eip1559(tx) => tx.max_fee_per_gas(),
            Self::Eip4844(tx) => tx.max_fee_per_gas(),
            Self::Eip7702(tx) => tx.max_fee_per_gas(),
            #[cfg(feature = "optimism")]
            Self::Deposit(tx) => tx.max_fee_per_gas(),
        }
    }

    fn max_priority_fee_per_gas(&self) -> Option<u128> {
        match self {
            Self::Legacy(tx) => tx.max_priority_fee_per_gas(),
            Self::Eip2930(tx) => tx.max_priority_fee_per_gas(),
            Self::Eip1559(tx) => tx.max_priority_fee_per_gas(),
            Self::Eip4844(tx) => tx.max_priority_fee_per_gas(),
            Self::Eip7702(tx) => tx.max_priority_fee_per_gas(),
            #[cfg(feature = "optimism")]
            Self::Deposit(tx) => tx.max_priority_fee_per_gas(),
        }
    }

    fn max_fee_per_blob_gas(&self) -> Option<u128> {
        match self {
            Self::Legacy(tx) => tx.max_fee_per_blob_gas(),
            Self::Eip2930(tx) => tx.max_fee_per_blob_gas(),
            Self::Eip1559(tx) => tx.max_fee_per_blob_gas(),
            Self::Eip4844(tx) => tx.max_fee_per_blob_gas(),
            Self::Eip7702(tx) => tx.max_fee_per_blob_gas(),
            #[cfg(feature = "optimism")]
            Self::Deposit(tx) => tx.max_fee_per_blob_gas(),
        }
    }

    fn priority_fee_or_price(&self) -> u128 {
        match self {
            Self::Legacy(tx) => tx.priority_fee_or_price(),
            Self::Eip2930(tx) => tx.priority_fee_or_price(),
            Self::Eip1559(tx) => tx.priority_fee_or_price(),
            Self::Eip4844(tx) => tx.priority_fee_or_price(),
            Self::Eip7702(tx) => tx.priority_fee_or_price(),
            #[cfg(feature = "optimism")]
            Self::Deposit(tx) => tx.priority_fee_or_price(),
        }
    }

    fn effective_gas_price(&self, base_fee: Option<u64>) -> u128 {
        match self {
            Self::Legacy(tx) => tx.effective_gas_price(base_fee),
            Self::Eip2930(tx) => tx.effective_gas_price(base_fee),
            Self::Eip1559(tx) => tx.effective_gas_price(base_fee),
            Self::Eip4844(tx) => tx.effective_gas_price(base_fee),
            Self::Eip7702(tx) => tx.effective_gas_price(base_fee),
            #[cfg(feature = "optimism")]
            Self::Deposit(tx) => tx.effective_gas_price(base_fee),
        }
    }

    fn is_dynamic_fee(&self) -> bool {
        match self {
            Self::Legacy(_) | Self::Eip2930(_) => false,
            Self::Eip1559(_) | Self::Eip4844(_) | Self::Eip7702(_) => true,
            #[cfg(feature = "optimism")]
            Self::Deposit(_) => false,
        }
    }

    fn kind(&self) -> TxKind {
        match self {
            Self::Legacy(tx) => tx.kind(),
            Self::Eip2930(tx) => tx.kind(),
            Self::Eip1559(tx) => tx.kind(),
            Self::Eip4844(tx) => tx.kind(),
            Self::Eip7702(tx) => tx.kind(),
            #[cfg(feature = "optimism")]
            Self::Deposit(tx) => tx.kind(),
        }
    }

    fn value(&self) -> U256 {
        match self {
            Self::Legacy(tx) => tx.value(),
            Self::Eip2930(tx) => tx.value(),
            Self::Eip1559(tx) => tx.value(),
            Self::Eip4844(tx) => tx.value(),
            Self::Eip7702(tx) => tx.value(),
            #[cfg(feature = "optimism")]
            Self::Deposit(tx) => tx.value(),
        }
    }

    fn input(&self) -> &Bytes {
        match self {
            Self::Legacy(tx) => tx.input(),
            Self::Eip2930(tx) => tx.input(),
            Self::Eip1559(tx) => tx.input(),
            Self::Eip4844(tx) => tx.input(),
            Self::Eip7702(tx) => tx.input(),
            #[cfg(feature = "optimism")]
            Self::Deposit(tx) => tx.input(),
        }
    }

    fn ty(&self) -> u8 {
        match self {
            Self::Legacy(tx) => tx.ty(),
            Self::Eip2930(tx) => tx.ty(),
            Self::Eip1559(tx) => tx.ty(),
            Self::Eip4844(tx) => tx.ty(),
            Self::Eip7702(tx) => tx.ty(),
            #[cfg(feature = "optimism")]
            Self::Deposit(tx) => tx.ty(),
        }
    }

    fn access_list(&self) -> Option<&AccessList> {
        match self {
            Self::Legacy(tx) => tx.access_list(),
            Self::Eip2930(tx) => tx.access_list(),
            Self::Eip1559(tx) => tx.access_list(),
            Self::Eip4844(tx) => tx.access_list(),
            Self::Eip7702(tx) => tx.access_list(),
            #[cfg(feature = "optimism")]
            Self::Deposit(tx) => tx.access_list(),
        }
    }

    fn blob_versioned_hashes(&self) -> Option<&[B256]> {
        match self {
            Self::Legacy(tx) => tx.blob_versioned_hashes(),
            Self::Eip2930(tx) => tx.blob_versioned_hashes(),
            Self::Eip1559(tx) => tx.blob_versioned_hashes(),
            Self::Eip4844(tx) => tx.blob_versioned_hashes(),
            Self::Eip7702(tx) => tx.blob_versioned_hashes(),
            #[cfg(feature = "optimism")]
            Self::Deposit(tx) => tx.blob_versioned_hashes(),
        }
    }

    fn authorization_list(&self) -> Option<&[SignedAuthorization]> {
        match self {
            Self::Legacy(tx) => tx.authorization_list(),
            Self::Eip2930(tx) => tx.authorization_list(),
            Self::Eip1559(tx) => tx.authorization_list(),
            Self::Eip4844(tx) => tx.authorization_list(),
            Self::Eip7702(tx) => tx.authorization_list(),
            #[cfg(feature = "optimism")]
            Self::Deposit(tx) => tx.authorization_list(),
        }
    }
}

/// Signed transaction without its Hash. Used type for inserting into the DB.
///
/// This can by converted to [`TransactionSigned`] by calling [`TransactionSignedNoHash::hash`].
#[derive(Debug, Clone, PartialEq, Eq, Hash, AsRef, Deref, Serialize, Deserialize)]
#[cfg_attr(any(test, feature = "reth-codec"), reth_codecs::add_arbitrary_tests(compact))]
pub struct TransactionSignedNoHash {
    /// The transaction signature values
    pub signature: Signature,
    /// Raw transaction info
    #[deref]
    #[as_ref]
    pub transaction: Transaction,
}

impl TransactionSignedNoHash {
    /// Calculates the transaction hash. If used more than once, it's better to convert it to
    /// [`TransactionSigned`] first.
    pub fn hash(&self) -> B256 {
        // pre-allocate buffer for the transaction
        let mut buf = Vec::with_capacity(128 + self.transaction.input().len());
        self.transaction.eip2718_encode(&self.signature, &mut buf);
        keccak256(&buf)
    }

    /// Recover signer from signature and hash.
    ///
    /// Returns `None` if the transaction's signature is invalid, see also [`Self::recover_signer`].
    pub fn recover_signer(&self) -> Option<Address> {
        // Optimism's Deposit transaction does not have a signature. Directly return the
        // `from` address.
        #[cfg(feature = "optimism")]
        if let Transaction::Deposit(TxDeposit { from, .. }) = self.transaction {
            return Some(from)
        }

        let signature_hash = self.signature_hash();
        recover_signer(&self.signature, signature_hash)
    }

    /// Recover signer from signature and hash _without ensuring that the signature has a low `s`
    /// value_.
    ///
    /// Reuses a given buffer to avoid numerous reallocations when recovering batches. **Clears the
    /// buffer before use.**
    ///
    /// Returns `None` if the transaction's signature is invalid, see also
    /// [`recover_signer_unchecked`].
    ///
    /// # Optimism
    ///
    /// For optimism this will return [`Address::ZERO`] if the Signature is empty, this is because pre bedrock (on OP mainnet), relay messages to the L2 Cross Domain Messenger were sent as legacy transactions from the zero address with an empty signature, e.g.: <https://optimistic.etherscan.io/tx/0x1bb352ff9215efe5a4c102f45d730bae323c3288d2636672eb61543ddd47abad>
    /// This makes it possible to import pre bedrock transactions via the sender recovery stage.
    pub fn encode_and_recover_unchecked(&self, buffer: &mut Vec<u8>) -> Option<Address> {
        buffer.clear();
        self.transaction.encode_for_signing(buffer);

        // Optimism's Deposit transaction does not have a signature. Directly return the
        // `from` address.
        #[cfg(feature = "optimism")]
        {
            if let Transaction::Deposit(TxDeposit { from, .. }) = self.transaction {
                return Some(from)
            }

            // pre bedrock system transactions were sent from the zero address as legacy
            // transactions with an empty signature
            //
            // NOTE: this is very hacky and only relevant for op-mainnet pre bedrock
            if self.is_legacy() && self.signature == TxDeposit::signature() {
                return Some(Address::ZERO)
            }
        }

        recover_signer_unchecked(&self.signature, keccak256(buffer))
    }

    /// Converts into a transaction type with its hash: [`TransactionSigned`].
    ///
    /// Note: This will recalculate the hash of the transaction.
    #[inline]
    pub fn with_hash(self) -> TransactionSigned {
        let Self { signature, transaction } = self;
        TransactionSigned::from_transaction_and_signature(transaction, signature)
    }

    /// Recovers a list of signers from a transaction list iterator
    ///
    /// Returns `None`, if some transaction's signature is invalid, see also
    /// [`Self::recover_signer`].
    pub fn recover_signers<'a, T>(txes: T, num_txes: usize) -> Option<Vec<Address>>
    where
        T: IntoParallelIterator<Item = &'a Self> + IntoIterator<Item = &'a Self> + Send,
    {
        if num_txes < *PARALLEL_SENDER_RECOVERY_THRESHOLD {
            txes.into_iter().map(|tx| tx.recover_signer()).collect()
        } else {
            txes.into_par_iter().map(|tx| tx.recover_signer()).collect()
        }
    }
}

impl Default for TransactionSignedNoHash {
    fn default() -> Self {
        Self { signature: Signature::test_signature(), transaction: Default::default() }
    }
}

#[cfg(any(test, feature = "arbitrary"))]
impl<'a> arbitrary::Arbitrary<'a> for TransactionSignedNoHash {
    fn arbitrary(u: &mut arbitrary::Unstructured<'a>) -> arbitrary::Result<Self> {
        let tx_signed = TransactionSigned::arbitrary(u)?;

        Ok(Self { signature: tx_signed.signature, transaction: tx_signed.transaction })
    }
}

#[cfg(any(test, feature = "reth-codec"))]
impl reth_codecs::Compact for TransactionSignedNoHash {
    fn to_compact<B>(&self, buf: &mut B) -> usize
    where
        B: bytes::BufMut + AsMut<[u8]>,
    {
        let start = buf.as_mut().len();

        // Placeholder for bitflags.
        // The first byte uses 4 bits as flags: IsCompressed[1bit], TxType[2bits], Signature[1bit]
        buf.put_u8(0);

        let sig_bit = self.signature.to_compact(buf) as u8;
        let zstd_bit = self.transaction.input().len() >= 32;

        let tx_bits = if zstd_bit {
            let mut tmp = Vec::with_capacity(256);
            if cfg!(feature = "std") {
                crate::compression::TRANSACTION_COMPRESSOR.with(|compressor| {
                    let mut compressor = compressor.borrow_mut();
                    let tx_bits = self.transaction.to_compact(&mut tmp);
                    buf.put_slice(&compressor.compress(&tmp).expect("Failed to compress"));
                    tx_bits as u8
                })
            } else {
                let mut compressor = crate::compression::create_tx_compressor();
                let tx_bits = self.transaction.to_compact(&mut tmp);
                buf.put_slice(&compressor.compress(&tmp).expect("Failed to compress"));
                tx_bits as u8
            }
        } else {
            self.transaction.to_compact(buf) as u8
        };

        // Replace bitflags with the actual values
        buf.as_mut()[start] = sig_bit | (tx_bits << 1) | ((zstd_bit as u8) << 3);

        buf.as_mut().len() - start
    }

    fn from_compact(mut buf: &[u8], _len: usize) -> (Self, &[u8]) {
        use bytes::Buf;

        // The first byte uses 4 bits as flags: IsCompressed[1], TxType[2], Signature[1]
        let bitflags = buf.get_u8() as usize;

        let sig_bit = bitflags & 1;
        let (signature, buf) = Signature::from_compact(buf, sig_bit);

        let zstd_bit = bitflags >> 3;
        let (transaction, buf) = if zstd_bit != 0 {
            if cfg!(feature = "std") {
                crate::compression::TRANSACTION_DECOMPRESSOR.with(|decompressor| {
                    let mut decompressor = decompressor.borrow_mut();

                    // TODO: enforce that zstd is only present at a "top" level type

                    let transaction_type = (bitflags & 0b110) >> 1;
                    let (transaction, _) =
                        Transaction::from_compact(decompressor.decompress(buf), transaction_type);

                    (transaction, buf)
                })
            } else {
                let mut decompressor = crate::compression::create_tx_decompressor();
                let transaction_type = (bitflags & 0b110) >> 1;
                let (transaction, _) =
                    Transaction::from_compact(decompressor.decompress(buf), transaction_type);

                (transaction, buf)
            }
        } else {
            let transaction_type = bitflags >> 1;
            Transaction::from_compact(buf, transaction_type)
        };

        (Self { signature, transaction }, buf)
    }
}

#[cfg(any(test, feature = "reth-codec"))]
impl reth_codecs::Compact for TransactionSigned {
    fn to_compact<B>(&self, buf: &mut B) -> usize
    where
        B: bytes::BufMut + AsMut<[u8]>,
    {
        let tx: TransactionSignedNoHash = self.clone().into();
        tx.to_compact(buf)
    }

    fn from_compact(buf: &[u8], len: usize) -> (Self, &[u8]) {
        let (tx, buf) = TransactionSignedNoHash::from_compact(buf, len);
        (tx.into(), buf)
    }
}

impl From<TransactionSignedNoHash> for TransactionSigned {
    fn from(tx: TransactionSignedNoHash) -> Self {
        tx.with_hash()
    }
}

impl From<TransactionSigned> for TransactionSignedNoHash {
    fn from(tx: TransactionSigned) -> Self {
        Self { signature: tx.signature, transaction: tx.transaction }
    }
}

/// Signed transaction.
#[cfg_attr(any(test, feature = "reth-codec"), reth_codecs::add_arbitrary_tests(rlp))]
#[derive(Debug, Clone, Eq, AsRef, Deref, Serialize, Deserialize)]
pub struct TransactionSigned {
    /// Transaction hash
    #[serde(skip)]
    pub hash: OnceLock<TxHash>,
    /// The transaction signature values
    pub signature: Signature,
    /// Raw transaction info
    #[deref]
    #[as_ref]
    pub transaction: Transaction,
}

impl Default for TransactionSigned {
    fn default() -> Self {
        Self {
            hash: Default::default(),
            signature: Signature::test_signature(),
            transaction: Default::default(),
        }
    }
}

impl AsRef<Self> for TransactionSigned {
    fn as_ref(&self) -> &Self {
        self
    }
}

impl Hash for TransactionSigned {
    fn hash<H: Hasher>(&self, state: &mut H) {
        self.signature.hash(state);
        self.transaction.hash(state);
    }
}

impl PartialEq for TransactionSigned {
    fn eq(&self, other: &Self) -> bool {
        self.signature == other.signature &&
            self.transaction == other.transaction &&
            self.hash_ref() == other.hash_ref()
    }
}

// === impl TransactionSigned ===

impl TransactionSigned {
    /// Transaction signature.
    pub const fn signature(&self) -> &Signature {
        &self.signature
    }

    /// Transaction
    pub const fn transaction(&self) -> &Transaction {
        &self.transaction
    }

    /// Transaction hash. Used to identify transaction.
    pub fn hash(&self) -> TxHash {
        *self.hash_ref()
    }

    /// Reference to transaction hash. Used to identify transaction.
    pub fn hash_ref(&self) -> &TxHash {
        self.hash.get_or_init(|| self.recalculate_hash())
    }

    /// Recover signer from signature and hash.
    ///
    /// Returns `None` if the transaction's signature is invalid following [EIP-2](https://eips.ethereum.org/EIPS/eip-2), see also [`recover_signer`].
    ///
    /// Note:
    ///
    /// This can fail for some early ethereum mainnet transactions pre EIP-2, use
    /// [`Self::recover_signer_unchecked`] if you want to recover the signer without ensuring that
    /// the signature has a low `s` value.
    pub fn recover_signer(&self) -> Option<Address> {
        // Optimism's Deposit transaction does not have a signature. Directly return the
        // `from` address.
        #[cfg(feature = "optimism")]
        if let Transaction::Deposit(TxDeposit { from, .. }) = self.transaction {
            return Some(from)
        }
        let signature_hash = self.signature_hash();
        recover_signer(&self.signature, signature_hash)
    }

    /// Recover signer from signature and hash _without ensuring that the signature has a low `s`
    /// value_.
    ///
    /// Returns `None` if the transaction's signature is invalid, see also
    /// [`recover_signer_unchecked`].
    pub fn recover_signer_unchecked(&self) -> Option<Address> {
        // Optimism's Deposit transaction does not have a signature. Directly return the
        // `from` address.
        #[cfg(feature = "optimism")]
        if let Transaction::Deposit(TxDeposit { from, .. }) = self.transaction {
            return Some(from)
        }
        let signature_hash = self.signature_hash();
        recover_signer_unchecked(&self.signature, signature_hash)
    }

    /// Recovers a list of signers from a transaction list iterator.
    ///
    /// Returns `None`, if some transaction's signature is invalid, see also
    /// [`Self::recover_signer`].
    pub fn recover_signers<'a, T>(txes: T, num_txes: usize) -> Option<Vec<Address>>
    where
        T: IntoParallelIterator<Item = &'a Self> + IntoIterator<Item = &'a Self> + Send,
    {
        if num_txes < *PARALLEL_SENDER_RECOVERY_THRESHOLD {
            txes.into_iter().map(|tx| tx.recover_signer()).collect()
        } else {
            txes.into_par_iter().map(|tx| tx.recover_signer()).collect()
        }
    }

    /// Recovers a list of signers from a transaction list iterator _without ensuring that the
    /// signature has a low `s` value_.
    ///
    /// Returns `None`, if some transaction's signature is invalid, see also
    /// [`Self::recover_signer_unchecked`].
    pub fn recover_signers_unchecked<'a, T>(txes: T, num_txes: usize) -> Option<Vec<Address>>
    where
        T: IntoParallelIterator<Item = &'a Self> + IntoIterator<Item = &'a Self>,
    {
        if num_txes < *PARALLEL_SENDER_RECOVERY_THRESHOLD {
            txes.into_iter().map(|tx| tx.recover_signer_unchecked()).collect()
        } else {
            txes.into_par_iter().map(|tx| tx.recover_signer_unchecked()).collect()
        }
    }

    /// Returns the [`TransactionSignedEcRecovered`] transaction with the given sender.
    #[inline]
    pub const fn with_signer(self, signer: Address) -> TransactionSignedEcRecovered {
        TransactionSignedEcRecovered::from_signed_transaction(self, signer)
    }

    /// Consumes the type, recover signer and return [`TransactionSignedEcRecovered`]
    ///
    /// Returns `None` if the transaction's signature is invalid, see also [`Self::recover_signer`].
    pub fn into_ecrecovered(self) -> Option<TransactionSignedEcRecovered> {
        let signer = self.recover_signer()?;
        Some(TransactionSignedEcRecovered { signed_transaction: self, signer })
    }

    /// Consumes the type, recover signer and return [`TransactionSignedEcRecovered`] _without
    /// ensuring that the signature has a low `s` value_ (EIP-2).
    ///
    /// Returns `None` if the transaction's signature is invalid, see also
    /// [`Self::recover_signer_unchecked`].
    pub fn into_ecrecovered_unchecked(self) -> Option<TransactionSignedEcRecovered> {
        let signer = self.recover_signer_unchecked()?;
        Some(TransactionSignedEcRecovered { signed_transaction: self, signer })
    }

    /// Tries to recover signer and return [`TransactionSignedEcRecovered`] by cloning the type.
    pub fn try_ecrecovered(&self) -> Option<TransactionSignedEcRecovered> {
        let signer = self.recover_signer()?;
        Some(TransactionSignedEcRecovered { signed_transaction: self.clone(), signer })
    }

    /// Tries to recover signer and return [`TransactionSignedEcRecovered`].
    ///
    /// Returns `Err(Self)` if the transaction's signature is invalid, see also
    /// [`Self::recover_signer`].
    pub fn try_into_ecrecovered(self) -> Result<TransactionSignedEcRecovered, Self> {
        match self.recover_signer() {
            None => Err(self),
            Some(signer) => Ok(TransactionSignedEcRecovered { signed_transaction: self, signer }),
        }
    }

    /// Tries to recover signer and return [`TransactionSignedEcRecovered`]. _without ensuring that
    /// the signature has a low `s` value_ (EIP-2).
    ///
    /// Returns `Err(Self)` if the transaction's signature is invalid, see also
    /// [`Self::recover_signer_unchecked`].
    pub fn try_into_ecrecovered_unchecked(self) -> Result<TransactionSignedEcRecovered, Self> {
        match self.recover_signer_unchecked() {
            None => Err(self),
            Some(signer) => Ok(TransactionSignedEcRecovered { signed_transaction: self, signer }),
        }
    }

    /// Calculate transaction hash, eip2728 transaction does not contain rlp header and start with
    /// tx type.
    pub fn recalculate_hash(&self) -> B256 {
        keccak256(self.encoded_2718())
    }

    /// Create a new signed transaction from a transaction and its signature.
    ///
    /// This will also calculate the transaction hash using its encoding.
    pub fn from_transaction_and_signature(transaction: Transaction, signature: Signature) -> Self {
        Self { transaction, signature, hash: Default::default() }
    }

    /// Decodes legacy transaction from the data buffer into a tuple.
    ///
    /// This expects `rlp(legacy_tx)`
    ///
    /// Refer to the docs for [`Self::decode_rlp_legacy_transaction`] for details on the exact
    /// format expected.
    pub(crate) fn decode_rlp_legacy_transaction_tuple(
        data: &mut &[u8],
    ) -> alloy_rlp::Result<(TxLegacy, TxHash, Signature)> {
        // keep this around, so we can use it to calculate the hash
        let original_encoding = *data;

        let header = Header::decode(data)?;
        let remaining_len = data.len();

        let transaction_payload_len = header.payload_length;

        if transaction_payload_len > remaining_len {
            return Err(RlpError::InputTooShort)
        }

        let mut transaction = TxLegacy {
            nonce: Decodable::decode(data)?,
            gas_price: Decodable::decode(data)?,
            gas_limit: Decodable::decode(data)?,
            to: Decodable::decode(data)?,
            value: Decodable::decode(data)?,
            input: Decodable::decode(data)?,
            chain_id: None,
        };
        let (signature, extracted_id) = decode_with_eip155_chain_id(data)?;
        transaction.chain_id = extracted_id;

        // check the new length, compared to the original length and the header length
        let decoded = remaining_len - data.len();
        if decoded != transaction_payload_len {
            return Err(RlpError::UnexpectedLength)
        }

        let tx_length = header.payload_length + header.length();
        let hash = keccak256(&original_encoding[..tx_length]);
        Ok((transaction, hash, signature))
    }

    /// Decodes legacy transaction from the data buffer.
    ///
    /// This should be used _only_ be used in general transaction decoding methods, which have
    /// already ensured that the input is a legacy transaction with the following format:
    /// `rlp(legacy_tx)`
    ///
    /// Legacy transactions are encoded as lists, so the input should start with a RLP list header.
    ///
    /// This expects `rlp(legacy_tx)`
    // TODO: make buf advancement semantics consistent with `decode_enveloped_typed_transaction`,
    // so decoding methods do not need to manually advance the buffer
    pub fn decode_rlp_legacy_transaction(data: &mut &[u8]) -> alloy_rlp::Result<Self> {
        let (transaction, hash, signature) = Self::decode_rlp_legacy_transaction_tuple(data)?;
        let signed =
            Self { transaction: Transaction::Legacy(transaction), hash: hash.into(), signature };
        Ok(signed)
    }
}

impl SignedTransaction for TransactionSigned {
    type Type = TxType;

    fn tx_hash(&self) -> &TxHash {
        self.hash_ref()
    }

    fn signature(&self) -> &Signature {
        &self.signature
    }

    fn recover_signer(&self) -> Option<Address> {
        let signature_hash = self.signature_hash();
        recover_signer(&self.signature, signature_hash)
    }

    fn recover_signer_unchecked(&self) -> Option<Address> {
        let signature_hash = self.signature_hash();
        recover_signer_unchecked(&self.signature, signature_hash)
    }
}

impl reth_primitives_traits::FillTxEnv for TransactionSigned {
    fn fill_tx_env(&self, tx_env: &mut TxEnv, sender: Address) {
        tx_env.caller = sender;
        match self.as_ref() {
            Transaction::Legacy(tx) => {
                tx_env.gas_limit = tx.gas_limit;
                tx_env.gas_price = U256::from(tx.gas_price);
                tx_env.gas_priority_fee = None;
                tx_env.transact_to = tx.to;
                tx_env.value = tx.value;
                tx_env.data = tx.input.clone();
                tx_env.chain_id = tx.chain_id;
                tx_env.nonce = Some(tx.nonce);
                tx_env.access_list.clear();
                tx_env.blob_hashes.clear();
                tx_env.max_fee_per_blob_gas.take();
                tx_env.authorization_list = None;
            }
            Transaction::Eip2930(tx) => {
                tx_env.gas_limit = tx.gas_limit;
                tx_env.gas_price = U256::from(tx.gas_price);
                tx_env.gas_priority_fee = None;
                tx_env.transact_to = tx.to;
                tx_env.value = tx.value;
                tx_env.data = tx.input.clone();
                tx_env.chain_id = Some(tx.chain_id);
                tx_env.nonce = Some(tx.nonce);
                tx_env.access_list.clone_from(&tx.access_list.0);
                tx_env.blob_hashes.clear();
                tx_env.max_fee_per_blob_gas.take();
                tx_env.authorization_list = None;
            }
            Transaction::Eip1559(tx) => {
                tx_env.gas_limit = tx.gas_limit;
                tx_env.gas_price = U256::from(tx.max_fee_per_gas);
                tx_env.gas_priority_fee = Some(U256::from(tx.max_priority_fee_per_gas));
                tx_env.transact_to = tx.to;
                tx_env.value = tx.value;
                tx_env.data = tx.input.clone();
                tx_env.chain_id = Some(tx.chain_id);
                tx_env.nonce = Some(tx.nonce);
                tx_env.access_list.clone_from(&tx.access_list.0);
                tx_env.blob_hashes.clear();
                tx_env.max_fee_per_blob_gas.take();
                tx_env.authorization_list = None;
            }
            Transaction::Eip4844(tx) => {
                tx_env.gas_limit = tx.gas_limit;
                tx_env.gas_price = U256::from(tx.max_fee_per_gas);
                tx_env.gas_priority_fee = Some(U256::from(tx.max_priority_fee_per_gas));
                tx_env.transact_to = TxKind::Call(tx.to);
                tx_env.value = tx.value;
                tx_env.data = tx.input.clone();
                tx_env.chain_id = Some(tx.chain_id);
                tx_env.nonce = Some(tx.nonce);
                tx_env.access_list.clone_from(&tx.access_list.0);
                tx_env.blob_hashes.clone_from(&tx.blob_versioned_hashes);
                tx_env.max_fee_per_blob_gas = Some(U256::from(tx.max_fee_per_blob_gas));
                tx_env.authorization_list = None;
            }
            Transaction::Eip7702(tx) => {
                tx_env.gas_limit = tx.gas_limit;
                tx_env.gas_price = U256::from(tx.max_fee_per_gas);
                tx_env.gas_priority_fee = Some(U256::from(tx.max_priority_fee_per_gas));
                tx_env.transact_to = tx.to.into();
                tx_env.value = tx.value;
                tx_env.data = tx.input.clone();
                tx_env.chain_id = Some(tx.chain_id);
                tx_env.nonce = Some(tx.nonce);
                tx_env.access_list.clone_from(&tx.access_list.0);
                tx_env.blob_hashes.clear();
                tx_env.max_fee_per_blob_gas.take();
                tx_env.authorization_list =
                    Some(AuthorizationList::Signed(tx.authorization_list.clone()));
            }
            #[cfg(feature = "optimism")]
            Transaction::Deposit(_) => {}
        }
    }
}

impl InMemorySize for TransactionSigned {
    /// Calculate a heuristic for the in-memory size of the [`TransactionSigned`].
    #[inline]
    fn size(&self) -> usize {
        mem::size_of::<TxHash>() + self.transaction.size() + mem::size_of::<Signature>()
    }
}

impl alloy_consensus::Transaction for TransactionSigned {
    fn chain_id(&self) -> Option<ChainId> {
        self.deref().chain_id()
    }

    fn nonce(&self) -> u64 {
        self.deref().nonce()
    }

    fn gas_limit(&self) -> u64 {
        self.deref().gas_limit()
    }

    fn gas_price(&self) -> Option<u128> {
        self.deref().gas_price()
    }

    fn max_fee_per_gas(&self) -> u128 {
        self.deref().max_fee_per_gas()
    }

    fn max_priority_fee_per_gas(&self) -> Option<u128> {
        self.deref().max_priority_fee_per_gas()
    }

    fn max_fee_per_blob_gas(&self) -> Option<u128> {
        self.deref().max_fee_per_blob_gas()
    }

    fn priority_fee_or_price(&self) -> u128 {
        self.deref().priority_fee_or_price()
    }

    fn effective_gas_price(&self, base_fee: Option<u64>) -> u128 {
        self.deref().effective_gas_price(base_fee)
    }

    fn is_dynamic_fee(&self) -> bool {
        self.deref().is_dynamic_fee()
    }

    fn kind(&self) -> TxKind {
        self.deref().kind()
    }

    fn value(&self) -> U256 {
        self.deref().value()
    }

    fn input(&self) -> &Bytes {
        self.deref().input()
    }

    fn ty(&self) -> u8 {
        self.deref().ty()
    }

    fn access_list(&self) -> Option<&AccessList> {
        self.deref().access_list()
    }

    fn blob_versioned_hashes(&self) -> Option<&[B256]> {
        alloy_consensus::Transaction::blob_versioned_hashes(self.deref())
    }

    fn authorization_list(&self) -> Option<&[SignedAuthorization]> {
        self.deref().authorization_list()
    }
}

impl From<TransactionSignedEcRecovered> for TransactionSigned {
    fn from(recovered: TransactionSignedEcRecovered) -> Self {
        recovered.signed_transaction
    }
}

impl Encodable for TransactionSigned {
    /// This encodes the transaction _with_ the signature, and an rlp header.
    ///
    /// For legacy transactions, it encodes the transaction data:
    /// `rlp(tx-data)`
    ///
    /// For EIP-2718 typed transactions, it encodes the transaction type followed by the rlp of the
    /// transaction:
    /// `rlp(tx-type || rlp(tx-data))`
    fn encode(&self, out: &mut dyn bytes::BufMut) {
        self.network_encode(out);
    }

    fn length(&self) -> usize {
        let mut payload_length = self.encode_2718_len();
        if !self.is_legacy() {
            payload_length += Header { list: false, payload_length }.length();
        }

        payload_length
    }
}

impl Decodable for TransactionSigned {
    /// This `Decodable` implementation only supports decoding rlp encoded transactions as it's used
    /// by p2p.
    ///
    /// The p2p encoding format always includes an RLP header, although the type RLP header depends
    /// on whether or not the transaction is a legacy transaction.
    ///
    /// If the transaction is a legacy transaction, it is just encoded as a RLP list:
    /// `rlp(tx-data)`.
    ///
    /// If the transaction is a typed transaction, it is encoded as a RLP string:
    /// `rlp(tx-type || rlp(tx-data))`
    ///
    /// This can be used for decoding all signed transactions in p2p `BlockBodies` responses.
    ///
    /// This cannot be used for decoding EIP-4844 transactions in p2p `PooledTransactions`, since
    /// the EIP-4844 variant of [`TransactionSigned`] does not include the blob sidecar.
    ///
    /// For a method suitable for decoding pooled transactions, see [`PooledTransactionsElement`].
    ///
    /// CAUTION: Due to a quirk in [`Header::decode`], this method will succeed even if a typed
    /// transaction is encoded in this format, and does not start with a RLP header:
    /// `tx-type || rlp(tx-data)`.
    ///
    /// This is because [`Header::decode`] does not advance the buffer, and returns a length-1
    /// string header if the first byte is less than `0xf7`.
    fn decode(buf: &mut &[u8]) -> alloy_rlp::Result<Self> {
        Self::network_decode(buf).map_err(Into::into)
    }
}

impl Encodable2718 for TransactionSigned {
    fn type_flag(&self) -> Option<u8> {
        match self.transaction.tx_type() {
            TxType::Legacy => None,
            tx_type => Some(tx_type as u8),
        }
    }

    fn encode_2718_len(&self) -> usize {
        match &self.transaction {
            Transaction::Legacy(legacy_tx) => legacy_tx.eip2718_encoded_length(&self.signature),
            Transaction::Eip2930(access_list_tx) => {
                access_list_tx.eip2718_encoded_length(&self.signature)
            }
            Transaction::Eip1559(dynamic_fee_tx) => {
                dynamic_fee_tx.eip2718_encoded_length(&self.signature)
            }
            Transaction::Eip4844(blob_tx) => blob_tx.eip2718_encoded_length(&self.signature),
            Transaction::Eip7702(set_code_tx) => {
                set_code_tx.eip2718_encoded_length(&self.signature)
            }
            #[cfg(feature = "optimism")]
            Transaction::Deposit(deposit_tx) => deposit_tx.eip2718_encoded_length(),
        }
    }

    fn encode_2718(&self, out: &mut dyn alloy_rlp::BufMut) {
        self.transaction.eip2718_encode(&self.signature, out)
    }
}

impl Decodable2718 for TransactionSigned {
    fn typed_decode(ty: u8, buf: &mut &[u8]) -> Eip2718Result<Self> {
        match ty.try_into().map_err(|_| Eip2718Error::UnexpectedType(ty))? {
            TxType::Legacy => Err(Eip2718Error::UnexpectedType(0)),
            TxType::Eip2930 => {
                let (tx, signature, hash) = TxEip2930::rlp_decode_signed(buf)?.into_parts();
                Ok(Self { transaction: Transaction::Eip2930(tx), signature, hash: hash.into() })
            }
            TxType::Eip1559 => {
                let (tx, signature, hash) = TxEip1559::rlp_decode_signed(buf)?.into_parts();
                Ok(Self { transaction: Transaction::Eip1559(tx), signature, hash: hash.into() })
            }
            TxType::Eip7702 => {
                let (tx, signature, hash) = TxEip7702::rlp_decode_signed(buf)?.into_parts();
                Ok(Self { transaction: Transaction::Eip7702(tx), signature, hash: hash.into() })
            }
            TxType::Eip4844 => {
                let (tx, signature, hash) = TxEip4844::rlp_decode_signed(buf)?.into_parts();
                Ok(Self { transaction: Transaction::Eip4844(tx), signature, hash: hash.into() })
            }
            #[cfg(feature = "optimism")]
            TxType::Deposit => Ok(Self::from_transaction_and_signature(
                Transaction::Deposit(TxDeposit::rlp_decode(buf)?),
                TxDeposit::signature(),
            )),
        }
    }

    fn fallback_decode(buf: &mut &[u8]) -> Eip2718Result<Self> {
        Ok(Self::decode_rlp_legacy_transaction(buf)?)
    }
}

#[cfg(any(test, feature = "arbitrary"))]
impl<'a> arbitrary::Arbitrary<'a> for TransactionSigned {
    fn arbitrary(u: &mut arbitrary::Unstructured<'a>) -> arbitrary::Result<Self> {
        #[allow(unused_mut)]
        let mut transaction = Transaction::arbitrary(u)?;

        let secp = secp256k1::Secp256k1::new();
        let key_pair = secp256k1::Keypair::new(&secp, &mut rand::thread_rng());
        let signature = crate::sign_message(
            B256::from_slice(&key_pair.secret_bytes()[..]),
            transaction.signature_hash(),
        )
        .unwrap();

        #[cfg(feature = "optimism")]
        // Both `Some(0)` and `None` values are encoded as empty string byte. This introduces
        // ambiguity in roundtrip tests. Patch the mint value of deposit transaction here, so that
        // it's `None` if zero.
        if let Transaction::Deposit(ref mut tx_deposit) = transaction {
            if tx_deposit.mint == Some(0) {
                tx_deposit.mint = None;
            }
        }

        #[cfg(feature = "optimism")]
        let signature = if transaction.is_deposit() { TxDeposit::signature() } else { signature };
        Ok(Self::from_transaction_and_signature(transaction, signature))
    }
}

/// Signed transaction with recovered signer.
#[derive(Debug, Clone, PartialEq, Hash, Eq, AsRef, Deref)]
pub struct TransactionSignedEcRecovered {
    /// Signer of the transaction
    signer: Address,
    /// Signed transaction
    #[deref]
    #[as_ref]
    signed_transaction: TransactionSigned,
}

// === impl TransactionSignedEcRecovered ===

impl TransactionSignedEcRecovered {
    /// Signer of transaction recovered from signature
    pub const fn signer(&self) -> Address {
        self.signer
    }

    /// Returns a reference to [`TransactionSigned`]
    pub const fn as_signed(&self) -> &TransactionSigned {
        &self.signed_transaction
    }

    /// Transform back to [`TransactionSigned`]
    pub fn into_signed(self) -> TransactionSigned {
        self.signed_transaction
    }

    /// Dissolve Self to its component
    pub fn to_components(self) -> (TransactionSigned, Address) {
        (self.signed_transaction, self.signer)
    }

    /// Create [`TransactionSignedEcRecovered`] from [`TransactionSigned`] and [`Address`] of the
    /// signer.
    #[inline]
    pub const fn from_signed_transaction(
        signed_transaction: TransactionSigned,
        signer: Address,
    ) -> Self {
        Self { signed_transaction, signer }
    }
}

impl Encodable for TransactionSignedEcRecovered {
    /// This encodes the transaction _with_ the signature, and an rlp header.
    ///
    /// Refer to docs for [`TransactionSigned::encode`] for details on the exact format.
    fn encode(&self, out: &mut dyn bytes::BufMut) {
        self.signed_transaction.encode(out)
    }

    fn length(&self) -> usize {
        self.signed_transaction.length()
    }
}

impl Decodable for TransactionSignedEcRecovered {
    fn decode(buf: &mut &[u8]) -> alloy_rlp::Result<Self> {
        let signed_transaction = TransactionSigned::decode(buf)?;
        let signer = signed_transaction
            .recover_signer()
            .ok_or(RlpError::Custom("Unable to recover decoded transaction signer."))?;
        Ok(Self { signer, signed_transaction })
    }
}

/// Generic wrapper with encoded Bytes, such as transaction data.
#[derive(Debug, Clone, PartialEq, Eq)]
pub struct WithEncoded<T>(Bytes, pub T);

impl<T> From<(Bytes, T)> for WithEncoded<T> {
    fn from(value: (Bytes, T)) -> Self {
        Self(value.0, value.1)
    }
}

impl<T> WithEncoded<T> {
    /// Wraps the value with the bytes.
    pub const fn new(bytes: Bytes, value: T) -> Self {
        Self(bytes, value)
    }

    /// Get the encoded bytes
    pub fn encoded_bytes(&self) -> Bytes {
        self.0.clone()
    }

    /// Get the underlying value
    pub const fn value(&self) -> &T {
        &self.1
    }

    /// Returns ownership of the underlying value.
    pub fn into_value(self) -> T {
        self.1
    }

    /// Transform the value
    pub fn transform<F: From<T>>(self) -> WithEncoded<F> {
        WithEncoded(self.0, self.1.into())
    }

    /// Split the wrapper into [`Bytes`] and value tuple
    pub fn split(self) -> (Bytes, T) {
        (self.0, self.1)
    }

    /// Maps the inner value to a new value using the given function.
    pub fn map<U, F: FnOnce(T) -> U>(self, op: F) -> WithEncoded<U> {
        WithEncoded(self.0, op(self.1))
    }
}

impl<T> WithEncoded<Option<T>> {
    /// returns `None` if the inner value is `None`, otherwise returns `Some(WithEncoded<T>)`.
    pub fn transpose(self) -> Option<WithEncoded<T>> {
        self.1.map(|v| WithEncoded(self.0, v))
    }
}

/// Bincode-compatible transaction type serde implementations.
#[cfg(feature = "serde-bincode-compat")]
pub mod serde_bincode_compat {
    use alloc::borrow::Cow;
    use alloy_consensus::{
        transaction::serde_bincode_compat::{TxEip1559, TxEip2930, TxEip7702, TxLegacy},
        TxEip4844,
    };
    use alloy_primitives::{PrimitiveSignature as Signature, TxHash};
    use serde::{Deserialize, Deserializer, Serialize, Serializer};
    use serde_with::{DeserializeAs, SerializeAs};

    /// Bincode-compatible [`super::Transaction`] serde implementation.
    ///
    /// Intended to use with the [`serde_with::serde_as`] macro in the following way:
    /// ```rust
    /// use reth_primitives::{serde_bincode_compat, Transaction};
    /// use serde::{Deserialize, Serialize};
    /// use serde_with::serde_as;
    ///
    /// #[serde_as]
    /// #[derive(Serialize, Deserialize)]
    /// struct Data {
    ///     #[serde_as(as = "serde_bincode_compat::transaction::Transaction")]
    ///     transaction: Transaction,
    /// }
    /// ```
    #[derive(Debug, Serialize, Deserialize)]
    #[allow(missing_docs)]
    pub enum Transaction<'a> {
        Legacy(TxLegacy<'a>),
        Eip2930(TxEip2930<'a>),
        Eip1559(TxEip1559<'a>),
        Eip4844(Cow<'a, TxEip4844>),
        Eip7702(TxEip7702<'a>),
        #[cfg(feature = "optimism")]
        Deposit(op_alloy_consensus::serde_bincode_compat::TxDeposit<'a>),
    }

    impl<'a> From<&'a super::Transaction> for Transaction<'a> {
        fn from(value: &'a super::Transaction) -> Self {
            match value {
                super::Transaction::Legacy(tx) => Self::Legacy(TxLegacy::from(tx)),
                super::Transaction::Eip2930(tx) => Self::Eip2930(TxEip2930::from(tx)),
                super::Transaction::Eip1559(tx) => Self::Eip1559(TxEip1559::from(tx)),
                super::Transaction::Eip4844(tx) => Self::Eip4844(Cow::Borrowed(tx)),
                super::Transaction::Eip7702(tx) => Self::Eip7702(TxEip7702::from(tx)),
                #[cfg(feature = "optimism")]
                super::Transaction::Deposit(tx) => {
                    Self::Deposit(op_alloy_consensus::serde_bincode_compat::TxDeposit::from(tx))
                }
            }
        }
    }

    impl<'a> From<Transaction<'a>> for super::Transaction {
        fn from(value: Transaction<'a>) -> Self {
            match value {
                Transaction::Legacy(tx) => Self::Legacy(tx.into()),
                Transaction::Eip2930(tx) => Self::Eip2930(tx.into()),
                Transaction::Eip1559(tx) => Self::Eip1559(tx.into()),
                Transaction::Eip4844(tx) => Self::Eip4844(tx.into_owned()),
                Transaction::Eip7702(tx) => Self::Eip7702(tx.into()),
                #[cfg(feature = "optimism")]
                Transaction::Deposit(tx) => Self::Deposit(tx.into()),
            }
        }
    }

    impl SerializeAs<super::Transaction> for Transaction<'_> {
        fn serialize_as<S>(source: &super::Transaction, serializer: S) -> Result<S::Ok, S::Error>
        where
            S: Serializer,
        {
            Transaction::from(source).serialize(serializer)
        }
    }

    impl<'de> DeserializeAs<'de, super::Transaction> for Transaction<'de> {
        fn deserialize_as<D>(deserializer: D) -> Result<super::Transaction, D::Error>
        where
            D: Deserializer<'de>,
        {
            Transaction::deserialize(deserializer).map(Into::into)
        }
    }

    /// Bincode-compatible [`super::TransactionSigned`] serde implementation.
    ///
    /// Intended to use with the [`serde_with::serde_as`] macro in the following way:
    /// ```rust
    /// use reth_primitives::{serde_bincode_compat, TransactionSigned};
    /// use serde::{Deserialize, Serialize};
    /// use serde_with::serde_as;
    ///
    /// #[serde_as]
    /// #[derive(Serialize, Deserialize)]
    /// struct Data {
    ///     #[serde_as(as = "serde_bincode_compat::transaction::TransactionSigned")]
    ///     transaction: TransactionSigned,
    /// }
    /// ```
    #[derive(Debug, Serialize, Deserialize)]
    pub struct TransactionSigned<'a> {
        hash: TxHash,
        signature: Signature,
        transaction: Transaction<'a>,
    }

    impl<'a> From<&'a super::TransactionSigned> for TransactionSigned<'a> {
        fn from(value: &'a super::TransactionSigned) -> Self {
            Self {
                hash: value.hash(),
                signature: value.signature,
                transaction: Transaction::from(&value.transaction),
            }
        }
    }

    impl<'a> From<TransactionSigned<'a>> for super::TransactionSigned {
        fn from(value: TransactionSigned<'a>) -> Self {
            Self {
                hash: value.hash.into(),
                signature: value.signature,
                transaction: value.transaction.into(),
            }
        }
    }

    impl SerializeAs<super::TransactionSigned> for TransactionSigned<'_> {
        fn serialize_as<S>(
            source: &super::TransactionSigned,
            serializer: S,
        ) -> Result<S::Ok, S::Error>
        where
            S: Serializer,
        {
            TransactionSigned::from(source).serialize(serializer)
        }
    }

    impl<'de> DeserializeAs<'de, super::TransactionSigned> for TransactionSigned<'de> {
        fn deserialize_as<D>(deserializer: D) -> Result<super::TransactionSigned, D::Error>
        where
            D: Deserializer<'de>,
        {
            TransactionSigned::deserialize(deserializer).map(Into::into)
        }
    }

    #[cfg(test)]
    mod tests {
        use super::super::{serde_bincode_compat, Transaction, TransactionSigned};
        use arbitrary::Arbitrary;
        use rand::Rng;
        use reth_testing_utils::generators;
        use serde::{Deserialize, Serialize};
        use serde_with::serde_as;

        #[test]
        fn test_transaction_bincode_roundtrip() {
            #[serde_as]
            #[derive(Debug, PartialEq, Eq, Serialize, Deserialize)]
            struct Data {
                #[serde_as(as = "serde_bincode_compat::Transaction")]
                transaction: Transaction,
            }

            let mut bytes = [0u8; 1024];
            generators::rng().fill(bytes.as_mut_slice());
            let data = Data {
                transaction: Transaction::arbitrary(&mut arbitrary::Unstructured::new(&bytes))
                    .unwrap(),
            };

            let encoded = bincode::serialize(&data).unwrap();
            let decoded: Data = bincode::deserialize(&encoded).unwrap();
            assert_eq!(decoded, data);
        }

        #[test]
        fn test_transaction_signed_bincode_roundtrip() {
            #[serde_as]
            #[derive(Debug, PartialEq, Eq, Serialize, Deserialize)]
            struct Data {
                #[serde_as(as = "serde_bincode_compat::TransactionSigned")]
                transaction: TransactionSigned,
            }

            let mut bytes = [0u8; 1024];
            generators::rng().fill(bytes.as_mut_slice());
            let data = Data {
                transaction: TransactionSigned::arbitrary(&mut arbitrary::Unstructured::new(
                    &bytes,
                ))
                .unwrap(),
            };

            let encoded = bincode::serialize(&data).unwrap();
            let decoded: Data = bincode::deserialize(&encoded).unwrap();
            assert_eq!(decoded, data);
        }
    }
}

#[cfg(test)]
mod tests {
    use crate::{
        transaction::{TxEip1559, TxKind, TxLegacy},
        Transaction, TransactionSigned, TransactionSignedEcRecovered, TransactionSignedNoHash,
    };
    use alloy_consensus::Transaction as _;
    use alloy_eips::eip2718::{Decodable2718, Encodable2718};
    use alloy_primitives::{
        address, b256, bytes, hex, Address, Bytes, PrimitiveSignature as Signature, B256, U256,
    };
    use alloy_rlp::{Decodable, Encodable, Error as RlpError};
    use reth_chainspec::MIN_TRANSACTION_GAS;
    use reth_codecs::Compact;
    use std::str::FromStr;

    #[test]
    fn test_decode_empty_typed_tx() {
        let input = [0x80u8];
        let res = TransactionSigned::decode(&mut &input[..]).unwrap_err();
        assert_eq!(RlpError::InputTooShort, res);
    }

    #[test]
    fn raw_kind_encoding_sanity() {
        // check the 0x80 encoding for Create
        let mut buf = Vec::new();
        TxKind::Create.encode(&mut buf);
        assert_eq!(buf, vec![0x80]);

        // check decoding
        let buf = [0x80];
        let decoded = TxKind::decode(&mut &buf[..]).unwrap();
        assert_eq!(decoded, TxKind::Create);
    }

    #[test]
    fn test_decode_create_goerli() {
        // test that an example create tx from goerli decodes properly
        let tx_bytes = hex!("b901f202f901ee05228459682f008459682f11830209bf8080b90195608060405234801561001057600080fd5b50610175806100206000396000f3fe608060405234801561001057600080fd5b506004361061002b5760003560e01c80630c49c36c14610030575b600080fd5b61003861004e565b604051610045919061011d565b60405180910390f35b60606020600052600f6020527f68656c6c6f2073746174656d696e64000000000000000000000000000000000060405260406000f35b600081519050919050565b600082825260208201905092915050565b60005b838110156100be5780820151818401526020810190506100a3565b838111156100cd576000848401525b50505050565b6000601f19601f8301169050919050565b60006100ef82610084565b6100f9818561008f565b93506101098185602086016100a0565b610112816100d3565b840191505092915050565b6000602082019050818103600083015261013781846100e4565b90509291505056fea264697066735822122051449585839a4ea5ac23cae4552ef8a96b64ff59d0668f76bfac3796b2bdbb3664736f6c63430008090033c080a0136ebffaa8fc8b9fda9124de9ccb0b1f64e90fbd44251b4c4ac2501e60b104f9a07eb2999eec6d185ef57e91ed099afb0a926c5b536f0155dd67e537c7476e1471");

        let decoded = TransactionSigned::decode(&mut &tx_bytes[..]).unwrap();
        assert_eq!(tx_bytes.len(), decoded.length());
        assert_eq!(tx_bytes, &alloy_rlp::encode(decoded)[..]);
    }

    #[test]
    fn test_decode_recover_mainnet_tx() {
        // random mainnet tx <https://etherscan.io/tx/0x86718885c4b4218c6af87d3d0b0d83e3cc465df2a05c048aa4db9f1a6f9de91f>
        let tx_bytes = hex!("02f872018307910d808507204d2cb1827d0094388c818ca8b9251b393131c08a736a67ccb19297880320d04823e2701c80c001a0cf024f4815304df2867a1a74e9d2707b6abda0337d2d54a4438d453f4160f190a07ac0e6b3bc9395b5b9c8b9e6d77204a236577a5b18467b9175c01de4faa208d9");

        let decoded = TransactionSigned::decode_2718(&mut &tx_bytes[..]).unwrap();
        assert_eq!(
            decoded.recover_signer(),
            Some(Address::from_str("0x95222290DD7278Aa3Ddd389Cc1E1d165CC4BAfe5").unwrap())
        );
    }

    #[test]
    // Test vector from https://sepolia.etherscan.io/tx/0x9a22ccb0029bc8b0ddd073be1a1d923b7ae2b2ea52100bae0db4424f9107e9c0
    // Blobscan: https://sepolia.blobscan.com/tx/0x9a22ccb0029bc8b0ddd073be1a1d923b7ae2b2ea52100bae0db4424f9107e9c0
    fn test_decode_recover_sepolia_4844_tx() {
        use crate::TxType;
        use alloy_primitives::{address, b256};

        // https://sepolia.etherscan.io/getRawTx?tx=0x9a22ccb0029bc8b0ddd073be1a1d923b7ae2b2ea52100bae0db4424f9107e9c0
        let raw_tx = alloy_primitives::hex::decode("0x03f9011d83aa36a7820fa28477359400852e90edd0008252089411e9ca82a3a762b4b5bd264d4173a242e7a770648080c08504a817c800f8a5a0012ec3d6f66766bedb002a190126b3549fce0047de0d4c25cffce0dc1c57921aa00152d8e24762ff22b1cfd9f8c0683786a7ca63ba49973818b3d1e9512cd2cec4a0013b98c6c83e066d5b14af2b85199e3d4fc7d1e778dd53130d180f5077e2d1c7a001148b495d6e859114e670ca54fb6e2657f0cbae5b08063605093a4b3dc9f8f1a0011ac212f13c5dff2b2c6b600a79635103d6f580a4221079951181b25c7e654901a0c8de4cced43169f9aa3d36506363b2d2c44f6c49fc1fd91ea114c86f3757077ea01e11fdd0d1934eda0492606ee0bb80a7bf8f35cc5f86ec60fe5031ba48bfd544").unwrap();
        let decoded = TransactionSigned::decode_2718(&mut raw_tx.as_slice()).unwrap();
        assert_eq!(decoded.tx_type(), TxType::Eip4844);

        let from = decoded.recover_signer();
        assert_eq!(from, Some(address!("A83C816D4f9b2783761a22BA6FADB0eB0606D7B2")));

        let tx = decoded.transaction;

        assert_eq!(tx.to(), Some(address!("11E9CA82A3a762b4B5bd264d4173a242e7a77064")));

        assert_eq!(
            tx.blob_versioned_hashes(),
            Some(vec![
                b256!("012ec3d6f66766bedb002a190126b3549fce0047de0d4c25cffce0dc1c57921a"),
                b256!("0152d8e24762ff22b1cfd9f8c0683786a7ca63ba49973818b3d1e9512cd2cec4"),
                b256!("013b98c6c83e066d5b14af2b85199e3d4fc7d1e778dd53130d180f5077e2d1c7"),
                b256!("01148b495d6e859114e670ca54fb6e2657f0cbae5b08063605093a4b3dc9f8f1"),
                b256!("011ac212f13c5dff2b2c6b600a79635103d6f580a4221079951181b25c7e6549"),
            ])
        );
    }

    #[test]
    fn decode_transaction_consumes_buffer() {
        let bytes = &mut &hex!("b87502f872041a8459682f008459682f0d8252089461815774383099e24810ab832a5b2a5425c154d58829a2241af62c000080c001a059e6b67f48fb32e7e570dfb11e042b5ad2e55e3ce3ce9cd989c7e06e07feeafda0016b83f4f980694ed2eee4d10667242b1f40dc406901b34125b008d334d47469")[..];
        let _transaction_res = TransactionSigned::decode(bytes).unwrap();
        assert_eq!(
            bytes.len(),
            0,
            "did not consume all bytes in the buffer, {:?} remaining",
            bytes.len()
        );
    }

    #[test]
    fn decode_multiple_network_txs() {
        let bytes = hex!("f86b02843b9aca00830186a094d3e8763675e4c425df46cc3b5c0f6cbdac39604687038d7ea4c68000802ba00eb96ca19e8a77102767a41fc85a36afd5c61ccb09911cec5d3e86e193d9c5aea03a456401896b1b6055311536bf00a718568c744d8c1f9df59879e8350220ca18");
        let transaction = Transaction::Legacy(TxLegacy {
            chain_id: Some(4u64),
            nonce: 2,
            gas_price: 1000000000,
            gas_limit: 100000,
            to: Address::from_str("d3e8763675e4c425df46cc3b5c0f6cbdac396046").unwrap().into(),
            value: U256::from(1000000000000000u64),
            input: Bytes::default(),
        });
        let signature = Signature::new(
            U256::from_str("0xeb96ca19e8a77102767a41fc85a36afd5c61ccb09911cec5d3e86e193d9c5ae")
                .unwrap(),
            U256::from_str("0x3a456401896b1b6055311536bf00a718568c744d8c1f9df59879e8350220ca18")
                .unwrap(),
            false,
        );
        let hash = b256!("a517b206d2223278f860ea017d3626cacad4f52ff51030dc9a96b432f17f8d34");
        test_decode_and_encode(&bytes, transaction, signature, Some(hash));

        let bytes = hex!("f86b01843b9aca00830186a094d3e8763675e4c425df46cc3b5c0f6cbdac3960468702769bb01b2a00802ba0e24d8bd32ad906d6f8b8d7741e08d1959df021698b19ee232feba15361587d0aa05406ad177223213df262cb66ccbb2f46bfdccfdfbbb5ffdda9e2c02d977631da");
        let transaction = Transaction::Legacy(TxLegacy {
            chain_id: Some(4),
            nonce: 1u64,
            gas_price: 1000000000,
            gas_limit: 100000,
            to: Address::from_slice(&hex!("d3e8763675e4c425df46cc3b5c0f6cbdac396046")[..]).into(),
            value: U256::from(693361000000000u64),
            input: Default::default(),
        });
        let signature = Signature::new(
            U256::from_str("0xe24d8bd32ad906d6f8b8d7741e08d1959df021698b19ee232feba15361587d0a")
                .unwrap(),
            U256::from_str("0x5406ad177223213df262cb66ccbb2f46bfdccfdfbbb5ffdda9e2c02d977631da")
                .unwrap(),
            false,
        );
        test_decode_and_encode(&bytes, transaction, signature, None);

        let bytes = hex!("f86b0384773594008398968094d3e8763675e4c425df46cc3b5c0f6cbdac39604687038d7ea4c68000802ba0ce6834447c0a4193c40382e6c57ae33b241379c5418caac9cdc18d786fd12071a03ca3ae86580e94550d7c071e3a02eadb5a77830947c9225165cf9100901bee88");
        let transaction = Transaction::Legacy(TxLegacy {
            chain_id: Some(4),
            nonce: 3,
            gas_price: 2000000000,
            gas_limit: 10000000,
            to: Address::from_slice(&hex!("d3e8763675e4c425df46cc3b5c0f6cbdac396046")[..]).into(),
            value: U256::from(1000000000000000u64),
            input: Bytes::default(),
        });
        let signature = Signature::new(
            U256::from_str("0xce6834447c0a4193c40382e6c57ae33b241379c5418caac9cdc18d786fd12071")
                .unwrap(),
            U256::from_str("0x3ca3ae86580e94550d7c071e3a02eadb5a77830947c9225165cf9100901bee88")
                .unwrap(),
            false,
        );
        test_decode_and_encode(&bytes, transaction, signature, None);

        let bytes = hex!("b87502f872041a8459682f008459682f0d8252089461815774383099e24810ab832a5b2a5425c154d58829a2241af62c000080c001a059e6b67f48fb32e7e570dfb11e042b5ad2e55e3ce3ce9cd989c7e06e07feeafda0016b83f4f980694ed2eee4d10667242b1f40dc406901b34125b008d334d47469");
        let transaction = Transaction::Eip1559(TxEip1559 {
            chain_id: 4,
            nonce: 26,
            max_priority_fee_per_gas: 1500000000,
            max_fee_per_gas: 1500000013,
            gas_limit: MIN_TRANSACTION_GAS,
            to: Address::from_slice(&hex!("61815774383099e24810ab832a5b2a5425c154d5")[..]).into(),
            value: U256::from(3000000000000000000u64),
            input: Default::default(),
            access_list: Default::default(),
        });
        let signature = Signature::new(
            U256::from_str("0x59e6b67f48fb32e7e570dfb11e042b5ad2e55e3ce3ce9cd989c7e06e07feeafd")
                .unwrap(),
            U256::from_str("0x016b83f4f980694ed2eee4d10667242b1f40dc406901b34125b008d334d47469")
                .unwrap(),
            true,
        );
        test_decode_and_encode(&bytes, transaction, signature, None);

        let bytes = hex!("f8650f84832156008287fb94cf7f9e66af820a19257a2108375b180b0ec491678204d2802ca035b7bfeb9ad9ece2cbafaaf8e202e706b4cfaeb233f46198f00b44d4a566a981a0612638fb29427ca33b9a3be2a0a561beecfe0269655be160d35e72d366a6a860");
        let transaction = Transaction::Legacy(TxLegacy {
            chain_id: Some(4),
            nonce: 15,
            gas_price: 2200000000,
            gas_limit: 34811,
            to: Address::from_slice(&hex!("cf7f9e66af820a19257a2108375b180b0ec49167")[..]).into(),
            value: U256::from(1234),
            input: Bytes::default(),
        });
        let signature = Signature::new(
            U256::from_str("0x35b7bfeb9ad9ece2cbafaaf8e202e706b4cfaeb233f46198f00b44d4a566a981")
                .unwrap(),
            U256::from_str("0x612638fb29427ca33b9a3be2a0a561beecfe0269655be160d35e72d366a6a860")
                .unwrap(),
            true,
        );
        test_decode_and_encode(&bytes, transaction, signature, None);
    }

    fn test_decode_and_encode(
        bytes: &[u8],
        transaction: Transaction,
        signature: Signature,
        hash: Option<B256>,
    ) {
        let expected = TransactionSigned::from_transaction_and_signature(transaction, signature);
        if let Some(hash) = hash {
            assert_eq!(hash, expected.hash());
        }
        assert_eq!(bytes.len(), expected.length());

        let decoded = TransactionSigned::decode(&mut &bytes[..]).unwrap();
        assert_eq!(expected, decoded);
        assert_eq!(bytes, &alloy_rlp::encode(expected));
    }

    #[test]
    fn decode_raw_tx_and_recover_signer() {
        use alloy_primitives::hex_literal::hex;
        // transaction is from ropsten

        let hash: B256 =
            hex!("559fb34c4a7f115db26cbf8505389475caaab3df45f5c7a0faa4abfa3835306c").into();
        let signer: Address = hex!("641c5d790f862a58ec7abcfd644c0442e9c201b3").into();
        let raw = hex!("f88b8212b085028fa6ae00830f424094aad593da0c8116ef7d2d594dd6a63241bccfc26c80a48318b64b000000000000000000000000641c5d790f862a58ec7abcfd644c0442e9c201b32aa0a6ef9e170bca5ffb7ac05433b13b7043de667fbb0b4a5e45d3b54fb2d6efcc63a0037ec2c05c3d60c5f5f78244ce0a3859e3a18a36c61efb061b383507d3ce19d2");

        let mut pointer = raw.as_ref();
        let tx = TransactionSigned::decode(&mut pointer).unwrap();
        assert_eq!(tx.hash(), hash, "Expected same hash");
        assert_eq!(tx.recover_signer(), Some(signer), "Recovering signer should pass.");
    }

    #[test]
    fn test_envelop_encode() {
        // random tx: <https://etherscan.io/getRawTx?tx=0x9448608d36e721ef403c53b00546068a6474d6cbab6816c3926de449898e7bce>
        let input = hex!("02f871018302a90f808504890aef60826b6c94ddf4c5025d1a5742cf12f74eec246d4432c295e487e09c3bbcc12b2b80c080a0f21a4eacd0bf8fea9c5105c543be5a1d8c796516875710fafafdf16d16d8ee23a001280915021bb446d1973501a67f93d2b38894a514b976e7b46dc2fe54598d76");
        let decoded = TransactionSigned::decode(&mut &input[..]).unwrap();

        let encoded = decoded.encoded_2718();
        assert_eq!(encoded[..], input);
    }

    #[test]
    fn test_envelop_decode() {
        // random tx: <https://etherscan.io/getRawTx?tx=0x9448608d36e721ef403c53b00546068a6474d6cbab6816c3926de449898e7bce>
        let input = bytes!("02f871018302a90f808504890aef60826b6c94ddf4c5025d1a5742cf12f74eec246d4432c295e487e09c3bbcc12b2b80c080a0f21a4eacd0bf8fea9c5105c543be5a1d8c796516875710fafafdf16d16d8ee23a001280915021bb446d1973501a67f93d2b38894a514b976e7b46dc2fe54598d76");
        let decoded = TransactionSigned::decode_2718(&mut input.as_ref()).unwrap();

        let encoded = decoded.encoded_2718();
        assert_eq!(encoded, input);
    }

    #[test]
    fn test_decode_signed_ec_recovered_transaction() {
        // random tx: <https://etherscan.io/getRawTx?tx=0x9448608d36e721ef403c53b00546068a6474d6cbab6816c3926de449898e7bce>
        let input = hex!("02f871018302a90f808504890aef60826b6c94ddf4c5025d1a5742cf12f74eec246d4432c295e487e09c3bbcc12b2b80c080a0f21a4eacd0bf8fea9c5105c543be5a1d8c796516875710fafafdf16d16d8ee23a001280915021bb446d1973501a67f93d2b38894a514b976e7b46dc2fe54598d76");
        let tx = TransactionSigned::decode(&mut &input[..]).unwrap();
        let recovered = tx.into_ecrecovered().unwrap();

        let decoded =
            TransactionSignedEcRecovered::decode(&mut &alloy_rlp::encode(&recovered)[..]).unwrap();
        assert_eq!(recovered, decoded)
    }

    #[test]
    fn test_decode_tx() {
        // some random transactions pulled from hive tests
        let data = hex!("b86f02f86c0705843b9aca008506fc23ac00830124f89400000000000000000000000000000000000003160180c001a00293c713e2f1eab91c366621ff2f867e05ad7e99d4aa5d069aafeb9e1e8c9b6aa05ec6c0605ff20b57c90a6484ec3b0509e5923733d06f9b69bee9a2dabe4f1352");
        let tx = TransactionSigned::decode(&mut data.as_slice()).unwrap();
        let mut b = Vec::with_capacity(data.len());
        tx.encode(&mut b);
        assert_eq!(data.as_slice(), b.as_slice());

        let data = hex!("f865048506fc23ac00830124f8940000000000000000000000000000000000000316018032a06b8fdfdcb84790816b7af85b19305f493665fe8b4e7c51ffdd7cc144cd776a60a028a09ab55def7b8d6602ba1c97a0ebbafe64ffc9c8e89520cec97a8edfb2ebe9");
        let tx = TransactionSigned::decode(&mut data.as_slice()).unwrap();
        let mut b = Vec::with_capacity(data.len());
        tx.encode(&mut b);
        assert_eq!(data.as_slice(), b.as_slice());
    }

    #[cfg(feature = "secp256k1")]
    proptest::proptest! {
        #![proptest_config(proptest::prelude::ProptestConfig::with_cases(1))]

        #[test]
        fn test_parallel_recovery_order(txes in proptest::collection::vec(
            proptest_arbitrary_interop::arb::<Transaction>(),
            *crate::transaction::PARALLEL_SENDER_RECOVERY_THRESHOLD * 5
        )) {
            let mut rng =rand::thread_rng();
            let secp = secp256k1::Secp256k1::new();
            let txes: Vec<TransactionSigned> = txes.into_iter().map(|mut tx| {
                 if let Some(chain_id) = tx.chain_id() {
                    // Otherwise we might overflow when calculating `v` on `recalculate_hash`
                    tx.set_chain_id(chain_id % (u64::MAX / 2 - 36));
                }

                let key_pair = secp256k1::Keypair::new(&secp, &mut rng);

                let signature =
                    crate::sign_message(B256::from_slice(&key_pair.secret_bytes()[..]), tx.signature_hash()).unwrap();

                TransactionSigned::from_transaction_and_signature(tx, signature)
            }).collect();

            let parallel_senders = TransactionSigned::recover_signers(&txes, txes.len()).unwrap();
            let seq_senders = txes.iter().map(|tx| tx.recover_signer()).collect::<Option<Vec<_>>>().unwrap();

            assert_eq!(parallel_senders, seq_senders);
        }
    }

    // <https://etherscan.io/tx/0x280cde7cdefe4b188750e76c888f13bd05ce9a4d7767730feefe8a0e50ca6fc4>
    #[test]
    fn recover_legacy_singer() {
        let data = hex!("f9015482078b8505d21dba0083022ef1947a250d5630b4cf539739df2c5dacb4c659f2488d880c46549a521b13d8b8e47ff36ab50000000000000000000000000000000000000000000066ab5a608bd00a23f2fe000000000000000000000000000000000000000000000000000000000000008000000000000000000000000048c04ed5691981c42154c6167398f95e8f38a7ff00000000000000000000000000000000000000000000000000000000632ceac70000000000000000000000000000000000000000000000000000000000000002000000000000000000000000c02aaa39b223fe8d0a0e5c4f27ead9083c756cc20000000000000000000000006c6ee5e31d828de241282b9606c8e98ea48526e225a0c9077369501641a92ef7399ff81c21639ed4fd8fc69cb793cfa1dbfab342e10aa0615facb2f1bcf3274a354cfe384a38d0cc008a11c2dd23a69111bc6930ba27a8");
        let tx = TransactionSigned::decode_rlp_legacy_transaction(&mut data.as_slice()).unwrap();
        assert!(tx.is_legacy());
        let sender = tx.recover_signer().unwrap();
        assert_eq!(sender, address!("a12e1462d0ceD572f396F58B6E2D03894cD7C8a4"));
    }

    // <https://github.com/alloy-rs/alloy/issues/141>
    // <https://etherscan.io/tx/0xce4dc6d7a7549a98ee3b071b67e970879ff51b5b95d1c340bacd80fa1e1aab31>
    #[test]
    fn recover_enveloped() {
        let data = hex!("02f86f0102843b9aca0085029e7822d68298f094d9e1459a7a482635700cbc20bbaf52d495ab9c9680841b55ba3ac080a0c199674fcb29f353693dd779c017823b954b3c69dffa3cd6b2a6ff7888798039a028ca912de909e7e6cdef9cdcaf24c54dd8c1032946dfa1d85c206b32a9064fe8");
        let tx = TransactionSigned::decode_2718(&mut data.as_slice()).unwrap();
        let sender = tx.recover_signer().unwrap();
        assert_eq!(sender, address!("001e2b7dE757bA469a57bF6b23d982458a07eFcE"));
        assert_eq!(tx.to(), Some(address!("D9e1459A7A482635700cBc20BBAF52D495Ab9C96")));
        assert_eq!(tx.input().as_ref(), hex!("1b55ba3a"));
        let encoded = tx.encoded_2718();
        assert_eq!(encoded.as_ref(), data.to_vec());
    }

    // <https://github.com/paradigmxyz/reth/issues/7750>
    // <https://etherscan.io/tx/0x2084b8144eea4031c2fa7dfe343498c5e665ca85ed17825f2925f0b5b01c36ac>
    #[test]
    fn recover_pre_eip2() {
        let data = hex!("f8ea0c850ba43b7400832dc6c0942935aa0a2d2fbb791622c29eb1c117b65b7a908580b884590528a9000000000000000000000001878ace42092b7f1ae1f28d16c1272b1aa80ca4670000000000000000000000000000000000000000000000000000000000000002000000000000000000000000000000000000000000000000d02ab486cedc0000000000000000000000000000000000000000000000000000557fe293cabc08cf1ca05bfaf3fda0a56b49cc78b22125feb5ae6a99d2b4781f00507d8b02c173771c85a0b5da0dbe6c5bc53740d0071fc83eb17ba0f709e49e9ae7df60dee625ef51afc5");
        let tx = TransactionSigned::decode_2718(&mut data.as_slice()).unwrap();
        let sender = tx.recover_signer();
        assert!(sender.is_none());
        let sender = tx.recover_signer_unchecked().unwrap();

        assert_eq!(sender, address!("7e9e359edf0dbacf96a9952fa63092d919b0842b"));
    }

    #[test]
    fn transaction_signed_no_hash_zstd_codec() {
        // will use same signature everywhere.
        // We don't need signature to match tx, just decoded to the same signature
        let signature = Signature::new(
            U256::from_str("0xeb96ca19e8a77102767a41fc85a36afd5c61ccb09911cec5d3e86e193d9c5ae")
                .unwrap(),
            U256::from_str("0x3a456401896b1b6055311536bf00a718568c744d8c1f9df59879e8350220ca18")
                .unwrap(),
            false,
        );

        let inputs: Vec<Vec<u8>> = vec![
            vec![],
            vec![0],
            vec![255],
            vec![1u8; 31],
            vec![255u8; 31],
            vec![1u8; 32],
            vec![255u8; 32],
            vec![1u8; 64],
            vec![255u8; 64],
        ];

        for input in inputs {
            let transaction = Transaction::Legacy(TxLegacy {
                chain_id: Some(4u64),
                nonce: 2,
                gas_price: 1000000000,
                gas_limit: 100000,
                to: Address::from_str("d3e8763675e4c425df46cc3b5c0f6cbdac396046").unwrap().into(),
                value: U256::from(1000000000000000u64),
                input: Bytes::from(input),
            });

            let tx_signed_no_hash = TransactionSignedNoHash { signature, transaction };
            test_transaction_signed_to_from_compact(tx_signed_no_hash);
        }
    }

    fn test_transaction_signed_to_from_compact(tx_signed_no_hash: TransactionSignedNoHash) {
        // zstd aware `to_compact`
        let mut buff: Vec<u8> = Vec::new();
        let written_bytes = tx_signed_no_hash.to_compact(&mut buff);
        let (decoded, _) = TransactionSignedNoHash::from_compact(&buff, written_bytes);
        assert_eq!(tx_signed_no_hash, decoded);
    }

    #[test]
    fn create_txs_disallowed_for_eip4844() {
        let data =
            [3, 208, 128, 128, 123, 128, 120, 128, 129, 129, 128, 192, 129, 129, 192, 128, 128, 9];
        let res = TransactionSigned::decode_2718(&mut &data[..]);

        assert!(res.is_err());
    }
}<|MERGE_RESOLUTION|>--- conflicted
+++ resolved
@@ -60,17 +60,6 @@
 pub(crate) mod util;
 mod variant;
 
-<<<<<<< HEAD
-use alloc::vec::Vec;
-#[cfg(feature = "optimism")]
-use op_alloy_consensus::TxDeposit;
-use reth_primitives_traits::{transaction::TransactionExt, SignedTransaction};
-use revm_primitives::{AuthorizationList, TxEnv};
-=======
-/// Either a transaction hash or number.
-pub type TxHashOrNumber = BlockHashOrNumber;
->>>>>>> 39e7fdee
-
 /// Expected number of transactions where we can expect a speed-up by recovering the senders in
 /// parallel.
 pub static PARALLEL_SENDER_RECOVERY_THRESHOLD: LazyLock<usize> =
