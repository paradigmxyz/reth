--- conflicted
+++ resolved
@@ -1371,16 +1371,7 @@
     }
 }
 
-<<<<<<< HEAD
-    fn from_transaction_and_signature(transaction: Transaction, signature: Signature) -> Self {
-        let mut initial_tx = Self { transaction, hash: Default::default(), signature };
-        initial_tx.hash = OnceLock::from(initial_tx.recalculate_hash());
-        initial_tx
-    }
-
-=======
 impl reth_primitives_traits::FillTxEnv for TransactionSigned {
->>>>>>> 37181c35
     fn fill_tx_env(&self, tx_env: &mut TxEnv, sender: Address) {
         tx_env.caller = sender;
         match self.as_ref() {
