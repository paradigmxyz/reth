--- conflicted
+++ resolved
@@ -150,7 +150,11 @@
                 Self::Legacy(tx)
             }
             TxType::Eip2930 => Self::Eip2930(TxEip2930::arbitrary(u)?),
-            TxType::Eip1559 => Self::Eip1559(TxEip1559::arbitrary(u)?),
+          TxType::Eip1559 => {
+                let mut tx = TxEip1559::arbitrary(u)?;
+                tx.gas_limit = (tx.gas_limit as u64).into();
+                Self::Eip1559(tx)
+            }
             TxType::Eip4844 => {
                 let mut tx = TxEip4844::arbitrary(u)?;
                 tx.gas_limit = (tx.gas_limit as u64).into();
@@ -159,23 +163,7 @@
             TxType::Eip7702 => Self::Eip7702(TxEip7702::arbitrary(u)?),
             #[cfg(feature = "optimism")]
             TxType::Deposit => Self::Deposit(TxDeposit::arbitrary(u)?),
-<<<<<<< HEAD
         })
-=======
-        };
-
-        match &mut tx {
-            Self::Legacy(tx) => {
-                tx.gas_limit = (tx.gas_limit as u64).into();
-            }
-            Self::Eip1559(tx) => {
-                tx.gas_limit = (tx.gas_limit as u64).into();
-            }
-            _ => {}
-        }
-
-        Ok(tx)
->>>>>>> 7269cf28
     }
 }
 
@@ -249,13 +237,8 @@
         match self {
             Self::Legacy(_) => TxType::Legacy,
             Self::Eip2930(access_list_tx) => access_list_tx.tx_type(),
-<<<<<<< HEAD
-            Self::Eip1559(dynamic_fee_tx) => dynamic_fee_tx.tx_type(),
-            Self::Eip4844(blob_tx) => blob_tx.tx_type().into(),
-=======
             Self::Eip1559(_) => TxType::Eip1559,
-            Self::Eip4844(blob_tx) => blob_tx.tx_type(),
->>>>>>> 7269cf28
+            Self::Eip4844(_) => TxType::Eip4844,
             Self::Eip7702(set_code_tx) => set_code_tx.tx_type(),
             #[cfg(feature = "optimism")]
             Self::Deposit(deposit_tx) => deposit_tx.tx_type(),
@@ -318,15 +301,9 @@
     pub const fn gas_limit(&self) -> u64 {
         match self {
             Self::Legacy(TxLegacy { gas_limit, .. }) |
-            Self::Eip1559(TxEip1559 { gas_limit, .. }) => *gas_limit as u64,
+            Self::Eip1559(TxEip1559 { gas_limit, .. }) |  Self::Eip4844(TxEip4844 { gas_limit, .. }) => *gas_limit as u64,
             Self::Eip2930(TxEip2930 { gas_limit, .. }) |
-<<<<<<< HEAD
-            Self::Eip1559(TxEip1559 { gas_limit, .. }) |
-=======
-            Self::Eip4844(TxEip4844 { gas_limit, .. }) |
->>>>>>> 7269cf28
             Self::Eip7702(TxEip7702 { gas_limit, .. }) => *gas_limit,
-            Self::Eip4844(TxEip4844 { gas_limit, .. }) => *gas_limit as u64,
             #[cfg(feature = "optimism")]
             Self::Deposit(TxDeposit { gas_limit, .. }) => *gas_limit,
         }
@@ -551,23 +528,16 @@
             Self::Eip2930(access_list_tx) => {
                 access_list_tx.encode_with_signature(signature, out, with_header)
             }
-<<<<<<< HEAD
-            Self::Eip1559(dynamic_fee_tx) => {
-                dynamic_fee_tx.encode_with_signature(signature, out, with_header)
-            }
+           Self::Eip1559(dynamic_fee_tx) => dynamic_fee_tx.encode_with_signature(
+                &signature.as_signature_with_boolean_parity(),
+                out,
+                with_header,
+            ),
             Self::Eip4844(blob_tx) => blob_tx.encode_with_signature(
                 &signature.as_signature_with_parity(),
                 out,
                 with_header,
             ),
-=======
-            Self::Eip1559(dynamic_fee_tx) => dynamic_fee_tx.encode_with_signature(
-                &signature.as_signature_with_boolean_parity(),
-                out,
-                with_header,
-            ),
-            Self::Eip4844(blob_tx) => blob_tx.encode_with_signature(signature, out, with_header),
->>>>>>> 7269cf28
             Self::Eip7702(set_code_tx) => {
                 set_code_tx.encode_with_signature(signature, out, with_header)
             }
@@ -581,13 +551,8 @@
         match self {
             Self::Legacy(tx) => tx.gas_limit = gas_limit.into(),
             Self::Eip2930(tx) => tx.gas_limit = gas_limit,
-<<<<<<< HEAD
-            Self::Eip1559(tx) => tx.gas_limit = gas_limit,
+            Self::Eip1559(tx) => tx.gas_limit = gas_limit.into(),
             Self::Eip4844(tx) => tx.gas_limit = gas_limit as u128,
-=======
-            Self::Eip1559(tx) => tx.gas_limit = gas_limit.into(),
-            Self::Eip4844(tx) => tx.gas_limit = gas_limit,
->>>>>>> 7269cf28
             Self::Eip7702(tx) => tx.gas_limit = gas_limit,
             #[cfg(feature = "optimism")]
             Self::Deposit(tx) => tx.gas_limit = gas_limit,
@@ -1250,20 +1215,13 @@
             Transaction::Eip2930(access_list_tx) => {
                 access_list_tx.payload_len_with_signature(&self.signature)
             }
-<<<<<<< HEAD
-            Transaction::Eip1559(dynamic_fee_tx) => {
-                dynamic_fee_tx.payload_len_with_signature(&self.signature)
-            }
-            Transaction::Eip4844(blob_tx) => {
-                blob_tx.encoded_len_with_signature(&self.signature.as_signature_with_parity(), true)
-            }
-=======
-            Transaction::Eip1559(dynamic_fee_tx) => dynamic_fee_tx.encoded_len_with_signature(
+          Transaction::Eip1559(dynamic_fee_tx) => dynamic_fee_tx.encoded_len_with_signature(
                 &self.signature.as_signature_with_boolean_parity(),
                 true,
             ),
-            Transaction::Eip4844(blob_tx) => blob_tx.payload_len_with_signature(&self.signature),
->>>>>>> 7269cf28
+            Transaction::Eip4844(blob_tx) => {
+                blob_tx.encoded_len_with_signature(&self.signature.as_signature_with_parity(), true)
+            }
             Transaction::Eip7702(set_code_tx) => {
                 set_code_tx.payload_len_with_signature(&self.signature)
             }
@@ -1391,13 +1349,8 @@
 
         let transaction = match tx_type {
             TxType::Eip2930 => Transaction::Eip2930(TxEip2930::decode_inner(data)?),
-<<<<<<< HEAD
-            TxType::Eip1559 => Transaction::Eip1559(TxEip1559::decode_inner(data)?),
+            TxType::Eip1559 => Transaction::Eip1559(TxEip1559::decode_fields(data)?),
             TxType::Eip4844 => Transaction::Eip4844(TxEip4844::decode_fields(data)?),
-=======
-            TxType::Eip1559 => Transaction::Eip1559(TxEip1559::decode_fields(data)?),
-            TxType::Eip4844 => Transaction::Eip4844(TxEip4844::decode_inner(data)?),
->>>>>>> 7269cf28
             TxType::Eip7702 => Transaction::Eip7702(TxEip7702::decode_inner(data)?),
             #[cfg(feature = "optimism")]
             TxType::Deposit => Transaction::Deposit(TxDeposit::decode_inner(data)?),
@@ -1471,21 +1424,12 @@
             Transaction::Eip2930(access_list_tx) => {
                 access_list_tx.payload_len_with_signature_without_header(&self.signature)
             }
-<<<<<<< HEAD
-            Transaction::Eip1559(dynamic_fee_tx) => {
-                dynamic_fee_tx.payload_len_with_signature_without_header(&self.signature)
-            }
-            Transaction::Eip4844(blob_tx) => blob_tx
-                .encoded_len_with_signature(&self.signature.as_signature_with_parity(), false),
-=======
-            Transaction::Eip1559(dynamic_fee_tx) => dynamic_fee_tx.encoded_len_with_signature(
+           Transaction::Eip1559(dynamic_fee_tx) => dynamic_fee_tx.encoded_len_with_signature(
                 &self.signature.as_signature_with_boolean_parity(),
                 false,
             ),
-            Transaction::Eip4844(blob_tx) => {
-                blob_tx.payload_len_with_signature_without_header(&self.signature)
-            }
->>>>>>> 7269cf28
+            Transaction::Eip4844(blob_tx) => blob_tx
+                .encoded_len_with_signature(&self.signature.as_signature_with_parity(), false),
             Transaction::Eip7702(set_code_tx) => {
                 set_code_tx.payload_len_with_signature_without_header(&self.signature)
             }
