--- conflicted
+++ resolved
@@ -54,16 +54,6 @@
 mod pooled;
 mod sidecar;
 mod tx_type;
-<<<<<<< HEAD
-mod variant;
-=======
-
-/// Handling transaction signature operations, including signature recovery,
-/// applying chain IDs, and EIP-2 validation.
-pub mod signature;
-
-pub(crate) mod util;
->>>>>>> 21bc75df
 
 #[cfg(any(test, feature = "reth-codec"))]
 pub use tx_type::{
