//! Transaction types.

use crate::{BlockHashOrNumber, Bytes, TxHash, B256, U256};
use alloy_eips::eip7702::SignedAuthorization;
use alloy_primitives::{keccak256, Address, TxKind};

use alloy_consensus::{SignableTransaction, TxEip1559, TxEip2930, TxEip4844, TxEip7702, TxLegacy};
use alloy_eips::eip2930::AccessList;
use alloy_primitives::Parity;
use alloy_rlp::{
    Decodable, Encodable, Error as RlpError, Header, EMPTY_LIST_CODE, EMPTY_STRING_CODE,
};
use bytes::Buf;
use core::mem;
use derive_more::{AsRef, Deref};
use once_cell::sync::Lazy;
use rayon::prelude::{IntoParallelIterator, ParallelIterator};
use serde::{Deserialize, Serialize};
use signature::{decode_with_eip155_chain_id, with_eip155_parity};

pub use error::{
    InvalidTransactionError, TransactionConversionError, TryFromRecoveredTransactionError,
};
pub use meta::TransactionMeta;
pub use pooled::{PooledTransactionsElement, PooledTransactionsElementEcRecovered};
#[cfg(all(feature = "c-kzg", any(test, feature = "arbitrary")))]
pub use sidecar::generate_blob_sidecar;
#[cfg(feature = "c-kzg")]
pub use sidecar::BlobTransactionValidationError;
pub use sidecar::{BlobTransaction, BlobTransactionSidecar};

pub use compat::FillTxEnv;
pub use signature::{
    extract_chain_id, legacy_parity, recover_signer, recover_signer_unchecked, Signature,
};
pub use tx_type::{
    TxType, EIP1559_TX_TYPE_ID, EIP2930_TX_TYPE_ID, EIP4844_TX_TYPE_ID, EIP7702_TX_TYPE_ID,
    LEGACY_TX_TYPE_ID,
};
pub use variant::TransactionSignedVariant;

pub(crate) mod access_list;
mod compat;
mod error;
mod meta;
mod pooled;
mod sidecar;
mod signature;
mod tx_type;
pub(crate) mod util;
mod variant;

#[cfg(feature = "optimism")]
pub use op_alloy_consensus::TxDeposit;
#[cfg(feature = "optimism")]
pub use reth_optimism_chainspec::optimism_deposit_tx_signature;
#[cfg(feature = "optimism")]
pub use tx_type::DEPOSIT_TX_TYPE_ID;
#[cfg(any(test, feature = "reth-codec"))]
use tx_type::{
    COMPACT_EXTENDED_IDENTIFIER_FLAG, COMPACT_IDENTIFIER_EIP1559, COMPACT_IDENTIFIER_EIP2930,
    COMPACT_IDENTIFIER_LEGACY,
};

#[cfg(test)]
use reth_codecs::Compact;

use alloc::vec::Vec;

/// Either a transaction hash or number.
pub type TxHashOrNumber = BlockHashOrNumber;

// Expected number of transactions where we can expect a speed-up by recovering the senders in
// parallel.
pub(crate) static PARALLEL_SENDER_RECOVERY_THRESHOLD: Lazy<usize> =
    Lazy::new(|| match rayon::current_num_threads() {
        0..=1 => usize::MAX,
        2..=8 => 10,
        _ => 5,
    });

/// A raw transaction.
///
/// Transaction types were introduced in [EIP-2718](https://eips.ethereum.org/EIPS/eip-2718).
#[derive(Debug, Clone, PartialEq, Eq, Hash, Serialize, Deserialize, derive_more::From)]
#[cfg_attr(any(test, feature = "reth-codec"), reth_codecs::add_arbitrary_tests(compact))]
pub enum Transaction {
    /// Legacy transaction (type `0x0`).
    ///
    /// Traditional Ethereum transactions, containing parameters `nonce`, `gasPrice`, `gasLimit`,
    /// `to`, `value`, `data`, `v`, `r`, and `s`.
    ///
    /// These transactions do not utilize access lists nor do they incorporate EIP-1559 fee market
    /// changes.
    Legacy(TxLegacy),
    /// Transaction with an [`AccessList`] ([EIP-2930](https://eips.ethereum.org/EIPS/eip-2930)), type `0x1`.
    ///
    /// The `accessList` specifies an array of addresses and storage keys that the transaction
    /// plans to access, enabling gas savings on cross-contract calls by pre-declaring the accessed
    /// contract and storage slots.
    Eip2930(TxEip2930),
    /// A transaction with a priority fee ([EIP-1559](https://eips.ethereum.org/EIPS/eip-1559)), type `0x2`.
    ///
    /// Unlike traditional transactions, EIP-1559 transactions use an in-protocol, dynamically
    /// changing base fee per gas, adjusted at each block to manage network congestion.
    ///
    /// - `maxPriorityFeePerGas`, specifying the maximum fee above the base fee the sender is
    ///   willing to pay
    /// - `maxFeePerGas`, setting the maximum total fee the sender is willing to pay.
    ///
    /// The base fee is burned, while the priority fee is paid to the miner who includes the
    /// transaction, incentivizing miners to include transactions with higher priority fees per
    /// gas.
    Eip1559(TxEip1559),
    /// Shard Blob Transactions ([EIP-4844](https://eips.ethereum.org/EIPS/eip-4844)), type `0x3`.
    ///
    /// Shard Blob Transactions introduce a new transaction type called a blob-carrying transaction
    /// to reduce gas costs. These transactions are similar to regular Ethereum transactions but
    /// include additional data called a blob.
    ///
    /// Blobs are larger (~125 kB) and cheaper than the current calldata, providing an immutable
    /// and read-only memory for storing transaction data.
    ///
    /// EIP-4844, also known as proto-danksharding, implements the framework and logic of
    /// danksharding, introducing new transaction formats and verification rules.
    Eip4844(TxEip4844),
    /// EOA Set Code Transactions ([EIP-7702](https://eips.ethereum.org/EIPS/eip-7702)), type `0x4`.
    ///
    /// EOA Set Code Transactions give the ability to temporarily set contract code for an
    /// EOA for a single transaction. This allows for temporarily adding smart contract
    /// functionality to the EOA.
    Eip7702(TxEip7702),
    /// Optimism deposit transaction.
    #[cfg(feature = "optimism")]
    Deposit(TxDeposit),
}

#[cfg(any(test, feature = "arbitrary"))]
impl<'a> arbitrary::Arbitrary<'a> for Transaction {
    fn arbitrary(u: &mut arbitrary::Unstructured<'a>) -> arbitrary::Result<Self> {
        let mut tx = match TxType::arbitrary(u)? {
            TxType::Legacy => {
                let mut tx = TxLegacy::arbitrary(u)?;
                tx.gas_limit = (tx.gas_limit as u64).into();
                Self::Legacy(tx)
            }
            TxType::Eip2930 => {
                let mut tx = TxEip2930::arbitrary(u)?;
                tx.gas_limit = (tx.gas_limit as u64).into();
                Self::Eip2930(tx)
            }
            TxType::Eip1559 => {
                let mut tx = TxEip1559::arbitrary(u)?;
                tx.gas_limit = (tx.gas_limit as u64).into();
                Self::Eip1559(tx)
            }
            TxType::Eip4844 => {
                let mut tx = TxEip4844::arbitrary(u)?;
                tx.gas_limit = (tx.gas_limit as u64).into();
                Self::Eip4844(tx)
            }

            TxType::Eip7702 => {
                let mut tx = TxEip7702::arbitrary(u)?;
                tx.gas_limit = (tx.gas_limit as u64).into();
                Self::Eip7702(tx)
            }
            #[cfg(feature = "optimism")]
            TxType::Deposit => {
                let mut tx = TxDeposit::arbitrary(u)?;
                tx.gas_limit = (tx.gas_limit as u64).into();
                Self::Deposit(tx)
            }
        };

        // Otherwise we might overflow when calculating `v` on `recalculate_hash`
        if let Some(chain_id) = tx.chain_id() {
            tx.set_chain_id(chain_id % (u64::MAX / 2 - 36));
        }

        Ok(tx)
    }
}

// === impl Transaction ===

impl Transaction {
    /// Heavy operation that return signature hash over rlp encoded transaction.
    /// It is only for signature signing or signer recovery.
    pub fn signature_hash(&self) -> B256 {
        match self {
            Self::Legacy(tx) => tx.signature_hash(),
            Self::Eip2930(tx) => tx.signature_hash(),
            Self::Eip1559(tx) => tx.signature_hash(),
            Self::Eip4844(tx) => tx.signature_hash(),
            Self::Eip7702(tx) => tx.signature_hash(),
            #[cfg(feature = "optimism")]
            Self::Deposit(_) => B256::ZERO,
        }
    }

    /// Get `chain_id`.
    pub const fn chain_id(&self) -> Option<u64> {
        match self {
            Self::Legacy(TxLegacy { chain_id, .. }) => *chain_id,
            Self::Eip2930(TxEip2930 { chain_id, .. }) |
            Self::Eip1559(TxEip1559 { chain_id, .. }) |
            Self::Eip4844(TxEip4844 { chain_id, .. }) |
            Self::Eip7702(TxEip7702 { chain_id, .. }) => Some(*chain_id),
            #[cfg(feature = "optimism")]
            Self::Deposit(_) => None,
        }
    }

    /// Sets the transaction's chain id to the provided value.
    pub fn set_chain_id(&mut self, chain_id: u64) {
        match self {
            Self::Legacy(TxLegacy { chain_id: ref mut c, .. }) => *c = Some(chain_id),
            Self::Eip2930(TxEip2930 { chain_id: ref mut c, .. }) |
            Self::Eip1559(TxEip1559 { chain_id: ref mut c, .. }) |
            Self::Eip4844(TxEip4844 { chain_id: ref mut c, .. }) |
            Self::Eip7702(TxEip7702 { chain_id: ref mut c, .. }) => *c = chain_id,
            #[cfg(feature = "optimism")]
            Self::Deposit(_) => { /* noop */ }
        }
    }

    /// Gets the transaction's [`TxKind`], which is the address of the recipient or
    /// [`TxKind::Create`] if the transaction is a contract creation.
    pub const fn kind(&self) -> TxKind {
        match self {
            Self::Legacy(TxLegacy { to, .. }) |
            Self::Eip2930(TxEip2930 { to, .. }) |
            Self::Eip1559(TxEip1559 { to, .. }) => *to,
            Self::Eip4844(TxEip4844 { to, .. }) | Self::Eip7702(TxEip7702 { to, .. }) => {
                TxKind::Call(*to)
            }
            #[cfg(feature = "optimism")]
            Self::Deposit(TxDeposit { to, .. }) => *to,
        }
    }

    /// Get the transaction's address of the contract that will be called, or the address that will
    /// receive the transfer.
    ///
    /// Returns `None` if this is a `CREATE` transaction.
    pub fn to(&self) -> Option<Address> {
        self.kind().to().copied()
    }

    /// Get the transaction's type
    pub const fn tx_type(&self) -> TxType {
        match self {
            Self::Legacy(_) => TxType::Legacy,
            Self::Eip2930(_) => TxType::Eip2930,
            Self::Eip1559(_) => TxType::Eip1559,
            Self::Eip4844(_) => TxType::Eip4844,
            Self::Eip7702(_) => TxType::Eip7702,
            #[cfg(feature = "optimism")]
            Self::Deposit(_) => TxType::Deposit,
        }
    }

    /// Gets the transaction's value field.
    pub const fn value(&self) -> U256 {
        *match self {
            Self::Legacy(TxLegacy { value, .. }) |
            Self::Eip2930(TxEip2930 { value, .. }) |
            Self::Eip1559(TxEip1559 { value, .. }) |
            Self::Eip4844(TxEip4844 { value, .. }) |
            Self::Eip7702(TxEip7702 { value, .. }) => value,
            #[cfg(feature = "optimism")]
            Self::Deposit(TxDeposit { value, .. }) => value,
        }
    }

    /// Get the transaction's nonce.
    pub const fn nonce(&self) -> u64 {
        match self {
            Self::Legacy(TxLegacy { nonce, .. }) |
            Self::Eip2930(TxEip2930 { nonce, .. }) |
            Self::Eip1559(TxEip1559 { nonce, .. }) |
            Self::Eip4844(TxEip4844 { nonce, .. }) |
            Self::Eip7702(TxEip7702 { nonce, .. }) => *nonce,
            // Deposit transactions do not have nonces.
            #[cfg(feature = "optimism")]
            Self::Deposit(_) => 0,
        }
    }

    /// Returns the [`AccessList`] of the transaction.
    ///
    /// Returns `None` for legacy transactions.
    pub const fn access_list(&self) -> Option<&AccessList> {
        match self {
            Self::Legacy(_) => None,
            Self::Eip2930(tx) => Some(&tx.access_list),
            Self::Eip1559(tx) => Some(&tx.access_list),
            Self::Eip4844(tx) => Some(&tx.access_list),
            Self::Eip7702(tx) => Some(&tx.access_list),
            #[cfg(feature = "optimism")]
            Self::Deposit(_) => None,
        }
    }

    /// Returns the [`SignedAuthorization`] list of the transaction.
    ///
    /// Returns `None` if this transaction is not EIP-7702.
    pub fn authorization_list(&self) -> Option<&[SignedAuthorization]> {
        match self {
            Self::Eip7702(tx) => Some(&tx.authorization_list),
            _ => None,
        }
    }

    /// Get the gas limit of the transaction.
    pub const fn gas_limit(&self) -> u64 {
        match self {
            Self::Legacy(TxLegacy { gas_limit, .. }) |
            Self::Eip1559(TxEip1559 { gas_limit, .. }) |
            Self::Eip4844(TxEip4844 { gas_limit, .. }) |
            Self::Eip7702(TxEip7702 { gas_limit, .. }) |
            Self::Eip2930(TxEip2930 { gas_limit, .. }) => *gas_limit as u64,
            #[cfg(feature = "optimism")]
            Self::Deposit(TxDeposit { gas_limit, .. }) => *gas_limit as u64,
        }
    }

    /// Returns true if the tx supports dynamic fees
    pub const fn is_dynamic_fee(&self) -> bool {
        match self {
            Self::Legacy(_) | Self::Eip2930(_) => false,
            Self::Eip1559(_) | Self::Eip4844(_) | Self::Eip7702(_) => true,
            #[cfg(feature = "optimism")]
            Self::Deposit(_) => false,
        }
    }

    /// Max fee per gas for eip1559 transaction, for legacy transactions this is `gas_price`.
    ///
    /// This is also commonly referred to as the "Gas Fee Cap" (`GasFeeCap`).
    pub const fn max_fee_per_gas(&self) -> u128 {
        match self {
            Self::Legacy(TxLegacy { gas_price, .. }) |
            Self::Eip2930(TxEip2930 { gas_price, .. }) => *gas_price,
            Self::Eip1559(TxEip1559 { max_fee_per_gas, .. }) |
            Self::Eip4844(TxEip4844 { max_fee_per_gas, .. }) |
            Self::Eip7702(TxEip7702 { max_fee_per_gas, .. }) => *max_fee_per_gas,
            // Deposit transactions buy their L2 gas on L1 and, as such, the L2 gas is not
            // refundable.
            #[cfg(feature = "optimism")]
            Self::Deposit(_) => 0,
        }
    }

    /// Max priority fee per gas for eip1559 transaction, for legacy and eip2930 transactions this
    /// is `None`
    ///
    /// This is also commonly referred to as the "Gas Tip Cap" (`GasTipCap`).
    pub const fn max_priority_fee_per_gas(&self) -> Option<u128> {
        match self {
            Self::Legacy(_) | Self::Eip2930(_) => None,
            Self::Eip1559(TxEip1559 { max_priority_fee_per_gas, .. }) |
            Self::Eip4844(TxEip4844 { max_priority_fee_per_gas, .. }) |
            Self::Eip7702(TxEip7702 { max_priority_fee_per_gas, .. }) => {
                Some(*max_priority_fee_per_gas)
            }
            #[cfg(feature = "optimism")]
            Self::Deposit(_) => None,
        }
    }

    /// Blob versioned hashes for eip4844 transaction, for legacy, eip1559, eip2930 and eip7702
    /// transactions this is `None`
    ///
    /// This is also commonly referred to as the "blob versioned hashes" (`BlobVersionedHashes`).
    pub fn blob_versioned_hashes(&self) -> Option<Vec<B256>> {
        match self {
            Self::Legacy(_) | Self::Eip2930(_) | Self::Eip1559(_) | Self::Eip7702(_) => None,
            Self::Eip4844(TxEip4844 { blob_versioned_hashes, .. }) => {
                Some(blob_versioned_hashes.clone())
            }
            #[cfg(feature = "optimism")]
            Self::Deposit(_) => None,
        }
    }

    /// Max fee per blob gas for eip4844 transaction [`TxEip4844`].
    ///
    /// Returns `None` for non-eip4844 transactions.
    ///
    /// This is also commonly referred to as the "Blob Gas Fee Cap" (`BlobGasFeeCap`).
    pub const fn max_fee_per_blob_gas(&self) -> Option<u128> {
        match self {
            Self::Eip4844(TxEip4844 { max_fee_per_blob_gas, .. }) => Some(*max_fee_per_blob_gas),
            _ => None,
        }
    }

    /// Returns the blob gas used for all blobs of the EIP-4844 transaction if it is an EIP-4844
    /// transaction.
    ///
    /// This is the number of blobs times the
    /// [`DATA_GAS_PER_BLOB`](crate::constants::eip4844::DATA_GAS_PER_BLOB) a single blob consumes.
    pub fn blob_gas_used(&self) -> Option<u64> {
        self.as_eip4844().map(TxEip4844::blob_gas)
    }

    /// Return the max priority fee per gas if the transaction is an EIP-1559 transaction, and
    /// otherwise return the gas price.
    ///
    /// # Warning
    ///
    /// This is different than the `max_priority_fee_per_gas` method, which returns `None` for
    /// non-EIP-1559 transactions.
    pub const fn priority_fee_or_price(&self) -> u128 {
        match self {
            Self::Legacy(TxLegacy { gas_price, .. }) |
            Self::Eip2930(TxEip2930 { gas_price, .. }) => *gas_price,
            Self::Eip1559(TxEip1559 { max_priority_fee_per_gas, .. }) |
            Self::Eip4844(TxEip4844 { max_priority_fee_per_gas, .. }) |
            Self::Eip7702(TxEip7702 { max_priority_fee_per_gas, .. }) => *max_priority_fee_per_gas,
            #[cfg(feature = "optimism")]
            Self::Deposit(_) => 0,
        }
    }

    /// Returns the effective gas price for the given base fee.
    ///
    /// If the transaction is a legacy or EIP2930 transaction, the gas price is returned.
    pub const fn effective_gas_price(&self, base_fee: Option<u64>) -> u128 {
        match self {
            Self::Legacy(tx) => tx.gas_price,
            Self::Eip2930(tx) => tx.gas_price,
            Self::Eip1559(dynamic_tx) => dynamic_tx.effective_gas_price(base_fee),
            Self::Eip4844(dynamic_tx) => dynamic_tx.effective_gas_price(base_fee),
            Self::Eip7702(dynamic_tx) => dynamic_tx.effective_gas_price(base_fee),
            #[cfg(feature = "optimism")]
            Self::Deposit(_) => 0,
        }
    }

    /// Returns the effective miner gas tip cap (`gasTipCap`) for the given base fee:
    /// `min(maxFeePerGas - baseFee, maxPriorityFeePerGas)`
    ///
    /// If the base fee is `None`, the `max_priority_fee_per_gas`, or gas price for non-EIP1559
    /// transactions is returned.
    ///
    /// Returns `None` if the basefee is higher than the [`Transaction::max_fee_per_gas`].
    pub fn effective_tip_per_gas(&self, base_fee: Option<u64>) -> Option<u128> {
        let base_fee = match base_fee {
            Some(base_fee) => base_fee as u128,
            None => return Some(self.priority_fee_or_price()),
        };

        let max_fee_per_gas = self.max_fee_per_gas();

        // Check if max_fee_per_gas is less than base_fee
        if max_fee_per_gas < base_fee {
            return None
        }

        // Calculate the difference between max_fee_per_gas and base_fee
        let fee = max_fee_per_gas - base_fee;

        // Compare the fee with max_priority_fee_per_gas (or gas price for non-EIP1559 transactions)
        if let Some(priority_fee) = self.max_priority_fee_per_gas() {
            Some(fee.min(priority_fee))
        } else {
            Some(fee)
        }
    }

    /// Get the transaction's input field.
    pub const fn input(&self) -> &Bytes {
        match self {
            Self::Legacy(TxLegacy { input, .. }) |
            Self::Eip2930(TxEip2930 { input, .. }) |
            Self::Eip1559(TxEip1559 { input, .. }) |
            Self::Eip4844(TxEip4844 { input, .. }) |
            Self::Eip7702(TxEip7702 { input, .. }) => input,
            #[cfg(feature = "optimism")]
            Self::Deposit(TxDeposit { input, .. }) => input,
        }
    }

    /// Returns the source hash of the transaction, which uniquely identifies its source.
    /// If not a deposit transaction, this will always return `None`.
    #[cfg(feature = "optimism")]
    pub const fn source_hash(&self) -> Option<B256> {
        match self {
            Self::Deposit(TxDeposit { source_hash, .. }) => Some(*source_hash),
            _ => None,
        }
    }

    /// Returns the amount of ETH locked up on L1 that will be minted on L2. If the transaction
    /// is not a deposit transaction, this will always return `None`.
    #[cfg(feature = "optimism")]
    pub const fn mint(&self) -> Option<u128> {
        match self {
            Self::Deposit(TxDeposit { mint, .. }) => *mint,
            _ => None,
        }
    }

    /// Returns whether or not the transaction is a system transaction. If the transaction
    /// is not a deposit transaction, this will always return `false`.
    #[cfg(feature = "optimism")]
    pub const fn is_system_transaction(&self) -> bool {
        match self {
            Self::Deposit(TxDeposit { is_system_transaction, .. }) => *is_system_transaction,
            _ => false,
        }
    }

    /// Returns whether or not the transaction is an Optimism Deposited transaction.
    #[cfg(feature = "optimism")]
    pub const fn is_deposit(&self) -> bool {
        matches!(self, Self::Deposit(_))
    }

    /// This encodes the transaction _without_ the signature, and is only suitable for creating a
    /// hash intended for signing.
    pub fn encode_without_signature(&self, out: &mut dyn bytes::BufMut) {
        Encodable::encode(self, out);
    }

    /// Inner encoding function that is used for both rlp [`Encodable`] trait and for calculating
    /// hash that for eip2718 does not require rlp header
    pub fn encode_with_signature(
        &self,
        signature: &Signature,
        out: &mut dyn bytes::BufMut,
        with_header: bool,
    ) {
        match self {
            Self::Legacy(legacy_tx) => {
                // do nothing w/ with_header
                legacy_tx.encode_with_signature_fields(
                    &with_eip155_parity(signature, legacy_tx.chain_id),
                    out,
                )
            }
            Self::Eip2930(access_list_tx) => {
                access_list_tx.encode_with_signature(signature, out, with_header)
            }
            Self::Eip1559(dynamic_fee_tx) => {
                dynamic_fee_tx.encode_with_signature(signature, out, with_header)
            }
            Self::Eip4844(blob_tx) => blob_tx.encode_with_signature(signature, out, with_header),
            Self::Eip7702(set_code_tx) => {
                set_code_tx.encode_with_signature(signature, out, with_header)
            }
            #[cfg(feature = "optimism")]
            Self::Deposit(deposit_tx) => deposit_tx.encode_inner(out, with_header),
        }
    }

    /// This sets the transaction's gas limit.
    pub fn set_gas_limit(&mut self, gas_limit: u64) {
        match self {
            Self::Legacy(tx) => tx.gas_limit = gas_limit.into(),
            Self::Eip2930(tx) => tx.gas_limit = gas_limit.into(),
            Self::Eip1559(tx) => tx.gas_limit = gas_limit.into(),
            Self::Eip4844(tx) => tx.gas_limit = gas_limit.into(),
            Self::Eip7702(tx) => tx.gas_limit = gas_limit.into(),
            #[cfg(feature = "optimism")]
            Self::Deposit(tx) => tx.gas_limit = gas_limit.into(),
        }
    }

    /// This sets the transaction's nonce.
    pub fn set_nonce(&mut self, nonce: u64) {
        match self {
            Self::Legacy(tx) => tx.nonce = nonce,
            Self::Eip2930(tx) => tx.nonce = nonce,
            Self::Eip1559(tx) => tx.nonce = nonce,
            Self::Eip4844(tx) => tx.nonce = nonce,
            Self::Eip7702(tx) => tx.nonce = nonce,
            #[cfg(feature = "optimism")]
            Self::Deposit(_) => { /* noop */ }
        }
    }

    /// This sets the transaction's value.
    pub fn set_value(&mut self, value: U256) {
        match self {
            Self::Legacy(tx) => tx.value = value,
            Self::Eip2930(tx) => tx.value = value,
            Self::Eip1559(tx) => tx.value = value,
            Self::Eip4844(tx) => tx.value = value,
            Self::Eip7702(tx) => tx.value = value,
            #[cfg(feature = "optimism")]
            Self::Deposit(tx) => tx.value = value,
        }
    }

    /// This sets the transaction's input field.
    pub fn set_input(&mut self, input: Bytes) {
        match self {
            Self::Legacy(tx) => tx.input = input,
            Self::Eip2930(tx) => tx.input = input,
            Self::Eip1559(tx) => tx.input = input,
            Self::Eip4844(tx) => tx.input = input,
            Self::Eip7702(tx) => tx.input = input,
            #[cfg(feature = "optimism")]
            Self::Deposit(tx) => tx.input = input,
        }
    }

    /// Calculates a heuristic for the in-memory size of the [Transaction].
    #[inline]
    pub fn size(&self) -> usize {
        match self {
            Self::Legacy(tx) => tx.size(),
            Self::Eip2930(tx) => tx.size(),
            Self::Eip1559(tx) => tx.size(),
            Self::Eip4844(tx) => tx.size(),
            Self::Eip7702(tx) => tx.size(),
            #[cfg(feature = "optimism")]
            Self::Deposit(tx) => tx.size(),
        }
    }

    /// Returns true if the transaction is a legacy transaction.
    #[inline]
    pub const fn is_legacy(&self) -> bool {
        matches!(self, Self::Legacy(_))
    }

    /// Returns true if the transaction is an EIP-2930 transaction.
    #[inline]
    pub const fn is_eip2930(&self) -> bool {
        matches!(self, Self::Eip2930(_))
    }

    /// Returns true if the transaction is an EIP-1559 transaction.
    #[inline]
    pub const fn is_eip1559(&self) -> bool {
        matches!(self, Self::Eip1559(_))
    }

    /// Returns true if the transaction is an EIP-4844 transaction.
    #[inline]
    pub const fn is_eip4844(&self) -> bool {
        matches!(self, Self::Eip4844(_))
    }

    /// Returns true if the transaction is an EIP-7702 transaction.
    #[inline]
    pub const fn is_eip7702(&self) -> bool {
        matches!(self, Self::Eip7702(_))
    }

    /// Returns the [`TxLegacy`] variant if the transaction is a legacy transaction.
    pub const fn as_legacy(&self) -> Option<&TxLegacy> {
        match self {
            Self::Legacy(tx) => Some(tx),
            _ => None,
        }
    }

    /// Returns the [`TxEip2930`] variant if the transaction is an EIP-2930 transaction.
    pub const fn as_eip2930(&self) -> Option<&TxEip2930> {
        match self {
            Self::Eip2930(tx) => Some(tx),
            _ => None,
        }
    }

    /// Returns the [`TxEip1559`] variant if the transaction is an EIP-1559 transaction.
    pub const fn as_eip1559(&self) -> Option<&TxEip1559> {
        match self {
            Self::Eip1559(tx) => Some(tx),
            _ => None,
        }
    }

    /// Returns the [`TxEip4844`] variant if the transaction is an EIP-4844 transaction.
    pub const fn as_eip4844(&self) -> Option<&TxEip4844> {
        match self {
            Self::Eip4844(tx) => Some(tx),
            _ => None,
        }
    }

    /// Returns the [`TxEip7702`] variant if the transaction is an EIP-7702 transaction.
    pub const fn as_eip7702(&self) -> Option<&TxEip7702> {
        match self {
            Self::Eip7702(tx) => Some(tx),
            _ => None,
        }
    }
}

#[cfg(any(test, feature = "reth-codec"))]
impl reth_codecs::Compact for Transaction {
    // Serializes the TxType to the buffer if necessary, returning 2 bits of the type as an
    // identifier instead of the length.
    fn to_compact<B>(&self, buf: &mut B) -> usize
    where
        B: bytes::BufMut + AsMut<[u8]>,
    {
        let identifier = self.tx_type().to_compact(buf);
        match self {
            Self::Legacy(tx) => {
                tx.to_compact(buf);
            }
            Self::Eip2930(tx) => {
                tx.to_compact(buf);
            }
            Self::Eip1559(tx) => {
                tx.to_compact(buf);
            }
            Self::Eip4844(tx) => {
                tx.to_compact(buf);
            }
            Self::Eip7702(tx) => {
                tx.to_compact(buf);
            }
            #[cfg(feature = "optimism")]
            Self::Deposit(tx) => {
                tx.to_compact(buf);
            }
        }
        identifier
    }

    // For backwards compatibility purposes, only 2 bits of the type are encoded in the identifier
    // parameter. In the case of a [`COMPACT_EXTENDED_IDENTIFIER_FLAG`], the full transaction type
    // is read from the buffer as a single byte.
    //
    // # Panics
    //
    // A panic will be triggered if an identifier larger than 3 is passed from the database. For
    // optimism a identifier with value [`DEPOSIT_TX_TYPE_ID`] is allowed.
    fn from_compact(mut buf: &[u8], identifier: usize) -> (Self, &[u8]) {
        match identifier {
            COMPACT_IDENTIFIER_LEGACY => {
                let (tx, buf) = TxLegacy::from_compact(buf, buf.len());
                (Self::Legacy(tx), buf)
            }
            COMPACT_IDENTIFIER_EIP2930 => {
                let (tx, buf) = TxEip2930::from_compact(buf, buf.len());
                (Self::Eip2930(tx), buf)
            }
            COMPACT_IDENTIFIER_EIP1559 => {
                let (tx, buf) = TxEip1559::from_compact(buf, buf.len());
                (Self::Eip1559(tx), buf)
            }
            COMPACT_EXTENDED_IDENTIFIER_FLAG => {
                // An identifier of 3 indicates that the transaction type did not fit into
                // the backwards compatible 2 bit identifier, their transaction types are
                // larger than 2 bits (eg. 4844 and Deposit Transactions). In this case,
                // we need to read the concrete transaction type from the buffer by
                // reading the full 8 bits (single byte) and match on this transaction type.
                let identifier = buf.get_u8();
                match identifier {
                    EIP4844_TX_TYPE_ID => {
                        let (tx, buf) = TxEip4844::from_compact(buf, buf.len());
                        (Self::Eip4844(tx), buf)
                    }
                    EIP7702_TX_TYPE_ID => {
                        let (tx, buf) = TxEip7702::from_compact(buf, buf.len());
                        (Self::Eip7702(tx), buf)
                    }
                    #[cfg(feature = "optimism")]
                    DEPOSIT_TX_TYPE_ID => {
                        let (tx, buf) = TxDeposit::from_compact(buf, buf.len());
                        (Self::Deposit(tx), buf)
                    }
                    _ => unreachable!("Junk data in database: unknown Transaction variant"),
                }
            }
            _ => unreachable!("Junk data in database: unknown Transaction variant"),
        }
    }
}

impl Default for Transaction {
    fn default() -> Self {
        Self::Legacy(TxLegacy::default())
    }
}

impl Encodable for Transaction {
    /// This encodes the transaction _without_ the signature, and is only suitable for creating a
    /// hash intended for signing.
    fn encode(&self, out: &mut dyn bytes::BufMut) {
        match self {
            Self::Legacy(legacy_tx) => {
                legacy_tx.encode_for_signing(out);
            }
            Self::Eip2930(access_list_tx) => {
                access_list_tx.encode_for_signing(out);
            }
            Self::Eip1559(dynamic_fee_tx) => {
                dynamic_fee_tx.encode_for_signing(out);
            }
            Self::Eip4844(blob_tx) => {
                blob_tx.encode_for_signing(out);
            }
            Self::Eip7702(set_code_tx) => {
                set_code_tx.encode_for_signing(out);
            }
            #[cfg(feature = "optimism")]
            Self::Deposit(deposit_tx) => {
                deposit_tx.encode_inner(out, true);
            }
        }
    }

    fn length(&self) -> usize {
        match self {
            Self::Legacy(legacy_tx) => legacy_tx.payload_len_for_signature(),
            Self::Eip2930(access_list_tx) => access_list_tx.payload_len_for_signature(),
            Self::Eip1559(dynamic_fee_tx) => dynamic_fee_tx.payload_len_for_signature(),
            Self::Eip4844(blob_tx) => blob_tx.payload_len_for_signature(),
            Self::Eip7702(set_code_tx) => set_code_tx.payload_len_for_signature(),
            #[cfg(feature = "optimism")]
            Self::Deposit(deposit_tx) => deposit_tx.encoded_len(true),
        }
    }
}

/// Signed transaction without its Hash. Used type for inserting into the DB.
///
/// This can by converted to [`TransactionSigned`] by calling [`TransactionSignedNoHash::hash`].
#[derive(Debug, Clone, PartialEq, Eq, Hash, AsRef, Deref, Serialize, Deserialize)]
#[cfg_attr(any(test, feature = "reth-codec"), reth_codecs::add_arbitrary_tests(compact))]
pub struct TransactionSignedNoHash {
    /// The transaction signature values
    pub signature: Signature,
    /// Raw transaction info
    #[deref]
    #[as_ref]
    pub transaction: Transaction,
}

impl TransactionSignedNoHash {
    /// Calculates the transaction hash. If used more than once, it's better to convert it to
    /// [`TransactionSigned`] first.
    pub fn hash(&self) -> B256 {
        // pre-allocate buffer for the transaction
        let mut buf = Vec::with_capacity(128 + self.transaction.input().len());
        self.transaction.encode_with_signature(&self.signature, &mut buf, false);
        keccak256(&buf)
    }

    /// Recover signer from signature and hash.
    ///
    /// Returns `None` if the transaction's signature is invalid, see also [`Self::recover_signer`].
    pub fn recover_signer(&self) -> Option<Address> {
        // Optimism's Deposit transaction does not have a signature. Directly return the
        // `from` address.
        #[cfg(feature = "optimism")]
        if let Transaction::Deposit(TxDeposit { from, .. }) = self.transaction {
            return Some(from)
        }

        let signature_hash = self.signature_hash();
        recover_signer(&self.signature, signature_hash)
    }

    /// Recover signer from signature and hash _without ensuring that the signature has a low `s`
    /// value_.
    ///
    /// Re-uses a given buffer to avoid numerous reallocations when recovering batches. **Clears the
    /// buffer before use.**
    ///
    /// Returns `None` if the transaction's signature is invalid, see also
    /// [`recover_signer_unchecked`].
    ///
    /// # Optimism
    ///
    /// For optimism this will return [`Address::ZERO`] if the Signature is empty, this is because pre bedrock (on OP mainnet), relay messages to the L2 Cross Domain Messenger were sent as legacy transactions from the zero address with an empty signature, e.g.: <https://optimistic.etherscan.io/tx/0x1bb352ff9215efe5a4c102f45d730bae323c3288d2636672eb61543ddd47abad>
    /// This makes it possible to import pre bedrock transactions via the sender recovery stage.
    pub fn encode_and_recover_unchecked(&self, buffer: &mut Vec<u8>) -> Option<Address> {
        buffer.clear();
        self.transaction.encode_without_signature(buffer);

        // Optimism's Deposit transaction does not have a signature. Directly return the
        // `from` address.
        #[cfg(feature = "optimism")]
        {
            if let Transaction::Deposit(TxDeposit { from, .. }) = self.transaction {
                return Some(from)
            }

            // pre bedrock system transactions were sent from the zero address as legacy
            // transactions with an empty signature
            //
            // NOTE: this is very hacky and only relevant for op-mainnet pre bedrock
            if self.is_legacy() && self.signature == optimism_deposit_tx_signature() {
                return Some(Address::ZERO)
            }
        }

        recover_signer_unchecked(&self.signature, keccak256(buffer))
    }

    /// Converts into a transaction type with its hash: [`TransactionSigned`].
    ///
    /// Note: This will recalculate the hash of the transaction.
    #[inline]
    pub fn with_hash(self) -> TransactionSigned {
        let Self { signature, transaction } = self;
        TransactionSigned::from_transaction_and_signature(transaction, signature)
    }

    /// Recovers a list of signers from a transaction list iterator
    ///
    /// Returns `None`, if some transaction's signature is invalid, see also
    /// [`Self::recover_signer`].
    pub fn recover_signers<'a, T>(txes: T, num_txes: usize) -> Option<Vec<Address>>
    where
        T: IntoParallelIterator<Item = &'a Self> + IntoIterator<Item = &'a Self> + Send,
    {
        if num_txes < *PARALLEL_SENDER_RECOVERY_THRESHOLD {
            txes.into_iter().map(|tx| tx.recover_signer()).collect()
        } else {
            txes.into_par_iter().map(|tx| tx.recover_signer()).collect()
        }
    }
}

impl Default for TransactionSignedNoHash {
    fn default() -> Self {
        Self { signature: Signature::test_signature(), transaction: Default::default() }
    }
}

#[cfg(any(test, feature = "arbitrary"))]
impl<'a> arbitrary::Arbitrary<'a> for TransactionSignedNoHash {
    fn arbitrary(u: &mut arbitrary::Unstructured<'a>) -> arbitrary::Result<Self> {
        let tx_signed = TransactionSigned::arbitrary(u)?;

        Ok(Self { signature: tx_signed.signature, transaction: tx_signed.transaction })
    }
}

#[cfg(any(test, feature = "reth-codec"))]
impl reth_codecs::Compact for TransactionSignedNoHash {
    fn to_compact<B>(&self, buf: &mut B) -> usize
    where
        B: bytes::BufMut + AsMut<[u8]>,
    {
        let start = buf.as_mut().len();

        // Placeholder for bitflags.
        // The first byte uses 4 bits as flags: IsCompressed[1bit], TxType[2bits], Signature[1bit]
        buf.put_u8(0);

        let sig_bit = self.signature.to_compact(buf) as u8;
        let zstd_bit = self.transaction.input().len() >= 32;

        let tx_bits = if zstd_bit {
            let mut tmp = Vec::with_capacity(256);
            if cfg!(feature = "std") {
                crate::compression::TRANSACTION_COMPRESSOR.with(|compressor| {
                    let mut compressor = compressor.borrow_mut();
                    let tx_bits = self.transaction.to_compact(&mut tmp);
                    buf.put_slice(&compressor.compress(&tmp).expect("Failed to compress"));
                    tx_bits as u8
                })
            } else {
                let mut compressor = crate::compression::create_tx_compressor();
                let tx_bits = self.transaction.to_compact(&mut tmp);
                buf.put_slice(&compressor.compress(&tmp).expect("Failed to compress"));
                tx_bits as u8
            }
        } else {
            self.transaction.to_compact(buf) as u8
        };

        // Replace bitflags with the actual values
        buf.as_mut()[start] = sig_bit | (tx_bits << 1) | ((zstd_bit as u8) << 3);

        buf.as_mut().len() - start
    }

    fn from_compact(mut buf: &[u8], _len: usize) -> (Self, &[u8]) {
        // The first byte uses 4 bits as flags: IsCompressed[1], TxType[2], Signature[1]
        let bitflags = buf.get_u8() as usize;

        let sig_bit = bitflags & 1;
        let (mut signature, buf) = Signature::from_compact(buf, sig_bit);

        let zstd_bit = bitflags >> 3;
        let (transaction, buf) = if zstd_bit != 0 {
            if cfg!(feature = "std") {
                crate::compression::TRANSACTION_DECOMPRESSOR.with(|decompressor| {
                    let mut decompressor = decompressor.borrow_mut();

                    // TODO: enforce that zstd is only present at a "top" level type

                    let transaction_type = (bitflags & 0b110) >> 1;
                    let (transaction, _) =
                        Transaction::from_compact(decompressor.decompress(buf), transaction_type);

                    (transaction, buf)
                })
            } else {
                let mut decompressor = crate::compression::create_tx_decompressor();
                let transaction_type = (bitflags & 0b110) >> 1;
                let (transaction, _) =
                    Transaction::from_compact(decompressor.decompress(buf), transaction_type);

                (transaction, buf)
            }
        } else {
            let transaction_type = bitflags >> 1;
            Transaction::from_compact(buf, transaction_type)
        };

        if matches!(transaction, Transaction::Legacy(_)) {
            signature = signature.with_parity(legacy_parity(&signature, transaction.chain_id()))
        }

        (Self { signature, transaction }, buf)
    }
}

impl From<TransactionSignedNoHash> for TransactionSigned {
    fn from(tx: TransactionSignedNoHash) -> Self {
        tx.with_hash()
    }
}

impl From<TransactionSigned> for TransactionSignedNoHash {
    fn from(tx: TransactionSigned) -> Self {
        Self { signature: tx.signature, transaction: tx.transaction }
    }
}

/// Signed transaction.
#[cfg_attr(any(test, feature = "reth-codec"), reth_codecs::add_arbitrary_tests(rlp))]
#[derive(Debug, Clone, PartialEq, Eq, Hash, AsRef, Deref, Serialize, Deserialize)]
pub struct TransactionSigned {
    /// Transaction hash
    pub hash: TxHash,
    /// The transaction signature values
    pub signature: Signature,
    /// Raw transaction info
    #[deref]
    #[as_ref]
    pub transaction: Transaction,
}

impl Default for TransactionSigned {
    fn default() -> Self {
        Self {
            hash: Default::default(),
            signature: Signature::test_signature(),
            transaction: Default::default(),
        }
    }
}

impl AsRef<Self> for TransactionSigned {
    fn as_ref(&self) -> &Self {
        self
    }
}

// === impl TransactionSigned ===

impl TransactionSigned {
    /// Transaction signature.
    pub const fn signature(&self) -> &Signature {
        &self.signature
    }

    /// Transaction hash. Used to identify transaction.
    pub const fn hash(&self) -> TxHash {
        self.hash
    }

    /// Reference to transaction hash. Used to identify transaction.
    pub const fn hash_ref(&self) -> &TxHash {
        &self.hash
    }

    /// Recover signer from signature and hash.
    ///
    /// Returns `None` if the transaction's signature is invalid following [EIP-2](https://eips.ethereum.org/EIPS/eip-2), see also [`recover_signer`].
    ///
    /// Note:
    ///
    /// This can fail for some early ethereum mainnet transactions pre EIP-2, use
    /// [`Self::recover_signer_unchecked`] if you want to recover the signer without ensuring that
    /// the signature has a low `s` value.
    pub fn recover_signer(&self) -> Option<Address> {
        // Optimism's Deposit transaction does not have a signature. Directly return the
        // `from` address.
        #[cfg(feature = "optimism")]
        if let Transaction::Deposit(TxDeposit { from, .. }) = self.transaction {
            return Some(from)
        }
        let signature_hash = self.signature_hash();
        recover_signer(&self.signature, signature_hash)
    }

    /// Recover signer from signature and hash _without ensuring that the signature has a low `s`
    /// value_.
    ///
    /// Returns `None` if the transaction's signature is invalid, see also
    /// [`recover_signer_unchecked`].
    pub fn recover_signer_unchecked(&self) -> Option<Address> {
        // Optimism's Deposit transaction does not have a signature. Directly return the
        // `from` address.
        #[cfg(feature = "optimism")]
        if let Transaction::Deposit(TxDeposit { from, .. }) = self.transaction {
            return Some(from)
        }
        let signature_hash = self.signature_hash();
        recover_signer_unchecked(&self.signature, signature_hash)
    }

    /// Recovers a list of signers from a transaction list iterator.
    ///
    /// Returns `None`, if some transaction's signature is invalid, see also
    /// [`Self::recover_signer`].
    pub fn recover_signers<'a, T>(txes: T, num_txes: usize) -> Option<Vec<Address>>
    where
        T: IntoParallelIterator<Item = &'a Self> + IntoIterator<Item = &'a Self> + Send,
    {
        if num_txes < *PARALLEL_SENDER_RECOVERY_THRESHOLD {
            txes.into_iter().map(|tx| tx.recover_signer()).collect()
        } else {
            txes.into_par_iter().map(|tx| tx.recover_signer()).collect()
        }
    }

    /// Recovers a list of signers from a transaction list iterator _without ensuring that the
    /// signature has a low `s` value_.
    ///
    /// Returns `None`, if some transaction's signature is invalid, see also
    /// [`Self::recover_signer_unchecked`].
    pub fn recover_signers_unchecked<'a, T>(txes: T, num_txes: usize) -> Option<Vec<Address>>
    where
        T: IntoParallelIterator<Item = &'a Self> + IntoIterator<Item = &'a Self>,
    {
        if num_txes < *PARALLEL_SENDER_RECOVERY_THRESHOLD {
            txes.into_iter().map(|tx| tx.recover_signer_unchecked()).collect()
        } else {
            txes.into_par_iter().map(|tx| tx.recover_signer_unchecked()).collect()
        }
    }

    /// Returns the [`TransactionSignedEcRecovered`] transaction with the given sender.
    #[inline]
    pub const fn with_signer(self, signer: Address) -> TransactionSignedEcRecovered {
        TransactionSignedEcRecovered::from_signed_transaction(self, signer)
    }

    /// Consumes the type, recover signer and return [`TransactionSignedEcRecovered`]
    ///
    /// Returns `None` if the transaction's signature is invalid, see also [`Self::recover_signer`].
    pub fn into_ecrecovered(self) -> Option<TransactionSignedEcRecovered> {
        let signer = self.recover_signer()?;
        Some(TransactionSignedEcRecovered { signed_transaction: self, signer })
    }

    /// Consumes the type, recover signer and return [`TransactionSignedEcRecovered`] _without
    /// ensuring that the signature has a low `s` value_ (EIP-2).
    ///
    /// Returns `None` if the transaction's signature is invalid, see also
    /// [`Self::recover_signer_unchecked`].
    pub fn into_ecrecovered_unchecked(self) -> Option<TransactionSignedEcRecovered> {
        let signer = self.recover_signer_unchecked()?;
        Some(TransactionSignedEcRecovered { signed_transaction: self, signer })
    }

    /// Tries to recover signer and return [`TransactionSignedEcRecovered`] by cloning the type.
    pub fn try_ecrecovered(&self) -> Option<TransactionSignedEcRecovered> {
        let signer = self.recover_signer()?;
        Some(TransactionSignedEcRecovered { signed_transaction: self.clone(), signer })
    }

    /// Tries to recover signer and return [`TransactionSignedEcRecovered`].
    ///
    /// Returns `Err(Self)` if the transaction's signature is invalid, see also
    /// [`Self::recover_signer`].
    pub fn try_into_ecrecovered(self) -> Result<TransactionSignedEcRecovered, Self> {
        match self.recover_signer() {
            None => Err(self),
            Some(signer) => Ok(TransactionSignedEcRecovered { signed_transaction: self, signer }),
        }
    }

    /// Tries to recover signer and return [`TransactionSignedEcRecovered`]. _without ensuring that
    /// the signature has a low `s` value_ (EIP-2).
    ///
    /// Returns `Err(Self)` if the transaction's signature is invalid, see also
    /// [`Self::recover_signer_unchecked`].
    pub fn try_into_ecrecovered_unchecked(self) -> Result<TransactionSignedEcRecovered, Self> {
        match self.recover_signer_unchecked() {
            None => Err(self),
            Some(signer) => Ok(TransactionSignedEcRecovered { signed_transaction: self, signer }),
        }
    }

    /// Returns the enveloped encoded transactions.
    ///
    /// See also [`TransactionSigned::encode_enveloped`]
    pub fn envelope_encoded(&self) -> Bytes {
        let mut buf = Vec::new();
        self.encode_enveloped(&mut buf);
        buf.into()
    }

    /// Encodes the transaction into the "raw" format (e.g. `eth_sendRawTransaction`).
    /// This format is also referred to as "binary" encoding.
    ///
    /// For legacy transactions, it encodes the RLP of the transaction into the buffer:
    /// `rlp(tx-data)`
    /// For EIP-2718 typed it encodes the type of the transaction followed by the rlp of the
    /// transaction: `tx-type || rlp(tx-data)`
    pub fn encode_enveloped(&self, out: &mut dyn bytes::BufMut) {
        self.encode_inner(out, false)
    }

    /// Inner encoding function that is used for both rlp [`Encodable`] trait and for calculating
    /// hash that for eip2718 does not require rlp header
    pub(crate) fn encode_inner(&self, out: &mut dyn bytes::BufMut, with_header: bool) {
        self.transaction.encode_with_signature(&self.signature, out, with_header);
    }

    /// Output the length of the `encode_inner(out`, true). Note to assume that `with_header` is
    /// only `true`.
    pub(crate) fn payload_len_inner(&self) -> usize {
        match &self.transaction {
            Transaction::Legacy(legacy_tx) => legacy_tx.encoded_len_with_signature(
                &with_eip155_parity(&self.signature, legacy_tx.chain_id),
            ),
            Transaction::Eip2930(access_list_tx) => {
                access_list_tx.encoded_len_with_signature(&self.signature, true)
            }
            Transaction::Eip1559(dynamic_fee_tx) => {
                dynamic_fee_tx.encoded_len_with_signature(&self.signature, true)
            }
            Transaction::Eip4844(blob_tx) => {
                blob_tx.encoded_len_with_signature(&self.signature, true)
            }
            Transaction::Eip7702(set_code_tx) => {
                set_code_tx.encoded_len_with_signature(&self.signature, true)
            }
            #[cfg(feature = "optimism")]
            Transaction::Deposit(deposit_tx) => deposit_tx.encoded_len(true),
        }
    }

    /// Calculate transaction hash, eip2728 transaction does not contain rlp header and start with
    /// tx type.
    pub fn recalculate_hash(&self) -> B256 {
        let mut buf = Vec::new();
        self.encode_inner(&mut buf, false);
        keccak256(&buf)
    }

    /// Create a new signed transaction from a transaction and its signature.
    ///
    /// This will also calculate the transaction hash using its encoding.
    pub fn from_transaction_and_signature(transaction: Transaction, signature: Signature) -> Self {
        let mut initial_tx = Self { transaction, hash: Default::default(), signature };
        initial_tx.hash = initial_tx.recalculate_hash();
        initial_tx
    }

    /// Calculate a heuristic for the in-memory size of the [`TransactionSigned`].
    #[inline]
    pub fn size(&self) -> usize {
        mem::size_of::<TxHash>() + self.transaction.size() + mem::size_of::<Signature>()
    }

    /// Decodes legacy transaction from the data buffer into a tuple.
    ///
    /// This expects `rlp(legacy_tx)`
    ///
    /// Refer to the docs for [`Self::decode_rlp_legacy_transaction`] for details on the exact
    /// format expected.
    pub(crate) fn decode_rlp_legacy_transaction_tuple(
        data: &mut &[u8],
    ) -> alloy_rlp::Result<(TxLegacy, TxHash, Signature)> {
        // keep this around, so we can use it to calculate the hash
        let original_encoding = *data;

        let header = Header::decode(data)?;
        let remaining_len = data.len();

        let transaction_payload_len = header.payload_length;

        if transaction_payload_len > remaining_len {
            return Err(RlpError::InputTooShort)
        }

        let mut transaction = TxLegacy {
            nonce: Decodable::decode(data)?,
            gas_price: Decodable::decode(data)?,
            gas_limit: Decodable::decode(data)?,
            to: Decodable::decode(data)?,
            value: Decodable::decode(data)?,
            input: Decodable::decode(data)?,
            chain_id: None,
        };
        let (signature, extracted_id) = decode_with_eip155_chain_id(data)?;
        transaction.chain_id = extracted_id;

        // check the new length, compared to the original length and the header length
        let decoded = remaining_len - data.len();
        if decoded != transaction_payload_len {
            return Err(RlpError::UnexpectedLength)
        }

        let tx_length = header.payload_length + header.length();
        let hash = keccak256(&original_encoding[..tx_length]);
        Ok((transaction, hash, signature))
    }

    /// Decodes legacy transaction from the data buffer.
    ///
    /// This should be used _only_ be used in general transaction decoding methods, which have
    /// already ensured that the input is a legacy transaction with the following format:
    /// `rlp(legacy_tx)`
    ///
    /// Legacy transactions are encoded as lists, so the input should start with a RLP list header.
    ///
    /// This expects `rlp(legacy_tx)`
    // TODO: make buf advancement semantics consistent with `decode_enveloped_typed_transaction`,
    // so decoding methods do not need to manually advance the buffer
    pub fn decode_rlp_legacy_transaction(data: &mut &[u8]) -> alloy_rlp::Result<Self> {
        let (transaction, hash, signature) = Self::decode_rlp_legacy_transaction_tuple(data)?;
        let signed = Self { transaction: Transaction::Legacy(transaction), hash, signature };
        Ok(signed)
    }

    /// Decodes an enveloped EIP-2718 typed transaction.
    ///
    /// This should _only_ be used internally in general transaction decoding methods,
    /// which have already ensured that the input is a typed transaction with the following format:
    /// `tx-type || rlp(tx-data)`
    ///
    /// Note that this format does not start with any RLP header, and instead starts with a single
    /// byte indicating the transaction type.
    ///
    /// CAUTION: this expects that `data` is `tx-type || rlp(tx-data)`
    pub fn decode_enveloped_typed_transaction(data: &mut &[u8]) -> alloy_rlp::Result<Self> {
        // keep this around so we can use it to calculate the hash
        let original_encoding_without_header = *data;

        let tx_type = *data.first().ok_or(RlpError::InputTooShort)?;
        data.advance(1);

        // decode the list header for the rest of the transaction
        let header = Header::decode(data)?;
        if !header.list {
            return Err(RlpError::Custom("typed tx fields must be encoded as a list"))
        }

        let remaining_len = data.len();

        // length of tx encoding = tx type byte (size = 1) + length of header + payload length
        let tx_length = 1 + header.length() + header.payload_length;

        // decode common fields
        let Ok(tx_type) = TxType::try_from(tx_type) else {
            return Err(RlpError::Custom("unsupported typed transaction type"))
        };

        let transaction = match tx_type {
            TxType::Eip2930 => Transaction::Eip2930(TxEip2930::decode_fields(data)?),
            TxType::Eip1559 => Transaction::Eip1559(TxEip1559::decode_fields(data)?),
            TxType::Eip4844 => Transaction::Eip4844(TxEip4844::decode_fields(data)?),
            TxType::Eip7702 => Transaction::Eip7702(TxEip7702::decode_fields(data)?),
            #[cfg(feature = "optimism")]
            TxType::Deposit => Transaction::Deposit(TxDeposit::decode_fields(data)?),
            TxType::Legacy => return Err(RlpError::Custom("unexpected legacy tx type")),
        };

        #[cfg(not(feature = "optimism"))]
        let signature = Signature::decode_rlp_vrs(data)?;

        #[cfg(feature = "optimism")]
        let signature = if tx_type == TxType::Deposit {
            optimism_deposit_tx_signature()
        } else {
            Signature::decode_rlp_vrs(data)?
        };

        if !matches!(signature.v(), Parity::Parity(_)) {
            return Err(alloy_rlp::Error::Custom("invalid parity for typed transaction"));
        }

        let bytes_consumed = remaining_len - data.len();
        if bytes_consumed != header.payload_length {
            return Err(RlpError::UnexpectedLength)
        }

        let hash = keccak256(&original_encoding_without_header[..tx_length]);
        let signed = Self { transaction, hash, signature };
        Ok(signed)
    }

    /// Decodes the "raw" format of transaction (similar to `eth_sendRawTransaction`).
    ///
    /// This should be used for any RPC method that accepts a raw transaction.
    /// Currently, this includes:
    /// * `eth_sendRawTransaction`.
    /// * All versions of `engine_newPayload`, in the `transactions` field.
    ///
    /// A raw transaction is either a legacy transaction or EIP-2718 typed transaction.
    ///
    /// For legacy transactions, the format is encoded as: `rlp(tx-data)`. This format will start
    /// with a RLP list header.
    ///
    /// For EIP-2718 typed transactions, the format is encoded as the type of the transaction
    /// followed by the rlp of the transaction: `type || rlp(tx-data)`.
    ///
    /// Both for legacy and EIP-2718 transactions, an error will be returned if there is an excess
    /// of bytes in input data.
    pub fn decode_enveloped(input_data: &mut &[u8]) -> alloy_rlp::Result<Self> {
        if input_data.is_empty() {
            return Err(RlpError::InputTooShort)
        }

        // Check if the tx is a list
        let output_data = if input_data[0] >= EMPTY_LIST_CODE {
            // decode as legacy transaction
            Self::decode_rlp_legacy_transaction(input_data)?
        } else {
            Self::decode_enveloped_typed_transaction(input_data)?
        };

        if !input_data.is_empty() {
            return Err(RlpError::UnexpectedLength)
        }

        Ok(output_data)
    }

    /// Returns the length without an RLP header - this is used for eth/68 sizes.
    pub fn length_without_header(&self) -> usize {
        // method computes the payload len without a RLP header
        match &self.transaction {
            Transaction::Legacy(legacy_tx) => legacy_tx.encoded_len_with_signature(
                &with_eip155_parity(&self.signature, legacy_tx.chain_id),
            ),
            Transaction::Eip2930(access_list_tx) => {
                access_list_tx.encoded_len_with_signature(&self.signature, false)
            }
            Transaction::Eip1559(dynamic_fee_tx) => {
                dynamic_fee_tx.encoded_len_with_signature(&self.signature, false)
            }
            Transaction::Eip4844(blob_tx) => {
                blob_tx.encoded_len_with_signature(&self.signature, false)
            }
            Transaction::Eip7702(set_code_tx) => {
                set_code_tx.encoded_len_with_signature(&self.signature, false)
            }
            #[cfg(feature = "optimism")]
            Transaction::Deposit(deposit_tx) => deposit_tx.encoded_len(false),
        }
    }
}

impl From<TransactionSignedEcRecovered> for TransactionSigned {
    fn from(recovered: TransactionSignedEcRecovered) -> Self {
        recovered.signed_transaction
    }
}

impl Encodable for TransactionSigned {
    /// This encodes the transaction _with_ the signature, and an rlp header.
    ///
    /// For legacy transactions, it encodes the transaction data:
    /// `rlp(tx-data)`
    ///
    /// For EIP-2718 typed transactions, it encodes the transaction type followed by the rlp of the
    /// transaction:
    /// `rlp(tx-type || rlp(tx-data))`
    fn encode(&self, out: &mut dyn bytes::BufMut) {
        self.encode_inner(out, true);
    }

    fn length(&self) -> usize {
        self.payload_len_inner()
    }
}

impl Decodable for TransactionSigned {
    /// This `Decodable` implementation only supports decoding rlp encoded transactions as it's used
    /// by p2p.
    ///
    /// The p2p encoding format always includes an RLP header, although the type RLP header depends
    /// on whether or not the transaction is a legacy transaction.
    ///
    /// If the transaction is a legacy transaction, it is just encoded as a RLP list:
    /// `rlp(tx-data)`.
    ///
    /// If the transaction is a typed transaction, it is encoded as a RLP string:
    /// `rlp(tx-type || rlp(tx-data))`
    ///
    /// This can be used for decoding all signed transactions in p2p `BlockBodies` responses.
    ///
    /// This cannot be used for decoding EIP-4844 transactions in p2p `PooledTransactions`, since
    /// the EIP-4844 variant of [`TransactionSigned`] does not include the blob sidecar.
    ///
    /// For a method suitable for decoding pooled transactions, see [`PooledTransactionsElement`].
    ///
    /// CAUTION: Due to a quirk in [`Header::decode`], this method will succeed even if a typed
    /// transaction is encoded in this format, and does not start with a RLP header:
    /// `tx-type || rlp(tx-data)`.
    ///
    /// This is because [`Header::decode`] does not advance the buffer, and returns a length-1
    /// string header if the first byte is less than `0xf7`.
    fn decode(buf: &mut &[u8]) -> alloy_rlp::Result<Self> {
        if buf.is_empty() {
            return Err(RlpError::InputTooShort)
        }

        // decode header
        let mut original_encoding = *buf;
        let header = Header::decode(buf)?;

        let remaining_len = buf.len();

        // if the transaction is encoded as a string then it is a typed transaction
        if header.list {
            let tx = Self::decode_rlp_legacy_transaction(&mut original_encoding)?;

            // advance the buffer based on how far `decode_rlp_legacy_transaction` advanced the
            // buffer
            *buf = original_encoding;
            Ok(tx)
        } else {
            let tx = Self::decode_enveloped_typed_transaction(buf)?;

            let bytes_consumed = remaining_len - buf.len();
            // because Header::decode works for single bytes (including the tx type), returning a
            // string Header with payload_length of 1, we need to make sure this check is only
            // performed for transactions with a string header
            if bytes_consumed != header.payload_length && original_encoding[0] > EMPTY_STRING_CODE {
                return Err(RlpError::UnexpectedLength)
            }

            Ok(tx)
        }
    }
}

#[cfg(any(test, feature = "arbitrary"))]
impl<'a> arbitrary::Arbitrary<'a> for TransactionSigned {
    fn arbitrary(u: &mut arbitrary::Unstructured<'a>) -> arbitrary::Result<Self> {
        #[allow(unused_mut)]
        let mut transaction = Transaction::arbitrary(u)?;
        let mut signature = Signature::arbitrary(u)?;

        signature = if matches!(transaction, Transaction::Legacy(_)) {
            if let Some(chain_id) = transaction.chain_id() {
                signature.with_chain_id(chain_id)
            } else {
                signature.with_parity(alloy_primitives::Parity::NonEip155(bool::arbitrary(u)?))
            }
        } else {
            signature.with_parity_bool()
        };

        #[cfg(feature = "optimism")]
        // Both `Some(0)` and `None` values are encoded as empty string byte. This introduces
        // ambiguity in roundtrip tests. Patch the mint value of deposit transaction here, so that
        // it's `None` if zero.
        if let Transaction::Deposit(ref mut tx_deposit) = transaction {
            if tx_deposit.mint == Some(0) {
                tx_deposit.mint = None;
            }
        }

        #[cfg(feature = "optimism")]
        let signature =
            if transaction.is_deposit() { optimism_deposit_tx_signature() } else { signature };

        Ok(Self::from_transaction_and_signature(transaction, signature))
    }
}

/// Signed transaction with recovered signer.
#[derive(Debug, Clone, PartialEq, Hash, Eq, AsRef, Deref)]
pub struct TransactionSignedEcRecovered {
    /// Signer of the transaction
    signer: Address,
    /// Signed transaction
    #[deref]
    #[as_ref]
    signed_transaction: TransactionSigned,
}

// === impl TransactionSignedEcRecovered ===

impl TransactionSignedEcRecovered {
    /// Signer of transaction recovered from signature
    pub const fn signer(&self) -> Address {
        self.signer
    }

    /// Transform back to [`TransactionSigned`]
    pub fn into_signed(self) -> TransactionSigned {
        self.signed_transaction
    }

    /// Dissolve Self to its component
    pub fn to_components(self) -> (TransactionSigned, Address) {
        (self.signed_transaction, self.signer)
    }

    /// Create [`TransactionSignedEcRecovered`] from [`TransactionSigned`] and [`Address`] of the
    /// signer.
    #[inline]
    pub const fn from_signed_transaction(
        signed_transaction: TransactionSigned,
        signer: Address,
    ) -> Self {
        Self { signed_transaction, signer }
    }
}

impl Encodable for TransactionSignedEcRecovered {
    /// This encodes the transaction _with_ the signature, and an rlp header.
    ///
    /// Refer to docs for [`TransactionSigned::encode`] for details on the exact format.
    fn encode(&self, out: &mut dyn bytes::BufMut) {
        self.signed_transaction.encode(out)
    }

    fn length(&self) -> usize {
        self.signed_transaction.length()
    }
}

impl Decodable for TransactionSignedEcRecovered {
    fn decode(buf: &mut &[u8]) -> alloy_rlp::Result<Self> {
        let signed_transaction = TransactionSigned::decode(buf)?;
        let signer = signed_transaction
            .recover_signer()
            .ok_or(RlpError::Custom("Unable to recover decoded transaction signer."))?;
        Ok(Self { signer, signed_transaction })
    }
}

<<<<<<< HEAD
/// Ensures the transaction can be sent over the
/// network
pub trait ToRecoveredTransaction {
    /// Converts to this type into a [`TransactionSignedEcRecovered`].
    ///
    /// Note: this takes `&self` since indented usage is via `Arc<Self>`.
    fn to_recovered_transaction(&self) -> TransactionSignedEcRecovered;
}

=======
>>>>>>> f4cbfbcd
/// Generic wrapper with encoded Bytes, such as transaction data.
#[derive(Debug, Clone, PartialEq, Eq)]
pub struct WithEncoded<T>(Bytes, pub T);

impl<T> From<(Bytes, T)> for WithEncoded<T> {
    fn from(value: (Bytes, T)) -> Self {
        Self(value.0, value.1)
    }
}

impl<T> WithEncoded<T> {
    /// Wraps the value with the bytes.
    pub const fn new(bytes: Bytes, value: T) -> Self {
        Self(bytes, value)
    }

    /// Get the encoded bytes
    pub fn encoded_bytes(&self) -> Bytes {
        self.0.clone()
    }

    /// Get the underlying value
    pub const fn value(&self) -> &T {
        &self.1
    }

    /// Returns ownership of the underlying value.
    pub fn into_value(self) -> T {
        self.1
    }

    /// Transform the value
    pub fn transform<F: From<T>>(self) -> WithEncoded<F> {
        WithEncoded(self.0, self.1.into())
    }

    /// Split the wrapper into [`Bytes`] and value tuple
    pub fn split(self) -> (Bytes, T) {
        (self.0, self.1)
    }

    /// Maps the inner value to a new value using the given function.
    pub fn map<U, F: FnOnce(T) -> U>(self, op: F) -> WithEncoded<U> {
        WithEncoded(self.0, op(self.1))
    }
}

impl<T> WithEncoded<Option<T>> {
    /// returns `None` if the inner value is `None`, otherwise returns `Some(WithEncoded<T>)`.
    pub fn transpose(self) -> Option<WithEncoded<T>> {
        self.1.map(|v| WithEncoded(self.0, v))
    }
}

#[cfg(test)]
mod tests {
    use crate::{
        hex,
        transaction::{signature::Signature, TxEip1559, TxKind, TxLegacy},
        Bytes, Transaction, TransactionSigned, TransactionSignedEcRecovered,
        TransactionSignedNoHash, B256, U256,
    };
    use alloy_primitives::{address, b256, bytes, Address, Parity};
    use alloy_rlp::{Decodable, Encodable, Error as RlpError};
    use reth_chainspec::MIN_TRANSACTION_GAS;
    use reth_codecs::Compact;
    use std::str::FromStr;

    #[test]
    fn test_decode_empty_typed_tx() {
        let input = [0x80u8];
        let res = TransactionSigned::decode(&mut &input[..]).unwrap_err();
        assert_eq!(RlpError::InputTooShort, res);
    }

    #[test]
    fn raw_kind_encoding_sanity() {
        // check the 0x80 encoding for Create
        let mut buf = Vec::new();
        TxKind::Create.encode(&mut buf);
        assert_eq!(buf, vec![0x80]);

        // check decoding
        let buf = [0x80];
        let decoded = TxKind::decode(&mut &buf[..]).unwrap();
        assert_eq!(decoded, TxKind::Create);
    }

    #[test]
    fn test_decode_create_goerli() {
        // test that an example create tx from goerli decodes properly
        let tx_bytes = hex!("b901f202f901ee05228459682f008459682f11830209bf8080b90195608060405234801561001057600080fd5b50610175806100206000396000f3fe608060405234801561001057600080fd5b506004361061002b5760003560e01c80630c49c36c14610030575b600080fd5b61003861004e565b604051610045919061011d565b60405180910390f35b60606020600052600f6020527f68656c6c6f2073746174656d696e64000000000000000000000000000000000060405260406000f35b600081519050919050565b600082825260208201905092915050565b60005b838110156100be5780820151818401526020810190506100a3565b838111156100cd576000848401525b50505050565b6000601f19601f8301169050919050565b60006100ef82610084565b6100f9818561008f565b93506101098185602086016100a0565b610112816100d3565b840191505092915050565b6000602082019050818103600083015261013781846100e4565b90509291505056fea264697066735822122051449585839a4ea5ac23cae4552ef8a96b64ff59d0668f76bfac3796b2bdbb3664736f6c63430008090033c080a0136ebffaa8fc8b9fda9124de9ccb0b1f64e90fbd44251b4c4ac2501e60b104f9a07eb2999eec6d185ef57e91ed099afb0a926c5b536f0155dd67e537c7476e1471");

        let decoded = TransactionSigned::decode(&mut &tx_bytes[..]).unwrap();
        assert_eq!(tx_bytes.len(), decoded.length());
        assert_eq!(tx_bytes, &alloy_rlp::encode(decoded)[..]);
    }

    #[test]
    fn test_decode_recover_mainnet_tx() {
        // random mainnet tx <https://etherscan.io/tx/0x86718885c4b4218c6af87d3d0b0d83e3cc465df2a05c048aa4db9f1a6f9de91f>
        let tx_bytes = hex!("02f872018307910d808507204d2cb1827d0094388c818ca8b9251b393131c08a736a67ccb19297880320d04823e2701c80c001a0cf024f4815304df2867a1a74e9d2707b6abda0337d2d54a4438d453f4160f190a07ac0e6b3bc9395b5b9c8b9e6d77204a236577a5b18467b9175c01de4faa208d9");

        let decoded = TransactionSigned::decode_enveloped(&mut &tx_bytes[..]).unwrap();
        assert_eq!(
            decoded.recover_signer(),
            Some(Address::from_str("0x95222290DD7278Aa3Ddd389Cc1E1d165CC4BAfe5").unwrap())
        );
    }

    #[test]
    // Test vector from https://sepolia.etherscan.io/tx/0x9a22ccb0029bc8b0ddd073be1a1d923b7ae2b2ea52100bae0db4424f9107e9c0
    // Blobscan: https://sepolia.blobscan.com/tx/0x9a22ccb0029bc8b0ddd073be1a1d923b7ae2b2ea52100bae0db4424f9107e9c0
    fn test_decode_recover_sepolia_4844_tx() {
        use crate::TxType;
        use alloy_primitives::{address, b256};

        // https://sepolia.etherscan.io/getRawTx?tx=0x9a22ccb0029bc8b0ddd073be1a1d923b7ae2b2ea52100bae0db4424f9107e9c0
        let raw_tx = alloy_primitives::hex::decode("0x03f9011d83aa36a7820fa28477359400852e90edd0008252089411e9ca82a3a762b4b5bd264d4173a242e7a770648080c08504a817c800f8a5a0012ec3d6f66766bedb002a190126b3549fce0047de0d4c25cffce0dc1c57921aa00152d8e24762ff22b1cfd9f8c0683786a7ca63ba49973818b3d1e9512cd2cec4a0013b98c6c83e066d5b14af2b85199e3d4fc7d1e778dd53130d180f5077e2d1c7a001148b495d6e859114e670ca54fb6e2657f0cbae5b08063605093a4b3dc9f8f1a0011ac212f13c5dff2b2c6b600a79635103d6f580a4221079951181b25c7e654901a0c8de4cced43169f9aa3d36506363b2d2c44f6c49fc1fd91ea114c86f3757077ea01e11fdd0d1934eda0492606ee0bb80a7bf8f35cc5f86ec60fe5031ba48bfd544").unwrap();
        let decoded = TransactionSigned::decode_enveloped(&mut raw_tx.as_slice()).unwrap();
        assert_eq!(decoded.tx_type(), TxType::Eip4844);

        let from = decoded.recover_signer();
        assert_eq!(from, Some(address!("A83C816D4f9b2783761a22BA6FADB0eB0606D7B2")));

        let tx = decoded.transaction;

        assert_eq!(tx.to(), Some(address!("11E9CA82A3a762b4B5bd264d4173a242e7a77064")));

        assert_eq!(
            tx.blob_versioned_hashes(),
            Some(vec![
                b256!("012ec3d6f66766bedb002a190126b3549fce0047de0d4c25cffce0dc1c57921a"),
                b256!("0152d8e24762ff22b1cfd9f8c0683786a7ca63ba49973818b3d1e9512cd2cec4"),
                b256!("013b98c6c83e066d5b14af2b85199e3d4fc7d1e778dd53130d180f5077e2d1c7"),
                b256!("01148b495d6e859114e670ca54fb6e2657f0cbae5b08063605093a4b3dc9f8f1"),
                b256!("011ac212f13c5dff2b2c6b600a79635103d6f580a4221079951181b25c7e6549"),
            ])
        );
    }

    #[test]
    fn decode_transaction_consumes_buffer() {
        let bytes = &mut &hex!("b87502f872041a8459682f008459682f0d8252089461815774383099e24810ab832a5b2a5425c154d58829a2241af62c000080c001a059e6b67f48fb32e7e570dfb11e042b5ad2e55e3ce3ce9cd989c7e06e07feeafda0016b83f4f980694ed2eee4d10667242b1f40dc406901b34125b008d334d47469")[..];
        let _transaction_res = TransactionSigned::decode(bytes).unwrap();
        assert_eq!(
            bytes.len(),
            0,
            "did not consume all bytes in the buffer, {:?} remaining",
            bytes.len()
        );
    }

    #[test]
    fn decode_multiple_network_txs() {
        let bytes = hex!("f86b02843b9aca00830186a094d3e8763675e4c425df46cc3b5c0f6cbdac39604687038d7ea4c68000802ba00eb96ca19e8a77102767a41fc85a36afd5c61ccb09911cec5d3e86e193d9c5aea03a456401896b1b6055311536bf00a718568c744d8c1f9df59879e8350220ca18");
        let transaction = Transaction::Legacy(TxLegacy {
            chain_id: Some(4u64),
            nonce: 2,
            gas_price: 1000000000,
            gas_limit: 100000,
            to: Address::from_str("d3e8763675e4c425df46cc3b5c0f6cbdac396046").unwrap().into(),
            value: U256::from(1000000000000000u64),
            input: Bytes::default(),
        });
        let signature = Signature::new(
            U256::from_str("0xeb96ca19e8a77102767a41fc85a36afd5c61ccb09911cec5d3e86e193d9c5ae")
                .unwrap(),
            U256::from_str("0x3a456401896b1b6055311536bf00a718568c744d8c1f9df59879e8350220ca18")
                .unwrap(),
            Parity::Eip155(43),
        );
        let hash = b256!("a517b206d2223278f860ea017d3626cacad4f52ff51030dc9a96b432f17f8d34");
        test_decode_and_encode(&bytes, transaction, signature, Some(hash));

        let bytes = hex!("f86b01843b9aca00830186a094d3e8763675e4c425df46cc3b5c0f6cbdac3960468702769bb01b2a00802ba0e24d8bd32ad906d6f8b8d7741e08d1959df021698b19ee232feba15361587d0aa05406ad177223213df262cb66ccbb2f46bfdccfdfbbb5ffdda9e2c02d977631da");
        let transaction = Transaction::Legacy(TxLegacy {
            chain_id: Some(4),
            nonce: 1u64,
            gas_price: 1000000000,
            gas_limit: 100000,
            to: Address::from_slice(&hex!("d3e8763675e4c425df46cc3b5c0f6cbdac396046")[..]).into(),
            value: U256::from(693361000000000u64),
            input: Default::default(),
        });
        let signature = Signature::new(
            U256::from_str("0xe24d8bd32ad906d6f8b8d7741e08d1959df021698b19ee232feba15361587d0a")
                .unwrap(),
            U256::from_str("0x5406ad177223213df262cb66ccbb2f46bfdccfdfbbb5ffdda9e2c02d977631da")
                .unwrap(),
            Parity::Eip155(43),
        );
        test_decode_and_encode(&bytes, transaction, signature, None);

        let bytes = hex!("f86b0384773594008398968094d3e8763675e4c425df46cc3b5c0f6cbdac39604687038d7ea4c68000802ba0ce6834447c0a4193c40382e6c57ae33b241379c5418caac9cdc18d786fd12071a03ca3ae86580e94550d7c071e3a02eadb5a77830947c9225165cf9100901bee88");
        let transaction = Transaction::Legacy(TxLegacy {
            chain_id: Some(4),
            nonce: 3,
            gas_price: 2000000000,
            gas_limit: 10000000,
            to: Address::from_slice(&hex!("d3e8763675e4c425df46cc3b5c0f6cbdac396046")[..]).into(),
            value: U256::from(1000000000000000u64),
            input: Bytes::default(),
        });
        let signature = Signature::new(
            U256::from_str("0xce6834447c0a4193c40382e6c57ae33b241379c5418caac9cdc18d786fd12071")
                .unwrap(),
            U256::from_str("0x3ca3ae86580e94550d7c071e3a02eadb5a77830947c9225165cf9100901bee88")
                .unwrap(),
            Parity::Eip155(43),
        );
        test_decode_and_encode(&bytes, transaction, signature, None);

        let bytes = hex!("b87502f872041a8459682f008459682f0d8252089461815774383099e24810ab832a5b2a5425c154d58829a2241af62c000080c001a059e6b67f48fb32e7e570dfb11e042b5ad2e55e3ce3ce9cd989c7e06e07feeafda0016b83f4f980694ed2eee4d10667242b1f40dc406901b34125b008d334d47469");
        let transaction = Transaction::Eip1559(TxEip1559 {
            chain_id: 4,
            nonce: 26,
            max_priority_fee_per_gas: 1500000000,
            max_fee_per_gas: 1500000013,
            gas_limit: MIN_TRANSACTION_GAS as u128,
            to: Address::from_slice(&hex!("61815774383099e24810ab832a5b2a5425c154d5")[..]).into(),
            value: U256::from(3000000000000000000u64),
            input: Default::default(),
            access_list: Default::default(),
        });
        let signature = Signature::new(
            U256::from_str("0x59e6b67f48fb32e7e570dfb11e042b5ad2e55e3ce3ce9cd989c7e06e07feeafd")
                .unwrap(),
            U256::from_str("0x016b83f4f980694ed2eee4d10667242b1f40dc406901b34125b008d334d47469")
                .unwrap(),
            Parity::Parity(true),
        );
        test_decode_and_encode(&bytes, transaction, signature, None);

        let bytes = hex!("f8650f84832156008287fb94cf7f9e66af820a19257a2108375b180b0ec491678204d2802ca035b7bfeb9ad9ece2cbafaaf8e202e706b4cfaeb233f46198f00b44d4a566a981a0612638fb29427ca33b9a3be2a0a561beecfe0269655be160d35e72d366a6a860");
        let transaction = Transaction::Legacy(TxLegacy {
            chain_id: Some(4),
            nonce: 15,
            gas_price: 2200000000,
            gas_limit: 34811,
            to: Address::from_slice(&hex!("cf7f9e66af820a19257a2108375b180b0ec49167")[..]).into(),
            value: U256::from(1234),
            input: Bytes::default(),
        });
        let signature = Signature::new(
            U256::from_str("0x35b7bfeb9ad9ece2cbafaaf8e202e706b4cfaeb233f46198f00b44d4a566a981")
                .unwrap(),
            U256::from_str("0x612638fb29427ca33b9a3be2a0a561beecfe0269655be160d35e72d366a6a860")
                .unwrap(),
            Parity::Eip155(44),
        );
        test_decode_and_encode(&bytes, transaction, signature, None);
    }

    fn test_decode_and_encode(
        bytes: &[u8],
        transaction: Transaction,
        signature: Signature,
        hash: Option<B256>,
    ) {
        let expected = TransactionSigned::from_transaction_and_signature(transaction, signature);
        if let Some(hash) = hash {
            assert_eq!(hash, expected.hash);
        }
        assert_eq!(bytes.len(), expected.length());

        let decoded = TransactionSigned::decode(&mut &bytes[..]).unwrap();
        assert_eq!(expected, decoded);
        assert_eq!(bytes, &alloy_rlp::encode(expected));
    }

    #[test]
    fn decode_raw_tx_and_recover_signer() {
        use alloy_primitives::hex_literal::hex;
        // transaction is from ropsten

        let hash: B256 =
            hex!("559fb34c4a7f115db26cbf8505389475caaab3df45f5c7a0faa4abfa3835306c").into();
        let signer: Address = hex!("641c5d790f862a58ec7abcfd644c0442e9c201b3").into();
        let raw = hex!("f88b8212b085028fa6ae00830f424094aad593da0c8116ef7d2d594dd6a63241bccfc26c80a48318b64b000000000000000000000000641c5d790f862a58ec7abcfd644c0442e9c201b32aa0a6ef9e170bca5ffb7ac05433b13b7043de667fbb0b4a5e45d3b54fb2d6efcc63a0037ec2c05c3d60c5f5f78244ce0a3859e3a18a36c61efb061b383507d3ce19d2");

        let mut pointer = raw.as_ref();
        let tx = TransactionSigned::decode(&mut pointer).unwrap();
        assert_eq!(tx.hash(), hash, "Expected same hash");
        assert_eq!(tx.recover_signer(), Some(signer), "Recovering signer should pass.");
    }

    #[test]
    fn test_envelop_encode() {
        // random tx: <https://etherscan.io/getRawTx?tx=0x9448608d36e721ef403c53b00546068a6474d6cbab6816c3926de449898e7bce>
        let input = hex!("02f871018302a90f808504890aef60826b6c94ddf4c5025d1a5742cf12f74eec246d4432c295e487e09c3bbcc12b2b80c080a0f21a4eacd0bf8fea9c5105c543be5a1d8c796516875710fafafdf16d16d8ee23a001280915021bb446d1973501a67f93d2b38894a514b976e7b46dc2fe54598d76");
        let decoded = TransactionSigned::decode(&mut &input[..]).unwrap();

        let encoded = decoded.envelope_encoded();
        assert_eq!(encoded[..], input);
    }

    #[test]
    fn test_envelop_decode() {
        // random tx: <https://etherscan.io/getRawTx?tx=0x9448608d36e721ef403c53b00546068a6474d6cbab6816c3926de449898e7bce>
        let input = bytes!("02f871018302a90f808504890aef60826b6c94ddf4c5025d1a5742cf12f74eec246d4432c295e487e09c3bbcc12b2b80c080a0f21a4eacd0bf8fea9c5105c543be5a1d8c796516875710fafafdf16d16d8ee23a001280915021bb446d1973501a67f93d2b38894a514b976e7b46dc2fe54598d76");
        let decoded = TransactionSigned::decode_enveloped(&mut input.as_ref()).unwrap();

        let encoded = decoded.envelope_encoded();
        assert_eq!(encoded, input);
    }

    #[test]
    fn test_decode_signed_ec_recovered_transaction() {
        // random tx: <https://etherscan.io/getRawTx?tx=0x9448608d36e721ef403c53b00546068a6474d6cbab6816c3926de449898e7bce>
        let input = hex!("02f871018302a90f808504890aef60826b6c94ddf4c5025d1a5742cf12f74eec246d4432c295e487e09c3bbcc12b2b80c080a0f21a4eacd0bf8fea9c5105c543be5a1d8c796516875710fafafdf16d16d8ee23a001280915021bb446d1973501a67f93d2b38894a514b976e7b46dc2fe54598d76");
        let tx = TransactionSigned::decode(&mut &input[..]).unwrap();
        let recovered = tx.into_ecrecovered().unwrap();

        let decoded =
            TransactionSignedEcRecovered::decode(&mut &alloy_rlp::encode(&recovered)[..]).unwrap();
        assert_eq!(recovered, decoded)
    }

    #[test]
    fn test_decode_tx() {
        // some random transactions pulled from hive tests
        let data = hex!("b86f02f86c0705843b9aca008506fc23ac00830124f89400000000000000000000000000000000000003160180c001a00293c713e2f1eab91c366621ff2f867e05ad7e99d4aa5d069aafeb9e1e8c9b6aa05ec6c0605ff20b57c90a6484ec3b0509e5923733d06f9b69bee9a2dabe4f1352");
        let tx = TransactionSigned::decode(&mut data.as_slice()).unwrap();
        let mut b = Vec::with_capacity(data.len());
        tx.encode(&mut b);
        assert_eq!(data.as_slice(), b.as_slice());

        let data = hex!("f865048506fc23ac00830124f8940000000000000000000000000000000000000316018032a06b8fdfdcb84790816b7af85b19305f493665fe8b4e7c51ffdd7cc144cd776a60a028a09ab55def7b8d6602ba1c97a0ebbafe64ffc9c8e89520cec97a8edfb2ebe9");
        let tx = TransactionSigned::decode(&mut data.as_slice()).unwrap();
        let mut b = Vec::with_capacity(data.len());
        tx.encode(&mut b);
        assert_eq!(data.as_slice(), b.as_slice());
    }

    #[cfg(feature = "secp256k1")]
    proptest::proptest! {
        #![proptest_config(proptest::prelude::ProptestConfig::with_cases(1))]

        #[test]
        fn test_parallel_recovery_order(txes in proptest::collection::vec(
            proptest_arbitrary_interop::arb::<Transaction>(),
            *crate::transaction::PARALLEL_SENDER_RECOVERY_THRESHOLD * 5
        )) {
            let mut rng =rand::thread_rng();
            let secp = secp256k1::Secp256k1::new();
            let txes: Vec<TransactionSigned> = txes.into_iter().map(|mut tx| {
                 if let Some(chain_id) = tx.chain_id() {
                    // Otherwise we might overflow when calculating `v` on `recalculate_hash`
                    tx.set_chain_id(chain_id % (u64::MAX / 2 - 36));
                }

                let key_pair = secp256k1::Keypair::new(&secp, &mut rng);

                let signature =
                    crate::sign_message(B256::from_slice(&key_pair.secret_bytes()[..]), tx.signature_hash()).unwrap();

                TransactionSigned::from_transaction_and_signature(tx, signature)
            }).collect();

            let parallel_senders = TransactionSigned::recover_signers(&txes, txes.len()).unwrap();
            let seq_senders = txes.iter().map(|tx| tx.recover_signer()).collect::<Option<Vec<_>>>().unwrap();

            assert_eq!(parallel_senders, seq_senders);
        }
    }

    // <https://etherscan.io/tx/0x280cde7cdefe4b188750e76c888f13bd05ce9a4d7767730feefe8a0e50ca6fc4>
    #[test]
    fn recover_legacy_singer() {
        let data = hex!("f9015482078b8505d21dba0083022ef1947a250d5630b4cf539739df2c5dacb4c659f2488d880c46549a521b13d8b8e47ff36ab50000000000000000000000000000000000000000000066ab5a608bd00a23f2fe000000000000000000000000000000000000000000000000000000000000008000000000000000000000000048c04ed5691981c42154c6167398f95e8f38a7ff00000000000000000000000000000000000000000000000000000000632ceac70000000000000000000000000000000000000000000000000000000000000002000000000000000000000000c02aaa39b223fe8d0a0e5c4f27ead9083c756cc20000000000000000000000006c6ee5e31d828de241282b9606c8e98ea48526e225a0c9077369501641a92ef7399ff81c21639ed4fd8fc69cb793cfa1dbfab342e10aa0615facb2f1bcf3274a354cfe384a38d0cc008a11c2dd23a69111bc6930ba27a8");
        let tx = TransactionSigned::decode_rlp_legacy_transaction(&mut data.as_slice()).unwrap();
        assert!(tx.is_legacy());
        let sender = tx.recover_signer().unwrap();
        assert_eq!(sender, address!("a12e1462d0ceD572f396F58B6E2D03894cD7C8a4"));
    }

    // <https://github.com/alloy-rs/alloy/issues/141>
    // <https://etherscan.io/tx/0xce4dc6d7a7549a98ee3b071b67e970879ff51b5b95d1c340bacd80fa1e1aab31>
    #[test]
    fn recover_enveloped() {
        let data = hex!("02f86f0102843b9aca0085029e7822d68298f094d9e1459a7a482635700cbc20bbaf52d495ab9c9680841b55ba3ac080a0c199674fcb29f353693dd779c017823b954b3c69dffa3cd6b2a6ff7888798039a028ca912de909e7e6cdef9cdcaf24c54dd8c1032946dfa1d85c206b32a9064fe8");
        let tx = TransactionSigned::decode_enveloped(&mut data.as_slice()).unwrap();
        let sender = tx.recover_signer().unwrap();
        assert_eq!(sender, address!("001e2b7dE757bA469a57bF6b23d982458a07eFcE"));
        assert_eq!(tx.to(), Some(address!("D9e1459A7A482635700cBc20BBAF52D495Ab9C96")));
        assert_eq!(tx.input().as_ref(), hex!("1b55ba3a"));
        let encoded = tx.envelope_encoded();
        assert_eq!(encoded.as_ref(), data.as_slice());
    }

    // <https://github.com/paradigmxyz/reth/issues/7750>
    // <https://etherscan.io/tx/0x2084b8144eea4031c2fa7dfe343498c5e665ca85ed17825f2925f0b5b01c36ac>
    #[test]
    fn recover_pre_eip2() {
        let data = hex!("f8ea0c850ba43b7400832dc6c0942935aa0a2d2fbb791622c29eb1c117b65b7a908580b884590528a9000000000000000000000001878ace42092b7f1ae1f28d16c1272b1aa80ca4670000000000000000000000000000000000000000000000000000000000000002000000000000000000000000000000000000000000000000d02ab486cedc0000000000000000000000000000000000000000000000000000557fe293cabc08cf1ca05bfaf3fda0a56b49cc78b22125feb5ae6a99d2b4781f00507d8b02c173771c85a0b5da0dbe6c5bc53740d0071fc83eb17ba0f709e49e9ae7df60dee625ef51afc5");
        let tx = TransactionSigned::decode_enveloped(&mut data.as_slice()).unwrap();
        let sender = tx.recover_signer();
        assert!(sender.is_none());
        let sender = tx.recover_signer_unchecked().unwrap();

        assert_eq!(sender, address!("7e9e359edf0dbacf96a9952fa63092d919b0842b"));
    }

    #[test]
    fn transaction_signed_no_hash_zstd_codec() {
        // will use same signature everywhere.
        // We don't need signature to match tx, just decoded to the same signature
        let signature = Signature::new(
            U256::from_str("0xeb96ca19e8a77102767a41fc85a36afd5c61ccb09911cec5d3e86e193d9c5ae")
                .unwrap(),
            U256::from_str("0x3a456401896b1b6055311536bf00a718568c744d8c1f9df59879e8350220ca18")
                .unwrap(),
            Parity::Eip155(43),
        );

        let inputs: Vec<Vec<u8>> = vec![
            vec![],
            vec![0],
            vec![255],
            vec![1u8; 31],
            vec![255u8; 31],
            vec![1u8; 32],
            vec![255u8; 32],
            vec![1u8; 64],
            vec![255u8; 64],
        ];

        for input in inputs {
            let transaction = Transaction::Legacy(TxLegacy {
                chain_id: Some(4u64),
                nonce: 2,
                gas_price: 1000000000,
                gas_limit: 100000,
                to: Address::from_str("d3e8763675e4c425df46cc3b5c0f6cbdac396046").unwrap().into(),
                value: U256::from(1000000000000000u64),
                input: Bytes::from(input),
            });

            let tx_signed_no_hash = TransactionSignedNoHash { signature, transaction };
            test_transaction_signed_to_from_compact(tx_signed_no_hash);
        }
    }

    fn test_transaction_signed_to_from_compact(tx_signed_no_hash: TransactionSignedNoHash) {
        // zstd aware `to_compact`
        let mut buff: Vec<u8> = Vec::new();
        let written_bytes = tx_signed_no_hash.to_compact(&mut buff);
        let (decoded, _) = TransactionSignedNoHash::from_compact(&buff, written_bytes);
        assert_eq!(tx_signed_no_hash, decoded);
    }

    #[test]
    fn create_txs_disallowed_for_eip4844() {
        let data =
            [3, 208, 128, 128, 123, 128, 120, 128, 129, 129, 128, 192, 129, 129, 192, 128, 128, 9];
        let res = TransactionSigned::decode_enveloped(&mut &data[..]);

        assert!(res.is_err());
    }

    #[test]
    fn decode_envelope_fails_on_trailing_bytes_legacy() {
        let data = [201, 3, 56, 56, 128, 43, 36, 27, 128, 3, 192];

        let result = TransactionSigned::decode_enveloped(&mut data.as_ref());

        assert!(result.is_err());
        assert_eq!(result, Err(RlpError::UnexpectedLength));
    }

    #[test]
    fn decode_envelope_fails_on_trailing_bytes_eip2718() {
        let data = hex!("02f872018307910d808507204d2cb1827d0094388c818ca8b9251b393131c08a736a67ccb19297880320d04823e2701c80c001a0cf024f4815304df2867a1a74e9d2707b6abda0337d2d54a4438d453f4160f190a07ac0e6b3bc9395b5b9c8b9e6d77204a236577a5b18467b9175c01de4faa208d900");

        let result = TransactionSigned::decode_enveloped(&mut data.as_ref());

        assert!(result.is_err());
        assert_eq!(result, Err(RlpError::UnexpectedLength));
    }
}<|MERGE_RESOLUTION|>--- conflicted
+++ resolved
@@ -1648,18 +1648,6 @@
     }
 }
 
-<<<<<<< HEAD
-/// Ensures the transaction can be sent over the
-/// network
-pub trait ToRecoveredTransaction {
-    /// Converts to this type into a [`TransactionSignedEcRecovered`].
-    ///
-    /// Note: this takes `&self` since indented usage is via `Arc<Self>`.
-    fn to_recovered_transaction(&self) -> TransactionSignedEcRecovered;
-}
-
-=======
->>>>>>> f4cbfbcd
 /// Generic wrapper with encoded Bytes, such as transaction data.
 #[derive(Debug, Clone, PartialEq, Eq)]
 pub struct WithEncoded<T>(Bytes, pub T);
