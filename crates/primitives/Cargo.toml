--- conflicted
+++ resolved
@@ -11,16 +11,13 @@
 ethers-core = { git = "https://github.com/gakonst/ethers-rs", default-features = false }
 bytes = "1.2"
 serde = "1.0"
-<<<<<<< HEAD
 ethereum-types = { version = "0.13.1", default-features = false }
-=======
 thiserror = "1"
 reth-rlp = { path = "../common/rlp", features = ["derive"]}
 
 #used for forkid
 crc = "1"
 maplit = "1"
->>>>>>> 5dfe5ac2
 
 [dev-dependencies]
 serde_json = "1.0"
