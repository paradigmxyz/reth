[package]
name = "reth-primitives"
version.workspace = true
edition.workspace = true
homepage.workspace = true
license.workspace = true
repository.workspace = true
rust-version.workspace = true
description = "Commonly used types in reth."

[lints]
workspace = true

[dependencies]
# reth
reth-primitives-traits.workspace = true
reth-codecs.workspace = true
reth-ethereum-forks.workspace = true
reth-static-file-types.workspace = true
reth-trie-common.workspace = true
reth-chainspec.workspace = true
revm.workspace = true
revm-primitives = { workspace = true, features = ["serde"] }

# ethereum
alloy-consensus = { workspace = true, features = ["serde"] }
alloy-primitives = { workspace = true, features = ["rand", "rlp"] }
alloy-rlp = { workspace = true, features = ["arrayvec"] }
alloy-rpc-types = { workspace = true, optional = true }
alloy-genesis.workspace = true
alloy-eips = { workspace = true, features = ["serde"] }

# crypto
secp256k1 = { workspace = true, features = [
    "global-context",
    "recovery",
    "rand",
] }
# for eip-4844
c-kzg = { workspace = true, features = ["serde"], optional = true }

# misc
bytes.workspace = true
byteorder = "1"
derive_more.workspace = true
modular-bitfield.workspace = true
once_cell.workspace = true
rayon.workspace = true
serde.workspace = true
tempfile = { workspace = true, optional = true }
thiserror-no-std = { workspace = true , default-features = false }
zstd = { version = "0.13", features = ["experimental"], optional = true }
roaring = "0.10.2"

# arbitrary utils
arbitrary = { workspace = true, features = ["derive"], optional = true }
proptest = { workspace = true, optional = true }
proptest-derive = { workspace = true, optional = true }

[dev-dependencies]
# eth
reth-primitives-traits = { workspace = true, features = ["arbitrary"] }
revm-primitives = { workspace = true, features = ["arbitrary"] }
nybbles = { workspace = true, features = ["arbitrary"] }
alloy-trie = { workspace = true, features = ["arbitrary"] }
alloy-eips = { workspace = true, features = ["arbitrary"] }
alloy-consensus = { workspace = true, features = ["arbitrary"] }

assert_matches.workspace = true
arbitrary = { workspace = true, features = ["derive"] }
proptest.workspace = true
proptest-derive.workspace = true
rand.workspace = true
serde_json.workspace = true
test-fuzz.workspace = true
toml.workspace = true
triehash = "0.8"

sucds = "0.8.1"

criterion.workspace = true
pprof = { workspace = true, features = [
    "flamegraph",
    "frame-pointer",
    "criterion",
] }
secp256k1.workspace = true

[features]
default = ["c-kzg", "zstd-codec", "alloy-compat", "std"]
asm-keccak = ["alloy-primitives/asm-keccak"]
arbitrary = [
    "reth-primitives-traits/arbitrary",
    "revm-primitives/arbitrary",
    "reth-chainspec/arbitrary",
    "reth-ethereum-forks/arbitrary",
    "nybbles/arbitrary",
    "alloy-trie/arbitrary",
    "alloy-consensus/arbitrary",
    "alloy-eips/arbitrary",
    "dep:arbitrary",
    "dep:proptest",
    "dep:proptest-derive",
    "zstd-codec",
]
c-kzg = [
    "dep:c-kzg",
    "revm/c-kzg",
    "revm-primitives/c-kzg",
    "dep:tempfile",
    "alloy-eips/kzg",
]
zstd-codec = ["dep:zstd"]
optimism = [
    "reth-chainspec/optimism",
    "reth-codecs/optimism",
    "reth-ethereum-forks/optimism",
    "revm/optimism",
]
<<<<<<< HEAD
taiko = [
    "revm-primitives/taiko",
    "revm/taiko",
]
test-utils = ["dep:plain_hasher", "dep:hash-db"]
=======
alloy-compat = [
    "reth-primitives-traits/alloy-compat",
    "alloy-rpc-types",
]
std = ["thiserror-no-std/std"]
test-utils = ["reth-primitives-traits/test-utils"]
>>>>>>> d786b459

[[bench]]
name = "recover_ecdsa_crit"
harness = false

[[bench]]
name = "validate_blob_tx"
required-features = ["arbitrary", "c-kzg"]
harness = false

[[bench]]
name = "integer_list"
harness = false<|MERGE_RESOLUTION|>--- conflicted
+++ resolved
@@ -117,20 +117,16 @@
     "reth-ethereum-forks/optimism",
     "revm/optimism",
 ]
-<<<<<<< HEAD
 taiko = [
     "revm-primitives/taiko",
     "revm/taiko",
 ]
-test-utils = ["dep:plain_hasher", "dep:hash-db"]
-=======
 alloy-compat = [
     "reth-primitives-traits/alloy-compat",
     "alloy-rpc-types",
 ]
 std = ["thiserror-no-std/std"]
 test-utils = ["reth-primitives-traits/test-utils"]
->>>>>>> d786b459
 
 [[bench]]
 name = "recover_ecdsa_crit"
