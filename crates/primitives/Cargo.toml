[package]
name = "reth-primitives"
version.workspace = true
edition.workspace = true
homepage.workspace = true
license.workspace = true
repository.workspace = true
rust-version.workspace = true
description = "Commonly used types in reth."

[lints]
workspace = true

[dependencies]
# reth
reth-ethereum-primitives.workspace = true
reth-primitives-traits = { workspace = true, features = ["serde"] }
reth-ethereum-forks.workspace = true
reth-static-file-types.workspace = true
<<<<<<< HEAD
reth-codecs = { workspace = true, optional = true }
reth-zstd-compressors = { workspace = true, optional = true }
=======
>>>>>>> b263b5c6

# ethereum
alloy-consensus.workspace = true
alloy-primitives = { workspace = true, features = ["rand", "rlp"] }
alloy-trie = { workspace = true, features = ["serde"] }

<<<<<<< HEAD
# scroll
revm-primitives = { workspace = true, features = ["serde"] }
scroll-alloy-consensus = { workspace = true, optional = true, features = ["serde", "arbitrary"] }

# optimism
op-alloy-rpc-types = { workspace = true, optional = true }
op-alloy-consensus = { workspace = true, features = [
	"arbitrary",
	"serde",
], optional = true }

=======
>>>>>>> b263b5c6
# for eip-4844
c-kzg = { workspace = true, features = ["serde"], optional = true }

# misc
derive_more.workspace = true
once_cell.workspace = true
serde.workspace = true

# arbitrary utils
arbitrary = { workspace = true, features = ["derive"], optional = true }

[dev-dependencies]
# eth
reth-primitives-traits = { workspace = true, features = ["arbitrary", "test-utils"] }

alloy-rlp.workspace = true
alloy-eips = { workspace = true, features = ["arbitrary"] }
alloy-genesis.workspace = true

arbitrary = { workspace = true, features = ["derive"] }

proptest-arbitrary-interop.workspace = true
proptest.workspace = true
serde_json.workspace = true
reth-codecs.workspace = true

criterion.workspace = true
pprof = { workspace = true, features = [
	"flamegraph",
	"frame-pointer",
	"criterion",
] }

[features]
default = ["c-kzg", "alloy-compat", "std", "reth-codec", "secp256k1"]
std = [
	"reth-primitives-traits/std",
	"alloy-consensus/std",
	"alloy-eips/std",
	"alloy-genesis/std",
	"alloy-primitives/std",
	"once_cell/std",
	"serde/std",
	"alloy-trie/std",
	"reth-ethereum-forks/std",
	"derive_more/std",
	"serde_json/std",
	"reth-ethereum-primitives/std",
	"alloy-rlp/std"
]
reth-codec = [
	 "std",
	"reth-primitives-traits/reth-codec",
    "reth-ethereum-primitives/reth-codec"
]
asm-keccak = ["alloy-primitives/asm-keccak"]
arbitrary = [
	"dep:arbitrary",
	"alloy-eips/arbitrary",
	"reth-codec",
	"reth-ethereum-forks/arbitrary",
	"reth-primitives-traits/arbitrary",
	"alloy-consensus/arbitrary",
	"alloy-primitives/arbitrary",
	"alloy-trie/arbitrary",
<<<<<<< HEAD
	"reth-trie-common/arbitrary",
	"dep:secp256k1",
	"scroll-alloy-consensus?/arbitrary"
=======
	"reth-ethereum-primitives/arbitrary",
	"reth-codecs/arbitrary"
>>>>>>> b263b5c6
]

secp256k1 = [
	"reth-primitives-traits/secp256k1",
]
c-kzg = [
	"dep:c-kzg",
	"alloy-consensus/kzg",
	"alloy-eips/kzg",
]
alloy-compat = [
<<<<<<< HEAD
	"dep:alloy-rpc-types",
	"dep:alloy-serde",
	"dep:op-alloy-rpc-types",
	"dep:alloy-network",
=======
    "reth-ethereum-primitives/alloy-compat"
>>>>>>> b263b5c6
]
test-utils = [
	"reth-primitives-traits/test-utils",
	"arbitrary",
	"reth-codecs/test-utils"
]
serde-bincode-compat = [
	"alloy-eips/serde-bincode-compat",
	"alloy-consensus/serde-bincode-compat",
	"reth-primitives-traits/serde-bincode-compat",
<<<<<<< HEAD
	"reth-trie-common/serde-bincode-compat",
	"scroll-alloy-consensus?/serde-bincode-compat",
]
scroll = [
	"dep:scroll-alloy-consensus",
	"reth-primitives-traits/scroll",
	"reth-testing-utils/scroll",
=======
	"reth-ethereum-primitives/serde-bincode-compat"
>>>>>>> b263b5c6
]

[[bench]]
name = "recover_ecdsa_crit"
harness = false

[[bench]]
name = "validate_blob_tx"
required-features = ["arbitrary", "c-kzg"]
harness = false<|MERGE_RESOLUTION|>--- conflicted
+++ resolved
@@ -17,31 +17,12 @@
 reth-primitives-traits = { workspace = true, features = ["serde"] }
 reth-ethereum-forks.workspace = true
 reth-static-file-types.workspace = true
-<<<<<<< HEAD
-reth-codecs = { workspace = true, optional = true }
-reth-zstd-compressors = { workspace = true, optional = true }
-=======
->>>>>>> b263b5c6
 
 # ethereum
 alloy-consensus.workspace = true
 alloy-primitives = { workspace = true, features = ["rand", "rlp"] }
 alloy-trie = { workspace = true, features = ["serde"] }
 
-<<<<<<< HEAD
-# scroll
-revm-primitives = { workspace = true, features = ["serde"] }
-scroll-alloy-consensus = { workspace = true, optional = true, features = ["serde", "arbitrary"] }
-
-# optimism
-op-alloy-rpc-types = { workspace = true, optional = true }
-op-alloy-consensus = { workspace = true, features = [
-	"arbitrary",
-	"serde",
-], optional = true }
-
-=======
->>>>>>> b263b5c6
 # for eip-4844
 c-kzg = { workspace = true, features = ["serde"], optional = true }
 
@@ -107,14 +88,8 @@
 	"alloy-consensus/arbitrary",
 	"alloy-primitives/arbitrary",
 	"alloy-trie/arbitrary",
-<<<<<<< HEAD
-	"reth-trie-common/arbitrary",
-	"dep:secp256k1",
-	"scroll-alloy-consensus?/arbitrary"
-=======
 	"reth-ethereum-primitives/arbitrary",
 	"reth-codecs/arbitrary"
->>>>>>> b263b5c6
 ]
 
 secp256k1 = [
@@ -126,14 +101,7 @@
 	"alloy-eips/kzg",
 ]
 alloy-compat = [
-<<<<<<< HEAD
-	"dep:alloy-rpc-types",
-	"dep:alloy-serde",
-	"dep:op-alloy-rpc-types",
-	"dep:alloy-network",
-=======
     "reth-ethereum-primitives/alloy-compat"
->>>>>>> b263b5c6
 ]
 test-utils = [
 	"reth-primitives-traits/test-utils",
@@ -144,17 +112,7 @@
 	"alloy-eips/serde-bincode-compat",
 	"alloy-consensus/serde-bincode-compat",
 	"reth-primitives-traits/serde-bincode-compat",
-<<<<<<< HEAD
-	"reth-trie-common/serde-bincode-compat",
-	"scroll-alloy-consensus?/serde-bincode-compat",
-]
-scroll = [
-	"dep:scroll-alloy-consensus",
-	"reth-primitives-traits/scroll",
-	"reth-testing-utils/scroll",
-=======
 	"reth-ethereum-primitives/serde-bincode-compat"
->>>>>>> b263b5c6
 ]
 
 [[bench]]
