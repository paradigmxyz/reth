--- conflicted
+++ resolved
@@ -115,13 +115,9 @@
 ]
 optimism = [
     "dep:op-alloy-consensus",
-<<<<<<< HEAD
-    "dep:reth-optimism-forks",
-=======
     "dep:reth-optimism-chainspec",
     "reth-codecs?/optimism",
     "revm-primitives/optimism",
->>>>>>> f51ac78d
 ]
 alloy-compat = [
     "dep:alloy-rpc-types",
