--- conflicted
+++ resolved
@@ -32,13 +32,10 @@
 arbitrary = { version = "1.1.7", features = ["derive"], optional = true}
 hex = "0.4"
 hex-literal = "0.3"
-<<<<<<< HEAD
 modular-bitfield = "0.11.2"
-=======
 derive_more = "0.99"
 
 
->>>>>>> d4aabe47
 
 [dev-dependencies]
 arbitrary = { version = "1.1.7", features = ["derive"]}
