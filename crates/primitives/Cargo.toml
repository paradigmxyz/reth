--- conflicted
+++ resolved
@@ -36,14 +36,12 @@
 # used for forkid
 crc = "3"
 
-<<<<<<< HEAD
 # tracing
 tracing = "0.1"
-=======
+
 # tokio
 tokio = { version = "1", default-features = false, features = ["sync"] }
 tokio-stream = "0.1"
->>>>>>> 39427fad
 
 # misc
 bytes = "1.4"
