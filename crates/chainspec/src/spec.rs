pub use alloy_eips::eip1559::BaseFeeParams;
use alloy_evm::eth::spec::EthExecutorSpec;

use crate::{
    constants::{MAINNET_DEPOSIT_CONTRACT, MAINNET_PRUNE_DELETE_LIMIT},
    EthChainSpec,
};
use alloc::{boxed::Box, sync::Arc, vec::Vec};
use alloy_chains::{Chain, NamedChain};
use alloy_consensus::{
    constants::{
        DEV_GENESIS_HASH, EMPTY_WITHDRAWALS, HOLESKY_GENESIS_HASH, HOODI_GENESIS_HASH,
        MAINNET_GENESIS_HASH, SEPOLIA_GENESIS_HASH,
    },
    Header,
};
use alloy_eips::{
    eip1559::INITIAL_BASE_FEE, eip7685::EMPTY_REQUESTS_HASH, eip7892::BlobScheduleBlobParams,
};
use alloy_genesis::Genesis;
use alloy_primitives::{address, b256, Address, BlockNumber, B256, U256};
use alloy_trie::root::state_root_ref_unhashed;
use core::fmt::Debug;
use derive_more::From;
use reth_ethereum_forks::{
    ChainHardforks, DisplayHardforks, EthereumHardfork, EthereumHardforks, ForkCondition,
    ForkFilter, ForkFilterKey, ForkHash, ForkId, Hardfork, Hardforks, Head, DEV_HARDFORKS,
};
use reth_network_peers::{
    holesky_nodes, hoodi_nodes, mainnet_nodes, op_nodes, op_testnet_nodes, sepolia_nodes,
    NodeRecord,
};
use reth_primitives_traits::{sync::LazyLock, SealedHeader};

/// Helper method building a [`Header`] given [`Genesis`] and [`ChainHardforks`].
pub fn make_genesis_header(genesis: &Genesis, hardforks: &ChainHardforks) -> Header {
    // If London is activated at genesis, we set the initial base fee as per EIP-1559.
    let base_fee_per_gas = hardforks
        .fork(EthereumHardfork::London)
        .active_at_block(0)
        .then(|| genesis.base_fee_per_gas.map(|fee| fee as u64).unwrap_or(INITIAL_BASE_FEE));

    // If shanghai is activated, initialize the header with an empty withdrawals hash, and
    // empty withdrawals list.
    let withdrawals_root = hardforks
        .fork(EthereumHardfork::Shanghai)
        .active_at_timestamp(genesis.timestamp)
        .then_some(EMPTY_WITHDRAWALS);

    // If Cancun is activated at genesis, we set:
    // * parent beacon block root to 0x0
    // * blob gas used to provided genesis or 0x0
    // * excess blob gas to provided genesis or 0x0
    let (parent_beacon_block_root, blob_gas_used, excess_blob_gas) =
        if hardforks.fork(EthereumHardfork::Cancun).active_at_timestamp(genesis.timestamp) {
            let blob_gas_used = genesis.blob_gas_used.unwrap_or(0);
            let excess_blob_gas = genesis.excess_blob_gas.unwrap_or(0);
            (Some(B256::ZERO), Some(blob_gas_used), Some(excess_blob_gas))
        } else {
            (None, None, None)
        };

    // If Prague is activated at genesis we set requests root to an empty trie root.
    let requests_hash = hardforks
        .fork(EthereumHardfork::Prague)
        .active_at_timestamp(genesis.timestamp)
        .then_some(EMPTY_REQUESTS_HASH);

    Header {
        gas_limit: genesis.gas_limit,
        difficulty: genesis.difficulty,
        nonce: genesis.nonce.into(),
        extra_data: genesis.extra_data.clone(),
        state_root: state_root_ref_unhashed(&genesis.alloc),
        timestamp: genesis.timestamp,
        mix_hash: genesis.mix_hash,
        beneficiary: genesis.coinbase,
        base_fee_per_gas,
        withdrawals_root,
        parent_beacon_block_root,
        blob_gas_used,
        excess_blob_gas,
        requests_hash,
        ..Default::default()
    }
}

/// The Ethereum mainnet spec
pub static MAINNET: LazyLock<Arc<ChainSpec>> = LazyLock::new(|| {
    let genesis = serde_json::from_str(include_str!("../res/genesis/mainnet.json"))
        .expect("Can't deserialize Mainnet genesis json");
    let hardforks = EthereumHardfork::mainnet().into();
    let mut spec = ChainSpec {
        chain: Chain::mainnet(),
        genesis_header: SealedHeader::new(
            make_genesis_header(&genesis, &hardforks),
            MAINNET_GENESIS_HASH,
        ),
        genesis,
        // <https://etherscan.io/block/15537394>
        paris_block_and_final_difficulty: Some((
            15537394,
            U256::from(58_750_003_716_598_352_816_469u128),
        )),
        hardforks,
        // https://etherscan.io/tx/0xe75fb554e433e03763a1560646ee22dcb74e5274b34c5ad644e7c0f619a7e1d0
        deposit_contract: Some(MAINNET_DEPOSIT_CONTRACT),
        base_fee_params: BaseFeeParamsKind::Constant(BaseFeeParams::ethereum()),
        prune_delete_limit: MAINNET_PRUNE_DELETE_LIMIT,
        blob_params: BlobScheduleBlobParams::default(),
    };
    spec.genesis.config.dao_fork_support = true;
    spec.into()
});

/// The Sepolia spec
pub static SEPOLIA: LazyLock<Arc<ChainSpec>> = LazyLock::new(|| {
    let genesis = serde_json::from_str(include_str!("../res/genesis/sepolia.json"))
        .expect("Can't deserialize Sepolia genesis json");
    let hardforks = EthereumHardfork::sepolia().into();
    let mut spec = ChainSpec {
        chain: Chain::sepolia(),
        genesis_header: SealedHeader::new(
            make_genesis_header(&genesis, &hardforks),
            SEPOLIA_GENESIS_HASH,
        ),
        genesis,
        // <https://sepolia.etherscan.io/block/1450409>
        paris_block_and_final_difficulty: Some((1450409, U256::from(17_000_018_015_853_232u128))),
        hardforks,
        // https://sepolia.etherscan.io/tx/0x025ecbf81a2f1220da6285d1701dc89fb5a956b62562ee922e1a9efd73eb4b14
        deposit_contract: Some(DepositContract::new(
            address!("0x7f02c3e3c98b133055b8b348b2ac625669ed295d"),
            1273020,
            b256!("0x649bbc62d0e31342afea4e5cd82d4049e7e1ee912fc0889aa790803be39038c5"),
        )),
        base_fee_params: BaseFeeParamsKind::Constant(BaseFeeParams::ethereum()),
        prune_delete_limit: 10000,
        blob_params: BlobScheduleBlobParams::default(),
    };
    spec.genesis.config.dao_fork_support = true;
    spec.into()
});

/// The Holesky spec
pub static HOLESKY: LazyLock<Arc<ChainSpec>> = LazyLock::new(|| {
    let genesis = serde_json::from_str(include_str!("../res/genesis/holesky.json"))
        .expect("Can't deserialize Holesky genesis json");
    let hardforks = EthereumHardfork::holesky().into();
    let mut spec = ChainSpec {
        chain: Chain::holesky(),
        genesis_header: SealedHeader::new(
            make_genesis_header(&genesis, &hardforks),
            HOLESKY_GENESIS_HASH,
        ),
        genesis,
        paris_block_and_final_difficulty: Some((0, U256::from(1))),
        hardforks,
        deposit_contract: Some(DepositContract::new(
            address!("0x4242424242424242424242424242424242424242"),
            0,
            b256!("0x649bbc62d0e31342afea4e5cd82d4049e7e1ee912fc0889aa790803be39038c5"),
        )),
        base_fee_params: BaseFeeParamsKind::Constant(BaseFeeParams::ethereum()),
        prune_delete_limit: 10000,
        blob_params: BlobScheduleBlobParams::default(),
    };
    spec.genesis.config.dao_fork_support = true;
    spec.into()
});

/// The Hoodi spec
///
/// Genesis files from: <https://github.com/eth-clients/hoodi>
pub static HOODI: LazyLock<Arc<ChainSpec>> = LazyLock::new(|| {
    let genesis = serde_json::from_str(include_str!("../res/genesis/hoodi.json"))
        .expect("Can't deserialize Hoodi genesis json");
    let hardforks = EthereumHardfork::hoodi().into();
    let mut spec = ChainSpec {
        chain: Chain::hoodi(),
        genesis_header: SealedHeader::new(
            make_genesis_header(&genesis, &hardforks),
            HOODI_GENESIS_HASH,
        ),
        genesis,
        paris_block_and_final_difficulty: Some((0, U256::from(0))),
        hardforks,
        deposit_contract: Some(DepositContract::new(
            address!("0x00000000219ab540356cBB839Cbe05303d7705Fa"),
            0,
            b256!("0x649bbc62d0e31342afea4e5cd82d4049e7e1ee912fc0889aa790803be39038c5"),
        )),
        base_fee_params: BaseFeeParamsKind::Constant(BaseFeeParams::ethereum()),
        prune_delete_limit: 10000,
        blob_params: BlobScheduleBlobParams::default(),
    };
    spec.genesis.config.dao_fork_support = true;
    spec.into()
});

/// Dev testnet specification
///
/// Includes 20 prefunded accounts with `10_000` ETH each derived from mnemonic "test test test test
/// test test test test test test test junk".
pub static DEV: LazyLock<Arc<ChainSpec>> = LazyLock::new(|| {
    let genesis = serde_json::from_str(include_str!("../res/genesis/dev.json"))
        .expect("Can't deserialize Dev testnet genesis json");
    let hardforks = DEV_HARDFORKS.clone();
    ChainSpec {
        chain: Chain::dev(),
        genesis_header: SealedHeader::new(
            make_genesis_header(&genesis, &hardforks),
            DEV_GENESIS_HASH,
        ),
        genesis,
        paris_block_and_final_difficulty: Some((0, U256::from(0))),
        hardforks: DEV_HARDFORKS.clone(),
        base_fee_params: BaseFeeParamsKind::Constant(BaseFeeParams::ethereum()),
        deposit_contract: None, // TODO: do we even have?
        ..Default::default()
    }
    .into()
});

/// A wrapper around [`BaseFeeParams`] that allows for specifying constant or dynamic EIP-1559
/// parameters based on the active [Hardfork].
#[derive(Clone, Debug, PartialEq, Eq)]
pub enum BaseFeeParamsKind {
    /// Constant [`BaseFeeParams`]; used for chains that don't have dynamic EIP-1559 parameters
    Constant(BaseFeeParams),
    /// Variable [`BaseFeeParams`]; used for chains that have dynamic EIP-1559 parameters like
    /// Optimism
    Variable(ForkBaseFeeParams),
}

impl Default for BaseFeeParamsKind {
    fn default() -> Self {
        BaseFeeParams::ethereum().into()
    }
}

impl From<BaseFeeParams> for BaseFeeParamsKind {
    fn from(params: BaseFeeParams) -> Self {
        Self::Constant(params)
    }
}

impl From<ForkBaseFeeParams> for BaseFeeParamsKind {
    fn from(params: ForkBaseFeeParams) -> Self {
        Self::Variable(params)
    }
}

/// A type alias to a vector of tuples of [Hardfork] and [`BaseFeeParams`], sorted by [Hardfork]
/// activation order. This is used to specify dynamic EIP-1559 parameters for chains like Optimism.
#[derive(Clone, Debug, PartialEq, Eq, From)]
pub struct ForkBaseFeeParams(Vec<(Box<dyn Hardfork>, BaseFeeParams)>);

impl core::ops::Deref for ChainSpec {
    type Target = ChainHardforks;

    fn deref(&self) -> &Self::Target {
        &self.hardforks
    }
}

/// An Ethereum chain specification.
///
/// A chain specification describes:
///
/// - Meta-information about the chain (the chain ID)
/// - The genesis block of the chain ([`Genesis`])
/// - What hardforks are activated, and under which conditions
#[derive(Debug, Clone, PartialEq, Eq)]
pub struct ChainSpec {
    /// The chain ID
    pub chain: Chain,

    /// The genesis block.
    pub genesis: Genesis,

    /// The header corresponding to the genesis block.
    pub genesis_header: SealedHeader,

    /// The block at which [`EthereumHardfork::Paris`] was activated and the final difficulty at
    /// this block.
    pub paris_block_and_final_difficulty: Option<(u64, U256)>,

    /// The active hard forks and their activation conditions
    pub hardforks: ChainHardforks,

    /// The deposit contract deployed for `PoS`
    pub deposit_contract: Option<DepositContract>,

    /// The parameters that configure how a block's base fee is computed
    pub base_fee_params: BaseFeeParamsKind,

    /// The delete limit for pruner, per run.
    pub prune_delete_limit: usize,

    /// The settings passed for blob configurations for specific hardforks.
    pub blob_params: BlobScheduleBlobParams,
}

impl Default for ChainSpec {
    fn default() -> Self {
        Self {
            chain: Default::default(),
            genesis: Default::default(),
            genesis_header: Default::default(),
            paris_block_and_final_difficulty: Default::default(),
            hardforks: Default::default(),
            deposit_contract: Default::default(),
            base_fee_params: BaseFeeParamsKind::Constant(BaseFeeParams::ethereum()),
            prune_delete_limit: MAINNET_PRUNE_DELETE_LIMIT,
            blob_params: Default::default(),
        }
    }
}

impl ChainSpec {
    /// Converts the given [`Genesis`] into a [`ChainSpec`].
    pub fn from_genesis(genesis: Genesis) -> Self {
        genesis.into()
    }

    /// Get information about the chain itself
    pub const fn chain(&self) -> Chain {
        self.chain
    }

    /// Returns `true` if this chain contains Ethereum configuration.
    #[inline]
    pub const fn is_ethereum(&self) -> bool {
        self.chain.is_ethereum()
    }

    /// Returns `true` if this chain is Optimism mainnet.
    #[inline]
    pub fn is_optimism_mainnet(&self) -> bool {
        self.chain == Chain::optimism_mainnet()
    }

    /// Returns the known paris block, if it exists.
    #[inline]
    pub fn paris_block(&self) -> Option<u64> {
        self.paris_block_and_final_difficulty.map(|(block, _)| block)
    }

    /// Get the genesis block specification.
    ///
    /// To get the header for the genesis block, use [`Self::genesis_header`] instead.
    pub const fn genesis(&self) -> &Genesis {
        &self.genesis
    }

    /// Get the header for the genesis block.
    pub fn genesis_header(&self) -> &Header {
        &self.genesis_header
    }

    /// Get the sealed header for the genesis block.
    pub fn sealed_genesis_header(&self) -> SealedHeader {
        SealedHeader::new(self.genesis_header().clone(), self.genesis_hash())
    }

    /// Get the initial base fee of the genesis block.
    pub fn initial_base_fee(&self) -> Option<u64> {
        // If the base fee is set in the genesis block, we use that instead of the default.
        let genesis_base_fee =
            self.genesis.base_fee_per_gas.map(|fee| fee as u64).unwrap_or(INITIAL_BASE_FEE);

        // If London is activated at genesis, we set the initial base fee as per EIP-1559.
        self.hardforks.fork(EthereumHardfork::London).active_at_block(0).then_some(genesis_base_fee)
    }

    /// Get the [`BaseFeeParams`] for the chain at the given timestamp.
    pub fn base_fee_params_at_timestamp(&self, timestamp: u64) -> BaseFeeParams {
        match self.base_fee_params {
            BaseFeeParamsKind::Constant(bf_params) => bf_params,
            BaseFeeParamsKind::Variable(ForkBaseFeeParams(ref bf_params)) => {
                // Walk through the base fee params configuration in reverse order, and return the
                // first one that corresponds to a hardfork that is active at the
                // given timestamp.
                for (fork, params) in bf_params.iter().rev() {
                    if self.hardforks.is_fork_active_at_timestamp(fork.clone(), timestamp) {
                        return *params;
                    }
                }

                bf_params.first().map(|(_, params)| *params).unwrap_or(BaseFeeParams::ethereum())
            }
        }
    }

<<<<<<< HEAD
    /// Get the [`BaseFeeParams`] for the chain at the given block number
    pub fn base_fee_params_at_block(&self, block_number: u64) -> BaseFeeParams {
        match self.base_fee_params {
            BaseFeeParamsKind::Constant(bf_params) => bf_params,
            BaseFeeParamsKind::Variable(ForkBaseFeeParams(ref bf_params)) => {
                // Walk through the base fee params configuration in reverse order, and return the
                // first one that corresponds to a hardfork that is active at the
                // given timestamp.
                for (fork, params) in bf_params.iter().rev() {
                    if self.hardforks.is_fork_active_at_block(fork.clone(), block_number) {
                        return *params;
                    }
                }

                bf_params.first().map(|(_, params)| *params).unwrap_or(BaseFeeParams::ethereum())
            }
        }
    }

=======
>>>>>>> d8e8d67f
    /// Get the hash of the genesis block.
    pub fn genesis_hash(&self) -> B256 {
        self.genesis_header.hash()
    }

    /// Get the timestamp of the genesis block.
    pub const fn genesis_timestamp(&self) -> u64 {
        self.genesis.timestamp
    }

    /// Returns the final total difficulty if the Paris hardfork is known.
    pub fn get_final_paris_total_difficulty(&self) -> Option<U256> {
        self.paris_block_and_final_difficulty.map(|(_, final_difficulty)| final_difficulty)
    }

    /// Get the fork filter for the given hardfork
    pub fn hardfork_fork_filter<H: Hardfork + Clone>(&self, fork: H) -> Option<ForkFilter> {
        match self.hardforks.fork(fork.clone()) {
            ForkCondition::Never => None,
            _ => Some(self.fork_filter(self.satisfy(self.hardforks.fork(fork)))),
        }
    }

    /// Returns the hardfork display helper.
    pub fn display_hardforks(&self) -> DisplayHardforks {
        DisplayHardforks::new(self.hardforks.forks_iter())
    }

    /// Get the fork id for the given hardfork.
    #[inline]
    pub fn hardfork_fork_id<H: Hardfork + Clone>(&self, fork: H) -> Option<ForkId> {
        let condition = self.hardforks.fork(fork);
        match condition {
            ForkCondition::Never => None,
            _ => Some(self.fork_id(&self.satisfy(condition))),
        }
    }

    /// Convenience method to get the fork id for [`EthereumHardfork::Shanghai`] from a given
    /// chainspec.
    #[inline]
    pub fn shanghai_fork_id(&self) -> Option<ForkId> {
        self.hardfork_fork_id(EthereumHardfork::Shanghai)
    }

    /// Convenience method to get the fork id for [`EthereumHardfork::Cancun`] from a given
    /// chainspec.
    #[inline]
    pub fn cancun_fork_id(&self) -> Option<ForkId> {
        self.hardfork_fork_id(EthereumHardfork::Cancun)
    }

    /// Convenience method to get the latest fork id from the chainspec. Panics if chainspec has no
    /// hardforks.
    #[inline]
    pub fn latest_fork_id(&self) -> ForkId {
        self.hardfork_fork_id(self.hardforks.last().unwrap().0).unwrap()
    }

    /// Creates a [`ForkFilter`] for the block described by [Head].
    pub fn fork_filter(&self, head: Head) -> ForkFilter {
        let forks = self.hardforks.forks_iter().filter_map(|(_, condition)| {
            // We filter out TTD-based forks w/o a pre-known block since those do not show up in the
            // fork filter.
            Some(match condition {
                ForkCondition::Block(block) |
                ForkCondition::TTD { fork_block: Some(block), .. } => ForkFilterKey::Block(block),
                ForkCondition::Timestamp(time) => ForkFilterKey::Time(time),
                _ => return None,
            })
        });

        ForkFilter::new(head, self.genesis_hash(), self.genesis_timestamp(), forks)
    }

    /// Compute the [`ForkId`] for the given [`Head`] following eip-6122 spec.
    ///
    /// Note: In case there are multiple hardforks activated at the same block or timestamp, only
    /// the first gets applied.
    pub fn fork_id(&self, head: &Head) -> ForkId {
        let mut forkhash = ForkHash::from(self.genesis_hash());

        // this tracks the last applied block or timestamp fork. This is necessary for optimism,
        // because for the optimism hardforks both the optimism and the corresponding ethereum
        // hardfork can be configured in `ChainHardforks` if it enables ethereum equivalent
        // functionality (e.g. additional header,body fields) This is set to 0 so that all
        // block based hardforks are skipped in the following loop
        let mut current_applied = 0;

        // handle all block forks before handling timestamp based forks. see: https://eips.ethereum.org/EIPS/eip-6122
        for (_, cond) in self.hardforks.forks_iter() {
            // handle block based forks and the sepolia merge netsplit block edge case (TTD
            // ForkCondition with Some(block))
            if let ForkCondition::Block(block) |
            ForkCondition::TTD { fork_block: Some(block), .. } = cond
            {
                if head.number >= block {
                    // skip duplicated hardforks: hardforks enabled at genesis block
                    if block != current_applied {
                        forkhash += block;
                        current_applied = block;
                    }
                } else {
                    // we can return here because this block fork is not active, so we set the
                    // `next` value
                    return ForkId { hash: forkhash, next: block };
                }
            }
        }

        // timestamp are ALWAYS applied after the merge.
        //
        // this filter ensures that no block-based forks are returned
        for timestamp in self.hardforks.forks_iter().filter_map(|(_, cond)| {
            // ensure we only get timestamp forks activated __after__ the genesis block
            cond.as_timestamp().filter(|time| time > &self.genesis.timestamp)
        }) {
            if head.timestamp >= timestamp {
                // skip duplicated hardfork activated at the same timestamp
                if timestamp != current_applied {
                    forkhash += timestamp;
                    current_applied = timestamp;
                }
            } else {
                // can safely return here because we have already handled all block forks and
                // have handled all active timestamp forks, and set the next value to the
                // timestamp that is known but not active yet
                return ForkId { hash: forkhash, next: timestamp };
            }
        }

        ForkId { hash: forkhash, next: 0 }
    }

    /// An internal helper function that returns a head block that satisfies a given Fork condition.
    pub(crate) fn satisfy(&self, cond: ForkCondition) -> Head {
        match cond {
            ForkCondition::Block(number) => Head { number, ..Default::default() },
            ForkCondition::Timestamp(timestamp) => {
                // to satisfy every timestamp ForkCondition, we find the last ForkCondition::Block
                // if one exists, and include its block_num in the returned Head
                Head {
                    timestamp,
                    number: self.last_block_fork_before_merge_or_timestamp().unwrap_or_default(),
                    ..Default::default()
                }
            }
            ForkCondition::TTD { total_difficulty, fork_block, .. } => Head {
                total_difficulty,
                number: fork_block.unwrap_or_default(),
                ..Default::default()
            },
            ForkCondition::Never => unreachable!(),
        }
    }

    /// This internal helper function retrieves the block number of the last block-based fork
    /// that occurs before:
    /// - Any existing Total Terminal Difficulty (TTD) or
    /// - Timestamp-based forks in the current [`ChainSpec`].
    ///
    /// The function operates by examining the configured hard forks in the chain. It iterates
    /// through the fork conditions and identifies the most recent block-based fork that
    /// precedes any TTD or timestamp-based conditions.
    ///
    /// If there are no block-based forks found before these conditions, or if the [`ChainSpec`]
    /// is not configured with a TTD or timestamp fork, this function will return `None`.
    pub(crate) fn last_block_fork_before_merge_or_timestamp(&self) -> Option<u64> {
        let mut hardforks_iter = self.hardforks.forks_iter().peekable();
        while let Some((_, curr_cond)) = hardforks_iter.next() {
            if let Some((_, next_cond)) = hardforks_iter.peek() {
                // Match against the `next_cond` to see if it represents:
                // - A TTD (merge)
                // - A timestamp-based fork
                match next_cond {
                    // If the next fork is TTD and specifies a specific block, return that block
                    // number
                    ForkCondition::TTD { fork_block: Some(block), .. } => return Some(*block),

                    // If the next fork is TTD without a specific block or is timestamp-based,
                    // return the block number of the current condition if it is block-based.
                    ForkCondition::TTD { .. } | ForkCondition::Timestamp(_) => {
                        // Check if `curr_cond` is a block-based fork and return its block number if
                        // true.
                        if let ForkCondition::Block(block_num) = curr_cond {
                            return Some(block_num);
                        }
                    }
                    ForkCondition::Block(_) | ForkCondition::Never => {}
                }
            }
        }
        None
    }

    /// Build a chainspec using [`ChainSpecBuilder`]
    pub fn builder() -> ChainSpecBuilder {
        ChainSpecBuilder::default()
    }

    /// Returns the known bootnode records for the given chain.
    pub fn bootnodes(&self) -> Option<Vec<NodeRecord>> {
        use NamedChain as C;

        match self.chain.try_into().ok()? {
            C::Mainnet => Some(mainnet_nodes()),
            C::Sepolia => Some(sepolia_nodes()),
            C::Holesky => Some(holesky_nodes()),
            C::Hoodi => Some(hoodi_nodes()),
            // opstack uses the same bootnodes for all chains: <https://github.com/paradigmxyz/reth/issues/14603>
            C::Base | C::Optimism | C::Unichain | C::World => Some(op_nodes()),
            C::OptimismSepolia | C::BaseSepolia | C::UnichainSepolia | C::WorldSepolia => {
                Some(op_testnet_nodes())
            }

            // fallback for optimism chains
            chain if chain.is_optimism() && chain.is_testnet() => Some(op_testnet_nodes()),
            chain if chain.is_optimism() => Some(op_nodes()),
            _ => None,
        }
    }
}

impl From<Genesis> for ChainSpec {
    fn from(genesis: Genesis) -> Self {
        // Block-based hardforks
        let hardfork_opts = [
            (EthereumHardfork::Frontier.boxed(), Some(0)),
            (EthereumHardfork::Homestead.boxed(), genesis.config.homestead_block),
            (EthereumHardfork::Dao.boxed(), genesis.config.dao_fork_block),
            (EthereumHardfork::Tangerine.boxed(), genesis.config.eip150_block),
            (EthereumHardfork::SpuriousDragon.boxed(), genesis.config.eip155_block),
            (EthereumHardfork::Byzantium.boxed(), genesis.config.byzantium_block),
            (EthereumHardfork::Constantinople.boxed(), genesis.config.constantinople_block),
            (EthereumHardfork::Petersburg.boxed(), genesis.config.petersburg_block),
            (EthereumHardfork::Istanbul.boxed(), genesis.config.istanbul_block),
            (EthereumHardfork::MuirGlacier.boxed(), genesis.config.muir_glacier_block),
            (EthereumHardfork::Berlin.boxed(), genesis.config.berlin_block),
            (EthereumHardfork::London.boxed(), genesis.config.london_block),
            (EthereumHardfork::ArrowGlacier.boxed(), genesis.config.arrow_glacier_block),
            (EthereumHardfork::GrayGlacier.boxed(), genesis.config.gray_glacier_block),
        ];
        let mut hardforks = hardfork_opts
            .into_iter()
            .filter_map(|(hardfork, opt)| opt.map(|block| (hardfork, ForkCondition::Block(block))))
            .collect::<Vec<_>>();

        // We expect no new networks to be configured with the merge, so we ignore the TTD field
        // and merge netsplit block from external genesis files. All existing networks that have
        // merged should have a static ChainSpec already (namely mainnet and sepolia).
        let paris_block_and_final_difficulty =
            if let Some(ttd) = genesis.config.terminal_total_difficulty {
                hardforks.push((
                    EthereumHardfork::Paris.boxed(),
                    ForkCondition::TTD {
                        // NOTE: this will not work properly if the merge is not activated at
                        // genesis, and there is no merge netsplit block
                        activation_block_number: genesis
                            .config
                            .merge_netsplit_block
                            .unwrap_or_default(),
                        total_difficulty: ttd,
                        fork_block: genesis.config.merge_netsplit_block,
                    },
                ));

                genesis.config.merge_netsplit_block.map(|block| (block, ttd))
            } else {
                None
            };

        // Time-based hardforks
        let time_hardfork_opts = [
            (EthereumHardfork::Shanghai.boxed(), genesis.config.shanghai_time),
            (EthereumHardfork::Cancun.boxed(), genesis.config.cancun_time),
            (EthereumHardfork::Prague.boxed(), genesis.config.prague_time),
            (EthereumHardfork::Osaka.boxed(), genesis.config.osaka_time),
        ];

        let mut time_hardforks = time_hardfork_opts
            .into_iter()
            .filter_map(|(hardfork, opt)| {
                opt.map(|time| (hardfork, ForkCondition::Timestamp(time)))
            })
            .collect::<Vec<_>>();

        hardforks.append(&mut time_hardforks);

        // Ordered Hardforks
        let mainnet_hardforks: ChainHardforks = EthereumHardfork::mainnet().into();
        let mainnet_order = mainnet_hardforks.forks_iter();

        let mut ordered_hardforks = Vec::with_capacity(hardforks.len());
        for (hardfork, _) in mainnet_order {
            if let Some(pos) = hardforks.iter().position(|(e, _)| **e == *hardfork) {
                ordered_hardforks.push(hardforks.remove(pos));
            }
        }

        // append the remaining unknown hardforks to ensure we don't filter any out
        ordered_hardforks.append(&mut hardforks);

        // Extract blob parameters directly from blob_schedule
        let blob_params = genesis.config.blob_schedule_blob_params();

        // NOTE: in full node, we prune all receipts except the deposit contract's. We do not
        // have the deployment block in the genesis file, so we use block zero. We use the same
        // deposit topic as the mainnet contract if we have the deposit contract address in the
        // genesis json.
        let deposit_contract = genesis.config.deposit_contract_address.map(|address| {
            DepositContract { address, block: 0, topic: MAINNET_DEPOSIT_CONTRACT.topic }
        });

        let hardforks = ChainHardforks::new(ordered_hardforks);

        Self {
            chain: genesis.config.chain_id.into(),
            genesis_header: SealedHeader::new_unhashed(make_genesis_header(&genesis, &hardforks)),
            genesis,
            hardforks,
            paris_block_and_final_difficulty,
            deposit_contract,
            blob_params,
            ..Default::default()
        }
    }
}

impl Hardforks for ChainSpec {
    fn fork<H: Hardfork>(&self, fork: H) -> ForkCondition {
        self.hardforks.fork(fork)
    }

    fn forks_iter(&self) -> impl Iterator<Item = (&dyn Hardfork, ForkCondition)> {
        self.hardforks.forks_iter()
    }

    fn fork_id(&self, head: &Head) -> ForkId {
        self.fork_id(head)
    }

    fn latest_fork_id(&self) -> ForkId {
        self.latest_fork_id()
    }

    fn fork_filter(&self, head: Head) -> ForkFilter {
        self.fork_filter(head)
    }
}

impl EthereumHardforks for ChainSpec {
    fn ethereum_fork_activation(&self, fork: EthereumHardfork) -> ForkCondition {
        self.fork(fork)
    }
}

/// A trait for reading the current chainspec.
#[auto_impl::auto_impl(&, Arc)]
pub trait ChainSpecProvider: Debug + Send + Sync {
    /// The chain spec type.
    type ChainSpec: EthChainSpec + 'static;

    /// Get an [`Arc`] to the chainspec.
    fn chain_spec(&self) -> Arc<Self::ChainSpec>;
}

/// A helper to build custom chain specs
#[derive(Debug, Default, Clone)]
pub struct ChainSpecBuilder {
    chain: Option<Chain>,
    genesis: Option<Genesis>,
    hardforks: ChainHardforks,
}

impl ChainSpecBuilder {
    /// Construct a new builder from the mainnet chain spec.
    pub fn mainnet() -> Self {
        Self {
            chain: Some(MAINNET.chain),
            genesis: Some(MAINNET.genesis.clone()),
            hardforks: MAINNET.hardforks.clone(),
        }
    }
}

impl ChainSpecBuilder {
    /// Set the chain ID
    pub const fn chain(mut self, chain: Chain) -> Self {
        self.chain = Some(chain);
        self
    }

    /// Cleans any existing hardforks from the builder.
    pub fn clean_hardforks(mut self) -> Self {
        self.hardforks = ChainHardforks::default();
        self
    }

    /// Set the genesis block.
    pub fn genesis(mut self, genesis: Genesis) -> Self {
        self.genesis = Some(genesis);
        self
    }

    /// Add the given fork with the given activation condition to the spec.
    pub fn with_fork<H: Hardfork>(mut self, fork: H, condition: ForkCondition) -> Self {
        self.hardforks.insert(fork, condition);
        self
    }

    /// Add the given chain hardforks to the spec.
    pub fn with_forks(mut self, forks: ChainHardforks) -> Self {
        self.hardforks = forks;
        self
    }

    /// Remove the given fork from the spec.
    pub fn without_fork<H: Hardfork>(mut self, fork: H) -> Self {
        self.hardforks.remove(fork);
        self
    }

    /// Enable the Paris hardfork at the given TTD.
    ///
    /// Does not set the merge netsplit block.
    pub fn paris_at_ttd(self, ttd: U256, activation_block_number: BlockNumber) -> Self {
        self.with_fork(
            EthereumHardfork::Paris,
            ForkCondition::TTD { activation_block_number, total_difficulty: ttd, fork_block: None },
        )
    }

    /// Enable Frontier at genesis.
    pub fn frontier_activated(mut self) -> Self {
        self.hardforks.insert(EthereumHardfork::Frontier, ForkCondition::Block(0));
        self
    }

    /// Enable Homestead at genesis.
    pub fn homestead_activated(mut self) -> Self {
        self = self.frontier_activated();
        self.hardforks.insert(EthereumHardfork::Homestead, ForkCondition::Block(0));
        self
    }

    /// Enable Tangerine at genesis.
    pub fn tangerine_whistle_activated(mut self) -> Self {
        self = self.homestead_activated();
        self.hardforks.insert(EthereumHardfork::Tangerine, ForkCondition::Block(0));
        self
    }

    /// Enable Spurious Dragon at genesis.
    pub fn spurious_dragon_activated(mut self) -> Self {
        self = self.tangerine_whistle_activated();
        self.hardforks.insert(EthereumHardfork::SpuriousDragon, ForkCondition::Block(0));
        self
    }

    /// Enable Byzantium at genesis.
    pub fn byzantium_activated(mut self) -> Self {
        self = self.spurious_dragon_activated();
        self.hardforks.insert(EthereumHardfork::Byzantium, ForkCondition::Block(0));
        self
    }

    /// Enable Constantinople at genesis.
    pub fn constantinople_activated(mut self) -> Self {
        self = self.byzantium_activated();
        self.hardforks.insert(EthereumHardfork::Constantinople, ForkCondition::Block(0));
        self
    }

    /// Enable Petersburg at genesis.
    pub fn petersburg_activated(mut self) -> Self {
        self = self.constantinople_activated();
        self.hardforks.insert(EthereumHardfork::Petersburg, ForkCondition::Block(0));
        self
    }

    /// Enable Istanbul at genesis.
    pub fn istanbul_activated(mut self) -> Self {
        self = self.petersburg_activated();
        self.hardforks.insert(EthereumHardfork::Istanbul, ForkCondition::Block(0));
        self
    }

    /// Enable Berlin at genesis.
    pub fn berlin_activated(mut self) -> Self {
        self = self.istanbul_activated();
        self.hardforks.insert(EthereumHardfork::Berlin, ForkCondition::Block(0));
        self
    }

    /// Enable London at genesis.
    pub fn london_activated(mut self) -> Self {
        self = self.berlin_activated();
        self.hardforks.insert(EthereumHardfork::London, ForkCondition::Block(0));
        self
    }

    /// Enable Paris at genesis.
    pub fn paris_activated(mut self) -> Self {
        self = self.london_activated();
        self.hardforks.insert(
            EthereumHardfork::Paris,
            ForkCondition::TTD {
                activation_block_number: 0,
                total_difficulty: U256::ZERO,
                fork_block: None,
            },
        );
        self
    }

    /// Enable Shanghai at genesis.
    pub fn shanghai_activated(mut self) -> Self {
        self = self.paris_activated();
        self.hardforks.insert(EthereumHardfork::Shanghai, ForkCondition::Timestamp(0));
        self
    }

    /// Enable Cancun at genesis.
    pub fn cancun_activated(mut self) -> Self {
        self = self.shanghai_activated();
        self.hardforks.insert(EthereumHardfork::Cancun, ForkCondition::Timestamp(0));
        self
    }

    /// Enable Prague at genesis.
    pub fn prague_activated(mut self) -> Self {
        self = self.cancun_activated();
        self.hardforks.insert(EthereumHardfork::Prague, ForkCondition::Timestamp(0));
        self
    }

    /// Enable Osaka at genesis.
    pub fn osaka_activated(mut self) -> Self {
        self = self.prague_activated();
        self.hardforks.insert(EthereumHardfork::Osaka, ForkCondition::Timestamp(0));
        self
    }

    /// Build the resulting [`ChainSpec`].
    ///
    /// # Panics
    ///
    /// This function panics if the chain ID and genesis is not set ([`Self::chain`] and
    /// [`Self::genesis`])
    pub fn build(self) -> ChainSpec {
        let paris_block_and_final_difficulty = {
            self.hardforks.get(EthereumHardfork::Paris).and_then(|cond| {
                if let ForkCondition::TTD { total_difficulty, activation_block_number, .. } = cond {
                    Some((activation_block_number, total_difficulty))
                } else {
                    None
                }
            })
        };
        let genesis = self.genesis.expect("The genesis is required");
        ChainSpec {
            chain: self.chain.expect("The chain is required"),
            genesis_header: SealedHeader::new_unhashed(make_genesis_header(
                &genesis,
                &self.hardforks,
            )),
            genesis,
            hardforks: self.hardforks,
            paris_block_and_final_difficulty,
            deposit_contract: None,
            ..Default::default()
        }
    }
}

impl From<&Arc<ChainSpec>> for ChainSpecBuilder {
    fn from(value: &Arc<ChainSpec>) -> Self {
        Self {
            chain: Some(value.chain),
            genesis: Some(value.genesis.clone()),
            hardforks: value.hardforks.clone(),
        }
    }
}

impl EthExecutorSpec for ChainSpec {
    fn deposit_contract_address(&self) -> Option<Address> {
        self.deposit_contract.map(|deposit_contract| deposit_contract.address)
    }
}

/// `PoS` deposit contract details.
#[derive(Debug, Clone, Copy, PartialEq, Eq)]
pub struct DepositContract {
    /// Deposit Contract Address
    pub address: Address,
    /// Deployment Block
    pub block: BlockNumber,
    /// `DepositEvent` event signature
    pub topic: B256,
}

impl DepositContract {
    /// Creates a new [`DepositContract`].
    pub const fn new(address: Address, block: BlockNumber, topic: B256) -> Self {
        Self { address, block, topic }
    }
}

/// Verifies [`ChainSpec`] configuration against expected data in given cases.
#[cfg(any(test, feature = "test-utils"))]
pub fn test_fork_ids(spec: &ChainSpec, cases: &[(Head, ForkId)]) {
    for (block, expected_id) in cases {
        let computed_id = spec.fork_id(block);
        assert_eq!(
            expected_id, &computed_id,
            "Expected fork ID {:?}, computed fork ID {:?} at block {}",
            expected_id, computed_id, block.number
        );
    }
}

#[cfg(test)]
mod tests {
    use super::*;
    use alloy_chains::Chain;
    use alloy_consensus::constants::ETH_TO_WEI;
    use alloy_eips::{eip4844::BLOB_TX_MIN_BLOB_GASPRICE, eip7840::BlobParams};
    use alloy_evm::block::calc::{base_block_reward, block_reward};
    use alloy_genesis::{ChainConfig, GenesisAccount};
    use alloy_primitives::{b256, hex};
    use alloy_trie::{TrieAccount, EMPTY_ROOT_HASH};
    use core::ops::Deref;
    use reth_ethereum_forks::{ForkCondition, ForkHash, ForkId, Head};
    use std::{collections::HashMap, str::FromStr};

    fn test_hardfork_fork_ids(spec: &ChainSpec, cases: &[(EthereumHardfork, ForkId)]) {
        for (hardfork, expected_id) in cases {
            if let Some(computed_id) = spec.hardfork_fork_id(*hardfork) {
                assert_eq!(
                    expected_id, &computed_id,
                    "Expected fork ID {expected_id:?}, computed fork ID {computed_id:?} for hardfork {hardfork}"
                );
                if matches!(hardfork, EthereumHardfork::Shanghai) {
                    if let Some(shanghai_id) = spec.shanghai_fork_id() {
                        assert_eq!(
                            expected_id, &shanghai_id,
                            "Expected fork ID {expected_id:?}, computed fork ID {computed_id:?} for Shanghai hardfork"
                        );
                    } else {
                        panic!("Expected ForkCondition to return Some for Hardfork::Shanghai");
                    }
                }
            }
        }
    }

    #[test]
    fn test_hardfork_list_display_mainnet() {
        assert_eq!(
            MAINNET.display_hardforks().to_string(),
            "Pre-merge hard forks (block based):
- Frontier                         @0
- Homestead                        @1150000
- Dao                              @1920000
- Tangerine                        @2463000
- SpuriousDragon                   @2675000
- Byzantium                        @4370000
- Constantinople                   @7280000
- Petersburg                       @7280000
- Istanbul                         @9069000
- MuirGlacier                      @9200000
- Berlin                           @12244000
- London                           @12965000
- ArrowGlacier                     @13773000
- GrayGlacier                      @15050000
Merge hard forks:
- Paris                            @58750000000000000000000 (network is known to be merged)
Post-merge hard forks (timestamp based):
- Shanghai                         @1681338455
- Cancun                           @1710338135
- Prague                           @1746612311"
        );
    }

    #[test]
    fn test_hardfork_list_ignores_disabled_forks() {
        let spec = ChainSpec::builder()
            .chain(Chain::mainnet())
            .genesis(Genesis::default())
            .with_fork(EthereumHardfork::Frontier, ForkCondition::Block(0))
            .with_fork(EthereumHardfork::Shanghai, ForkCondition::Never)
            .build();
        assert_eq!(
            spec.display_hardforks().to_string(),
            "Pre-merge hard forks (block based):
- Frontier                         @0"
        );
    }

    // Tests that we skip any fork blocks in block #0 (the genesis ruleset)
    #[test]
    fn ignores_genesis_fork_blocks() {
        let spec = ChainSpec::builder()
            .chain(Chain::mainnet())
            .genesis(Genesis::default())
            .with_fork(EthereumHardfork::Frontier, ForkCondition::Block(0))
            .with_fork(EthereumHardfork::Homestead, ForkCondition::Block(0))
            .with_fork(EthereumHardfork::Tangerine, ForkCondition::Block(0))
            .with_fork(EthereumHardfork::SpuriousDragon, ForkCondition::Block(0))
            .with_fork(EthereumHardfork::Byzantium, ForkCondition::Block(0))
            .with_fork(EthereumHardfork::Constantinople, ForkCondition::Block(0))
            .with_fork(EthereumHardfork::Istanbul, ForkCondition::Block(0))
            .with_fork(EthereumHardfork::MuirGlacier, ForkCondition::Block(0))
            .with_fork(EthereumHardfork::Berlin, ForkCondition::Block(0))
            .with_fork(EthereumHardfork::London, ForkCondition::Block(0))
            .with_fork(EthereumHardfork::ArrowGlacier, ForkCondition::Block(0))
            .with_fork(EthereumHardfork::GrayGlacier, ForkCondition::Block(0))
            .build();

        assert_eq!(spec.deref().len(), 12, "12 forks should be active.");
        assert_eq!(
            spec.fork_id(&Head { number: 1, ..Default::default() }),
            ForkId { hash: ForkHash::from(spec.genesis_hash()), next: 0 },
            "the fork ID should be the genesis hash; forks at genesis are ignored for fork filters"
        );
    }

    #[test]
    fn ignores_duplicate_fork_blocks() {
        let empty_genesis = Genesis::default();
        let unique_spec = ChainSpec::builder()
            .chain(Chain::mainnet())
            .genesis(empty_genesis.clone())
            .with_fork(EthereumHardfork::Frontier, ForkCondition::Block(0))
            .with_fork(EthereumHardfork::Homestead, ForkCondition::Block(1))
            .build();

        let duplicate_spec = ChainSpec::builder()
            .chain(Chain::mainnet())
            .genesis(empty_genesis)
            .with_fork(EthereumHardfork::Frontier, ForkCondition::Block(0))
            .with_fork(EthereumHardfork::Homestead, ForkCondition::Block(1))
            .with_fork(EthereumHardfork::Tangerine, ForkCondition::Block(1))
            .build();

        assert_eq!(
            unique_spec.fork_id(&Head { number: 2, ..Default::default() }),
            duplicate_spec.fork_id(&Head { number: 2, ..Default::default() }),
            "duplicate fork blocks should be deduplicated for fork filters"
        );
    }

    #[test]
    fn test_chainspec_satisfy() {
        let empty_genesis = Genesis::default();
        // happy path test case
        let happy_path_case = ChainSpec::builder()
            .chain(Chain::mainnet())
            .genesis(empty_genesis.clone())
            .with_fork(EthereumHardfork::Frontier, ForkCondition::Block(0))
            .with_fork(EthereumHardfork::Homestead, ForkCondition::Block(73))
            .with_fork(EthereumHardfork::Shanghai, ForkCondition::Timestamp(11313123))
            .build();
        let happy_path_head = happy_path_case.satisfy(ForkCondition::Timestamp(11313123));
        let happy_path_expected = Head { number: 73, timestamp: 11313123, ..Default::default() };
        assert_eq!(
            happy_path_head, happy_path_expected,
            "expected satisfy() to return {happy_path_expected:#?}, but got {happy_path_head:#?} "
        );
        // multiple timestamp test case (i.e Shanghai -> Cancun)
        let multiple_timestamp_fork_case = ChainSpec::builder()
            .chain(Chain::mainnet())
            .genesis(empty_genesis.clone())
            .with_fork(EthereumHardfork::Frontier, ForkCondition::Block(0))
            .with_fork(EthereumHardfork::Homestead, ForkCondition::Block(73))
            .with_fork(EthereumHardfork::Shanghai, ForkCondition::Timestamp(11313123))
            .with_fork(EthereumHardfork::Cancun, ForkCondition::Timestamp(11313398))
            .build();
        let multi_timestamp_head =
            multiple_timestamp_fork_case.satisfy(ForkCondition::Timestamp(11313398));
        let mult_timestamp_expected =
            Head { number: 73, timestamp: 11313398, ..Default::default() };
        assert_eq!(
            multi_timestamp_head, mult_timestamp_expected,
            "expected satisfy() to return {mult_timestamp_expected:#?}, but got {multi_timestamp_head:#?} "
        );
        // no ForkCondition::Block test case
        let no_block_fork_case = ChainSpec::builder()
            .chain(Chain::mainnet())
            .genesis(empty_genesis.clone())
            .with_fork(EthereumHardfork::Shanghai, ForkCondition::Timestamp(11313123))
            .build();
        let no_block_fork_head = no_block_fork_case.satisfy(ForkCondition::Timestamp(11313123));
        let no_block_fork_expected = Head { number: 0, timestamp: 11313123, ..Default::default() };
        assert_eq!(
            no_block_fork_head, no_block_fork_expected,
            "expected satisfy() to return {no_block_fork_expected:#?}, but got {no_block_fork_head:#?} ",
        );
        // spec w/ ForkCondition::TTD with block_num test case (Sepolia merge netsplit edge case)
        let fork_cond_ttd_blocknum_case = ChainSpec::builder()
            .chain(Chain::mainnet())
            .genesis(empty_genesis.clone())
            .with_fork(EthereumHardfork::Frontier, ForkCondition::Block(0))
            .with_fork(EthereumHardfork::Homestead, ForkCondition::Block(73))
            .with_fork(
                EthereumHardfork::Paris,
                ForkCondition::TTD {
                    activation_block_number: 101,
                    fork_block: Some(101),
                    total_difficulty: U256::from(10_790_000),
                },
            )
            .with_fork(EthereumHardfork::Shanghai, ForkCondition::Timestamp(11313123))
            .build();
        let fork_cond_ttd_blocknum_head =
            fork_cond_ttd_blocknum_case.satisfy(ForkCondition::Timestamp(11313123));
        let fork_cond_ttd_blocknum_expected =
            Head { number: 101, timestamp: 11313123, ..Default::default() };
        assert_eq!(
            fork_cond_ttd_blocknum_head, fork_cond_ttd_blocknum_expected,
            "expected satisfy() to return {fork_cond_ttd_blocknum_expected:#?}, but got {fork_cond_ttd_blocknum_expected:#?} ",
        );

        // spec w/ only ForkCondition::Block - test the match arm for ForkCondition::Block to ensure
        // no regressions, for these ForkConditions(Block/TTD) - a separate chain spec definition is
        // technically unnecessary - but we include it here for thoroughness
        let fork_cond_block_only_case = ChainSpec::builder()
            .chain(Chain::mainnet())
            .genesis(empty_genesis)
            .with_fork(EthereumHardfork::Frontier, ForkCondition::Block(0))
            .with_fork(EthereumHardfork::Homestead, ForkCondition::Block(73))
            .build();
        let fork_cond_block_only_head = fork_cond_block_only_case.satisfy(ForkCondition::Block(73));
        let fork_cond_block_only_expected = Head { number: 73, ..Default::default() };
        assert_eq!(
            fork_cond_block_only_head, fork_cond_block_only_expected,
            "expected satisfy() to return {fork_cond_block_only_expected:#?}, but got {fork_cond_block_only_head:#?} ",
        );
        // Fork::ConditionTTD test case without a new chain spec to demonstrate ChainSpec::satisfy
        // is independent of ChainSpec for this(these - including ForkCondition::Block) match arm(s)
        let fork_cond_ttd_no_new_spec = fork_cond_block_only_case.satisfy(ForkCondition::TTD {
            activation_block_number: 101,
            fork_block: None,
            total_difficulty: U256::from(10_790_000),
        });
        let fork_cond_ttd_no_new_spec_expected =
            Head { total_difficulty: U256::from(10_790_000), ..Default::default() };
        assert_eq!(
            fork_cond_ttd_no_new_spec, fork_cond_ttd_no_new_spec_expected,
            "expected satisfy() to return {fork_cond_ttd_blocknum_expected:#?}, but got {fork_cond_ttd_blocknum_expected:#?} ",
        );
    }

    #[test]
    fn mainnet_hardfork_fork_ids() {
        test_hardfork_fork_ids(
            &MAINNET,
            &[
                (
                    EthereumHardfork::Frontier,
                    ForkId { hash: ForkHash([0xfc, 0x64, 0xec, 0x04]), next: 1150000 },
                ),
                (
                    EthereumHardfork::Homestead,
                    ForkId { hash: ForkHash([0x97, 0xc2, 0xc3, 0x4c]), next: 1920000 },
                ),
                (
                    EthereumHardfork::Dao,
                    ForkId { hash: ForkHash([0x91, 0xd1, 0xf9, 0x48]), next: 2463000 },
                ),
                (
                    EthereumHardfork::Tangerine,
                    ForkId { hash: ForkHash([0x7a, 0x64, 0xda, 0x13]), next: 2675000 },
                ),
                (
                    EthereumHardfork::SpuriousDragon,
                    ForkId { hash: ForkHash([0x3e, 0xdd, 0x5b, 0x10]), next: 4370000 },
                ),
                (
                    EthereumHardfork::Byzantium,
                    ForkId { hash: ForkHash([0xa0, 0x0b, 0xc3, 0x24]), next: 7280000 },
                ),
                (
                    EthereumHardfork::Constantinople,
                    ForkId { hash: ForkHash([0x66, 0x8d, 0xb0, 0xaf]), next: 9069000 },
                ),
                (
                    EthereumHardfork::Petersburg,
                    ForkId { hash: ForkHash([0x66, 0x8d, 0xb0, 0xaf]), next: 9069000 },
                ),
                (
                    EthereumHardfork::Istanbul,
                    ForkId { hash: ForkHash([0x87, 0x9d, 0x6e, 0x30]), next: 9200000 },
                ),
                (
                    EthereumHardfork::MuirGlacier,
                    ForkId { hash: ForkHash([0xe0, 0x29, 0xe9, 0x91]), next: 12244000 },
                ),
                (
                    EthereumHardfork::Berlin,
                    ForkId { hash: ForkHash([0x0e, 0xb4, 0x40, 0xf6]), next: 12965000 },
                ),
                (
                    EthereumHardfork::London,
                    ForkId { hash: ForkHash([0xb7, 0x15, 0x07, 0x7d]), next: 13773000 },
                ),
                (
                    EthereumHardfork::ArrowGlacier,
                    ForkId { hash: ForkHash([0x20, 0xc3, 0x27, 0xfc]), next: 15050000 },
                ),
                (
                    EthereumHardfork::GrayGlacier,
                    ForkId { hash: ForkHash([0xf0, 0xaf, 0xd0, 0xe3]), next: 1681338455 },
                ),
                (
                    EthereumHardfork::Shanghai,
                    ForkId { hash: ForkHash([0xdc, 0xe9, 0x6c, 0x2d]), next: 1710338135 },
                ),
                (
                    EthereumHardfork::Cancun,
                    ForkId { hash: ForkHash([0x9f, 0x3d, 0x22, 0x54]), next: 1746612311 },
                ),
                (
                    EthereumHardfork::Prague,
                    ForkId { hash: ForkHash([0xc3, 0x76, 0xcf, 0x8b]), next: 0 },
                ),
            ],
        );
    }

    #[test]
    fn sepolia_hardfork_fork_ids() {
        test_hardfork_fork_ids(
            &SEPOLIA,
            &[
                (
                    EthereumHardfork::Frontier,
                    ForkId { hash: ForkHash([0xfe, 0x33, 0x66, 0xe7]), next: 1735371 },
                ),
                (
                    EthereumHardfork::Homestead,
                    ForkId { hash: ForkHash([0xfe, 0x33, 0x66, 0xe7]), next: 1735371 },
                ),
                (
                    EthereumHardfork::Tangerine,
                    ForkId { hash: ForkHash([0xfe, 0x33, 0x66, 0xe7]), next: 1735371 },
                ),
                (
                    EthereumHardfork::SpuriousDragon,
                    ForkId { hash: ForkHash([0xfe, 0x33, 0x66, 0xe7]), next: 1735371 },
                ),
                (
                    EthereumHardfork::Byzantium,
                    ForkId { hash: ForkHash([0xfe, 0x33, 0x66, 0xe7]), next: 1735371 },
                ),
                (
                    EthereumHardfork::Constantinople,
                    ForkId { hash: ForkHash([0xfe, 0x33, 0x66, 0xe7]), next: 1735371 },
                ),
                (
                    EthereumHardfork::Petersburg,
                    ForkId { hash: ForkHash([0xfe, 0x33, 0x66, 0xe7]), next: 1735371 },
                ),
                (
                    EthereumHardfork::Istanbul,
                    ForkId { hash: ForkHash([0xfe, 0x33, 0x66, 0xe7]), next: 1735371 },
                ),
                (
                    EthereumHardfork::Berlin,
                    ForkId { hash: ForkHash([0xfe, 0x33, 0x66, 0xe7]), next: 1735371 },
                ),
                (
                    EthereumHardfork::London,
                    ForkId { hash: ForkHash([0xfe, 0x33, 0x66, 0xe7]), next: 1735371 },
                ),
                (
                    EthereumHardfork::Paris,
                    ForkId { hash: ForkHash([0xb9, 0x6c, 0xbd, 0x13]), next: 1677557088 },
                ),
                (
                    EthereumHardfork::Shanghai,
                    ForkId { hash: ForkHash([0xf7, 0xf9, 0xbc, 0x08]), next: 1706655072 },
                ),
                (
                    EthereumHardfork::Cancun,
                    ForkId { hash: ForkHash([0x88, 0xcf, 0x81, 0xd9]), next: 1741159776 },
                ),
                (
                    EthereumHardfork::Prague,
                    ForkId { hash: ForkHash([0xed, 0x88, 0xb5, 0xfd]), next: 0 },
                ),
            ],
        );
    }

    #[test]
    fn mainnet_fork_ids() {
        test_fork_ids(
            &MAINNET,
            &[
                (
                    Head { number: 0, ..Default::default() },
                    ForkId { hash: ForkHash([0xfc, 0x64, 0xec, 0x04]), next: 1150000 },
                ),
                (
                    Head { number: 1150000, ..Default::default() },
                    ForkId { hash: ForkHash([0x97, 0xc2, 0xc3, 0x4c]), next: 1920000 },
                ),
                (
                    Head { number: 1920000, ..Default::default() },
                    ForkId { hash: ForkHash([0x91, 0xd1, 0xf9, 0x48]), next: 2463000 },
                ),
                (
                    Head { number: 2463000, ..Default::default() },
                    ForkId { hash: ForkHash([0x7a, 0x64, 0xda, 0x13]), next: 2675000 },
                ),
                (
                    Head { number: 2675000, ..Default::default() },
                    ForkId { hash: ForkHash([0x3e, 0xdd, 0x5b, 0x10]), next: 4370000 },
                ),
                (
                    Head { number: 4370000, ..Default::default() },
                    ForkId { hash: ForkHash([0xa0, 0x0b, 0xc3, 0x24]), next: 7280000 },
                ),
                (
                    Head { number: 7280000, ..Default::default() },
                    ForkId { hash: ForkHash([0x66, 0x8d, 0xb0, 0xaf]), next: 9069000 },
                ),
                (
                    Head { number: 9069000, ..Default::default() },
                    ForkId { hash: ForkHash([0x87, 0x9d, 0x6e, 0x30]), next: 9200000 },
                ),
                (
                    Head { number: 9200000, ..Default::default() },
                    ForkId { hash: ForkHash([0xe0, 0x29, 0xe9, 0x91]), next: 12244000 },
                ),
                (
                    Head { number: 12244000, ..Default::default() },
                    ForkId { hash: ForkHash([0x0e, 0xb4, 0x40, 0xf6]), next: 12965000 },
                ),
                (
                    Head { number: 12965000, ..Default::default() },
                    ForkId { hash: ForkHash([0xb7, 0x15, 0x07, 0x7d]), next: 13773000 },
                ),
                (
                    Head { number: 13773000, ..Default::default() },
                    ForkId { hash: ForkHash([0x20, 0xc3, 0x27, 0xfc]), next: 15050000 },
                ),
                (
                    Head { number: 15050000, ..Default::default() },
                    ForkId { hash: ForkHash([0xf0, 0xaf, 0xd0, 0xe3]), next: 1681338455 },
                ),
                // First Shanghai block
                (
                    Head { number: 20000000, timestamp: 1681338455, ..Default::default() },
                    ForkId { hash: ForkHash([0xdc, 0xe9, 0x6c, 0x2d]), next: 1710338135 },
                ),
                // First Cancun block
                (
                    Head { number: 20000001, timestamp: 1710338135, ..Default::default() },
                    ForkId { hash: ForkHash([0x9f, 0x3d, 0x22, 0x54]), next: 1746612311 },
                ),
                // First Prague block
                (
                    Head { number: 20000002, timestamp: 1746612311, ..Default::default() },
                    ForkId { hash: ForkHash([0xc3, 0x76, 0xcf, 0x8b]), next: 0 },
                ),
                // Future Prague block
                (
                    Head { number: 20000002, timestamp: 2000000000, ..Default::default() },
                    ForkId { hash: ForkHash([0xc3, 0x76, 0xcf, 0x8b]), next: 0 },
                ),
            ],
        );
    }

    #[test]
    fn hoodi_fork_ids() {
        test_fork_ids(
            &HOODI,
            &[
                (
                    Head { number: 0, ..Default::default() },
                    ForkId { hash: ForkHash([0xbe, 0xf7, 0x1d, 0x30]), next: 1742999832 },
                ),
                // First Prague block
                (
                    Head { number: 0, timestamp: 1742999833, ..Default::default() },
                    ForkId { hash: ForkHash([0x09, 0x29, 0xe2, 0x4e]), next: 0 },
                ),
            ],
        )
    }

    #[test]
    fn holesky_fork_ids() {
        test_fork_ids(
            &HOLESKY,
            &[
                (
                    Head { number: 0, ..Default::default() },
                    ForkId { hash: ForkHash([0xc6, 0x1a, 0x60, 0x98]), next: 1696000704 },
                ),
                // First MergeNetsplit block
                (
                    Head { number: 123, ..Default::default() },
                    ForkId { hash: ForkHash([0xc6, 0x1a, 0x60, 0x98]), next: 1696000704 },
                ),
                // Last MergeNetsplit block
                (
                    Head { number: 123, timestamp: 1696000703, ..Default::default() },
                    ForkId { hash: ForkHash([0xc6, 0x1a, 0x60, 0x98]), next: 1696000704 },
                ),
                // First Shanghai block
                (
                    Head { number: 123, timestamp: 1696000704, ..Default::default() },
                    ForkId { hash: ForkHash([0xfd, 0x4f, 0x01, 0x6b]), next: 1707305664 },
                ),
                // Last Shanghai block
                (
                    Head { number: 123, timestamp: 1707305663, ..Default::default() },
                    ForkId { hash: ForkHash([0xfd, 0x4f, 0x01, 0x6b]), next: 1707305664 },
                ),
                // First Cancun block
                (
                    Head { number: 123, timestamp: 1707305664, ..Default::default() },
                    ForkId { hash: ForkHash([0x9b, 0x19, 0x2a, 0xd0]), next: 1740434112 },
                ),
                // Last Cancun block
                (
                    Head { number: 123, timestamp: 1740434111, ..Default::default() },
                    ForkId { hash: ForkHash([0x9b, 0x19, 0x2a, 0xd0]), next: 1740434112 },
                ),
                // First Prague block
                (
                    Head { number: 123, timestamp: 1740434112, ..Default::default() },
                    ForkId { hash: ForkHash([0xdf, 0xbd, 0x9b, 0xed]), next: 0 },
                ),
            ],
        )
    }

    #[test]
    fn sepolia_fork_ids() {
        test_fork_ids(
            &SEPOLIA,
            &[
                (
                    Head { number: 0, ..Default::default() },
                    ForkId { hash: ForkHash([0xfe, 0x33, 0x66, 0xe7]), next: 1735371 },
                ),
                (
                    Head { number: 1735370, ..Default::default() },
                    ForkId { hash: ForkHash([0xfe, 0x33, 0x66, 0xe7]), next: 1735371 },
                ),
                (
                    Head { number: 1735371, ..Default::default() },
                    ForkId { hash: ForkHash([0xb9, 0x6c, 0xbd, 0x13]), next: 1677557088 },
                ),
                (
                    Head { number: 1735372, timestamp: 1677557087, ..Default::default() },
                    ForkId { hash: ForkHash([0xb9, 0x6c, 0xbd, 0x13]), next: 1677557088 },
                ),
                // First Shanghai block
                (
                    Head { number: 1735373, timestamp: 1677557088, ..Default::default() },
                    ForkId { hash: ForkHash([0xf7, 0xf9, 0xbc, 0x08]), next: 1706655072 },
                ),
                // Last Shanghai block
                (
                    Head { number: 1735374, timestamp: 1706655071, ..Default::default() },
                    ForkId { hash: ForkHash([0xf7, 0xf9, 0xbc, 0x08]), next: 1706655072 },
                ),
                // First Cancun block
                (
                    Head { number: 1735375, timestamp: 1706655072, ..Default::default() },
                    ForkId { hash: ForkHash([0x88, 0xcf, 0x81, 0xd9]), next: 1741159776 },
                ),
                // Last Cancun block
                (
                    Head { number: 1735376, timestamp: 1741159775, ..Default::default() },
                    ForkId { hash: ForkHash([0x88, 0xcf, 0x81, 0xd9]), next: 1741159776 },
                ),
                // First Prague block
                (
                    Head { number: 1735377, timestamp: 1741159776, ..Default::default() },
                    ForkId { hash: ForkHash([0xed, 0x88, 0xb5, 0xfd]), next: 0 },
                ),
            ],
        );
    }

    #[test]
    fn dev_fork_ids() {
        test_fork_ids(
            &DEV,
            &[(
                Head { number: 0, ..Default::default() },
                ForkId { hash: ForkHash([0x45, 0xb8, 0x36, 0x12]), next: 0 },
            )],
        )
    }

    /// Checks that time-based forks work
    ///
    /// This is based off of the test vectors here: <https://github.com/ethereum/go-ethereum/blob/5c8cc10d1e05c23ff1108022f4150749e73c0ca1/core/forkid/forkid_test.go#L155-L188>
    #[test]
    fn timestamped_forks() {
        let mainnet_with_timestamps = ChainSpecBuilder::mainnet().build();
        test_fork_ids(
            &mainnet_with_timestamps,
            &[
                (
                    Head { number: 0, timestamp: 0, ..Default::default() },
                    ForkId { hash: ForkHash([0xfc, 0x64, 0xec, 0x04]), next: 1150000 },
                ), // Unsynced
                (
                    Head { number: 1149999, timestamp: 0, ..Default::default() },
                    ForkId { hash: ForkHash([0xfc, 0x64, 0xec, 0x04]), next: 1150000 },
                ), // Last Frontier block
                (
                    Head { number: 1150000, timestamp: 0, ..Default::default() },
                    ForkId { hash: ForkHash([0x97, 0xc2, 0xc3, 0x4c]), next: 1920000 },
                ), // First Homestead block
                (
                    Head { number: 1919999, timestamp: 0, ..Default::default() },
                    ForkId { hash: ForkHash([0x97, 0xc2, 0xc3, 0x4c]), next: 1920000 },
                ), // Last Homestead block
                (
                    Head { number: 1920000, timestamp: 0, ..Default::default() },
                    ForkId { hash: ForkHash([0x91, 0xd1, 0xf9, 0x48]), next: 2463000 },
                ), // First DAO block
                (
                    Head { number: 2462999, timestamp: 0, ..Default::default() },
                    ForkId { hash: ForkHash([0x91, 0xd1, 0xf9, 0x48]), next: 2463000 },
                ), // Last DAO block
                (
                    Head { number: 2463000, timestamp: 0, ..Default::default() },
                    ForkId { hash: ForkHash([0x7a, 0x64, 0xda, 0x13]), next: 2675000 },
                ), // First Tangerine block
                (
                    Head { number: 2674999, timestamp: 0, ..Default::default() },
                    ForkId { hash: ForkHash([0x7a, 0x64, 0xda, 0x13]), next: 2675000 },
                ), // Last Tangerine block
                (
                    Head { number: 2675000, timestamp: 0, ..Default::default() },
                    ForkId { hash: ForkHash([0x3e, 0xdd, 0x5b, 0x10]), next: 4370000 },
                ), // First Spurious block
                (
                    Head { number: 4369999, timestamp: 0, ..Default::default() },
                    ForkId { hash: ForkHash([0x3e, 0xdd, 0x5b, 0x10]), next: 4370000 },
                ), // Last Spurious block
                (
                    Head { number: 4370000, timestamp: 0, ..Default::default() },
                    ForkId { hash: ForkHash([0xa0, 0x0b, 0xc3, 0x24]), next: 7280000 },
                ), // First Byzantium block
                (
                    Head { number: 7279999, timestamp: 0, ..Default::default() },
                    ForkId { hash: ForkHash([0xa0, 0x0b, 0xc3, 0x24]), next: 7280000 },
                ), // Last Byzantium block
                (
                    Head { number: 7280000, timestamp: 0, ..Default::default() },
                    ForkId { hash: ForkHash([0x66, 0x8d, 0xb0, 0xaf]), next: 9069000 },
                ), // First and last Constantinople, first Petersburg block
                (
                    Head { number: 9068999, timestamp: 0, ..Default::default() },
                    ForkId { hash: ForkHash([0x66, 0x8d, 0xb0, 0xaf]), next: 9069000 },
                ), // Last Petersburg block
                (
                    Head { number: 9069000, timestamp: 0, ..Default::default() },
                    ForkId { hash: ForkHash([0x87, 0x9d, 0x6e, 0x30]), next: 9200000 },
                ), // First Istanbul and first Muir Glacier block
                (
                    Head { number: 9199999, timestamp: 0, ..Default::default() },
                    ForkId { hash: ForkHash([0x87, 0x9d, 0x6e, 0x30]), next: 9200000 },
                ), // Last Istanbul and first Muir Glacier block
                (
                    Head { number: 9200000, timestamp: 0, ..Default::default() },
                    ForkId { hash: ForkHash([0xe0, 0x29, 0xe9, 0x91]), next: 12244000 },
                ), // First Muir Glacier block
                (
                    Head { number: 12243999, timestamp: 0, ..Default::default() },
                    ForkId { hash: ForkHash([0xe0, 0x29, 0xe9, 0x91]), next: 12244000 },
                ), // Last Muir Glacier block
                (
                    Head { number: 12244000, timestamp: 0, ..Default::default() },
                    ForkId { hash: ForkHash([0x0e, 0xb4, 0x40, 0xf6]), next: 12965000 },
                ), // First Berlin block
                (
                    Head { number: 12964999, timestamp: 0, ..Default::default() },
                    ForkId { hash: ForkHash([0x0e, 0xb4, 0x40, 0xf6]), next: 12965000 },
                ), // Last Berlin block
                (
                    Head { number: 12965000, timestamp: 0, ..Default::default() },
                    ForkId { hash: ForkHash([0xb7, 0x15, 0x07, 0x7d]), next: 13773000 },
                ), // First London block
                (
                    Head { number: 13772999, timestamp: 0, ..Default::default() },
                    ForkId { hash: ForkHash([0xb7, 0x15, 0x07, 0x7d]), next: 13773000 },
                ), // Last London block
                (
                    Head { number: 13773000, timestamp: 0, ..Default::default() },
                    ForkId { hash: ForkHash([0x20, 0xc3, 0x27, 0xfc]), next: 15050000 },
                ), // First Arrow Glacier block
                (
                    Head { number: 15049999, timestamp: 0, ..Default::default() },
                    ForkId { hash: ForkHash([0x20, 0xc3, 0x27, 0xfc]), next: 15050000 },
                ), // Last Arrow Glacier block
                (
                    Head { number: 15050000, timestamp: 0, ..Default::default() },
                    ForkId { hash: ForkHash([0xf0, 0xaf, 0xd0, 0xe3]), next: 1681338455 },
                ), // First Gray Glacier block
                (
                    Head { number: 19999999, timestamp: 1667999999, ..Default::default() },
                    ForkId { hash: ForkHash([0xf0, 0xaf, 0xd0, 0xe3]), next: 1681338455 },
                ), // Last Gray Glacier block
                (
                    Head { number: 20000000, timestamp: 1681338455, ..Default::default() },
                    ForkId { hash: ForkHash([0xdc, 0xe9, 0x6c, 0x2d]), next: 1710338135 },
                ), // Last Shanghai block
                (
                    Head { number: 20000001, timestamp: 1710338134, ..Default::default() },
                    ForkId { hash: ForkHash([0xdc, 0xe9, 0x6c, 0x2d]), next: 1710338135 },
                ), // First Cancun block
                (
                    Head { number: 20000002, timestamp: 1710338135, ..Default::default() },
                    ForkId { hash: ForkHash([0x9f, 0x3d, 0x22, 0x54]), next: 1746612311 },
                ), // Last Cancun block
                (
                    Head { number: 20000003, timestamp: 1746612310, ..Default::default() },
                    ForkId { hash: ForkHash([0x9f, 0x3d, 0x22, 0x54]), next: 1746612311 },
                ), // First Prague block
                (
                    Head { number: 20000004, timestamp: 1746612311, ..Default::default() },
                    ForkId { hash: ForkHash([0xc3, 0x76, 0xcf, 0x8b]), next: 0 },
                ), // Future Prague block
                (
                    Head { number: 20000004, timestamp: 2000000000, ..Default::default() },
                    ForkId { hash: ForkHash([0xc3, 0x76, 0xcf, 0x8b]), next: 0 },
                ),
            ],
        );
    }

    /// Constructs a [`ChainSpec`] with the given [`ChainSpecBuilder`], shanghai, and cancun fork
    /// timestamps.
    fn construct_chainspec(
        builder: ChainSpecBuilder,
        shanghai_time: u64,
        cancun_time: u64,
    ) -> ChainSpec {
        builder
            .with_fork(EthereumHardfork::Shanghai, ForkCondition::Timestamp(shanghai_time))
            .with_fork(EthereumHardfork::Cancun, ForkCondition::Timestamp(cancun_time))
            .build()
    }

    /// Tests that time-based forks which are active at genesis are not included in forkid hash.
    ///
    /// This is based off of the test vectors here:
    /// <https://github.com/ethereum/go-ethereum/blob/2e02c1ffd9dffd1ec9e43c6b66f6c9bd1e556a0b/core/forkid/forkid_test.go#L390-L440>
    #[test]
    fn test_timestamp_fork_in_genesis() {
        let timestamp = 1690475657u64;
        let default_spec_builder = ChainSpecBuilder::default()
            .chain(Chain::from_id(1337))
            .genesis(Genesis::default().with_timestamp(timestamp))
            .paris_activated();

        // test format: (chain spec, expected next value) - the forkhash will be determined by the
        // genesis hash of the constructed chainspec
        let tests = [
            (
                construct_chainspec(default_spec_builder.clone(), timestamp - 1, timestamp + 1),
                timestamp + 1,
            ),
            (
                construct_chainspec(default_spec_builder.clone(), timestamp, timestamp + 1),
                timestamp + 1,
            ),
            (
                construct_chainspec(default_spec_builder, timestamp + 1, timestamp + 2),
                timestamp + 1,
            ),
        ];

        for (spec, expected_timestamp) in tests {
            let got_forkid = spec.fork_id(&Head { number: 0, timestamp: 0, ..Default::default() });
            // This is slightly different from the geth test because we use the shanghai timestamp
            // to determine whether or not to include a withdrawals root in the genesis header.
            // This makes the genesis hash different, and as a result makes the ChainSpec fork hash
            // different.
            let genesis_hash = spec.genesis_hash();
            let expected_forkid =
                ForkId { hash: ForkHash::from(genesis_hash), next: expected_timestamp };
            assert_eq!(got_forkid, expected_forkid);
        }
    }

    /// Checks that the fork is not active at a terminal ttd block.
    #[test]
    fn check_terminal_ttd() {
        let chainspec = ChainSpecBuilder::mainnet().build();

        // Check that Paris is not active on terminal PoW block #15537393.
        let terminal_block_ttd = U256::from(58750003716598352816469_u128);
        let terminal_block_difficulty = U256::from(11055787484078698_u128);
        assert!(!chainspec
            .fork(EthereumHardfork::Paris)
            .active_at_ttd(terminal_block_ttd, terminal_block_difficulty));

        // Check that Paris is active on first PoS block #15537394.
        let first_pos_block_ttd = U256::from(58750003716598352816469_u128);
        let first_pos_difficulty = U256::ZERO;
        assert!(chainspec
            .fork(EthereumHardfork::Paris)
            .active_at_ttd(first_pos_block_ttd, first_pos_difficulty));
    }

    #[test]
    fn geth_genesis_with_shanghai() {
        let geth_genesis = r#"
        {
          "config": {
            "chainId": 1337,
            "homesteadBlock": 0,
            "eip150Block": 0,
            "eip150Hash": "0x0000000000000000000000000000000000000000000000000000000000000000",
            "eip155Block": 0,
            "eip158Block": 0,
            "byzantiumBlock": 0,
            "constantinopleBlock": 0,
            "petersburgBlock": 0,
            "istanbulBlock": 0,
            "muirGlacierBlock": 0,
            "berlinBlock": 0,
            "londonBlock": 0,
            "arrowGlacierBlock": 0,
            "grayGlacierBlock": 0,
            "shanghaiTime": 0,
            "cancunTime": 1,
            "terminalTotalDifficulty": 0,
            "terminalTotalDifficultyPassed": true,
            "ethash": {}
          },
          "nonce": "0x0",
          "timestamp": "0x0",
          "extraData": "0x",
          "gasLimit": "0x4c4b40",
          "difficulty": "0x1",
          "mixHash": "0x0000000000000000000000000000000000000000000000000000000000000000",
          "coinbase": "0x0000000000000000000000000000000000000000",
          "alloc": {
            "658bdf435d810c91414ec09147daa6db62406379": {
              "balance": "0x487a9a304539440000"
            },
            "aa00000000000000000000000000000000000000": {
              "code": "0x6042",
              "storage": {
                "0x0000000000000000000000000000000000000000000000000000000000000000": "0x0000000000000000000000000000000000000000000000000000000000000000",
                "0x0100000000000000000000000000000000000000000000000000000000000000": "0x0100000000000000000000000000000000000000000000000000000000000000",
                "0x0200000000000000000000000000000000000000000000000000000000000000": "0x0200000000000000000000000000000000000000000000000000000000000000",
                "0x0300000000000000000000000000000000000000000000000000000000000000": "0x0000000000000000000000000000000000000000000000000000000000000303"
              },
              "balance": "0x1",
              "nonce": "0x1"
            },
            "bb00000000000000000000000000000000000000": {
              "code": "0x600154600354",
              "storage": {
                "0x0000000000000000000000000000000000000000000000000000000000000000": "0x0000000000000000000000000000000000000000000000000000000000000000",
                "0x0100000000000000000000000000000000000000000000000000000000000000": "0x0100000000000000000000000000000000000000000000000000000000000000",
                "0x0200000000000000000000000000000000000000000000000000000000000000": "0x0200000000000000000000000000000000000000000000000000000000000000",
                "0x0300000000000000000000000000000000000000000000000000000000000000": "0x0000000000000000000000000000000000000000000000000000000000000303"
              },
              "balance": "0x2",
              "nonce": "0x1"
            }
          },
          "number": "0x0",
          "gasUsed": "0x0",
          "parentHash": "0x0000000000000000000000000000000000000000000000000000000000000000",
          "baseFeePerGas": "0x3b9aca00"
        }
        "#;

        let genesis: Genesis = serde_json::from_str(geth_genesis).unwrap();
        let chainspec = ChainSpec::from(genesis);

        // assert a bunch of hardforks that should be set
        assert_eq!(
            chainspec.hardforks.get(EthereumHardfork::Homestead).unwrap(),
            ForkCondition::Block(0)
        );
        assert_eq!(
            chainspec.hardforks.get(EthereumHardfork::Tangerine).unwrap(),
            ForkCondition::Block(0)
        );
        assert_eq!(
            chainspec.hardforks.get(EthereumHardfork::SpuriousDragon).unwrap(),
            ForkCondition::Block(0)
        );
        assert_eq!(
            chainspec.hardforks.get(EthereumHardfork::Byzantium).unwrap(),
            ForkCondition::Block(0)
        );
        assert_eq!(
            chainspec.hardforks.get(EthereumHardfork::Constantinople).unwrap(),
            ForkCondition::Block(0)
        );
        assert_eq!(
            chainspec.hardforks.get(EthereumHardfork::Petersburg).unwrap(),
            ForkCondition::Block(0)
        );
        assert_eq!(
            chainspec.hardforks.get(EthereumHardfork::Istanbul).unwrap(),
            ForkCondition::Block(0)
        );
        assert_eq!(
            chainspec.hardforks.get(EthereumHardfork::MuirGlacier).unwrap(),
            ForkCondition::Block(0)
        );
        assert_eq!(
            chainspec.hardforks.get(EthereumHardfork::Berlin).unwrap(),
            ForkCondition::Block(0)
        );
        assert_eq!(
            chainspec.hardforks.get(EthereumHardfork::London).unwrap(),
            ForkCondition::Block(0)
        );
        assert_eq!(
            chainspec.hardforks.get(EthereumHardfork::ArrowGlacier).unwrap(),
            ForkCondition::Block(0)
        );
        assert_eq!(
            chainspec.hardforks.get(EthereumHardfork::GrayGlacier).unwrap(),
            ForkCondition::Block(0)
        );

        // including time based hardforks
        assert_eq!(
            chainspec.hardforks.get(EthereumHardfork::Shanghai).unwrap(),
            ForkCondition::Timestamp(0)
        );

        // including time based hardforks
        assert_eq!(
            chainspec.hardforks.get(EthereumHardfork::Cancun).unwrap(),
            ForkCondition::Timestamp(1)
        );

        // alloc key -> expected rlp mapping
        let key_rlp = vec![
            (
                hex!("0x658bdf435d810c91414ec09147daa6db62406379"),
                &hex!(
                    "0xf84d8089487a9a304539440000a056e81f171bcc55a6ff8345e692c0f86e5b48e01b996cadc001622fb5e363b421a0c5d2460186f7233c927e7db2dcc703c0e500b653ca82273b7bfad8045d85a470"
                )[..],
            ),
            (
                hex!("0xaa00000000000000000000000000000000000000"),
                &hex!(
                    "0xf8440101a08afc95b7d18a226944b9c2070b6bda1c3a36afcc3730429d47579c94b9fe5850a0ce92c756baff35fa740c3557c1a971fd24d2d35b7c8e067880d50cd86bb0bc99"
                )[..],
            ),
            (
                hex!("0xbb00000000000000000000000000000000000000"),
                &hex!(
                    "0xf8440102a08afc95b7d18a226944b9c2070b6bda1c3a36afcc3730429d47579c94b9fe5850a0e25a53cbb501cec2976b393719c63d832423dd70a458731a0b64e4847bbca7d2"
                )[..],
            ),
        ];

        for (key, expected_rlp) in key_rlp {
            let account = chainspec.genesis.alloc.get(&key).expect("account should exist");
            assert_eq!(&alloy_rlp::encode(TrieAccount::from(account.clone())), expected_rlp);
        }

        let expected_state_root: B256 =
            hex!("0x078dc6061b1d8eaa8493384b59c9c65ceb917201221d08b80c4de6770b6ec7e7").into();
        assert_eq!(chainspec.genesis_header().state_root, expected_state_root);

        assert_eq!(chainspec.genesis_header().withdrawals_root, Some(EMPTY_ROOT_HASH));

        let expected_hash: B256 =
            hex!("0x1fc027d65f820d3eef441ebeec139ebe09e471cf98516dce7b5643ccb27f418c").into();
        let hash = chainspec.genesis_hash();
        assert_eq!(hash, expected_hash);
    }

    #[test]
    fn hive_geth_json() {
        let hive_json = r#"
        {
            "nonce": "0x0000000000000042",
            "difficulty": "0x2123456",
            "mixHash": "0x123456789abcdef123456789abcdef123456789abcdef123456789abcdef1234",
            "coinbase": "0xaaaaaaaaaaaaaaaaaaaaaaaaaaaaaaaaaaaaaaaa",
            "timestamp": "0x123456",
            "parentHash": "0x0000000000000000000000000000000000000000000000000000000000000000",
            "extraData": "0xfafbfcfd",
            "gasLimit": "0x2fefd8",
            "alloc": {
                "dbdbdb2cbd23b783741e8d7fcf51e459b497e4a6": {
                    "balance": "0xffffffffffffffffffffffffffffffffffffffffffffffffffffffffffffffff"
                },
                "e6716f9544a56c530d868e4bfbacb172315bdead": {
                    "balance": "0x11",
                    "code": "0x12"
                },
                "b9c015918bdaba24b4ff057a92a3873d6eb201be": {
                    "balance": "0x21",
                    "storage": {
                        "0x0000000000000000000000000000000000000000000000000000000000000001": "0x22"
                    }
                },
                "1a26338f0d905e295fccb71fa9ea849ffa12aaf4": {
                    "balance": "0x31",
                    "nonce": "0x32"
                },
                "0000000000000000000000000000000000000001": {
                    "balance": "0x41"
                },
                "0000000000000000000000000000000000000002": {
                    "balance": "0x51"
                },
                "0000000000000000000000000000000000000003": {
                    "balance": "0x61"
                },
                "0000000000000000000000000000000000000004": {
                    "balance": "0x71"
                }
            },
            "config": {
                "ethash": {},
                "chainId": 10,
                "homesteadBlock": 0,
                "eip150Block": 0,
                "eip155Block": 0,
                "eip158Block": 0,
                "byzantiumBlock": 0,
                "constantinopleBlock": 0,
                "petersburgBlock": 0,
                "istanbulBlock": 0
            }
        }
        "#;

        let genesis = serde_json::from_str::<Genesis>(hive_json).unwrap();
        let chainspec: ChainSpec = genesis.into();
        assert_eq!(chainspec.chain, Chain::from_named(NamedChain::Optimism));
        let expected_state_root: B256 =
            hex!("0x9a6049ac535e3dc7436c189eaa81c73f35abd7f282ab67c32944ff0301d63360").into();
        assert_eq!(chainspec.genesis_header().state_root, expected_state_root);
        let hard_forks = vec![
            EthereumHardfork::Byzantium,
            EthereumHardfork::Homestead,
            EthereumHardfork::Istanbul,
            EthereumHardfork::Petersburg,
            EthereumHardfork::Constantinople,
        ];
        for fork in hard_forks {
            assert_eq!(chainspec.hardforks.get(fork).unwrap(), ForkCondition::Block(0));
        }

        let expected_hash: B256 =
            hex!("0x5ae31c6522bd5856129f66be3d582b842e4e9faaa87f21cce547128339a9db3c").into();
        let hash = chainspec.genesis_header().hash_slow();
        assert_eq!(hash, expected_hash);
    }

    #[test]
    fn test_hive_paris_block_genesis_json() {
        // this tests that we can handle `parisBlock` in the genesis json and can use it to output
        // a correct forkid
        let hive_paris = r#"
        {
          "config": {
            "ethash": {},
            "chainId": 3503995874084926,
            "homesteadBlock": 0,
            "eip150Block": 6,
            "eip155Block": 12,
            "eip158Block": 12,
            "byzantiumBlock": 18,
            "constantinopleBlock": 24,
            "petersburgBlock": 30,
            "istanbulBlock": 36,
            "muirGlacierBlock": 42,
            "berlinBlock": 48,
            "londonBlock": 54,
            "arrowGlacierBlock": 60,
            "grayGlacierBlock": 66,
            "mergeNetsplitBlock": 72,
            "terminalTotalDifficulty": 9454784,
            "shanghaiTime": 780,
            "cancunTime": 840
          },
          "nonce": "0x0",
          "timestamp": "0x0",
          "extraData": "0x68697665636861696e",
          "gasLimit": "0x23f3e20",
          "difficulty": "0x20000",
          "mixHash": "0x0000000000000000000000000000000000000000000000000000000000000000",
          "coinbase": "0x0000000000000000000000000000000000000000",
          "alloc": {
            "000f3df6d732807ef1319fb7b8bb8522d0beac02": {
              "code": "0x3373fffffffffffffffffffffffffffffffffffffffe14604d57602036146024575f5ffd5b5f35801560495762001fff810690815414603c575f5ffd5b62001fff01545f5260205ff35b5f5ffd5b62001fff42064281555f359062001fff015500",
              "balance": "0x2a"
            },
            "0c2c51a0990aee1d73c1228de158688341557508": {
              "balance": "0xc097ce7bc90715b34b9f1000000000"
            },
            "14e46043e63d0e3cdcf2530519f4cfaf35058cb2": {
              "balance": "0xc097ce7bc90715b34b9f1000000000"
            },
            "16c57edf7fa9d9525378b0b81bf8a3ced0620c1c": {
              "balance": "0xc097ce7bc90715b34b9f1000000000"
            },
            "1f4924b14f34e24159387c0a4cdbaa32f3ddb0cf": {
              "balance": "0xc097ce7bc90715b34b9f1000000000"
            },
            "1f5bde34b4afc686f136c7a3cb6ec376f7357759": {
              "balance": "0xc097ce7bc90715b34b9f1000000000"
            },
            "2d389075be5be9f2246ad654ce152cf05990b209": {
              "balance": "0xc097ce7bc90715b34b9f1000000000"
            },
            "3ae75c08b4c907eb63a8960c45b86e1e9ab6123c": {
              "balance": "0xc097ce7bc90715b34b9f1000000000"
            },
            "4340ee1b812acb40a1eb561c019c327b243b92df": {
              "balance": "0xc097ce7bc90715b34b9f1000000000"
            },
            "4a0f1452281bcec5bd90c3dce6162a5995bfe9df": {
              "balance": "0xc097ce7bc90715b34b9f1000000000"
            },
            "4dde844b71bcdf95512fb4dc94e84fb67b512ed8": {
              "balance": "0xc097ce7bc90715b34b9f1000000000"
            },
            "5f552da00dfb4d3749d9e62dcee3c918855a86a0": {
              "balance": "0xc097ce7bc90715b34b9f1000000000"
            },
            "654aa64f5fbefb84c270ec74211b81ca8c44a72e": {
              "balance": "0xc097ce7bc90715b34b9f1000000000"
            },
            "717f8aa2b982bee0e29f573d31df288663e1ce16": {
              "balance": "0xc097ce7bc90715b34b9f1000000000"
            },
            "7435ed30a8b4aeb0877cef0c6e8cffe834eb865f": {
              "balance": "0xc097ce7bc90715b34b9f1000000000"
            },
            "83c7e323d189f18725ac510004fdc2941f8c4a78": {
              "balance": "0xc097ce7bc90715b34b9f1000000000"
            },
            "84e75c28348fb86acea1a93a39426d7d60f4cc46": {
              "balance": "0xc097ce7bc90715b34b9f1000000000"
            },
            "8bebc8ba651aee624937e7d897853ac30c95a067": {
              "storage": {
                "0x0000000000000000000000000000000000000000000000000000000000000001": "0x0000000000000000000000000000000000000000000000000000000000000001",
                "0x0000000000000000000000000000000000000000000000000000000000000002": "0x0000000000000000000000000000000000000000000000000000000000000002",
                "0x0000000000000000000000000000000000000000000000000000000000000003": "0x0000000000000000000000000000000000000000000000000000000000000003"
              },
              "balance": "0x1",
              "nonce": "0x1"
            },
            "c7b99a164efd027a93f147376cc7da7c67c6bbe0": {
              "balance": "0xc097ce7bc90715b34b9f1000000000"
            },
            "d803681e487e6ac18053afc5a6cd813c86ec3e4d": {
              "balance": "0xc097ce7bc90715b34b9f1000000000"
            },
            "e7d13f7aa2a838d24c59b40186a0aca1e21cffcc": {
              "balance": "0xc097ce7bc90715b34b9f1000000000"
            },
            "eda8645ba6948855e3b3cd596bbb07596d59c603": {
              "balance": "0xc097ce7bc90715b34b9f1000000000"
            }
          },
          "number": "0x0",
          "gasUsed": "0x0",
          "parentHash": "0x0000000000000000000000000000000000000000000000000000000000000000",
          "baseFeePerGas": null,
          "excessBlobGas": null,
          "blobGasUsed": null
        }
        "#;

        // check that it deserializes properly
        let genesis: Genesis = serde_json::from_str(hive_paris).unwrap();
        let chainspec = ChainSpec::from(genesis);

        // make sure we are at ForkHash("bc0c2605") with Head post-cancun
        let expected_forkid = ForkId { hash: ForkHash([0xbc, 0x0c, 0x26, 0x05]), next: 0 };
        let got_forkid =
            chainspec.fork_id(&Head { number: 73, timestamp: 840, ..Default::default() });

        // check that they're the same
        assert_eq!(got_forkid, expected_forkid);
        // Check that paris block and final difficulty are set correctly
        assert_eq!(chainspec.paris_block_and_final_difficulty, Some((72, U256::from(9454784))));
    }

    #[test]
    fn test_parse_genesis_json() {
        let s = r#"{"config":{"ethash":{},"chainId":1337,"homesteadBlock":0,"eip150Block":0,"eip155Block":0,"eip158Block":0,"byzantiumBlock":0,"constantinopleBlock":0,"petersburgBlock":0,"istanbulBlock":0,"berlinBlock":0,"londonBlock":0,"terminalTotalDifficulty":0,"terminalTotalDifficultyPassed":true,"shanghaiTime":0},"nonce":"0x0","timestamp":"0x0","extraData":"0x","gasLimit":"0x4c4b40","difficulty":"0x1","mixHash":"0x0000000000000000000000000000000000000000000000000000000000000000","coinbase":"0x0000000000000000000000000000000000000000","alloc":{"658bdf435d810c91414ec09147daa6db62406379":{"balance":"0x487a9a304539440000"},"aa00000000000000000000000000000000000000":{"code":"0x6042","storage":{"0x0000000000000000000000000000000000000000000000000000000000000000":"0x0000000000000000000000000000000000000000000000000000000000000000","0x0100000000000000000000000000000000000000000000000000000000000000":"0x0100000000000000000000000000000000000000000000000000000000000000","0x0200000000000000000000000000000000000000000000000000000000000000":"0x0200000000000000000000000000000000000000000000000000000000000000","0x0300000000000000000000000000000000000000000000000000000000000000":"0x0000000000000000000000000000000000000000000000000000000000000303"},"balance":"0x1","nonce":"0x1"},"bb00000000000000000000000000000000000000":{"code":"0x600154600354","storage":{"0x0000000000000000000000000000000000000000000000000000000000000000":"0x0000000000000000000000000000000000000000000000000000000000000000","0x0100000000000000000000000000000000000000000000000000000000000000":"0x0100000000000000000000000000000000000000000000000000000000000000","0x0200000000000000000000000000000000000000000000000000000000000000":"0x0200000000000000000000000000000000000000000000000000000000000000","0x0300000000000000000000000000000000000000000000000000000000000000":"0x0000000000000000000000000000000000000000000000000000000000000303"},"balance":"0x2","nonce":"0x1"}},"number":"0x0","gasUsed":"0x0","parentHash":"0x0000000000000000000000000000000000000000000000000000000000000000","baseFeePerGas":"0x1337"}"#;
        let genesis: Genesis = serde_json::from_str(s).unwrap();
        let acc = genesis
            .alloc
            .get(&"0xaa00000000000000000000000000000000000000".parse::<Address>().unwrap())
            .unwrap();
        assert_eq!(acc.balance, U256::from(1));
        assert_eq!(genesis.base_fee_per_gas, Some(0x1337));
    }

    #[test]
    fn test_parse_cancun_genesis_json() {
        let s = r#"{"config":{"ethash":{},"chainId":1337,"homesteadBlock":0,"eip150Block":0,"eip155Block":0,"eip158Block":0,"byzantiumBlock":0,"constantinopleBlock":0,"petersburgBlock":0,"istanbulBlock":0,"berlinBlock":0,"londonBlock":0,"terminalTotalDifficulty":0,"terminalTotalDifficultyPassed":true,"shanghaiTime":0,"cancunTime":4661},"nonce":"0x0","timestamp":"0x0","extraData":"0x","gasLimit":"0x4c4b40","difficulty":"0x1","mixHash":"0x0000000000000000000000000000000000000000000000000000000000000000","coinbase":"0x0000000000000000000000000000000000000000","alloc":{"658bdf435d810c91414ec09147daa6db62406379":{"balance":"0x487a9a304539440000"},"aa00000000000000000000000000000000000000":{"code":"0x6042","storage":{"0x0000000000000000000000000000000000000000000000000000000000000000":"0x0000000000000000000000000000000000000000000000000000000000000000","0x0100000000000000000000000000000000000000000000000000000000000000":"0x0100000000000000000000000000000000000000000000000000000000000000","0x0200000000000000000000000000000000000000000000000000000000000000":"0x0200000000000000000000000000000000000000000000000000000000000000","0x0300000000000000000000000000000000000000000000000000000000000000":"0x0000000000000000000000000000000000000000000000000000000000000303"},"balance":"0x1","nonce":"0x1"},"bb00000000000000000000000000000000000000":{"code":"0x600154600354","storage":{"0x0000000000000000000000000000000000000000000000000000000000000000":"0x0000000000000000000000000000000000000000000000000000000000000000","0x0100000000000000000000000000000000000000000000000000000000000000":"0x0100000000000000000000000000000000000000000000000000000000000000","0x0200000000000000000000000000000000000000000000000000000000000000":"0x0200000000000000000000000000000000000000000000000000000000000000","0x0300000000000000000000000000000000000000000000000000000000000000":"0x0000000000000000000000000000000000000000000000000000000000000303"},"balance":"0x2","nonce":"0x1"}},"number":"0x0","gasUsed":"0x0","parentHash":"0x0000000000000000000000000000000000000000000000000000000000000000","baseFeePerGas":"0x3b9aca00"}"#;
        let genesis: Genesis = serde_json::from_str(s).unwrap();
        let acc = genesis
            .alloc
            .get(&"0xaa00000000000000000000000000000000000000".parse::<Address>().unwrap())
            .unwrap();
        assert_eq!(acc.balance, U256::from(1));
        // assert that the cancun time was picked up
        assert_eq!(genesis.config.cancun_time, Some(4661));
    }

    #[test]
    fn test_parse_prague_genesis_all_formats() {
        let s = r#"{"config":{"ethash":{},"chainId":1337,"homesteadBlock":0,"eip150Block":0,"eip155Block":0,"eip158Block":0,"byzantiumBlock":0,"constantinopleBlock":0,"petersburgBlock":0,"istanbulBlock":0,"berlinBlock":0,"londonBlock":0,"terminalTotalDifficulty":0,"terminalTotalDifficultyPassed":true,"shanghaiTime":0,"cancunTime":4661, "pragueTime": 4662},"nonce":"0x0","timestamp":"0x0","extraData":"0x","gasLimit":"0x4c4b40","difficulty":"0x1","mixHash":"0x0000000000000000000000000000000000000000000000000000000000000000","coinbase":"0x0000000000000000000000000000000000000000","alloc":{"658bdf435d810c91414ec09147daa6db62406379":{"balance":"0x487a9a304539440000"},"aa00000000000000000000000000000000000000":{"code":"0x6042","storage":{"0x0000000000000000000000000000000000000000000000000000000000000000":"0x0000000000000000000000000000000000000000000000000000000000000000","0x0100000000000000000000000000000000000000000000000000000000000000":"0x0100000000000000000000000000000000000000000000000000000000000000","0x0200000000000000000000000000000000000000000000000000000000000000":"0x0200000000000000000000000000000000000000000000000000000000000000","0x0300000000000000000000000000000000000000000000000000000000000000":"0x0000000000000000000000000000000000000000000000000000000000000303"},"balance":"0x1","nonce":"0x1"},"bb00000000000000000000000000000000000000":{"code":"0x600154600354","storage":{"0x0000000000000000000000000000000000000000000000000000000000000000":"0x0000000000000000000000000000000000000000000000000000000000000000","0x0100000000000000000000000000000000000000000000000000000000000000":"0x0100000000000000000000000000000000000000000000000000000000000000","0x0200000000000000000000000000000000000000000000000000000000000000":"0x0200000000000000000000000000000000000000000000000000000000000000","0x0300000000000000000000000000000000000000000000000000000000000000":"0x0000000000000000000000000000000000000000000000000000000000000303"},"balance":"0x2","nonce":"0x1"}},"number":"0x0","gasUsed":"0x0","parentHash":"0x0000000000000000000000000000000000000000000000000000000000000000","baseFeePerGas":"0x3b9aca00"}"#;
        let genesis: Genesis = serde_json::from_str(s).unwrap();

        // assert that the alloc was picked up
        let acc = genesis
            .alloc
            .get(&"0xaa00000000000000000000000000000000000000".parse::<Address>().unwrap())
            .unwrap();
        assert_eq!(acc.balance, U256::from(1));
        // assert that the cancun time was picked up
        assert_eq!(genesis.config.cancun_time, Some(4661));
        // assert that the prague time was picked up
        assert_eq!(genesis.config.prague_time, Some(4662));
    }

    #[test]
    fn test_parse_cancun_genesis_all_formats() {
        let s = r#"{"config":{"ethash":{},"chainId":1337,"homesteadBlock":0,"eip150Block":0,"eip155Block":0,"eip158Block":0,"byzantiumBlock":0,"constantinopleBlock":0,"petersburgBlock":0,"istanbulBlock":0,"berlinBlock":0,"londonBlock":0,"terminalTotalDifficulty":0,"terminalTotalDifficultyPassed":true,"shanghaiTime":0,"cancunTime":4661},"nonce":"0x0","timestamp":"0x0","extraData":"0x","gasLimit":"0x4c4b40","difficulty":"0x1","mixHash":"0x0000000000000000000000000000000000000000000000000000000000000000","coinbase":"0x0000000000000000000000000000000000000000","alloc":{"658bdf435d810c91414ec09147daa6db62406379":{"balance":"0x487a9a304539440000"},"aa00000000000000000000000000000000000000":{"code":"0x6042","storage":{"0x0000000000000000000000000000000000000000000000000000000000000000":"0x0000000000000000000000000000000000000000000000000000000000000000","0x0100000000000000000000000000000000000000000000000000000000000000":"0x0100000000000000000000000000000000000000000000000000000000000000","0x0200000000000000000000000000000000000000000000000000000000000000":"0x0200000000000000000000000000000000000000000000000000000000000000","0x0300000000000000000000000000000000000000000000000000000000000000":"0x0000000000000000000000000000000000000000000000000000000000000303"},"balance":"0x1","nonce":"0x1"},"bb00000000000000000000000000000000000000":{"code":"0x600154600354","storage":{"0x0000000000000000000000000000000000000000000000000000000000000000":"0x0000000000000000000000000000000000000000000000000000000000000000","0x0100000000000000000000000000000000000000000000000000000000000000":"0x0100000000000000000000000000000000000000000000000000000000000000","0x0200000000000000000000000000000000000000000000000000000000000000":"0x0200000000000000000000000000000000000000000000000000000000000000","0x0300000000000000000000000000000000000000000000000000000000000000":"0x0000000000000000000000000000000000000000000000000000000000000303"},"balance":"0x2","nonce":"0x1"}},"number":"0x0","gasUsed":"0x0","parentHash":"0x0000000000000000000000000000000000000000000000000000000000000000","baseFeePerGas":"0x3b9aca00"}"#;
        let genesis: Genesis = serde_json::from_str(s).unwrap();

        // assert that the alloc was picked up
        let acc = genesis
            .alloc
            .get(&"0xaa00000000000000000000000000000000000000".parse::<Address>().unwrap())
            .unwrap();
        assert_eq!(acc.balance, U256::from(1));
        // assert that the cancun time was picked up
        assert_eq!(genesis.config.cancun_time, Some(4661));
    }

    #[test]
    fn test_paris_block_and_total_difficulty() {
        let genesis = Genesis { gas_limit: 0x2fefd8u64, ..Default::default() };
        let paris_chainspec = ChainSpecBuilder::default()
            .chain(Chain::from_id(1337))
            .genesis(genesis)
            .paris_activated()
            .build();
        assert_eq!(paris_chainspec.paris_block_and_final_difficulty, Some((0, U256::ZERO)));
    }

    #[test]
    fn test_default_cancun_header_forkhash() {
        // set the gas limit from the hive test genesis according to the hash
        let genesis = Genesis { gas_limit: 0x2fefd8u64, ..Default::default() };
        let default_chainspec = ChainSpecBuilder::default()
            .chain(Chain::from_id(1337))
            .genesis(genesis)
            .cancun_activated()
            .build();
        let mut header = default_chainspec.genesis_header().clone();

        // set the state root to the same as in the hive test the hash was pulled from
        header.state_root =
            B256::from_str("0x62e2595e017f0ca23e08d17221010721a71c3ae932f4ea3cb12117786bb392d4")
                .unwrap();

        // shanghai is activated so we should have a withdrawals root
        assert_eq!(header.withdrawals_root, Some(EMPTY_WITHDRAWALS));

        // cancun is activated so we should have a zero parent beacon block root, zero blob gas
        // used, and zero excess blob gas
        assert_eq!(header.parent_beacon_block_root, Some(B256::ZERO));
        assert_eq!(header.blob_gas_used, Some(0));
        assert_eq!(header.excess_blob_gas, Some(0));

        // check the genesis hash
        let genesis_hash = header.hash_slow();
        let expected_hash =
            b256!("0x16bb7c59613a5bad3f7c04a852fd056545ade2483968d9a25a1abb05af0c4d37");
        assert_eq!(genesis_hash, expected_hash);

        // check that the forkhash is correct
        let expected_forkhash = ForkHash(hex!("8062457a"));
        assert_eq!(ForkHash::from(genesis_hash), expected_forkhash);
    }

    #[test]
    fn holesky_paris_activated_at_genesis() {
        assert!(HOLESKY
            .fork(EthereumHardfork::Paris)
            .active_at_ttd(HOLESKY.genesis.difficulty, HOLESKY.genesis.difficulty));
    }

    #[test]
    fn test_genesis_format_deserialization() {
        // custom genesis with chain config
        let config = ChainConfig {
            chain_id: 2600,
            homestead_block: Some(0),
            eip150_block: Some(0),
            eip155_block: Some(0),
            eip158_block: Some(0),
            byzantium_block: Some(0),
            constantinople_block: Some(0),
            petersburg_block: Some(0),
            istanbul_block: Some(0),
            berlin_block: Some(0),
            london_block: Some(0),
            shanghai_time: Some(0),
            terminal_total_difficulty: Some(U256::ZERO),
            terminal_total_difficulty_passed: true,
            ..Default::default()
        };
        // genesis
        let genesis = Genesis {
            config,
            nonce: 0,
            timestamp: 1698688670,
            gas_limit: 5000,
            difficulty: U256::ZERO,
            mix_hash: B256::ZERO,
            coinbase: Address::ZERO,
            ..Default::default()
        };

        // seed accounts after genesis struct created
        let address = hex!("0x6Be02d1d3665660d22FF9624b7BE0551ee1Ac91b").into();
        let account = GenesisAccount::default().with_balance(U256::from(33));
        let genesis = genesis.extend_accounts(HashMap::from([(address, account)]));

        // ensure genesis is deserialized correctly
        let serialized_genesis = serde_json::to_string(&genesis).unwrap();
        let deserialized_genesis: Genesis = serde_json::from_str(&serialized_genesis).unwrap();

        assert_eq!(genesis, deserialized_genesis);
    }

    #[test]
    fn check_fork_id_chainspec_with_fork_condition_never() {
        let spec = ChainSpec {
            chain: Chain::mainnet(),
            genesis: Genesis::default(),
            hardforks: ChainHardforks::new(vec![(
                EthereumHardfork::Frontier.boxed(),
                ForkCondition::Never,
            )]),
            paris_block_and_final_difficulty: None,
            deposit_contract: None,
            ..Default::default()
        };

        assert_eq!(spec.hardfork_fork_id(EthereumHardfork::Frontier), None);
    }

    #[test]
    fn check_fork_filter_chainspec_with_fork_condition_never() {
        let spec = ChainSpec {
            chain: Chain::mainnet(),
            genesis: Genesis::default(),
            hardforks: ChainHardforks::new(vec![(
                EthereumHardfork::Shanghai.boxed(),
                ForkCondition::Never,
            )]),
            paris_block_and_final_difficulty: None,
            deposit_contract: None,
            ..Default::default()
        };

        assert_eq!(spec.hardfork_fork_filter(EthereumHardfork::Shanghai), None);
    }

    #[test]
    fn latest_eth_mainnet_fork_id() {
        assert_eq!(
            ForkId { hash: ForkHash([0xc3, 0x76, 0xcf, 0x8b]), next: 0 },
            MAINNET.latest_fork_id()
        )
    }

    #[test]
    fn test_fork_order_ethereum_mainnet() {
        let genesis = Genesis {
            config: ChainConfig {
                chain_id: 0,
                homestead_block: Some(0),
                dao_fork_block: Some(0),
                dao_fork_support: false,
                eip150_block: Some(0),
                eip155_block: Some(0),
                eip158_block: Some(0),
                byzantium_block: Some(0),
                constantinople_block: Some(0),
                petersburg_block: Some(0),
                istanbul_block: Some(0),
                muir_glacier_block: Some(0),
                berlin_block: Some(0),
                london_block: Some(0),
                arrow_glacier_block: Some(0),
                gray_glacier_block: Some(0),
                merge_netsplit_block: Some(0),
                shanghai_time: Some(0),
                cancun_time: Some(0),
                terminal_total_difficulty: Some(U256::ZERO),
                ..Default::default()
            },
            ..Default::default()
        };

        let chain_spec: ChainSpec = genesis.into();

        let hardforks: Vec<_> = chain_spec.hardforks.forks_iter().map(|(h, _)| h).collect();
        let expected_hardforks = vec![
            EthereumHardfork::Frontier.boxed(),
            EthereumHardfork::Homestead.boxed(),
            EthereumHardfork::Dao.boxed(),
            EthereumHardfork::Tangerine.boxed(),
            EthereumHardfork::SpuriousDragon.boxed(),
            EthereumHardfork::Byzantium.boxed(),
            EthereumHardfork::Constantinople.boxed(),
            EthereumHardfork::Petersburg.boxed(),
            EthereumHardfork::Istanbul.boxed(),
            EthereumHardfork::MuirGlacier.boxed(),
            EthereumHardfork::Berlin.boxed(),
            EthereumHardfork::London.boxed(),
            EthereumHardfork::ArrowGlacier.boxed(),
            EthereumHardfork::GrayGlacier.boxed(),
            EthereumHardfork::Paris.boxed(),
            EthereumHardfork::Shanghai.boxed(),
            EthereumHardfork::Cancun.boxed(),
        ];

        assert!(expected_hardforks
            .iter()
            .zip(hardforks.iter())
            .all(|(expected, actual)| &**expected == *actual));
        assert_eq!(expected_hardforks.len(), hardforks.len());
    }

    #[test]
    fn test_calc_base_block_reward() {
        // ((block number, td), reward)
        let cases = [
            // Pre-byzantium
            ((0, U256::ZERO), Some(ETH_TO_WEI * 5)),
            // Byzantium
            ((4370000, U256::ZERO), Some(ETH_TO_WEI * 3)),
            // Petersburg
            ((7280000, U256::ZERO), Some(ETH_TO_WEI * 2)),
            // Merge
            ((15537394, U256::from(58_750_000_000_000_000_000_000_u128)), None),
        ];

        for ((block_number, _td), expected_reward) in cases {
            assert_eq!(base_block_reward(&*MAINNET, block_number), expected_reward);
        }
    }

    #[test]
    fn test_calc_full_block_reward() {
        let base_reward = ETH_TO_WEI;
        let one_thirty_twoth_reward = base_reward >> 5;

        // (num_ommers, reward)
        let cases = [
            (0, base_reward),
            (1, base_reward + one_thirty_twoth_reward),
            (2, base_reward + one_thirty_twoth_reward * 2),
        ];

        for (num_ommers, expected_reward) in cases {
            assert_eq!(block_reward(base_reward, num_ommers), expected_reward);
        }
    }

    #[test]
    fn blob_params_from_genesis() {
        let s = r#"{
            "blobSchedule": {
                "cancun":{
                    "baseFeeUpdateFraction":3338477,
                    "max":6,
                    "target":3
                },
                "prague":{
                    "baseFeeUpdateFraction":3338477,
                    "max":6,
                    "target":3
                }
            }
        }"#;
        let config: ChainConfig = serde_json::from_str(s).unwrap();
        let hardfork_params = config.blob_schedule_blob_params();
        let expected = BlobScheduleBlobParams {
            cancun: BlobParams {
                target_blob_count: 3,
                max_blob_count: 6,
                update_fraction: 3338477,
                min_blob_fee: BLOB_TX_MIN_BLOB_GASPRICE,
                max_blobs_per_tx: 6,
            },
            prague: BlobParams {
                target_blob_count: 3,
                max_blob_count: 6,
                update_fraction: 3338477,
                min_blob_fee: BLOB_TX_MIN_BLOB_GASPRICE,
                max_blobs_per_tx: 6,
            },
            ..Default::default()
        };
        assert_eq!(hardfork_params, expected);
    }
}<|MERGE_RESOLUTION|>--- conflicted
+++ resolved
@@ -393,28 +393,6 @@
         }
     }
 
-<<<<<<< HEAD
-    /// Get the [`BaseFeeParams`] for the chain at the given block number
-    pub fn base_fee_params_at_block(&self, block_number: u64) -> BaseFeeParams {
-        match self.base_fee_params {
-            BaseFeeParamsKind::Constant(bf_params) => bf_params,
-            BaseFeeParamsKind::Variable(ForkBaseFeeParams(ref bf_params)) => {
-                // Walk through the base fee params configuration in reverse order, and return the
-                // first one that corresponds to a hardfork that is active at the
-                // given timestamp.
-                for (fork, params) in bf_params.iter().rev() {
-                    if self.hardforks.is_fork_active_at_block(fork.clone(), block_number) {
-                        return *params;
-                    }
-                }
-
-                bf_params.first().map(|(_, params)| *params).unwrap_or(BaseFeeParams::ethereum())
-            }
-        }
-    }
-
-=======
->>>>>>> d8e8d67f
     /// Get the hash of the genesis block.
     pub fn genesis_hash(&self) -> B256 {
         self.genesis_header.hash()
@@ -480,8 +458,8 @@
             // We filter out TTD-based forks w/o a pre-known block since those do not show up in the
             // fork filter.
             Some(match condition {
-                ForkCondition::Block(block) |
-                ForkCondition::TTD { fork_block: Some(block), .. } => ForkFilterKey::Block(block),
+                ForkCondition::Block(block)
+                | ForkCondition::TTD { fork_block: Some(block), .. } => ForkFilterKey::Block(block),
                 ForkCondition::Timestamp(time) => ForkFilterKey::Time(time),
                 _ => return None,
             })
@@ -508,8 +486,8 @@
         for (_, cond) in self.hardforks.forks_iter() {
             // handle block based forks and the sepolia merge netsplit block edge case (TTD
             // ForkCondition with Some(block))
-            if let ForkCondition::Block(block) |
-            ForkCondition::TTD { fork_block: Some(block), .. } = cond
+            if let ForkCondition::Block(block)
+            | ForkCondition::TTD { fork_block: Some(block), .. } = cond
             {
                 if head.number >= block {
                     // skip duplicated hardforks: hardforks enabled at genesis block
