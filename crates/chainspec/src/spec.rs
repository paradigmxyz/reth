--- conflicted
+++ resolved
@@ -15,12 +15,8 @@
     Header,
 };
 use alloy_eips::{
-<<<<<<< HEAD
-    eip1559::INITIAL_BASE_FEE, eip7685::EMPTY_REQUESTS_HASH, eip7840::BlobParams,
-=======
     eip1559::INITIAL_BASE_FEE, eip6110::MAINNET_DEPOSIT_CONTRACT_ADDRESS,
     eip7685::EMPTY_REQUESTS_HASH, eip7892::BlobScheduleBlobParams,
->>>>>>> 197d564c
 };
 use alloy_genesis::Genesis;
 use alloy_primitives::{address, b256, Address, BlockNumber, B256, U256};
