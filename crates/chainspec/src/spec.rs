--- conflicted
+++ resolved
@@ -670,15 +670,12 @@
             (EthereumHardfork::Cancun.boxed(), genesis.config.cancun_time),
             (EthereumHardfork::Prague.boxed(), genesis.config.prague_time),
             (EthereumHardfork::Osaka.boxed(), genesis.config.osaka_time),
-<<<<<<< HEAD
             (EthereumHardfork::Eip7805.boxed(), genesis.config.eip7805_time),
-=======
             (EthereumHardfork::Bpo1.boxed(), genesis.config.bpo1_time),
             (EthereumHardfork::Bpo2.boxed(), genesis.config.bpo2_time),
             (EthereumHardfork::Bpo3.boxed(), genesis.config.bpo3_time),
             (EthereumHardfork::Bpo4.boxed(), genesis.config.bpo4_time),
             (EthereumHardfork::Bpo5.boxed(), genesis.config.bpo5_time),
->>>>>>> e9801a79
         ];
 
         let mut time_hardforks = time_hardfork_opts
