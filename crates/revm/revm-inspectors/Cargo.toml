--- conflicted
+++ resolved
@@ -17,9 +17,7 @@
 # remove from reth and reexport from revm
 hashbrown = "0.13"
 
-<<<<<<< HEAD
-# misc
-serde = { version = "1.0", features = ["derive"] }
+serde = { workspace = true, features = ["derive"] }
 thiserror = {version = "1.0", optional = true }
 serde_json = { version = "1.0", optional = true }
 
@@ -30,7 +28,4 @@
 
 [features]
 default = ["js-tracer"]
-js-tracer = ["boa_engine", "boa_gc", "tokio","thiserror", "serde_json"]
-=======
-serde = { workspace = true, features = ["derive"] }
->>>>>>> 209d2445
+js-tracer = ["boa_engine", "boa_gc", "tokio","thiserror", "serde_json"]