<<<<<<< HEAD
use reth_rpc_types::trace::{geth::GethDefaultTracingOptions, parity::TraceType};
use std::collections::HashSet;

/// What kind of tracing style this is.
///
/// This affects things like error messages.
#[derive(Debug, Clone, Copy, Eq, PartialEq)]
pub(crate) enum TraceStyle {
    /// Parity style tracer
    Parity,
    /// Geth style tracer
    #[allow(unused)]
    Geth,
}

impl TraceStyle {
    /// Returns true if this is a parity style tracer.
    pub(crate) const fn is_parity(self) -> bool {
        matches!(self, Self::Parity)
    }
}

/// Gives guidance to the [TracingInspector](crate::tracing::TracingInspector).
///
/// Use [TracingInspectorConfig::default_parity] or [TracingInspectorConfig::default_geth] to get
/// the default configs for specific styles of traces.
#[derive(Debug, Clone, Copy, Eq, PartialEq)]
pub struct TracingInspectorConfig {
    /// Whether to record every individual opcode level step.
    pub record_steps: bool,
    /// Whether to record individual memory snapshots.
    pub record_memory_snapshots: bool,
    /// Whether to record individual stack snapshots.
    pub record_stack_snapshots: bool,
    /// Whether to record state diffs.
    pub record_state_diff: bool,
    /// Whether to ignore precompile calls.
    pub exclude_precompile_calls: bool,
    /// Whether to record individual return data
    pub record_call_return_data: bool,
    /// Whether to record logs
    pub record_logs: bool,
}

impl TracingInspectorConfig {
    /// Returns a config with everything enabled.
    pub const fn all() -> Self {
        Self {
            record_steps: true,
            record_memory_snapshots: true,
            record_stack_snapshots: true,
            record_state_diff: false,
            exclude_precompile_calls: false,
            record_call_return_data: false,
            record_logs: true,
        }
    }

    /// Returns a config for parity style traces.
    ///
    /// This config does _not_ record opcode level traces and is suited for `trace_transaction`
    pub const fn default_parity() -> Self {
        Self {
            record_steps: false,
            record_memory_snapshots: false,
            record_stack_snapshots: false,
            record_state_diff: false,
            exclude_precompile_calls: true,
            record_call_return_data: false,
            record_logs: false,
        }
    }

    /// Returns a config for geth style traces.
    ///
    /// This config does _not_ record opcode level traces and is suited for `debug_traceTransaction`
    pub const fn default_geth() -> Self {
        Self {
            record_steps: true,
            record_memory_snapshots: true,
            record_stack_snapshots: true,
            record_state_diff: true,
            exclude_precompile_calls: false,
            record_call_return_data: false,
            record_logs: false,
        }
    }

    /// Returns the [TracingInspectorConfig] depending on the enabled [TraceType]s
    ///
    /// Note: the parity statediffs can be populated entirely via the execution result, so we don't
    /// need statediff recording
    #[inline]
    pub fn from_parity_config(trace_types: &HashSet<TraceType>) -> Self {
        let needs_vm_trace = trace_types.contains(&TraceType::VmTrace);
        TracingInspectorConfig::default_parity()
            .set_steps(needs_vm_trace)
            .set_stack_snapshots(needs_vm_trace)
            .set_memory_snapshots(needs_vm_trace)
    }

    /// Returns a config for geth style traces based on the given [GethDefaultTracingOptions].
    #[inline]
    pub fn from_geth_config(config: &GethDefaultTracingOptions) -> Self {
        Self {
            record_memory_snapshots: config.enable_memory.unwrap_or_default(),
            record_stack_snapshots: !config.disable_stack.unwrap_or_default(),
            record_state_diff: !config.disable_storage.unwrap_or_default(),
            ..Self::default_geth()
        }
    }

    /// Configure whether calls to precompiles should be ignored.
    ///
    /// If set to `true`, calls to precompiles without value transfers will be ignored.
    pub fn set_exclude_precompile_calls(mut self, exclude_precompile_calls: bool) -> Self {
        self.exclude_precompile_calls = exclude_precompile_calls;
        self
    }

    /// Configure whether individual opcode level steps should be recorded
    pub fn set_steps(mut self, record_steps: bool) -> Self {
        self.record_steps = record_steps;
        self
    }

    /// Configure whether the tracer should record memory snapshots
    pub fn set_memory_snapshots(mut self, record_memory_snapshots: bool) -> Self {
        self.record_memory_snapshots = record_memory_snapshots;
        self
    }

    /// Configure whether the tracer should record stack snapshots
    pub fn set_stack_snapshots(mut self, record_stack_snapshots: bool) -> Self {
        self.record_stack_snapshots = record_stack_snapshots;
        self
    }

    /// Sets state diff recording to true.
    pub fn with_state_diffs(self) -> Self {
        self.set_steps_and_state_diffs(true)
    }

    /// Configure whether the tracer should record state diffs
    pub fn set_state_diffs(mut self, record_state_diff: bool) -> Self {
        self.record_state_diff = record_state_diff;
        self
    }

    /// Configure whether the tracer should record steps and state diffs.
    ///
    /// This is a convenience method for setting both [TracingInspectorConfig::set_steps] and
    /// [TracingInspectorConfig::set_state_diffs] since tracking state diffs requires steps tracing.
    pub fn set_steps_and_state_diffs(mut self, steps_and_diffs: bool) -> Self {
        self.record_steps = steps_and_diffs;
        self.record_state_diff = steps_and_diffs;
        self
    }

    /// Configure whether the tracer should record logs
    pub fn set_record_logs(mut self, record_logs: bool) -> Self {
        self.record_logs = record_logs;
        self
    }
}

#[cfg(test)]
mod tests {
    use super::*;

    #[test]
    fn test_parity_config() {
        let mut s = HashSet::new();
        s.insert(TraceType::StateDiff);
        let config = TracingInspectorConfig::from_parity_config(&s);
        // not required
        assert!(!config.record_steps);
        assert!(!config.record_state_diff);

        let mut s = HashSet::new();
        s.insert(TraceType::VmTrace);
        let config = TracingInspectorConfig::from_parity_config(&s);
        assert!(config.record_steps);
        assert!(!config.record_state_diff);

        let mut s = HashSet::new();
        s.insert(TraceType::VmTrace);
        s.insert(TraceType::StateDiff);
        let config = TracingInspectorConfig::from_parity_config(&s);
        assert!(config.record_steps);
        // not required for StateDiff
        assert!(!config.record_state_diff);
    }
}
=======
use reth_rpc_types::trace::{geth::GethDefaultTracingOptions, parity::TraceType};
use std::collections::HashSet;

/// Gives guidance to the [TracingInspector](crate::tracing::TracingInspector).
///
/// Use [TracingInspectorConfig::default_parity] or [TracingInspectorConfig::default_geth] to get
/// the default configs for specific styles of traces.
#[derive(Debug, Clone, Copy, Eq, PartialEq)]
pub struct TracingInspectorConfig {
    /// Whether to record every individual opcode level step.
    pub record_steps: bool,
    /// Whether to record individual memory snapshots.
    pub record_memory_snapshots: bool,
    /// Whether to record individual stack snapshots.
    pub record_stack_snapshots: StackSnapshotType,
    /// Whether to record state diffs.
    pub record_state_diff: bool,
    /// Whether to ignore precompile calls.
    pub exclude_precompile_calls: bool,
    /// Whether to record individual return data
    pub record_call_return_data: bool,
    /// Whether to record logs
    pub record_logs: bool,
}

impl TracingInspectorConfig {
    /// Returns a config with everything enabled.
    pub const fn all() -> Self {
        Self {
            record_steps: true,
            record_memory_snapshots: true,
            record_stack_snapshots: StackSnapshotType::Full,
            record_state_diff: false,
            exclude_precompile_calls: false,
            record_call_return_data: false,
            record_logs: true,
        }
    }

    /// Returns a config for parity style traces.
    ///
    /// This config does _not_ record opcode level traces and is suited for `trace_transaction`
    pub const fn default_parity() -> Self {
        Self {
            record_steps: false,
            record_memory_snapshots: false,
            record_stack_snapshots: StackSnapshotType::None,
            record_state_diff: false,
            exclude_precompile_calls: true,
            record_call_return_data: false,
            record_logs: false,
        }
    }

    /// Returns a config for geth style traces.
    ///
    /// This config does _not_ record opcode level traces and is suited for `debug_traceTransaction`
    pub const fn default_geth() -> Self {
        Self {
            record_steps: true,
            record_memory_snapshots: true,
            record_stack_snapshots: StackSnapshotType::Full,
            record_state_diff: true,
            exclude_precompile_calls: false,
            record_call_return_data: false,
            record_logs: false,
        }
    }

    /// Returns the [TracingInspectorConfig] depending on the enabled [TraceType]s
    ///
    /// Note: the parity statediffs can be populated entirely via the execution result, so we don't
    /// need statediff recording
    #[inline]
    pub fn from_parity_config(trace_types: &HashSet<TraceType>) -> Self {
        let needs_vm_trace = trace_types.contains(&TraceType::VmTrace);
        let snap_type =
            if needs_vm_trace { StackSnapshotType::Pushes } else { StackSnapshotType::None };
        TracingInspectorConfig::default_parity()
            .set_steps(needs_vm_trace)
            .set_stack_snapshots(snap_type)
            .set_memory_snapshots(needs_vm_trace)
    }

    /// Returns a config for geth style traces based on the given [GethDefaultTracingOptions].
    #[inline]
    pub fn from_geth_config(config: &GethDefaultTracingOptions) -> Self {
        Self {
            record_memory_snapshots: config.enable_memory.unwrap_or_default(),
            record_stack_snapshots: if config.disable_stack.unwrap_or_default() {
                StackSnapshotType::None
            } else {
                StackSnapshotType::Full
            },
            record_state_diff: !config.disable_storage.unwrap_or_default(),
            ..Self::default_geth()
        }
    }

    /// Configure whether calls to precompiles should be ignored.
    ///
    /// If set to `true`, calls to precompiles without value transfers will be ignored.
    pub fn set_exclude_precompile_calls(mut self, exclude_precompile_calls: bool) -> Self {
        self.exclude_precompile_calls = exclude_precompile_calls;
        self
    }

    /// Configure whether individual opcode level steps should be recorded
    pub fn set_steps(mut self, record_steps: bool) -> Self {
        self.record_steps = record_steps;
        self
    }

    /// Configure whether the tracer should record memory snapshots
    pub fn set_memory_snapshots(mut self, record_memory_snapshots: bool) -> Self {
        self.record_memory_snapshots = record_memory_snapshots;
        self
    }

    /// Configure how the tracer should record stack snapshots
    pub fn set_stack_snapshots(mut self, record_stack_snapshots: StackSnapshotType) -> Self {
        self.record_stack_snapshots = record_stack_snapshots;
        self
    }

    /// Sets state diff recording to true.
    pub fn with_state_diffs(self) -> Self {
        self.set_steps_and_state_diffs(true)
    }

    /// Configure whether the tracer should record state diffs
    pub fn set_state_diffs(mut self, record_state_diff: bool) -> Self {
        self.record_state_diff = record_state_diff;
        self
    }

    /// Configure whether the tracer should record steps and state diffs.
    ///
    /// This is a convenience method for setting both [TracingInspectorConfig::set_steps] and
    /// [TracingInspectorConfig::set_state_diffs] since tracking state diffs requires steps tracing.
    pub fn set_steps_and_state_diffs(mut self, steps_and_diffs: bool) -> Self {
        self.record_steps = steps_and_diffs;
        self.record_state_diff = steps_and_diffs;
        self
    }

    /// Configure whether the tracer should record logs
    pub fn set_record_logs(mut self, record_logs: bool) -> Self {
        self.record_logs = record_logs;
        self
    }
}

/// How much of the stack to record. Nothing, just the items pushed, or the full stack
#[derive(Debug, Clone, Copy, Eq, PartialEq)]
pub enum StackSnapshotType {
    /// Don't record stack snapshots
    None,
    /// Record only the items pushed to the stack
    Pushes,
    /// Record the full stack
    Full,
}

impl StackSnapshotType {
    /// Returns true if this is the [StackSnapshotType::Full] variant
    #[inline]
    pub fn is_full(self) -> bool {
        matches!(self, Self::Full)
    }

    /// Returns true if this is the [StackSnapshotType::Pushes] variant
    #[inline]
    pub fn is_pushes(self) -> bool {
        matches!(self, Self::Pushes)
    }
}

/// What kind of tracing style this is.
///
/// This affects things like error messages.
#[derive(Debug, Clone, Copy, Eq, PartialEq)]
pub(crate) enum TraceStyle {
    /// Parity style tracer
    Parity,
    /// Geth style tracer
    #[allow(unused)]
    Geth,
}

impl TraceStyle {
    /// Returns true if this is a parity style tracer.
    pub(crate) const fn is_parity(self) -> bool {
        matches!(self, Self::Parity)
    }
}

#[cfg(test)]
mod tests {
    use super::*;

    #[test]
    fn test_parity_config() {
        let mut s = HashSet::new();
        s.insert(TraceType::StateDiff);
        let config = TracingInspectorConfig::from_parity_config(&s);
        // not required
        assert!(!config.record_steps);
        assert!(!config.record_state_diff);

        let mut s = HashSet::new();
        s.insert(TraceType::VmTrace);
        let config = TracingInspectorConfig::from_parity_config(&s);
        assert!(config.record_steps);
        assert!(!config.record_state_diff);

        let mut s = HashSet::new();
        s.insert(TraceType::VmTrace);
        s.insert(TraceType::StateDiff);
        let config = TracingInspectorConfig::from_parity_config(&s);
        assert!(config.record_steps);
        // not required for StateDiff
        assert!(!config.record_state_diff);
    }
}
>>>>>>> 8667c336
<|MERGE_RESOLUTION|>--- conflicted
+++ resolved
@@ -1,199 +1,3 @@
-<<<<<<< HEAD
-use reth_rpc_types::trace::{geth::GethDefaultTracingOptions, parity::TraceType};
-use std::collections::HashSet;
-
-/// What kind of tracing style this is.
-///
-/// This affects things like error messages.
-#[derive(Debug, Clone, Copy, Eq, PartialEq)]
-pub(crate) enum TraceStyle {
-    /// Parity style tracer
-    Parity,
-    /// Geth style tracer
-    #[allow(unused)]
-    Geth,
-}
-
-impl TraceStyle {
-    /// Returns true if this is a parity style tracer.
-    pub(crate) const fn is_parity(self) -> bool {
-        matches!(self, Self::Parity)
-    }
-}
-
-/// Gives guidance to the [TracingInspector](crate::tracing::TracingInspector).
-///
-/// Use [TracingInspectorConfig::default_parity] or [TracingInspectorConfig::default_geth] to get
-/// the default configs for specific styles of traces.
-#[derive(Debug, Clone, Copy, Eq, PartialEq)]
-pub struct TracingInspectorConfig {
-    /// Whether to record every individual opcode level step.
-    pub record_steps: bool,
-    /// Whether to record individual memory snapshots.
-    pub record_memory_snapshots: bool,
-    /// Whether to record individual stack snapshots.
-    pub record_stack_snapshots: bool,
-    /// Whether to record state diffs.
-    pub record_state_diff: bool,
-    /// Whether to ignore precompile calls.
-    pub exclude_precompile_calls: bool,
-    /// Whether to record individual return data
-    pub record_call_return_data: bool,
-    /// Whether to record logs
-    pub record_logs: bool,
-}
-
-impl TracingInspectorConfig {
-    /// Returns a config with everything enabled.
-    pub const fn all() -> Self {
-        Self {
-            record_steps: true,
-            record_memory_snapshots: true,
-            record_stack_snapshots: true,
-            record_state_diff: false,
-            exclude_precompile_calls: false,
-            record_call_return_data: false,
-            record_logs: true,
-        }
-    }
-
-    /// Returns a config for parity style traces.
-    ///
-    /// This config does _not_ record opcode level traces and is suited for `trace_transaction`
-    pub const fn default_parity() -> Self {
-        Self {
-            record_steps: false,
-            record_memory_snapshots: false,
-            record_stack_snapshots: false,
-            record_state_diff: false,
-            exclude_precompile_calls: true,
-            record_call_return_data: false,
-            record_logs: false,
-        }
-    }
-
-    /// Returns a config for geth style traces.
-    ///
-    /// This config does _not_ record opcode level traces and is suited for `debug_traceTransaction`
-    pub const fn default_geth() -> Self {
-        Self {
-            record_steps: true,
-            record_memory_snapshots: true,
-            record_stack_snapshots: true,
-            record_state_diff: true,
-            exclude_precompile_calls: false,
-            record_call_return_data: false,
-            record_logs: false,
-        }
-    }
-
-    /// Returns the [TracingInspectorConfig] depending on the enabled [TraceType]s
-    ///
-    /// Note: the parity statediffs can be populated entirely via the execution result, so we don't
-    /// need statediff recording
-    #[inline]
-    pub fn from_parity_config(trace_types: &HashSet<TraceType>) -> Self {
-        let needs_vm_trace = trace_types.contains(&TraceType::VmTrace);
-        TracingInspectorConfig::default_parity()
-            .set_steps(needs_vm_trace)
-            .set_stack_snapshots(needs_vm_trace)
-            .set_memory_snapshots(needs_vm_trace)
-    }
-
-    /// Returns a config for geth style traces based on the given [GethDefaultTracingOptions].
-    #[inline]
-    pub fn from_geth_config(config: &GethDefaultTracingOptions) -> Self {
-        Self {
-            record_memory_snapshots: config.enable_memory.unwrap_or_default(),
-            record_stack_snapshots: !config.disable_stack.unwrap_or_default(),
-            record_state_diff: !config.disable_storage.unwrap_or_default(),
-            ..Self::default_geth()
-        }
-    }
-
-    /// Configure whether calls to precompiles should be ignored.
-    ///
-    /// If set to `true`, calls to precompiles without value transfers will be ignored.
-    pub fn set_exclude_precompile_calls(mut self, exclude_precompile_calls: bool) -> Self {
-        self.exclude_precompile_calls = exclude_precompile_calls;
-        self
-    }
-
-    /// Configure whether individual opcode level steps should be recorded
-    pub fn set_steps(mut self, record_steps: bool) -> Self {
-        self.record_steps = record_steps;
-        self
-    }
-
-    /// Configure whether the tracer should record memory snapshots
-    pub fn set_memory_snapshots(mut self, record_memory_snapshots: bool) -> Self {
-        self.record_memory_snapshots = record_memory_snapshots;
-        self
-    }
-
-    /// Configure whether the tracer should record stack snapshots
-    pub fn set_stack_snapshots(mut self, record_stack_snapshots: bool) -> Self {
-        self.record_stack_snapshots = record_stack_snapshots;
-        self
-    }
-
-    /// Sets state diff recording to true.
-    pub fn with_state_diffs(self) -> Self {
-        self.set_steps_and_state_diffs(true)
-    }
-
-    /// Configure whether the tracer should record state diffs
-    pub fn set_state_diffs(mut self, record_state_diff: bool) -> Self {
-        self.record_state_diff = record_state_diff;
-        self
-    }
-
-    /// Configure whether the tracer should record steps and state diffs.
-    ///
-    /// This is a convenience method for setting both [TracingInspectorConfig::set_steps] and
-    /// [TracingInspectorConfig::set_state_diffs] since tracking state diffs requires steps tracing.
-    pub fn set_steps_and_state_diffs(mut self, steps_and_diffs: bool) -> Self {
-        self.record_steps = steps_and_diffs;
-        self.record_state_diff = steps_and_diffs;
-        self
-    }
-
-    /// Configure whether the tracer should record logs
-    pub fn set_record_logs(mut self, record_logs: bool) -> Self {
-        self.record_logs = record_logs;
-        self
-    }
-}
-
-#[cfg(test)]
-mod tests {
-    use super::*;
-
-    #[test]
-    fn test_parity_config() {
-        let mut s = HashSet::new();
-        s.insert(TraceType::StateDiff);
-        let config = TracingInspectorConfig::from_parity_config(&s);
-        // not required
-        assert!(!config.record_steps);
-        assert!(!config.record_state_diff);
-
-        let mut s = HashSet::new();
-        s.insert(TraceType::VmTrace);
-        let config = TracingInspectorConfig::from_parity_config(&s);
-        assert!(config.record_steps);
-        assert!(!config.record_state_diff);
-
-        let mut s = HashSet::new();
-        s.insert(TraceType::VmTrace);
-        s.insert(TraceType::StateDiff);
-        let config = TracingInspectorConfig::from_parity_config(&s);
-        assert!(config.record_steps);
-        // not required for StateDiff
-        assert!(!config.record_state_diff);
-    }
-}
-=======
 use reth_rpc_types::trace::{geth::GethDefaultTracingOptions, parity::TraceType};
 use std::collections::HashSet;
 
@@ -418,5 +222,4 @@
         // not required for StateDiff
         assert!(!config.record_state_diff);
     }
-}
->>>>>>> 8667c336
+}