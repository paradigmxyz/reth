use reth_rpc_types::trace::geth::GethDefaultTracingOptions;

/// Gives guidance to the [TracingInspector](crate::tracing::TracingInspector).
///
/// Use [TracingInspectorConfig::default_parity] or [TracingInspectorConfig::default_geth] to get
/// the default configs for specific styles of traces.
#[derive(Debug, Clone, Copy, Eq, PartialEq)]
pub struct TracingInspectorConfig {
    /// Whether to record every individual opcode level step.
    pub record_steps: bool,
    /// Whether to record individual memory snapshots.
    pub record_memory_snapshots: bool,
    /// Whether to record individual stack snapshots.
    pub record_stack_snapshots: bool,
    /// Whether to record state diffs.
    pub record_state_diff: bool,
    /// Whether to ignore precompile calls.
    pub exclude_precompile_calls: bool,
<<<<<<< HEAD
    /// Whether to record individual return data
    pub record_call_return_data: bool,
=======
    /// Whether to record logs
    pub record_logs: bool,
>>>>>>> ceb4e355
}

impl TracingInspectorConfig {
    /// Returns a config with everything enabled.
    pub const fn all() -> Self {
        Self {
            record_steps: true,
            record_memory_snapshots: true,
            record_stack_snapshots: true,
            record_state_diff: false,
            exclude_precompile_calls: false,
<<<<<<< HEAD
            record_call_return_data: false,
=======
            record_logs: true,
>>>>>>> ceb4e355
        }
    }

    /// Returns a config for parity style traces.
    ///
    /// This config does _not_ record opcode level traces and is suited for `trace_transaction`
    pub const fn default_parity() -> Self {
        Self {
            record_steps: false,
            record_memory_snapshots: false,
            record_stack_snapshots: false,
            record_state_diff: false,
            exclude_precompile_calls: true,
<<<<<<< HEAD
            record_call_return_data: false,
=======
            record_logs: false,
>>>>>>> ceb4e355
        }
    }

    /// Returns a config for geth style traces.
    ///
    /// This config does _not_ record opcode level traces and is suited for `debug_traceTransaction`
    pub const fn default_geth() -> Self {
        Self {
            record_steps: true,
            record_memory_snapshots: true,
            record_stack_snapshots: true,
            record_state_diff: true,
            exclude_precompile_calls: false,
<<<<<<< HEAD
            record_call_return_data: false,
=======
            record_logs: false,
>>>>>>> ceb4e355
        }
    }

    /// Returns a config for geth style traces based on the given [GethDefaultTracingOptions].
    pub fn from_geth_config(config: &GethDefaultTracingOptions) -> Self {
        Self {
            record_memory_snapshots: config.enable_memory.unwrap_or_default(),
            record_stack_snapshots: !config.disable_stack.unwrap_or_default(),
            record_state_diff: !config.disable_storage.unwrap_or_default(),
            ..Self::default_geth()
        }
    }

    /// Configure whether calls to precompiles should be ignored.
    ///
    /// If set to `true`, calls to precompiles without value transfers will be ignored.
    pub fn set_exclude_precompile_calls(mut self, exclude_precompile_calls: bool) -> Self {
        self.exclude_precompile_calls = exclude_precompile_calls;
        self
    }

    /// Configure whether individual opcode level steps should be recorded
    pub fn set_steps(mut self, record_steps: bool) -> Self {
        self.record_steps = record_steps;
        self
    }

    /// Configure whether the tracer should record memory snapshots
    pub fn set_memory_snapshots(mut self, record_memory_snapshots: bool) -> Self {
        self.record_memory_snapshots = record_memory_snapshots;
        self
    }

    /// Configure whether the tracer should record stack snapshots
    pub fn set_stack_snapshots(mut self, record_stack_snapshots: bool) -> Self {
        self.record_stack_snapshots = record_stack_snapshots;
        self
    }

    /// Configure whether the tracer should record state diffs
    pub fn set_state_diffs(mut self, record_state_diff: bool) -> Self {
        self.record_state_diff = record_state_diff;
        self
    }

    /// Configure whether the tracer should record steps and state diffs.
    ///
    /// This is a convenience method for setting both [TracingInspectorConfig::set_steps] and
    /// [TracingInspectorConfig::set_state_diffs] since tracking state diffs requires steps tracing.
    pub fn set_steps_and_state_diffs(mut self, steps_and_diffs: bool) -> Self {
        self.record_steps = steps_and_diffs;
        self.record_state_diff = steps_and_diffs;
        self
    }

    /// Configure whether the tracer should record logs
    pub fn set_record_logs(mut self, record_logs: bool) -> Self {
        self.record_logs = record_logs;
        self
    }
}<|MERGE_RESOLUTION|>--- conflicted
+++ resolved
@@ -16,13 +16,10 @@
     pub record_state_diff: bool,
     /// Whether to ignore precompile calls.
     pub exclude_precompile_calls: bool,
-<<<<<<< HEAD
     /// Whether to record individual return data
     pub record_call_return_data: bool,
-=======
     /// Whether to record logs
     pub record_logs: bool,
->>>>>>> ceb4e355
 }
 
 impl TracingInspectorConfig {
@@ -34,11 +31,8 @@
             record_stack_snapshots: true,
             record_state_diff: false,
             exclude_precompile_calls: false,
-<<<<<<< HEAD
             record_call_return_data: false,
-=======
             record_logs: true,
->>>>>>> ceb4e355
         }
     }
 
@@ -52,11 +46,8 @@
             record_stack_snapshots: false,
             record_state_diff: false,
             exclude_precompile_calls: true,
-<<<<<<< HEAD
             record_call_return_data: false,
-=======
             record_logs: false,
->>>>>>> ceb4e355
         }
     }
 
@@ -70,11 +61,8 @@
             record_stack_snapshots: true,
             record_state_diff: true,
             exclude_precompile_calls: false,
-<<<<<<< HEAD
             record_call_return_data: false,
-=======
             record_logs: false,
->>>>>>> ceb4e355
         }
     }
 
