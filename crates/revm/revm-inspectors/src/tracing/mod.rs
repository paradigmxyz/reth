--- conflicted
+++ resolved
@@ -1,4 +1,3 @@
-<<<<<<< HEAD
 use crate::tracing::{
     types::{CallKind, LogCallOrder},
     utils::get_create_address,
@@ -23,6 +22,7 @@
 mod opcount;
 pub mod types;
 mod utils;
+use self::parity::stack_push_count;
 use crate::tracing::{
     arena::PushTraceKind,
     types::{CallTraceNode, RecordedMemory, StorageChange, StorageChangeReason},
@@ -32,7 +32,7 @@
     geth::{self, GethTraceBuilder},
     parity::{self, ParityTraceBuilder},
 };
-pub use config::TracingInspectorConfig;
+pub use config::{StackSnapshotType, TracingInspectorConfig};
 pub use fourbyte::FourByteInspector;
 pub use opcount::OpcodeCountInspector;
 
@@ -283,7 +283,11 @@
             .record_memory_snapshots
             .then(|| RecordedMemory::new(interp.shared_memory.context_memory().to_vec()))
             .unwrap_or_default();
-        let stack = self.config.record_stack_snapshots.then(|| interp.stack.data().clone());
+        let stack = if self.config.record_stack_snapshots.is_full() {
+            Some(interp.stack.data().clone())
+        } else {
+            None
+        };
 
         let op = OpCode::new(interp.current_opcode())
             .or_else(|| {
@@ -326,12 +330,10 @@
             self.step_stack.pop().expect("can't fill step without starting a step first");
         let step = &mut self.traces.arena[trace_idx].trace.steps[step_idx];
 
-        if let Some(stack) = step.stack.as_ref() {
-            // only check stack changes if record stack snapshots is enabled: if stack is Some
-            if interp.stack.len() > stack.len() {
-                // if the stack grew, we need to record the new values
-                step.push_stack = Some(interp.stack.data()[stack.len()..].to_vec());
-            }
+        if self.config.record_stack_snapshots.is_pushes() {
+            let num_pushed = stack_push_count(step.op);
+            let start = interp.stack.len() - num_pushed;
+            step.push_stack = Some(interp.stack.data()[start..].to_vec());
         }
 
         if self.config.record_memory_snapshots {
@@ -545,556 +547,4 @@
 struct StackStep {
     trace_idx: usize,
     step_idx: usize,
-}
-=======
-use crate::tracing::{
-    types::{CallKind, LogCallOrder},
-    utils::get_create_address,
-};
-use alloy_primitives::{Address, Bytes, Log, B256, U256};
-pub use arena::CallTraceArena;
-use revm::{
-    inspectors::GasInspector,
-    interpreter::{
-        opcode, return_ok, CallInputs, CallScheme, CreateInputs, Gas, InstructionResult,
-        Interpreter, OpCode,
-    },
-    primitives::SpecId,
-    Database, EVMData, Inspector, JournalEntry,
-};
-use types::{CallTrace, CallTraceStep};
-
-mod arena;
-mod builder;
-mod config;
-mod fourbyte;
-mod opcount;
-pub mod types;
-mod utils;
-use self::parity::stack_push_count;
-use crate::tracing::{
-    arena::PushTraceKind,
-    types::{CallTraceNode, RecordedMemory, StorageChange, StorageChangeReason},
-    utils::gas_used,
-};
-pub use builder::{
-    geth::{self, GethTraceBuilder},
-    parity::{self, ParityTraceBuilder},
-};
-pub use config::{StackSnapshotType, TracingInspectorConfig};
-pub use fourbyte::FourByteInspector;
-pub use opcount::OpcodeCountInspector;
-
-#[cfg(feature = "js-tracer")]
-pub mod js;
-
-/// An inspector that collects call traces.
-///
-/// This [Inspector] can be hooked into the [EVM](revm::EVM) which then calls the inspector
-/// functions, such as [Inspector::call] or [Inspector::call_end].
-///
-/// The [TracingInspector] keeps track of everything by:
-///   1. start tracking steps/calls on [Inspector::step] and [Inspector::call]
-///   2. complete steps/calls on [Inspector::step_end] and [Inspector::call_end]
-#[derive(Debug, Clone)]
-pub struct TracingInspector {
-    /// Configures what and how the inspector records traces.
-    config: TracingInspectorConfig,
-    /// Records all call traces
-    traces: CallTraceArena,
-    /// Tracks active calls
-    trace_stack: Vec<usize>,
-    /// Tracks active steps
-    step_stack: Vec<StackStep>,
-    /// Tracks the return value of the last call
-    last_call_return_data: Option<Bytes>,
-    /// The gas inspector used to track remaining gas.
-    gas_inspector: GasInspector,
-    /// The spec id of the EVM.
-    ///
-    /// This is filled during execution.
-    spec_id: Option<SpecId>,
-}
-
-// === impl TracingInspector ===
-
-impl TracingInspector {
-    /// Returns a new instance for the given config
-    pub fn new(config: TracingInspectorConfig) -> Self {
-        Self {
-            config,
-            traces: Default::default(),
-            trace_stack: vec![],
-            step_stack: vec![],
-            last_call_return_data: None,
-            gas_inspector: Default::default(),
-            spec_id: None,
-        }
-    }
-
-    /// Manually the gas used of the root trace.
-    ///
-    /// This is useful if the root trace's gasUsed should mirror the actual gas used by the
-    /// transaction.
-    ///
-    /// This allows setting it manually by consuming the execution result's gas for example.
-    #[inline]
-    pub fn set_transaction_gas_used(&mut self, gas_used: u64) {
-        if let Some(node) = self.traces.arena.first_mut() {
-            node.trace.gas_used = gas_used;
-        }
-    }
-
-    /// Convenience function for [ParityTraceBuilder::set_transaction_gas_used] that consumes the
-    /// type.
-    #[inline]
-    pub fn with_transaction_gas_used(mut self, gas_used: u64) -> Self {
-        self.set_transaction_gas_used(gas_used);
-        self
-    }
-
-    /// Consumes the Inspector and returns a [ParityTraceBuilder].
-    #[inline]
-    pub fn into_parity_builder(self) -> ParityTraceBuilder {
-        ParityTraceBuilder::new(self.traces.arena, self.spec_id, self.config)
-    }
-
-    /// Consumes the Inspector and returns a [GethTraceBuilder].
-    #[inline]
-    pub fn into_geth_builder(self) -> GethTraceBuilder {
-        GethTraceBuilder::new(self.traces.arena, self.config)
-    }
-
-    /// Returns true if we're no longer in the context of the root call.
-    fn is_deep(&self) -> bool {
-        // the root call will always be the first entry in the trace stack
-        !self.trace_stack.is_empty()
-    }
-
-    /// Returns true if this a call to a precompile contract.
-    ///
-    /// Returns true if the `to` address is a precompile contract and the value is zero.
-    #[inline]
-    fn is_precompile_call<DB: Database>(
-        &self,
-        data: &EVMData<'_, DB>,
-        to: &Address,
-        value: U256,
-    ) -> bool {
-        if data.precompiles.contains(to) {
-            // only if this is _not_ the root call
-            return self.is_deep() && value == U256::ZERO
-        }
-        false
-    }
-
-    /// Returns the currently active call trace.
-    ///
-    /// This will be the last call trace pushed to the stack: the call we entered most recently.
-    #[track_caller]
-    #[inline]
-    fn active_trace(&self) -> Option<&CallTraceNode> {
-        self.trace_stack.last().map(|idx| &self.traces.arena[*idx])
-    }
-
-    /// Returns the last trace [CallTrace] index from the stack.
-    ///
-    /// This will be the currently active call trace.
-    ///
-    /// # Panics
-    ///
-    /// If no [CallTrace] was pushed
-    #[track_caller]
-    #[inline]
-    fn last_trace_idx(&self) -> usize {
-        self.trace_stack.last().copied().expect("can't start step without starting a trace first")
-    }
-
-    /// _Removes_ the last trace [CallTrace] index from the stack.
-    ///
-    /// # Panics
-    ///
-    /// If no [CallTrace] was pushed
-    #[track_caller]
-    #[inline]
-    fn pop_trace_idx(&mut self) -> usize {
-        self.trace_stack.pop().expect("more traces were filled than started")
-    }
-
-    /// Starts tracking a new trace.
-    ///
-    /// Invoked on [Inspector::call].
-    #[allow(clippy::too_many_arguments)]
-    fn start_trace_on_call<DB: Database>(
-        &mut self,
-        data: &EVMData<'_, DB>,
-        address: Address,
-        input_data: Bytes,
-        value: U256,
-        kind: CallKind,
-        caller: Address,
-        mut gas_limit: u64,
-        maybe_precompile: Option<bool>,
-    ) {
-        // This will only be true if the inspector is configured to exclude precompiles and the call
-        // is to a precompile
-        let push_kind = if maybe_precompile.unwrap_or(false) {
-            // We don't want to track precompiles
-            PushTraceKind::PushOnly
-        } else {
-            PushTraceKind::PushAndAttachToParent
-        };
-
-        if self.trace_stack.is_empty() {
-            // this is the root call which should get the original gas limit of the transaction,
-            // because initialization costs are already subtracted from gas_limit
-            // For the root call this value should use the transaction's gas limit
-            // See <https://github.com/paradigmxyz/reth/issues/3678> and <https://github.com/ethereum/go-ethereum/pull/27029>
-            gas_limit = data.env.tx.gas_limit;
-
-            // we set the spec id here because we only need to do this once and this condition is
-            // hit exactly once
-            self.spec_id = Some(data.env.cfg.spec_id);
-        }
-
-        self.trace_stack.push(self.traces.push_trace(
-            0,
-            push_kind,
-            CallTrace {
-                depth: data.journaled_state.depth() as usize,
-                address,
-                kind,
-                data: input_data,
-                value,
-                status: InstructionResult::Continue,
-                caller,
-                maybe_precompile,
-                gas_limit,
-                ..Default::default()
-            },
-        ));
-    }
-
-    /// Fills the current trace with the outcome of a call.
-    ///
-    /// Invoked on [Inspector::call_end].
-    ///
-    /// # Panics
-    ///
-    /// This expects an existing trace [Self::start_trace_on_call]
-    fn fill_trace_on_call_end<DB: Database>(
-        &mut self,
-        data: &EVMData<'_, DB>,
-        status: InstructionResult,
-        gas: &Gas,
-        output: Bytes,
-        created_address: Option<Address>,
-    ) {
-        let trace_idx = self.pop_trace_idx();
-        let trace = &mut self.traces.arena[trace_idx].trace;
-
-        if trace_idx == 0 {
-            // this is the root call which should get the gas used of the transaction
-            // refunds are applied after execution, which is when the root call ends
-            trace.gas_used = gas_used(data.env.cfg.spec_id, gas.spend(), gas.refunded() as u64);
-        } else {
-            trace.gas_used = gas.spend();
-        }
-
-        trace.status = status;
-        trace.success = matches!(status, return_ok!());
-        trace.output = output.clone();
-
-        self.last_call_return_data = Some(output);
-
-        if let Some(address) = created_address {
-            // A new contract was created via CREATE
-            trace.address = address;
-        }
-    }
-
-    /// Starts tracking a step
-    ///
-    /// Invoked on [Inspector::step]
-    ///
-    /// # Panics
-    ///
-    /// This expects an existing [CallTrace], in other words, this panics if not within the context
-    /// of a call.
-    fn start_step<DB: Database>(&mut self, interp: &Interpreter<'_>, data: &EVMData<'_, DB>) {
-        let trace_idx = self.last_trace_idx();
-        let trace = &mut self.traces.arena[trace_idx];
-
-        self.step_stack.push(StackStep { trace_idx, step_idx: trace.trace.steps.len() });
-
-        let memory = self
-            .config
-            .record_memory_snapshots
-            .then(|| RecordedMemory::new(interp.shared_memory.context_memory().to_vec()))
-            .unwrap_or_default();
-        let stack = if self.config.record_stack_snapshots.is_full() {
-            Some(interp.stack.data().clone())
-        } else {
-            None
-        };
-
-        let op = OpCode::new(interp.current_opcode())
-            .or_else(|| {
-                // if the opcode is invalid, we'll use the invalid opcode to represent it because
-                // this is invoked before the opcode is executed, the evm will eventually return a
-                // `Halt` with invalid/unknown opcode as result
-                let invalid_opcode = 0xfe;
-                OpCode::new(invalid_opcode)
-            })
-            .expect("is valid opcode;");
-
-        trace.trace.steps.push(CallTraceStep {
-            depth: data.journaled_state.depth(),
-            pc: interp.program_counter(),
-            op,
-            contract: interp.contract.address,
-            stack,
-            push_stack: None,
-            memory_size: memory.len(),
-            memory,
-            gas_remaining: self.gas_inspector.gas_remaining(),
-            gas_refund_counter: interp.gas.refunded() as u64,
-
-            // fields will be populated end of call
-            gas_cost: 0,
-            storage_change: None,
-            status: InstructionResult::Continue,
-        });
-    }
-
-    /// Fills the current trace with the output of a step.
-    ///
-    /// Invoked on [Inspector::step_end].
-    fn fill_step_on_step_end<DB: Database>(
-        &mut self,
-        interp: &Interpreter<'_>,
-        data: &EVMData<'_, DB>,
-    ) {
-        let StackStep { trace_idx, step_idx } =
-            self.step_stack.pop().expect("can't fill step without starting a step first");
-        let step = &mut self.traces.arena[trace_idx].trace.steps[step_idx];
-
-        if self.config.record_stack_snapshots.is_pushes() {
-            let num_pushed = stack_push_count(step.op);
-            let start = interp.stack.len() - num_pushed;
-            step.push_stack = Some(interp.stack.data()[start..].to_vec());
-        }
-
-        if self.config.record_memory_snapshots {
-            // resize memory so opcodes that allocated memory is correctly displayed
-            if interp.shared_memory.len() > step.memory.len() {
-                step.memory.resize(interp.shared_memory.len());
-            }
-        }
-        if self.config.record_state_diff {
-            let op = step.op.get();
-
-            let journal_entry = data
-                .journaled_state
-                .journal
-                .last()
-                // This should always work because revm initializes it as `vec![vec![]]`
-                // See [JournaledState::new](revm::JournaledState)
-                .expect("exists; initialized with vec")
-                .last();
-
-            step.storage_change = match (op, journal_entry) {
-                (
-                    opcode::SLOAD | opcode::SSTORE,
-                    Some(JournalEntry::StorageChange { address, key, had_value }),
-                ) => {
-                    // SAFETY: (Address,key) exists if part if StorageChange
-                    let value = data.journaled_state.state[address].storage[key].present_value();
-                    let reason = match op {
-                        opcode::SLOAD => StorageChangeReason::SLOAD,
-                        opcode::SSTORE => StorageChangeReason::SSTORE,
-                        _ => unreachable!(),
-                    };
-                    let change = StorageChange { key: *key, value, had_value: *had_value, reason };
-                    Some(change)
-                }
-                _ => None,
-            };
-        }
-
-        // The gas cost is the difference between the recorded gas remaining at the start of the
-        // step the remaining gas here, at the end of the step.
-        step.gas_cost = step.gas_remaining - self.gas_inspector.gas_remaining();
-
-        // set the status
-        step.status = interp.instruction_result;
-    }
-}
-
-impl<DB> Inspector<DB> for TracingInspector
-where
-    DB: Database,
-{
-    fn initialize_interp(&mut self, interp: &mut Interpreter<'_>, data: &mut EVMData<'_, DB>) {
-        self.gas_inspector.initialize_interp(interp, data)
-    }
-
-    fn step(&mut self, interp: &mut Interpreter<'_>, data: &mut EVMData<'_, DB>) {
-        if self.config.record_steps {
-            self.gas_inspector.step(interp, data);
-            self.start_step(interp, data);
-        }
-    }
-
-    fn log(
-        &mut self,
-        evm_data: &mut EVMData<'_, DB>,
-        address: &Address,
-        topics: &[B256],
-        data: &Bytes,
-    ) {
-        self.gas_inspector.log(evm_data, address, topics, data);
-
-        let trace_idx = self.last_trace_idx();
-        let trace = &mut self.traces.arena[trace_idx];
-
-        if self.config.record_logs {
-            trace.ordering.push(LogCallOrder::Log(trace.logs.len()));
-            trace.logs.push(Log::new_unchecked(topics.to_vec(), data.clone()));
-        }
-    }
-
-    fn step_end(&mut self, interp: &mut Interpreter<'_>, data: &mut EVMData<'_, DB>) {
-        if self.config.record_steps {
-            self.gas_inspector.step_end(interp, data);
-            self.fill_step_on_step_end(interp, data);
-        }
-    }
-
-    fn call(
-        &mut self,
-        data: &mut EVMData<'_, DB>,
-        inputs: &mut CallInputs,
-    ) -> (InstructionResult, Gas, Bytes) {
-        self.gas_inspector.call(data, inputs);
-
-        // determine correct `from` and `to` based on the call scheme
-        let (from, to) = match inputs.context.scheme {
-            CallScheme::DelegateCall | CallScheme::CallCode => {
-                (inputs.context.address, inputs.context.code_address)
-            }
-            _ => (inputs.context.caller, inputs.context.address),
-        };
-
-        let value = if matches!(inputs.context.scheme, CallScheme::DelegateCall) {
-            // for delegate calls we need to use the value of the top trace
-            if let Some(parent) = self.active_trace() {
-                parent.trace.value
-            } else {
-                inputs.transfer.value
-            }
-        } else {
-            inputs.transfer.value
-        };
-
-        // if calls to precompiles should be excluded, check whether this is a call to a precompile
-        let maybe_precompile =
-            self.config.exclude_precompile_calls.then(|| self.is_precompile_call(data, &to, value));
-
-        self.start_trace_on_call(
-            data,
-            to,
-            inputs.input.clone(),
-            value,
-            inputs.context.scheme.into(),
-            from,
-            inputs.gas_limit,
-            maybe_precompile,
-        );
-
-        (InstructionResult::Continue, Gas::new(0), Bytes::new())
-    }
-
-    fn call_end(
-        &mut self,
-        data: &mut EVMData<'_, DB>,
-        inputs: &CallInputs,
-        gas: Gas,
-        ret: InstructionResult,
-        out: Bytes,
-    ) -> (InstructionResult, Gas, Bytes) {
-        self.gas_inspector.call_end(data, inputs, gas, ret, out.clone());
-
-        self.fill_trace_on_call_end(data, ret, &gas, out.clone(), None);
-
-        (ret, gas, out)
-    }
-
-    fn create(
-        &mut self,
-        data: &mut EVMData<'_, DB>,
-        inputs: &mut CreateInputs,
-    ) -> (InstructionResult, Option<Address>, Gas, Bytes) {
-        self.gas_inspector.create(data, inputs);
-
-        let _ = data.journaled_state.load_account(inputs.caller, data.db);
-        let nonce = data.journaled_state.account(inputs.caller).info.nonce;
-        self.start_trace_on_call(
-            data,
-            get_create_address(inputs, nonce),
-            inputs.init_code.clone(),
-            inputs.value,
-            inputs.scheme.into(),
-            inputs.caller,
-            inputs.gas_limit,
-            Some(false),
-        );
-
-        (InstructionResult::Continue, None, Gas::new(inputs.gas_limit), Bytes::default())
-    }
-
-    /// Called when a contract has been created.
-    ///
-    /// InstructionResulting anything other than the values passed to this function (`(ret,
-    /// remaining_gas, address, out)`) will alter the result of the create.
-    fn create_end(
-        &mut self,
-        data: &mut EVMData<'_, DB>,
-        inputs: &CreateInputs,
-        status: InstructionResult,
-        address: Option<Address>,
-        gas: Gas,
-        retdata: Bytes,
-    ) -> (InstructionResult, Option<Address>, Gas, Bytes) {
-        self.gas_inspector.create_end(data, inputs, status, address, gas, retdata.clone());
-
-        // get the code of the created contract
-        let code = address
-            .and_then(|address| {
-                data.journaled_state
-                    .account(address)
-                    .info
-                    .code
-                    .as_ref()
-                    .map(|code| code.bytes()[..code.len()].to_vec())
-            })
-            .unwrap_or_default();
-
-        self.fill_trace_on_call_end(data, status, &gas, code.into(), address);
-
-        (status, address, gas, retdata)
-    }
-
-    fn selfdestruct(&mut self, _contract: Address, target: Address, _value: U256) {
-        let trace_idx = self.last_trace_idx();
-        let trace = &mut self.traces.arena[trace_idx].trace;
-        trace.selfdestruct_refund_target = Some(target)
-    }
-}
-
-#[derive(Debug, Clone, Copy)]
-struct StackStep {
-    trace_idx: usize,
-    step_idx: usize,
-}
->>>>>>> 8667c336
+}