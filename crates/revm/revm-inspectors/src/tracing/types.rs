//! Types for representing call trace items.

use crate::tracing::{config::TraceStyle, utils::convert_memory};
use reth_primitives::{abi::decode_revert_reason, bytes::Bytes, Address, H256, U256};
use reth_rpc_types::trace::{
    geth::{CallFrame, CallLogFrame, GethDefaultTracingOptions, StructLog},
    parity::{
        Action, ActionType, CallAction, CallOutput, CallType, ChangedType, CreateAction,
        CreateOutput, Delta, SelfdestructAction, StateDiff, TraceOutput, TransactionTrace,
    },
};
use revm::interpreter::{
    opcode, CallContext, CallScheme, CreateScheme, InstructionResult, Memory, OpCode, Stack,
};
use serde::{Deserialize, Serialize};
use std::collections::{btree_map::Entry, VecDeque};

/// A unified representation of a call
#[derive(Clone, Copy, Debug, Default, Eq, PartialEq, Serialize, Deserialize)]
#[serde(rename_all = "UPPERCASE")]
#[allow(missing_docs)]
pub enum CallKind {
    #[default]
    Call,
    StaticCall,
    CallCode,
    DelegateCall,
    Create,
    Create2,
}

impl CallKind {
    /// Returns true if the call is a create
    pub fn is_any_create(&self) -> bool {
        matches!(self, CallKind::Create | CallKind::Create2)
    }

    /// Returns true if the call is a delegate of some sorts
    pub fn is_delegate(&self) -> bool {
        matches!(self, CallKind::DelegateCall | CallKind::CallCode)
    }
}

impl std::fmt::Display for CallKind {
    fn fmt(&self, f: &mut std::fmt::Formatter<'_>) -> std::fmt::Result {
        match self {
            CallKind::Call => {
                write!(f, "CALL")
            }
            CallKind::StaticCall => {
                write!(f, "STATICCALL")
            }
            CallKind::CallCode => {
                write!(f, "CALLCODE")
            }
            CallKind::DelegateCall => {
                write!(f, "DELEGATECALL")
            }
            CallKind::Create => {
                write!(f, "CREATE")
            }
            CallKind::Create2 => {
                write!(f, "CREATE2")
            }
        }
    }
}

impl From<CallScheme> for CallKind {
    fn from(scheme: CallScheme) -> Self {
        match scheme {
            CallScheme::Call => CallKind::Call,
            CallScheme::StaticCall => CallKind::StaticCall,
            CallScheme::CallCode => CallKind::CallCode,
            CallScheme::DelegateCall => CallKind::DelegateCall,
        }
    }
}

impl From<CreateScheme> for CallKind {
    fn from(create: CreateScheme) -> Self {
        match create {
            CreateScheme::Create => CallKind::Create,
            CreateScheme::Create2 { .. } => CallKind::Create2,
        }
    }
}

impl From<CallKind> for ActionType {
    fn from(kind: CallKind) -> Self {
        match kind {
            CallKind::Call | CallKind::StaticCall | CallKind::DelegateCall | CallKind::CallCode => {
                ActionType::Call
            }
            CallKind::Create => ActionType::Create,
            CallKind::Create2 => ActionType::Create,
        }
    }
}

impl From<CallKind> for CallType {
    fn from(ty: CallKind) -> Self {
        match ty {
            CallKind::Call => CallType::Call,
            CallKind::StaticCall => CallType::StaticCall,
            CallKind::CallCode => CallType::CallCode,
            CallKind::DelegateCall => CallType::DelegateCall,
            CallKind::Create => CallType::None,
            CallKind::Create2 => CallType::None,
        }
    }
}

/// A trace of a call.
#[derive(Clone, Debug, PartialEq, Eq)]
pub(crate) struct CallTrace {
    /// The depth of the call
    pub(crate) depth: usize,
    /// Whether the call was successful
    pub(crate) success: bool,
    /// caller of this call
    pub(crate) caller: Address,
    /// The destination address of the call or the address from the created contract.
    ///
    /// In other words, this is the callee if the [CallKind::Call] or the address of the created
    /// contract if [CallKind::Create].
    pub(crate) address: Address,
    /// Whether this is a call to a precompile
    ///
    /// Note: This is an Option because not all tracers make use of this
    pub(crate) maybe_precompile: Option<bool>,
    /// Holds the target for the selfdestruct refund target if `status` is
    /// [InstructionResult::SelfDestruct]
    pub(crate) selfdestruct_refund_target: Option<Address>,
    /// The kind of call this is
    pub(crate) kind: CallKind,
    /// The value transferred in the call
    pub(crate) value: U256,
    /// The calldata for the call, or the init code for contract creations
    pub(crate) data: Bytes,
    /// The return data of the call if this was not a contract creation, otherwise it is the
    /// runtime bytecode of the created contract
    pub(crate) output: Bytes,
    /// The gas cost of the call
    pub(crate) gas_used: u64,
    /// The gas limit of the call
    pub(crate) gas_limit: u64,
    /// The status of the trace's call
    pub(crate) status: InstructionResult,
    /// call context of the runtime
    pub(crate) call_context: Option<CallContext>,
    /// Opcode-level execution steps
    pub(crate) steps: Vec<CallTraceStep>,
}

impl CallTrace {
    // Returns true if the status code is an error or revert, See [InstructionResult::Revert]
    pub(crate) fn is_error(&self) -> bool {
        self.status as u8 >= InstructionResult::Revert as u8
    }

    // Returns true if the status code is a revert
    pub(crate) fn is_revert(&self) -> bool {
        self.status == InstructionResult::Revert
    }

    /// Returns the error message if it is an erroneous result.
    pub(crate) fn as_error(&self, kind: TraceStyle) -> Option<String> {
        // See also <https://github.com/ethereum/go-ethereum/blob/34d507215951fb3f4a5983b65e127577989a6db8/eth/tracers/native/call_flat.go#L39-L55>
        self.is_error().then(|| match self.status {
            InstructionResult::Revert => {
                if kind.is_parity() { "Reverted" } else { "execution reverted" }.to_string()
            }
            InstructionResult::OutOfGas | InstructionResult::MemoryOOG => {
                if kind.is_parity() { "Out of gas" } else { "out of gas" }.to_string()
            }
            InstructionResult::OpcodeNotFound => {
                if kind.is_parity() { "Bad instruction" } else { "invalid opcode" }.to_string()
            }
            InstructionResult::StackOverflow => "Out of stack".to_string(),
            InstructionResult::InvalidJump => {
                if kind.is_parity() { "Bad jump destination" } else { "invalid jump destination" }
                    .to_string()
            }
            InstructionResult::PrecompileError => {
                if kind.is_parity() { "Built-in failed" } else { "precompiled failed" }.to_string()
            }
            status => format!("{:?}", status),
        })
    }
}

impl Default for CallTrace {
    fn default() -> Self {
        Self {
            depth: Default::default(),
            success: Default::default(),
            caller: Default::default(),
            address: Default::default(),
            selfdestruct_refund_target: None,
            kind: Default::default(),
            value: Default::default(),
            data: Default::default(),
            maybe_precompile: None,
            output: Default::default(),
            gas_used: Default::default(),
            gas_limit: Default::default(),
            status: InstructionResult::Continue,
            call_context: Default::default(),
            steps: Default::default(),
        }
    }
}

/// A node in the arena
#[derive(Default, Debug, Clone, PartialEq, Eq)]
pub(crate) struct CallTraceNode {
    /// Parent node index in the arena
    pub(crate) parent: Option<usize>,
    /// Children node indexes in the arena
    pub(crate) children: Vec<usize>,
    /// This node's index in the arena
    pub(crate) idx: usize,
    /// The call trace
    pub(crate) trace: CallTrace,
    /// Logs
    pub(crate) logs: Vec<RawLog>,
    /// Ordering of child calls and logs
    pub(crate) ordering: Vec<LogCallOrder>,
}

impl CallTraceNode {
    /// Returns the call context's execution address
    ///
    /// See `Inspector::call` impl of [TracingInspector](crate::tracing::TracingInspector)
    pub(crate) fn execution_address(&self) -> Address {
        if self.trace.kind.is_delegate() {
            self.trace.caller
        } else {
            self.trace.address
        }
    }

    /// Pushes all steps onto the stack in reverse order
    /// so that the first step is on top of the stack
    pub(crate) fn push_steps_on_stack<'a>(
        &'a self,
        stack: &mut VecDeque<CallTraceStepStackItem<'a>>,
    ) {
        stack.extend(self.call_step_stack().into_iter().rev());
    }

    /// Returns a list of all steps in this trace in the order they were executed
    ///
    /// If the step is a call, the id of the child trace is set.
    pub(crate) fn call_step_stack(&self) -> Vec<CallTraceStepStackItem<'_>> {
        let mut stack = Vec::with_capacity(self.trace.steps.len());
        let mut child_id = 0;
        for step in self.trace.steps.iter() {
            let mut item = CallTraceStepStackItem { trace_node: self, step, call_child_id: None };

            // If the opcode is a call, put the child trace on the stack
<<<<<<< HEAD
            match step.op.u8() {
                opcode::CREATE |
                opcode::CREATE2 |
                opcode::DELEGATECALL |
                opcode::CALL |
                opcode::STATICCALL |
                opcode::CALLCODE => {
                    let call_id = self.children[child_id];
=======
            if step.is_calllike_op() {
                // The opcode of this step is a call but it's possible that this step resulted
                // in a revert or out of gas error in which case there's no actual child call executed and recorded: <https://github.com/paradigmxyz/reth/issues/3915>
                if let Some(call_id) = self.children.get(child_id).copied() {
>>>>>>> aaf2d2cf
                    item.call_child_id = Some(call_id);
                    child_id += 1;
                }
            }
            stack.push(item);
        }
        stack
    }

    /// Returns true if this is a call to a precompile
    #[inline]
    pub(crate) fn is_precompile(&self) -> bool {
        self.trace.maybe_precompile.unwrap_or(false)
    }

    /// Returns the kind of call the trace belongs to
    pub(crate) fn kind(&self) -> CallKind {
        self.trace.kind
    }

    /// Returns the status of the call
    pub(crate) fn status(&self) -> InstructionResult {
        self.trace.status
    }

    /// Returns true if the call was a selfdestruct
    #[inline]
    pub(crate) fn is_selfdestruct(&self) -> bool {
        self.status() == InstructionResult::SelfDestruct
    }

    /// Updates the values of the state diff
    pub(crate) fn parity_update_state_diff(&self, diff: &mut StateDiff) {
        let addr = self.trace.address;
        let acc = diff.entry(addr).or_default();

        if self.kind().is_any_create() {
            let code = self.trace.output.clone();
            if acc.code == Delta::Unchanged {
                acc.code = Delta::Added(code.into())
            }
        }

        // iterate over all storage diffs
        for change in self.trace.steps.iter().filter_map(|s| s.storage_change) {
            let StorageChange { key, value, had_value } = change;
            let value = H256::from(value);
            match acc.storage.entry(key.into()) {
                Entry::Vacant(entry) => {
                    if let Some(had_value) = had_value {
                        entry.insert(Delta::Changed(ChangedType {
                            from: had_value.into(),
                            to: value,
                        }));
                    } else {
                        entry.insert(Delta::Added(value));
                    }
                }
                Entry::Occupied(mut entry) => {
                    let value = match entry.get() {
                        Delta::Unchanged => Delta::Added(value),
                        Delta::Added(added) => {
                            if added == &value {
                                Delta::Added(*added)
                            } else {
                                Delta::Changed(ChangedType { from: *added, to: value })
                            }
                        }
                        Delta::Removed(_) => Delta::Added(value),
                        Delta::Changed(c) => {
                            Delta::Changed(ChangedType { from: c.from, to: value })
                        }
                    };
                    entry.insert(value);
                }
            }
        }
    }

    /// Converts this node into a parity `TransactionTrace`
    pub(crate) fn parity_transaction_trace(&self, trace_address: Vec<usize>) -> TransactionTrace {
        let action = self.parity_action();
        let result = if self.trace.is_error() && !self.trace.is_revert() {
            // if the trace is a selfdestruct or an error that is not a revert, the result is None
            None
        } else {
            Some(self.parity_trace_output())
        };
        let error = self.trace.as_error(TraceStyle::Parity);
        TransactionTrace { action, error, result, trace_address, subtraces: self.children.len() }
    }

    /// Returns the `Output` for a parity trace
    pub(crate) fn parity_trace_output(&self) -> TraceOutput {
        match self.kind() {
            CallKind::Call | CallKind::StaticCall | CallKind::CallCode | CallKind::DelegateCall => {
                TraceOutput::Call(CallOutput {
                    gas_used: self.trace.gas_used.into(),
                    output: self.trace.output.clone().into(),
                })
            }
            CallKind::Create | CallKind::Create2 => TraceOutput::Create(CreateOutput {
                gas_used: self.trace.gas_used.into(),
                code: self.trace.output.clone().into(),
                address: self.trace.address,
            }),
        }
    }

    /// If the trace is a selfdestruct, returns the `Action` for a parity trace.
    pub(crate) fn parity_selfdestruct_action(&self) -> Option<Action> {
        if self.is_selfdestruct() {
            Some(Action::Selfdestruct(SelfdestructAction {
                address: self.trace.address,
                refund_address: self.trace.selfdestruct_refund_target.unwrap_or_default(),
                balance: self.trace.value,
            }))
        } else {
            None
        }
    }

    /// If the trace is a selfdestruct, returns the `TransactionTrace` for a parity trace.
    pub(crate) fn parity_selfdestruct_trace(
        &self,
        trace_address: Vec<usize>,
    ) -> Option<TransactionTrace> {
        let trace = self.parity_selfdestruct_action()?;
        Some(TransactionTrace {
            action: trace,
            error: None,
            result: None,
            trace_address,
            subtraces: 0,
        })
    }

    /// Returns the `Action` for a parity trace.
    ///
    /// Caution: This does not include the selfdestruct action, if the trace is a selfdestruct,
    /// since those are handled in addition to the call action.
    pub(crate) fn parity_action(&self) -> Action {
        match self.kind() {
            CallKind::Call | CallKind::StaticCall | CallKind::CallCode | CallKind::DelegateCall => {
                Action::Call(CallAction {
                    from: self.trace.caller,
                    to: self.trace.address,
                    value: self.trace.value,
                    gas: self.trace.gas_limit.into(),
                    input: self.trace.data.clone().into(),
                    call_type: self.kind().into(),
                })
            }
            CallKind::Create | CallKind::Create2 => Action::Create(CreateAction {
                from: self.trace.caller,
                value: self.trace.value,
                gas: self.trace.gas_limit.into(),
                init: self.trace.data.clone().into(),
            }),
        }
    }

    /// Converts this call trace into an _empty_ geth [CallFrame]
    ///
    /// Caution: this does not include any of the child calls
    pub(crate) fn geth_empty_call_frame(&self, include_logs: bool) -> CallFrame {
        let mut call_frame = CallFrame {
            typ: self.trace.kind.to_string(),
            from: self.trace.caller,
            to: Some(self.trace.address),
            value: Some(self.trace.value),
            gas: U256::from(self.trace.gas_limit),
            gas_used: U256::from(self.trace.gas_used),
            input: self.trace.data.clone().into(),
            output: Some(self.trace.output.clone().into()),
            error: None,
            revert_reason: None,
            calls: Default::default(),
            logs: Default::default(),
        };

        // we need to populate error and revert reason
        if !self.trace.success {
            call_frame.revert_reason = decode_revert_reason(self.trace.output.clone());
            // Note: the call tracer mimics parity's trace transaction and geth maps errors to parity style error messages, <https://github.com/ethereum/go-ethereum/blob/34d507215951fb3f4a5983b65e127577989a6db8/eth/tracers/native/call_flat.go#L39-L55>
            call_frame.error = self.trace.as_error(TraceStyle::Parity);
        }

        if include_logs && !self.logs.is_empty() {
            call_frame.logs = self
                .logs
                .iter()
                .map(|log| CallLogFrame {
                    address: Some(self.execution_address()),
                    topics: Some(log.topics.clone()),
                    data: Some(log.data.clone().into()),
                })
                .collect();
        }

        call_frame
    }
<<<<<<< HEAD
=======

    /// Adds storage in-place to account state for all accounts that were touched in the trace
    /// [CallTrace] execution.
    ///
    /// * `account_states` - the account map updated in place.
    /// * `post_value` - if true, it adds storage values after trace transaction execution, if
    ///   false, returns the storage values before trace execution.
    pub(crate) fn geth_update_account_storage(
        &self,
        account_states: &mut BTreeMap<Address, AccountState>,
        post_value: bool,
    ) {
        let addr = self.trace.address;
        let acc_state = account_states.entry(addr).or_default();
        for change in self.trace.steps.iter().filter_map(|s| s.storage_change) {
            let StorageChange { key, value, had_value } = change;
            let storage_map = acc_state.storage.get_or_insert_with(BTreeMap::new);
            let value_to_insert = if post_value {
                H256::from(value)
            } else {
                match had_value {
                    Some(had_value) => H256::from(had_value),
                    None => continue,
                }
            };
            storage_map.insert(key.into(), value_to_insert);
        }
    }
>>>>>>> aaf2d2cf
}

pub(crate) struct CallTraceStepStackItem<'a> {
    /// The trace node that contains this step
    pub(crate) trace_node: &'a CallTraceNode,
    /// The step that this stack item represents
    pub(crate) step: &'a CallTraceStep,
    /// The index of the child call in the CallArena if this step's opcode is a call
    pub(crate) call_child_id: Option<usize>,
}

/// Ordering enum for calls and logs
///
/// i.e. if Call 0 occurs before Log 0, it will be pushed into the `CallTraceNode`'s ordering before
/// the log.
#[derive(Debug, Clone, PartialEq, Eq)]
pub(crate) enum LogCallOrder {
    Log(usize),
    Call(usize),
}

/// Ethereum log.
#[derive(Debug, Clone, PartialEq, Eq)]
pub(crate) struct RawLog {
    /// Indexed event params are represented as log topics.
    pub(crate) topics: Vec<H256>,
    /// Others are just plain data.
    pub(crate) data: Bytes,
}

/// Represents a tracked call step during execution
#[derive(Clone, Debug, PartialEq, Eq)]
pub(crate) struct CallTraceStep {
    // Fields filled in `step`
    /// Call depth
    pub(crate) depth: u64,
    /// Program counter before step execution
    pub(crate) pc: usize,
    /// Opcode to be executed
    pub(crate) op: OpCode,
    /// Current contract address
    pub(crate) contract: Address,
    /// Stack before step execution
    pub(crate) stack: Stack,
    /// The new stack item placed by this step if any
    pub(crate) new_stack: Option<U256>,
    /// All allocated memory in a step
    ///
    /// This will be empty if memory capture is disabled
    pub(crate) memory: Memory,
    /// Size of memory at the beginning of the step
    pub(crate) memory_size: usize,
    /// Remaining gas before step execution
    pub(crate) gas_remaining: u64,
    /// Gas refund counter before step execution
    pub(crate) gas_refund_counter: u64,
    // Fields filled in `step_end`
    /// Gas cost of step execution
    pub(crate) gas_cost: u64,
    /// Change of the contract state after step execution (effect of the SLOAD/SSTORE instructions)
    pub(crate) storage_change: Option<StorageChange>,
    /// Final status of the call
    pub(crate) status: InstructionResult,
}

// === impl CallTraceStep ===

impl CallTraceStep {
    /// Converts this step into a geth [StructLog]
    ///
    /// This sets memory and stack capture based on the `opts` parameter.
    pub(crate) fn convert_to_geth_struct_log(&self, opts: &GethDefaultTracingOptions) -> StructLog {
        let mut log = StructLog {
            depth: self.depth,
            error: self.as_error(),
            gas: self.gas_remaining,
            gas_cost: self.gas_cost,
            op: self.op.to_string(),
            pc: self.pc as u64,
            refund_counter: (self.gas_refund_counter > 0).then_some(self.gas_refund_counter),
            // Filled, if not disabled manually
            stack: None,
            // Filled in `CallTraceArena::geth_trace` as a result of compounding all slot changes
            return_data: None,
            // Filled via trace object
            storage: None,
            // Only enabled if `opts.enable_memory` is true
            memory: None,
            // This is None in the rpc response
            memory_size: None,
        };

        if opts.is_stack_enabled() {
            log.stack = Some(self.stack.data().clone());
        }

        if opts.is_memory_enabled() {
            log.memory = Some(convert_memory(self.memory.data()));
        }

        log
    }

    /// Returns true if the step is a call operation, any of
    /// CALL, CALLCODE, DELEGATECALL, STATICCALL, CREATE, CREATE2
    #[inline]
    pub(crate) fn is_calllike_op(&self) -> bool {
        matches!(
            self.op.u8(),
            opcode::CALL |
                opcode::DELEGATECALL |
                opcode::STATICCALL |
                opcode::CREATE |
                opcode::CALLCODE |
                opcode::CREATE2
        )
    }

    // Returns true if the status code is an error or revert, See [InstructionResult::Revert]
    pub(crate) fn is_error(&self) -> bool {
        self.status as u8 >= InstructionResult::Revert as u8
    }

    /// Returns the error message if it is an erroneous result.
    pub(crate) fn as_error(&self) -> Option<String> {
        self.is_error().then(|| format!("{:?}", self.status))
    }
}

/// Represents a storage change during execution
#[derive(Clone, Copy, Debug, PartialEq, Eq)]
pub(crate) struct StorageChange {
    pub(crate) key: U256,
    pub(crate) value: U256,
    pub(crate) had_value: Option<U256>,
}<|MERGE_RESOLUTION|>--- conflicted
+++ resolved
@@ -260,21 +260,10 @@
             let mut item = CallTraceStepStackItem { trace_node: self, step, call_child_id: None };
 
             // If the opcode is a call, put the child trace on the stack
-<<<<<<< HEAD
-            match step.op.u8() {
-                opcode::CREATE |
-                opcode::CREATE2 |
-                opcode::DELEGATECALL |
-                opcode::CALL |
-                opcode::STATICCALL |
-                opcode::CALLCODE => {
-                    let call_id = self.children[child_id];
-=======
             if step.is_calllike_op() {
                 // The opcode of this step is a call but it's possible that this step resulted
                 // in a revert or out of gas error in which case there's no actual child call executed and recorded: <https://github.com/paradigmxyz/reth/issues/3915>
                 if let Some(call_id) = self.children.get(child_id).copied() {
->>>>>>> aaf2d2cf
                     item.call_child_id = Some(call_id);
                     child_id += 1;
                 }
@@ -477,8 +466,6 @@
 
         call_frame
     }
-<<<<<<< HEAD
-=======
 
     /// Adds storage in-place to account state for all accounts that were touched in the trace
     /// [CallTrace] execution.
@@ -507,7 +494,6 @@
             storage_map.insert(key.into(), value_to_insert);
         }
     }
->>>>>>> aaf2d2cf
 }
 
 pub(crate) struct CallTraceStepStackItem<'a> {
