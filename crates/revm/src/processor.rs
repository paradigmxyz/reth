use crate::{
    database::StateProviderDatabase,
    env::{fill_cfg_and_block_env, fill_tx_env},
    eth_dao_fork::{DAO_HARDFORK_BENEFICIARY, DAO_HARDKFORK_ACCOUNTS},
    into_reth_log,
    stack::{InspectorStack, InspectorStackConfig},
    state_change::{apply_beacon_root_contract_call, post_block_balance_increments},
};
use reth_interfaces::{
    executor::{BlockExecutionError, BlockValidationError},
    RethError,
};
use reth_primitives::{
    Address, Block, BlockNumber, Bloom, ChainSpec, Hardfork, Header, PruneMode, PruneModes,
    PrunePartError, Receipt, ReceiptWithBloom, TransactionSigned, H256, MINIMUM_PRUNING_DISTANCE,
    U256,
};
use reth_provider::{
    BlockExecutor, BlockExecutorStats, BundleStateWithReceipts, PrunableBlockExecutor,
    StateProvider,
};
use revm::{
    db::{states::bundle_state::BundleRetention, StateDBBox},
    primitives::ResultAndState,
    DatabaseCommit, State, EVM,
};
use std::{sync::Arc, time::Instant};
use tracing::{debug, trace};

/// EVMProcessor is a block executor that uses revm to execute blocks or multiple blocks.
///
/// Output is obtained by calling `take_output_state` function.
///
/// It is capable of pruning the data that will be written to the database
/// and implemented [PrunableBlockExecutor] traits.
///
/// It implemented the [BlockExecutor] that give it the ability to take block
/// apply pre state (Cancun system contract call), execute transaction and apply
/// state change and then apply post execution changes (block reward, withdrawals, irregular DAO
/// hardfork state change). And if `execute_and_verify_receipt` is called it will verify the
/// receipt.
///
/// InspectorStack are used for optional inspecting execution. And it contains
/// various duration of parts of execution.
pub struct EVMProcessor<'a> {
    /// The configured chain-spec
    chain_spec: Arc<ChainSpec>,
    /// revm instance that contains database and env environment.
    evm: EVM<StateDBBox<'a, RethError>>,
    /// Hook and inspector stack that we want to invoke on that hook.
    stack: InspectorStack,
    /// The collection of receipts.
    /// Outer vector stores receipts for each block sequentially.
    /// The inner vector stores receipts ordered by transaction number.
    ///
    /// If receipt is None it means it is pruned.
    receipts: Vec<Vec<Option<Receipt>>>,
    /// First block will be initialized to `None`
    /// and be set to the block number of first block executed.
    first_block: Option<BlockNumber>,
    /// The maximum known block.
    tip: Option<BlockNumber>,
    /// Pruning configuration.
    prune_modes: PruneModes,
    /// Memoized address pruning filter.
    /// Empty implies that there is going to be addresses to include in the filter in a future
    /// block. None means there isn't any kind of configuration.
    pruning_address_filter: Option<(u64, Vec<Address>)>,
    /// Execution stats
    stats: BlockExecutorStats,
}

impl<'a> EVMProcessor<'a> {
    /// Return chain spec.
    pub fn chain_spec(&self) -> &Arc<ChainSpec> {
        &self.chain_spec
    }

    /// Create a new pocessor with the given chain spec.
    pub fn new(chain_spec: Arc<ChainSpec>) -> Self {
        let evm = EVM::new();
        EVMProcessor {
            chain_spec,
            evm,
            stack: InspectorStack::new(InspectorStackConfig::default()),
            receipts: Vec::new(),
            first_block: None,
            tip: None,
            prune_modes: PruneModes::none(),
            pruning_address_filter: None,
            stats: BlockExecutorStats::default(),
        }
    }

    /// Creates a new executor from the given chain spec and database.
    pub fn new_with_db<DB: StateProvider + 'a>(
        chain_spec: Arc<ChainSpec>,
        db: StateProviderDatabase<DB>,
    ) -> Self {
        let state = State::builder()
            .with_database_boxed(Box::new(db))
            .with_bundle_update()
            .without_state_clear()
            .build();
        EVMProcessor::new_with_state(chain_spec, state)
    }

    /// Create a new EVM processor with the given revm state.
    pub fn new_with_state(
        chain_spec: Arc<ChainSpec>,
        revm_state: StateDBBox<'a, RethError>,
    ) -> Self {
        let mut evm = EVM::new();
        evm.database(revm_state);
        EVMProcessor {
            chain_spec,
            evm,
            stack: InspectorStack::new(InspectorStackConfig::default()),
            receipts: Vec::new(),
            first_block: None,
            tip: None,
            prune_modes: PruneModes::none(),
            pruning_address_filter: None,
            stats: BlockExecutorStats::default(),
        }
    }

    /// Configures the executor with the given inspectors.
    pub fn set_stack(&mut self, stack: InspectorStack) {
        self.stack = stack;
    }

    /// Returns a reference to the database
    pub fn db_mut(&mut self) -> &mut StateDBBox<'a, RethError> {
        // Option will be removed from EVM in the future.
        // as it is always some.
        // https://github.com/bluealloy/revm/issues/697
        self.evm.db().expect("Database inside EVM is always set")
    }

    fn recover_senders(
        &mut self,
        body: &[TransactionSigned],
        senders: Option<Vec<Address>>,
    ) -> Result<Vec<Address>, BlockExecutionError> {
        if let Some(senders) = senders {
            if body.len() == senders.len() {
                Ok(senders)
            } else {
                Err(BlockValidationError::SenderRecoveryError.into())
            }
        } else {
            let time = Instant::now();
            let ret = TransactionSigned::recover_signers(body, body.len())
                .ok_or(BlockValidationError::SenderRecoveryError.into());
            self.stats.sender_recovery_duration += time.elapsed();
            ret
        }
    }

    /// Initializes the config and block env.
    fn init_env(&mut self, header: &Header, total_difficulty: U256) {
        // Set state clear flag.
        let state_clear_flag =
            self.chain_spec.fork(Hardfork::SpuriousDragon).active_at_block(header.number);

        self.db_mut().set_state_clear_flag(state_clear_flag);

        fill_cfg_and_block_env(
            &mut self.evm.env.cfg,
            &mut self.evm.env.block,
            &self.chain_spec,
            header,
            total_difficulty,
        );
    }

    /// Applies the pre-block call to the EIP-4788 beacon block root contract.
    ///
    /// If cancun is not activated or the block is the genesis block, then this is a no-op, and no
    /// state changes are made.
    pub fn apply_beacon_root_contract_call(
        &mut self,
        block: &Block,
    ) -> Result<(), BlockExecutionError> {
        apply_beacon_root_contract_call(
            &self.chain_spec,
            block.timestamp,
            block.number,
            block.parent_beacon_block_root,
            &mut self.evm,
        )?;
        Ok(())
    }

    /// Apply post execution state changes, including block rewards, withdrawals, and irregular DAO
    /// hardfork state change.
    pub fn apply_post_execution_state_change(
        &mut self,
        block: &Block,
        total_difficulty: U256,
    ) -> Result<(), BlockExecutionError> {
        let mut balance_increments = post_block_balance_increments(
            &self.chain_spec,
            block.number,
            block.difficulty,
            block.beneficiary,
            block.timestamp,
            total_difficulty,
            &block.ommers,
            block.withdrawals.as_deref(),
        );

        // Irregular state change at Ethereum DAO hardfork
        if self.chain_spec.fork(Hardfork::Dao).transitions_at_block(block.number) {
            // drain balances from hardcoded addresses.
            let drained_balance: u128 = self
                .db_mut()
                .drain_balances(DAO_HARDKFORK_ACCOUNTS)
                .map_err(|_| BlockValidationError::IncrementBalanceFailed)?
                .into_iter()
                .sum();

            // return balance to DAO beneficiary.
            *balance_increments.entry(DAO_HARDFORK_BENEFICIARY).or_default() += drained_balance;
        }
        // increment balances
        self.db_mut()
            .increment_balances(balance_increments.into_iter().map(|(k, v)| (k, v)))
            .map_err(|_| BlockValidationError::IncrementBalanceFailed)?;

        Ok(())
    }

    /// Runs a single transaction in the configured environment and proceeds
    /// to return the result and state diff (without applying it).
    ///
    /// Assumes the rest of the block environment has been filled via `init_block_env`.
    pub fn transact(
        &mut self,
        transaction: &TransactionSigned,
        sender: Address,
    ) -> Result<ResultAndState, BlockExecutionError> {
        // Fill revm structure.
        fill_tx_env(&mut self.evm.env.tx, transaction, sender);

        let hash = transaction.hash();
        let out = if self.stack.should_inspect(&self.evm.env, hash) {
            // execution with inspector.
            let output = self.evm.inspect(&mut self.stack);
            tracing::trace!(
                target: "evm",
                ?hash, ?output, ?transaction, env = ?self.evm.env,
                "Executed transaction"
            );
            output
        } else {
            // main execution.
            self.evm.transact()
        };
        out.map_err(|e| BlockValidationError::EVM { hash, message: format!("{e:?}") }.into())
    }

    /// Runs the provided transactions and commits their state to the run-time database.
    ///
    /// The returned [BundleStateWithReceipts] can be used to persist the changes to disk, and
    /// contains the changes made by each transaction.
    ///
    /// The changes in [BundleStateWithReceipts] have a transition ID associated with them: there is
    /// one transition ID for each transaction (with the first executed tx having transition ID
    /// 0, and so on).
    ///
    /// The second returned value represents the total gas used by this block of transactions.
    pub fn execute_transactions(
        &mut self,
        block: &Block,
        total_difficulty: U256,
        senders: Option<Vec<Address>>,
    ) -> Result<(Vec<Receipt>, u64), BlockExecutionError> {
        self.init_env(&block.header, total_difficulty);

        // perf: do not execute empty blocks
        if block.body.is_empty() {
            return Ok((Vec::new(), 0))
        }

        let senders = self.recover_senders(&block.body, senders)?;

        let mut cumulative_gas_used = 0;
        let mut receipts = Vec::with_capacity(block.body.len());
        for (transaction, sender) in block.body.iter().zip(senders) {
            let time = Instant::now();
            // The sum of the transaction’s gas limit, Tg, and the gas utilized in this block prior,
            // must be no greater than the block’s gasLimit.
            let block_available_gas = block.header.gas_limit - cumulative_gas_used;
            if transaction.gas_limit() > block_available_gas {
                return Err(BlockValidationError::TransactionGasLimitMoreThanAvailableBlockGas {
                    transaction_gas_limit: transaction.gas_limit(),
                    block_available_gas,
                }
                .into())
            }
            // Execute transaction.
            let ResultAndState { result, state } = self.transact(transaction, sender)?;
            trace!(
                target: "evm",
                ?transaction, ?result, ?state,
                "Executed transaction"
            );
            self.stats.execution_duration += time.elapsed();
            let time = Instant::now();

            self.db_mut().commit(state);

            self.stats.apply_state_duration += time.elapsed();

            // append gas used
            cumulative_gas_used += result.gas_used();

            // Push transaction changeset and calculate header bloom filter for receipt.
            receipts.push(Receipt {
                tx_type: transaction.tx_type(),
                // Success flag was added in `EIP-658: Embedding transaction status code in
                // receipts`.
                success: result.is_success(),
                cumulative_gas_used,
                // convert to reth log
                logs: result.into_logs().into_iter().map(into_reth_log).collect(),
            });
        }

        Ok((receipts, cumulative_gas_used))
    }

    /// Execute the block, verify gas usage and apply post-block state changes.
    fn execute_inner(
        &mut self,
        block: &Block,
        total_difficulty: U256,
        senders: Option<Vec<Address>>,
    ) -> Result<Vec<Receipt>, BlockExecutionError> {
        self.init_env(&block.header, total_difficulty);
        self.apply_beacon_root_contract_call(block)?;
        let (receipts, cumulative_gas_used) =
            self.execute_transactions(block, total_difficulty, senders)?;

        // Check if gas used matches the value set in header.
        if block.gas_used != cumulative_gas_used {
            return Err(BlockValidationError::BlockGasUsed {
                got: cumulative_gas_used,
                expected: block.gas_used,
                gas_spent_by_tx: self
                    .receipts
                    .last()
                    .map(|block_r| {
                        block_r
                            .iter()
                            .enumerate()
                            .map(|(id, tx_r)| {
                                (
                                    id as u64,
                                    tx_r.as_ref()
                                        .expect("receipts have not been pruned")
                                        .cumulative_gas_used,
                                )
                            })
                            .collect()
                    })
                    .unwrap_or_default(),
            }
            .into())
        }
        let time = Instant::now();
        self.apply_post_execution_state_change(block, total_difficulty)?;
        self.stats.apply_post_execution_state_changes_duration += time.elapsed();

        let time = Instant::now();
        let retention = if self.tip.map_or(true, |tip| {
            !self.prune_modes.should_prune_account_history(block.number, tip) &&
                !self.prune_modes.should_prune_storage_history(block.number, tip)
        }) {
            BundleRetention::Reverts
        } else {
            BundleRetention::PlainState
        };
        self.db_mut().merge_transitions(retention);
        self.stats.merge_transitions_duration += time.elapsed();

        if self.first_block.is_none() {
            self.first_block = Some(block.number);
        }

        Ok(receipts)
    }

    /// Save receipts to the executor.
    pub fn save_receipts(&mut self, receipts: Vec<Receipt>) -> Result<(), BlockExecutionError> {
        let mut receipts = receipts.into_iter().map(Option::Some).collect();
        // Prune receipts if necessary.
        self.prune_receipts(&mut receipts)?;
        // Save receipts.
        self.receipts.push(receipts);
        Ok(())
    }

    /// Prune receipts according to the pruning configuration.
    fn prune_receipts(
        &mut self,
        receipts: &mut Vec<Option<Receipt>>,
    ) -> Result<(), PrunePartError> {
        let (first_block, tip) = match self.first_block.zip(self.tip) {
            Some((block, tip)) => (block, tip),
            _ => return Ok(()),
        };

        let block_number = first_block + self.receipts.len() as u64;

        // Block receipts should not be retained
        if self.prune_modes.receipts == Some(PruneMode::Full) ||
                // [`PrunePart::Receipts`] takes priority over [`PrunePart::ContractLogs`]
                self.prune_modes.should_prune_receipts(block_number, tip)
        {
            receipts.clear();
            return Ok(())
        }

        // All receipts from the last 128 blocks are required for blockchain tree, even with
        // [`PrunePart::ContractLogs`].
        let prunable_receipts =
            PruneMode::Distance(MINIMUM_PRUNING_DISTANCE).should_prune(block_number, tip);
        if !prunable_receipts {
            return Ok(())
        }

        let contract_log_pruner = self.prune_modes.receipts_log_filter.group_by_block(tip, None)?;

        if !contract_log_pruner.is_empty() {
            let (prev_block, filter) = self.pruning_address_filter.get_or_insert((0, Vec::new()));
            for (_, addresses) in contract_log_pruner.range(*prev_block..=block_number) {
                filter.extend(addresses.iter().copied());
            }
        }

        for receipt in receipts.iter_mut() {
            let inner_receipt = receipt.as_ref().expect("receipts have not been pruned");

            // If there is an address_filter, and it does not contain any of the
            // contract addresses, then remove this receipts
            if let Some((_, filter)) = &self.pruning_address_filter {
                if !inner_receipt.logs.iter().any(|log| filter.contains(&log.address)) {
                    receipt.take();
                }
            }
        }

        Ok(())
    }
}

impl<'a> BlockExecutor for EVMProcessor<'a> {
    fn execute(
        &mut self,
        block: &Block,
        total_difficulty: U256,
        senders: Option<Vec<Address>>,
    ) -> Result<(), BlockExecutionError> {
        let receipts = self.execute_inner(block, total_difficulty, senders)?;
        self.save_receipts(receipts)
    }

    fn execute_and_verify_receipt(
        &mut self,
        block: &Block,
        total_difficulty: U256,
        senders: Option<Vec<Address>>,
    ) -> Result<(), BlockExecutionError> {
        // execute block
        let receipts = self.execute_inner(block, total_difficulty, senders)?;

        // TODO Before Byzantium, receipts contained state root that would mean that expensive
        // operation as hashing that is needed for state root got calculated in every
        // transaction This was replaced with is_success flag.
        // See more about EIP here: https://eips.ethereum.org/EIPS/eip-658
        if self.chain_spec.fork(Hardfork::Byzantium).active_at_block(block.header.number) {
            let time = Instant::now();
            if let Err(error) =
                verify_receipt(block.header.receipts_root, block.header.logs_bloom, receipts.iter())
            {
                debug!(target: "evm", ?error, ?receipts, "receipts verification failed");
                return Err(error)
            };
            self.stats.receipt_root_duration += time.elapsed();
        }

        self.save_receipts(receipts)
    }

    fn take_output_state(&mut self) -> BundleStateWithReceipts {
        let receipts = std::mem::take(&mut self.receipts);
        BundleStateWithReceipts::new(
            self.evm.db().unwrap().take_bundle(),
            receipts,
            self.first_block.unwrap_or_default(),
        )
    }

    fn stats(&self) -> BlockExecutorStats {
        self.stats.clone()
    }

    fn size_hint(&self) -> Option<usize> {
        self.evm.db.as_ref().map(|db| db.bundle_size_hint())
    }
}

impl<'a> PrunableBlockExecutor for EVMProcessor<'a> {
    fn set_tip(&mut self, tip: BlockNumber) {
        self.tip = Some(tip);
    }

    fn set_prune_modes(&mut self, prune_modes: PruneModes) {
        self.prune_modes = prune_modes;
    }
}

/// Verify receipts
pub fn verify_receipt<'a>(
    expected_receipts_root: H256,
    expected_logs_bloom: Bloom,
    receipts: impl Iterator<Item = &'a Receipt> + Clone,
) -> Result<(), BlockExecutionError> {
    // Check receipts root.
    let receipts_with_bloom = receipts.map(|r| r.clone().into()).collect::<Vec<ReceiptWithBloom>>();
    let receipts_root = reth_primitives::proofs::calculate_receipt_root(&receipts_with_bloom);
    if receipts_root != expected_receipts_root {
        return Err(BlockValidationError::ReceiptRootDiff {
            got: receipts_root,
            expected: expected_receipts_root,
        }
        .into())
    }

    // Create header log bloom.
    let logs_bloom = receipts_with_bloom.iter().fold(Bloom::ZERO, |bloom, r| bloom | r.bloom);
    if logs_bloom != expected_logs_bloom {
        return Err(BlockValidationError::BloomLogDiff {
            expected: Box::new(expected_logs_bloom),
            got: Box::new(logs_bloom),
        }
        .into())
    }

    Ok(())
}

#[cfg(test)]
mod tests {
    use super::*;
    use reth_interfaces::RethResult;
    use reth_primitives::{
        constants::{BEACON_ROOTS_ADDRESS, SYSTEM_ADDRESS},
        hex_literal::hex,
        keccak256, Account, Bytecode, Bytes, ChainSpecBuilder, ForkCondition, StorageKey, MAINNET,
    };
    use reth_provider::{AccountReader, BlockHashReader, StateRootProvider};
    use reth_revm_primitives::TransitionState;
    use revm::Database;
    use std::collections::HashMap;

<<<<<<< HEAD
    /// Returns the beacon root contract code
    fn beacon_root_contract_code() -> Bytes {
        Bytes::from_str("0x3373fffffffffffffffffffffffffffffffffffffffe14604457602036146024575f5ffd5b620180005f350680545f35146037575f5ffd5b6201800001545f5260205ff35b6201800042064281555f359062018000015500").unwrap()
    }
=======
    use super::*;

    const BEACON_ROOT_CONTRACT_CODE: [u8; 97] =
        hex!("3373fffffffffffffffffffffffffffffffffffffffe14604d57602036146024575f5ffd5b5f35801560495762001fff810690815414603c575f5ffd5b62001fff01545f5260205ff35b5f5ffd5b62001fff42064281555f359062001fff015500");
>>>>>>> a7928419

    #[derive(Debug, Default, Clone, Eq, PartialEq)]
    struct StateProviderTest {
        accounts: HashMap<Address, (HashMap<StorageKey, U256>, Account)>,
        contracts: HashMap<H256, Bytecode>,
        block_hash: HashMap<u64, H256>,
    }

    impl StateProviderTest {
        /// Insert account.
        fn insert_account(
            &mut self,
            address: Address,
            mut account: Account,
            bytecode: Option<Bytes>,
            storage: HashMap<StorageKey, U256>,
        ) {
            if let Some(bytecode) = bytecode {
                let hash = keccak256(&bytecode);
                account.bytecode_hash = Some(hash);
                self.contracts.insert(hash, Bytecode::new_raw(bytecode));
            }
            self.accounts.insert(address, (storage, account));
        }
    }

    impl AccountReader for StateProviderTest {
        fn basic_account(&self, address: Address) -> RethResult<Option<Account>> {
            let ret = Ok(self.accounts.get(&address).map(|(_, acc)| *acc));
            ret
        }
    }

    impl BlockHashReader for StateProviderTest {
        fn block_hash(&self, number: u64) -> RethResult<Option<H256>> {
            Ok(self.block_hash.get(&number).cloned())
        }

        fn canonical_hashes_range(
            &self,
            start: BlockNumber,
            end: BlockNumber,
        ) -> RethResult<Vec<H256>> {
            let range = start..end;
            Ok(self
                .block_hash
                .iter()
                .filter_map(|(block, hash)| range.contains(block).then_some(*hash))
                .collect())
        }
    }

    impl StateRootProvider for StateProviderTest {
        fn state_root(&self, _bundle_state: BundleStateWithReceipts) -> RethResult<H256> {
            todo!()
        }
    }

    impl StateProvider for StateProviderTest {
        fn storage(
            &self,
            account: Address,
            storage_key: StorageKey,
        ) -> RethResult<Option<reth_primitives::StorageValue>> {
            Ok(self
                .accounts
                .get(&account)
                .and_then(|(storage, _)| storage.get(&storage_key).cloned()))
        }

        fn bytecode_by_hash(&self, code_hash: H256) -> RethResult<Option<Bytecode>> {
            Ok(self.contracts.get(&code_hash).cloned())
        }

        fn proof(
            &self,
            _address: Address,
            _keys: &[H256],
        ) -> RethResult<(Vec<Bytes>, H256, Vec<Vec<Bytes>>)> {
            todo!()
        }
    }

    #[test]
    fn eip_4788_non_genesis_call() {
        let mut header =
            Header { timestamp: 1, number: 1, excess_blob_gas: Some(0), ..Header::default() };

        let mut db = StateProviderTest::default();

        let beacon_root_contract_code = Bytes::from(BEACON_ROOT_CONTRACT_CODE);

        let beacon_root_contract_account = Account {
            balance: U256::ZERO,
            bytecode_hash: Some(keccak256(beacon_root_contract_code.clone())),
            nonce: 1,
        };

        db.insert_account(
            BEACON_ROOTS_ADDRESS,
            beacon_root_contract_account,
            Some(beacon_root_contract_code),
            HashMap::new(),
        );

        let chain_spec = Arc::new(
            ChainSpecBuilder::from(&*MAINNET)
                .shanghai_activated()
                .with_fork(Hardfork::Cancun, ForkCondition::Timestamp(1))
                .build(),
        );

        // execute invalid header (no parent beacon block root)
        let mut executor = EVMProcessor::new_with_db(chain_spec, StateProviderDatabase::new(db));

        // attempt to execute a block without parent beacon block root, expect err
        let err = executor
            .execute_and_verify_receipt(
                &Block { header: header.clone(), body: vec![], ommers: vec![], withdrawals: None },
                U256::ZERO,
                None,
            )
            .expect_err(
                "Executing cancun block without parent beacon block root field should fail",
            );
        assert_eq!(
            err,
            BlockExecutionError::Validation(BlockValidationError::MissingParentBeaconBlockRoot)
        );

        // fix header, set a gas limit
        header.parent_beacon_block_root = Some(H256::with_last_byte(0x69));

        // Now execute a block with the fixed header, ensure that it does not fail
        executor
            .execute(
                &Block { header: header.clone(), body: vec![], ommers: vec![], withdrawals: None },
                U256::ZERO,
                None,
            )
            .unwrap();

        // check the actual storage of the contract - it should be:
        // * The storage value at header.timestamp % HISTORY_BUFFER_LENGTH should be
        // header.timestamp
        // * The storage value at header.timestamp % HISTORY_BUFFER_LENGTH + HISTORY_BUFFER_LENGTH
        // should be parent_beacon_block_root
        let history_buffer_length = 8191u64;
        let timestamp_index = header.timestamp % history_buffer_length;
        let parent_beacon_block_root_index =
            timestamp_index % history_buffer_length + history_buffer_length;

        // get timestamp storage and compare
        let timestamp_storage =
            executor.db_mut().storage(BEACON_ROOTS_ADDRESS, U256::from(timestamp_index)).unwrap();
        assert_eq!(timestamp_storage, U256::from(header.timestamp));

        // get parent beacon block root storage and compare
        let parent_beacon_block_root_storage = executor
            .db_mut()
            .storage(BEACON_ROOTS_ADDRESS, U256::from(parent_beacon_block_root_index))
            .expect("storage value should exist");
        assert_eq!(parent_beacon_block_root_storage, U256::from(0x69));
    }

    #[test]
    fn eip_4788_no_code_cancun() {
        // This test ensures that we "silently fail" when cancun is active and there is no code at
        // BEACON_ROOTS_ADDRESS
        let header = Header {
            timestamp: 1,
            number: 1,
            parent_beacon_block_root: Some(H256::with_last_byte(0x69)),
            excess_blob_gas: Some(0),
            ..Header::default()
        };

        let db = StateProviderTest::default();

        // DON'T deploy the contract at genesis
        let chain_spec = Arc::new(
            ChainSpecBuilder::from(&*MAINNET)
                .shanghai_activated()
                .with_fork(Hardfork::Cancun, ForkCondition::Timestamp(1))
                .build(),
        );

        let mut executor = EVMProcessor::new_with_db(chain_spec, StateProviderDatabase::new(db));
        executor.init_env(&header, U256::ZERO);

        // get the env
        let previous_env = executor.evm.env.clone();

        // attempt to execute an empty block with parent beacon block root, this should not fail
        executor
            .execute_and_verify_receipt(
                &Block { header: header.clone(), body: vec![], ommers: vec![], withdrawals: None },
                U256::ZERO,
                None,
            )
            .expect(
                "Executing a block with no transactions while cancun is active should not fail",
            );

        // ensure that the env has not changed
        assert_eq!(executor.evm.env, previous_env);
    }

    #[test]
    fn eip_4788_empty_account_call() {
        // This test ensures that we do not increment the nonce of an empty SYSTEM_ADDRESS account
        // during the pre-block call
        let mut db = StateProviderTest::default();

        let beacon_root_contract_code = Bytes::from(BEACON_ROOT_CONTRACT_CODE);

        let beacon_root_contract_account = Account {
            balance: U256::ZERO,
            bytecode_hash: Some(keccak256(beacon_root_contract_code.clone())),
            nonce: 1,
        };

        db.insert_account(
            BEACON_ROOTS_ADDRESS,
            beacon_root_contract_account,
            Some(beacon_root_contract_code),
            HashMap::new(),
        );

        // insert an empty SYSTEM_ADDRESS
        db.insert_account(SYSTEM_ADDRESS, Account::default(), None, HashMap::new());

        let chain_spec = Arc::new(
            ChainSpecBuilder::from(&*MAINNET)
                .shanghai_activated()
                .with_fork(Hardfork::Cancun, ForkCondition::Timestamp(1))
                .build(),
        );

        let mut executor = EVMProcessor::new_with_db(chain_spec, StateProviderDatabase::new(db));

        // construct the header for block one
        let header = Header {
            timestamp: 1,
            number: 1,
            parent_beacon_block_root: Some(H256::with_last_byte(0x69)),
            excess_blob_gas: Some(0),
            ..Header::default()
        };

        executor.init_env(&header, U256::ZERO);

        // attempt to execute an empty block with parent beacon block root, this should not fail
        executor
            .execute_and_verify_receipt(
                &Block { header: header.clone(), body: vec![], ommers: vec![], withdrawals: None },
                U256::ZERO,
                None,
            )
            .expect(
                "Executing a block with no transactions while cancun is active should not fail",
            );

        // ensure that the nonce of the system address account has not changed
        let nonce = executor.db_mut().basic(SYSTEM_ADDRESS).unwrap().unwrap().nonce;
        assert_eq!(nonce, 0);
    }

    #[test]
    fn eip_4788_genesis_call() {
        let mut db = StateProviderTest::default();

        let beacon_root_contract_code = Bytes::from(BEACON_ROOT_CONTRACT_CODE);

        let beacon_root_contract_account = Account {
            balance: U256::ZERO,
            bytecode_hash: Some(keccak256(beacon_root_contract_code.clone())),
            nonce: 1,
        };

        db.insert_account(
            BEACON_ROOTS_ADDRESS,
            beacon_root_contract_account,
            Some(beacon_root_contract_code),
            HashMap::new(),
        );

        // activate cancun at genesis
        let chain_spec = Arc::new(
            ChainSpecBuilder::from(&*MAINNET)
                .shanghai_activated()
                .with_fork(Hardfork::Cancun, ForkCondition::Timestamp(0))
                .build(),
        );

        let mut header = chain_spec.genesis_header();

        let mut executor = EVMProcessor::new_with_db(chain_spec, StateProviderDatabase::new(db));
        executor.init_env(&header, U256::ZERO);

        // attempt to execute the genesis block with non-zero parent beacon block root, expect err
        header.parent_beacon_block_root = Some(H256::with_last_byte(0x69));
        let _err = executor
            .execute_and_verify_receipt(
                &Block { header: header.clone(), body: vec![], ommers: vec![], withdrawals: None },
                U256::ZERO,
                None,
            )
            .expect_err(
                "Executing genesis cancun block with non-zero parent beacon block root field should fail",
            );

        // fix header
        header.parent_beacon_block_root = Some(H256::ZERO);

        // now try to process the genesis block again, this time ensuring that a system contract
        // call does not occur
        executor
            .execute(
                &Block { header: header.clone(), body: vec![], ommers: vec![], withdrawals: None },
                U256::ZERO,
                None,
            )
            .unwrap();

        // there is no system contract call so there should be NO STORAGE CHANGES
        // this means we'll check the transition state
        let state = executor.evm.db().unwrap();
        let transition_state = state
            .transition_state
            .clone()
            .expect("the evm should be initialized with bundle updates");

        // assert that it is the default (empty) transition state
        assert_eq!(transition_state, TransitionState::default());
    }

    #[test]
    fn eip_4788_high_base_fee() {
        // This test ensures that if we have a base fee, then we don't return an error when the
        // system contract is called, due to the gas price being less than the base fee.
        let header = Header {
            timestamp: 1,
            number: 1,
            parent_beacon_block_root: Some(H256::with_last_byte(0x69)),
            base_fee_per_gas: Some(u64::MAX),
            excess_blob_gas: Some(0),
            ..Header::default()
        };

        let mut db = StateProviderTest::default();

        let beacon_root_contract_code = Bytes::from(BEACON_ROOT_CONTRACT_CODE);

        let beacon_root_contract_account = Account {
            balance: U256::ZERO,
            bytecode_hash: Some(keccak256(beacon_root_contract_code.clone())),
            nonce: 1,
        };

        db.insert_account(
            BEACON_ROOTS_ADDRESS,
            beacon_root_contract_account,
            Some(beacon_root_contract_code),
            HashMap::new(),
        );

        let chain_spec = Arc::new(
            ChainSpecBuilder::from(&*MAINNET)
                .shanghai_activated()
                .with_fork(Hardfork::Cancun, ForkCondition::Timestamp(1))
                .build(),
        );

        // execute header
        let mut executor = EVMProcessor::new_with_db(chain_spec, StateProviderDatabase::new(db));
        executor.init_env(&header, U256::ZERO);

        // ensure that the env is configured with a base fee
        assert_eq!(executor.evm.env.block.basefee, U256::from(u64::MAX));

        // Now execute a block with the fixed header, ensure that it does not fail
        executor
            .execute(
                &Block { header: header.clone(), body: vec![], ommers: vec![], withdrawals: None },
                U256::ZERO,
                None,
            )
            .unwrap();

        // check the actual storage of the contract - it should be:
        // * The storage value at header.timestamp % HISTORY_BUFFER_LENGTH should be
        // header.timestamp
        // * The storage value at header.timestamp % HISTORY_BUFFER_LENGTH + HISTORY_BUFFER_LENGTH
        // should be parent_beacon_block_root
        let history_buffer_length = 8191u64;
        let timestamp_index = header.timestamp % history_buffer_length;
        let parent_beacon_block_root_index =
            timestamp_index % history_buffer_length + history_buffer_length;

        // get timestamp storage and compare
        let timestamp_storage =
            executor.db_mut().storage(BEACON_ROOTS_ADDRESS, U256::from(timestamp_index)).unwrap();
        assert_eq!(timestamp_storage, U256::from(header.timestamp));

        // get parent beacon block root storage and compare
        let parent_beacon_block_root_storage = executor
            .db_mut()
            .storage(BEACON_ROOTS_ADDRESS, U256::from(parent_beacon_block_root_index))
            .unwrap();
        assert_eq!(parent_beacon_block_root_storage, U256::from(0x69));
    }
}<|MERGE_RESOLUTION|>--- conflicted
+++ resolved
@@ -558,8 +558,8 @@
     use super::*;
     use reth_interfaces::RethResult;
     use reth_primitives::{
+        bytes,
         constants::{BEACON_ROOTS_ADDRESS, SYSTEM_ADDRESS},
-        hex_literal::hex,
         keccak256, Account, Bytecode, Bytes, ChainSpecBuilder, ForkCondition, StorageKey, MAINNET,
     };
     use reth_provider::{AccountReader, BlockHashReader, StateRootProvider};
@@ -567,17 +567,7 @@
     use revm::Database;
     use std::collections::HashMap;
 
-<<<<<<< HEAD
-    /// Returns the beacon root contract code
-    fn beacon_root_contract_code() -> Bytes {
-        Bytes::from_str("0x3373fffffffffffffffffffffffffffffffffffffffe14604457602036146024575f5ffd5b620180005f350680545f35146037575f5ffd5b6201800001545f5260205ff35b6201800042064281555f359062018000015500").unwrap()
-    }
-=======
-    use super::*;
-
-    const BEACON_ROOT_CONTRACT_CODE: [u8; 97] =
-        hex!("3373fffffffffffffffffffffffffffffffffffffffe14604d57602036146024575f5ffd5b5f35801560495762001fff810690815414603c575f5ffd5b62001fff01545f5260205ff35b5f5ffd5b62001fff42064281555f359062001fff015500");
->>>>>>> a7928419
+    static BEACON_ROOT_CONTRACT_CODE: Bytes = bytes!("3373fffffffffffffffffffffffffffffffffffffffe14604d57602036146024575f5ffd5b5f35801560495762001fff810690815414603c575f5ffd5b62001fff01545f5260205ff35b5f5ffd5b62001fff42064281555f359062001fff015500");
 
     #[derive(Debug, Default, Clone, Eq, PartialEq)]
     struct StateProviderTest {
@@ -668,18 +658,16 @@
 
         let mut db = StateProviderTest::default();
 
-        let beacon_root_contract_code = Bytes::from(BEACON_ROOT_CONTRACT_CODE);
-
         let beacon_root_contract_account = Account {
             balance: U256::ZERO,
-            bytecode_hash: Some(keccak256(beacon_root_contract_code.clone())),
+            bytecode_hash: Some(keccak256(BEACON_ROOT_CONTRACT_CODE.clone())),
             nonce: 1,
         };
 
         db.insert_account(
             BEACON_ROOTS_ADDRESS,
             beacon_root_contract_account,
-            Some(beacon_root_contract_code),
+            Some(BEACON_ROOT_CONTRACT_CODE.clone()),
             HashMap::new(),
         );
 
@@ -792,18 +780,16 @@
         // during the pre-block call
         let mut db = StateProviderTest::default();
 
-        let beacon_root_contract_code = Bytes::from(BEACON_ROOT_CONTRACT_CODE);
-
         let beacon_root_contract_account = Account {
             balance: U256::ZERO,
-            bytecode_hash: Some(keccak256(beacon_root_contract_code.clone())),
+            bytecode_hash: Some(keccak256(BEACON_ROOT_CONTRACT_CODE.clone())),
             nonce: 1,
         };
 
         db.insert_account(
             BEACON_ROOTS_ADDRESS,
             beacon_root_contract_account,
-            Some(beacon_root_contract_code),
+            Some(BEACON_ROOT_CONTRACT_CODE.clone()),
             HashMap::new(),
         );
 
@@ -850,18 +836,16 @@
     fn eip_4788_genesis_call() {
         let mut db = StateProviderTest::default();
 
-        let beacon_root_contract_code = Bytes::from(BEACON_ROOT_CONTRACT_CODE);
-
         let beacon_root_contract_account = Account {
             balance: U256::ZERO,
-            bytecode_hash: Some(keccak256(beacon_root_contract_code.clone())),
+            bytecode_hash: Some(keccak256(BEACON_ROOT_CONTRACT_CODE.clone())),
             nonce: 1,
         };
 
         db.insert_account(
             BEACON_ROOTS_ADDRESS,
             beacon_root_contract_account,
-            Some(beacon_root_contract_code),
+            Some(BEACON_ROOT_CONTRACT_CODE.clone()),
             HashMap::new(),
         );
 
@@ -930,18 +914,16 @@
 
         let mut db = StateProviderTest::default();
 
-        let beacon_root_contract_code = Bytes::from(BEACON_ROOT_CONTRACT_CODE);
-
         let beacon_root_contract_account = Account {
             balance: U256::ZERO,
-            bytecode_hash: Some(keccak256(beacon_root_contract_code.clone())),
+            bytecode_hash: Some(keccak256(BEACON_ROOT_CONTRACT_CODE.clone())),
             nonce: 1,
         };
 
         db.insert_account(
             BEACON_ROOTS_ADDRESS,
             beacon_root_contract_account,
-            Some(beacon_root_contract_code),
+            Some(BEACON_ROOT_CONTRACT_CODE.clone()),
             HashMap::new(),
         );
 
