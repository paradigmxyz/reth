--- conflicted
+++ resolved
@@ -1,9 +1,8 @@
-<<<<<<< HEAD
-use alloy_eips::eip7002::WithdrawalRequest;
+use alloy_eips::{
+    eip2935::{HISTORY_STORAGE_ADDRESS, HISTORY_STORAGE_CODE},
+    eip7002::WithdrawalRequest,
+};
 use alloy_rlp::Buf;
-=======
-use alloy_eips::eip2935::{HISTORY_STORAGE_ADDRESS, HISTORY_STORAGE_CODE};
->>>>>>> f43ccc76
 use reth_consensus_common::calc;
 use reth_execution_errors::{BlockExecutionError, BlockValidationError};
 use reth_primitives::{
@@ -13,20 +12,14 @@
     },
     Address, ChainSpec, Header, Request, Withdrawal, B256, U256,
 };
-use revm::{
-    interpreter::Host,
-    primitives::{ExecutionResult, FixedBytes, ResultAndState},
-    Database, DatabaseCommit, Evm,
-};
-<<<<<<< HEAD
-=======
 use reth_storage_errors::provider::ProviderError;
 use revm::{
     interpreter::Host,
-    primitives::{Account, AccountInfo, Bytecode, EvmStorageSlot},
+    primitives::{
+        Account, AccountInfo, Bytecode, EvmStorageSlot, ExecutionResult, FixedBytes, ResultAndState,
+    },
     Database, DatabaseCommit, Evm,
 };
->>>>>>> f43ccc76
 use std::collections::HashMap;
 
 /// Collect all balance changes at the end of the block.
