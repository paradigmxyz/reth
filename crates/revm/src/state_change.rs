--- conflicted
+++ resolved
@@ -1,13 +1,8 @@
 use reth_consensus_common::calc;
 use reth_interfaces::executor::{BlockExecutionError, BlockValidationError};
 use reth_primitives::{
-<<<<<<< HEAD
     address, constants::SYSTEM_ADDRESS, revm::env::fill_tx_env_with_beacon_root_contract_call,
     Address, ChainSpec, Header, Withdrawal, B256, U256,
-=======
-    revm::env::fill_tx_env_with_beacon_root_contract_call, Address, ChainSpec, Header, Withdrawal,
-    B256, U256,
->>>>>>> b278b497
 };
 use revm::{
     interpreter::Host,
