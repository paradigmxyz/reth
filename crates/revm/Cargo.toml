--- conflicted
+++ resolved
@@ -36,11 +36,7 @@
 reth-trie.workspace = true
 
 [features]
-<<<<<<< HEAD
-test-utils = ["dep:reth-trie"]
-optimism = ["revm/optimism"]
-=======
 default = ["std"]
 std = []
 test-utils = ["dep:reth-trie"]
->>>>>>> 7bfc604a
+optimism = ["revm/optimism"]