[package]
name = "reth-revm"
version.workspace = true
edition.workspace = true
rust-version.workspace = true
license.workspace = true
homepage.workspace = true
repository.workspace = true
description = "reth specific revm utilities"

[lints]
workspace = true

[dependencies]
# reth
reth-primitives-traits.workspace = true
reth-storage-errors.workspace = true
reth-storage-api.workspace = true
reth-trie = { workspace = true, optional = true }

# alloy
alloy-primitives.workspace = true

# revm
revm.workspace = true

[dev-dependencies]
reth-trie.workspace = true
reth-ethereum-forks.workspace = true
alloy-primitives.workspace = true
alloy-consensus.workspace = true

[features]
default = ["std"]
std = [
<<<<<<< HEAD
	"reth-primitives-traits/std",
	"alloy-primitives/std",
	"revm/std",
	"alloy-consensus/std",
	"reth-ethereum-forks/std",
	"reth-storage-api/std"
=======
    "reth-primitives-traits/std",
    "alloy-primitives/std",
    "revm/std",
    "alloy-consensus/std",
    "reth-ethereum-forks/std",
    "reth-storage-errors/std",
>>>>>>> f425a4db
]
witness = ["dep:reth-trie"]
test-utils = [
    "dep:reth-trie",
    "reth-primitives-traits/test-utils",
    "reth-trie?/test-utils",
    "revm/test-utils",
]
serde = [
    "revm/serde",
    "alloy-primitives/serde",
    "alloy-consensus/serde",
    "reth-trie?/serde",
    "reth-ethereum-forks/serde",
    "reth-primitives-traits/serde",
]<|MERGE_RESOLUTION|>--- conflicted
+++ resolved
@@ -33,21 +33,13 @@
 [features]
 default = ["std"]
 std = [
-<<<<<<< HEAD
 	"reth-primitives-traits/std",
 	"alloy-primitives/std",
 	"revm/std",
 	"alloy-consensus/std",
 	"reth-ethereum-forks/std",
+    "reth-storage-errors/std",
 	"reth-storage-api/std"
-=======
-    "reth-primitives-traits/std",
-    "alloy-primitives/std",
-    "revm/std",
-    "alloy-consensus/std",
-    "reth-ethereum-forks/std",
-    "reth-storage-errors/std",
->>>>>>> f425a4db
 ]
 witness = ["dep:reth-trie"]
 test-utils = [
