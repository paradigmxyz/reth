[package]
name = "reth-revm"
version.workspace = true
edition.workspace = true
rust-version.workspace = true
license.workspace = true
homepage.workspace = true
repository.workspace = true
description = "reth specific revm utilities"

[lints]
workspace = true

[dependencies]
# reth
reth-primitives-traits.workspace = true
reth-storage-errors.workspace = true
reth-storage-api.workspace = true
reth-trie = { workspace = true, optional = true }

# alloy
alloy-primitives.workspace = true

# revm
revm.workspace = true

[dev-dependencies]
reth-trie.workspace = true
reth-ethereum-forks.workspace = true
alloy-primitives.workspace = true
alloy-consensus.workspace = true

[features]
default = ["std"]
std = [
    "alloy-consensus/std",
    "alloy-primitives/std",
    "reth-ethereum-forks/std",
    "reth-primitives-traits/std",
    "reth-storage-errors/std",
<<<<<<< HEAD
=======
    "revm/std",
>>>>>>> b7193423
    "reth-storage-api/std",
]
witness = ["dep:reth-trie"]
test-utils = [
    "dep:reth-trie",
    "reth-primitives-traits/test-utils",
    "reth-trie?/test-utils",
    "revm/test-utils",
]
serde = [
    "revm/serde",
    "alloy-primitives/serde",
    "alloy-consensus/serde",
    "reth-trie?/serde",
    "reth-ethereum-forks/serde",
    "reth-primitives-traits/serde",
]<|MERGE_RESOLUTION|>--- conflicted
+++ resolved
@@ -38,10 +38,7 @@
     "reth-ethereum-forks/std",
     "reth-primitives-traits/std",
     "reth-storage-errors/std",
-<<<<<<< HEAD
-=======
     "revm/std",
->>>>>>> b7193423
     "reth-storage-api/std",
 ]
 witness = ["dep:reth-trie"]
