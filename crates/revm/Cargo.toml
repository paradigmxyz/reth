[package]
name = "reth-revm"
version.workspace = true
edition.workspace = true
rust-version.workspace = true
license.workspace = true
homepage.workspace = true
repository.workspace = true
description = "reth specific revm utilities"

[lints]
workspace = true

[dependencies]
# reth
reth-primitives-traits.workspace = true
reth-storage-errors.workspace = true
reth-storage-api.workspace = true
reth-trie = { workspace = true, optional = true }

# alloy
alloy-primitives.workspace = true

# revm
revm.workspace = true
revm-database.workspace = true
revm-inspector.workspace = true

[dev-dependencies]
reth-trie.workspace = true
reth-ethereum-forks.workspace = true
alloy-primitives.workspace = true
alloy-consensus.workspace = true

[features]
default = ["std"]
std = [
    "reth-primitives-traits/std",
    "alloy-primitives/std",
    "revm/std",
    "alloy-consensus/std",
    "reth-ethereum-forks/std",
    "revm-database/std",
    "revm-inspector/std",
    "reth-storage-api/std",
    "reth-storage-errors/std",
]
witness = ["dep:reth-trie"]
test-utils = [
    "dep:reth-trie",
    "reth-primitives-traits/test-utils",
    "reth-trie?/test-utils",
    "revm/test-utils",
]
serde = [
    "revm/serde",
    "alloy-primitives/serde",
    "alloy-consensus/serde",
    "reth-trie?/serde",
    "reth-ethereum-forks/serde",
    "revm-database/serde",
    "reth-primitives-traits/serde",
<<<<<<< HEAD
]
scroll = ["reth-trie?/scroll"]
=======
    "revm-inspector/serde",
]
>>>>>>> 4ada1535
<|MERGE_RESOLUTION|>--- conflicted
+++ resolved
@@ -60,10 +60,6 @@
     "reth-ethereum-forks/serde",
     "revm-database/serde",
     "reth-primitives-traits/serde",
-<<<<<<< HEAD
-]
-scroll = ["reth-trie?/scroll"]
-=======
     "revm-inspector/serde",
 ]
->>>>>>> 4ada1535
+scroll = ["reth-trie?/scroll"]