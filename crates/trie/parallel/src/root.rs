#[cfg(feature = "metrics")]
use crate::metrics::ParallelStateRootMetrics;
use crate::{stats::ParallelTrieTracker, storage_root_targets::StorageRootTargets};
use alloy_primitives::B256;
use alloy_rlp::{BufMut, Encodable};
use itertools::Itertools;
use reth_execution_errors::StorageRootError;
use reth_provider::{
    providers::ConsistentDbView, BlockReader, DBProvider, DatabaseProviderFactory, ProviderError,
    StateCommitmentProvider,
};
use reth_storage_errors::db::DatabaseError;
use reth_trie::{
    hashed_cursor::{HashedCursorFactory, HashedPostStateCursorFactory},
    node_iter::{TrieElement, TrieNodeIter},
    trie_cursor::{InMemoryTrieCursorFactory, TrieCursorFactory},
    updates::TrieUpdates,
    walker::TrieWalker,
    HashBuilder, Nibbles, StorageRoot, TrieInput, TrieType, TRIE_ACCOUNT_RLP_MAX_SIZE,
};
use reth_trie_db::{DatabaseHashedCursorFactory, DatabaseTrieCursorFactory};
use std::{collections::HashMap, sync::Arc};
use thiserror::Error;
use tracing::*;

/// Parallel incremental state root calculator.
///
/// The calculator starts off by launching tasks to compute storage roots.
/// Then, it immediately starts walking the state trie updating the necessary trie
/// nodes in the process. Upon encountering a leaf node, it will poll the storage root
/// task for the corresponding hashed address.
///
/// Internally, the calculator uses [`ConsistentDbView`] since
/// it needs to rely on database state saying the same until
/// the last transaction is open.
/// See docs of using [`ConsistentDbView`] for caveats.
#[derive(Debug)]
pub struct ParallelStateRoot<Factory> {
    /// Consistent view of the database.
    view: ConsistentDbView<Factory>,
    /// Trie input.
    input: TrieInput,
    /// Parallel state root metrics.
    #[cfg(feature = "metrics")]
    metrics: ParallelStateRootMetrics,
}

impl<Factory> ParallelStateRoot<Factory> {
    /// Create new parallel state root calculator.
    pub fn new(view: ConsistentDbView<Factory>, input: TrieInput) -> Self {
        Self {
            view,
            input,
            #[cfg(feature = "metrics")]
            metrics: ParallelStateRootMetrics::default(),
        }
    }
}

impl<Factory> ParallelStateRoot<Factory>
where
    Factory: DatabaseProviderFactory<Provider: BlockReader>
        + StateCommitmentProvider
        + Clone
        + Send
        + Sync
        + 'static,
{
    /// Calculate incremental state root in parallel.
    pub fn incremental_root(self) -> Result<B256, ParallelStateRootError> {
        self.calculate(false).map(|(root, _)| root)
    }

    /// Calculate incremental state root with updates in parallel.
    pub fn incremental_root_with_updates(
        self,
    ) -> Result<(B256, TrieUpdates), ParallelStateRootError> {
        self.calculate(true)
    }

    fn calculate(
        self,
        retain_updates: bool,
    ) -> Result<(B256, TrieUpdates), ParallelStateRootError> {
        let mut tracker = ParallelTrieTracker::default();
        let trie_nodes_sorted = Arc::new(self.input.nodes.into_sorted());
        let hashed_state_sorted = Arc::new(self.input.state.into_sorted());
        let prefix_sets = self.input.prefix_sets.freeze();
        let storage_root_targets = StorageRootTargets::new(
            prefix_sets.account_prefix_set.iter().map(|nibbles| B256::from_slice(&nibbles.pack())),
            prefix_sets.storage_prefix_sets,
        );

        // Pre-calculate storage roots in parallel for accounts which were changed.
        tracker.set_precomputed_storage_roots(storage_root_targets.len() as u64);
        debug!(target: "trie::parallel_state_root", len = storage_root_targets.len(), "pre-calculating storage roots");
        let mut storage_roots = HashMap::with_capacity(storage_root_targets.len());
        for (hashed_address, prefix_set) in
            storage_root_targets.into_iter().sorted_unstable_by_key(|(address, _)| *address)
        {
            let view = self.view.clone();
            let hashed_state_sorted = hashed_state_sorted.clone();
            let trie_nodes_sorted = trie_nodes_sorted.clone();
            #[cfg(feature = "metrics")]
            let metrics = self.metrics.storage_trie.clone();

            let (tx, rx) = std::sync::mpsc::sync_channel(1);

            rayon::spawn_fifo(move || {
                let result = (|| -> Result<_, ParallelStateRootError> {
                    let provider_ro = view.provider_ro()?;
                    let trie_cursor_factory = InMemoryTrieCursorFactory::new(
                        DatabaseTrieCursorFactory::new(provider_ro.tx_ref()),
                        &trie_nodes_sorted,
                    );
                    let hashed_state = HashedPostStateCursorFactory::new(
                        DatabaseHashedCursorFactory::new(provider_ro.tx_ref()),
                        &hashed_state_sorted,
                    );
                    Ok(StorageRoot::new_hashed(
                        trie_cursor_factory,
                        hashed_state,
                        hashed_address,
                        prefix_set,
                        #[cfg(feature = "metrics")]
                        metrics,
                    )
                    .calculate(retain_updates)?)
                })();
                let _ = tx.send(result);
            });
            storage_roots.insert(hashed_address, rx);
        }

        trace!(target: "trie::parallel_state_root", "calculating state root");
        let mut trie_updates = TrieUpdates::default();

        let provider_ro = self.view.provider_ro()?;
        let trie_cursor_factory = InMemoryTrieCursorFactory::new(
            DatabaseTrieCursorFactory::new(provider_ro.tx_ref()),
            &trie_nodes_sorted,
        );
        let hashed_cursor_factory = HashedPostStateCursorFactory::new(
            DatabaseHashedCursorFactory::new(provider_ro.tx_ref()),
            &hashed_state_sorted,
        );

        let walker = TrieWalker::new(
            trie_cursor_factory.account_trie_cursor().map_err(ProviderError::Database)?,
            prefix_sets.account_prefix_set,
        )
        .with_deletions_retained(retain_updates);
        let mut account_node_iter = TrieNodeIter::new(
            walker,
            hashed_cursor_factory.hashed_account_cursor().map_err(ProviderError::Database)?,
            TrieType::State,
        );

        let mut hash_builder = HashBuilder::default().with_updates(retain_updates);
        let mut account_rlp = Vec::with_capacity(TRIE_ACCOUNT_RLP_MAX_SIZE);
        while let Some(node) = account_node_iter.try_next().map_err(ProviderError::Database)? {
            match node {
                TrieElement::Branch(node) => {
                    hash_builder.add_branch(node.key, node.value, node.children_are_in_trie);
                }
                TrieElement::Leaf(hashed_address, account) => {
                    let (storage_root, _, updates) = match storage_roots.remove(&hashed_address) {
                        Some(rx) => rx.recv().map_err(|_| {
                            ParallelStateRootError::StorageRoot(StorageRootError::Database(
                                DatabaseError::Other(format!(
                                    "channel closed for {hashed_address}"
                                )),
                            ))
                        })??,
                        // Since we do not store all intermediate nodes in the database, there might
                        // be a possibility of re-adding a non-modified leaf to the hash builder.
                        None => {
                            tracker.inc_missed_leaves();
                            StorageRoot::new_hashed(
                                trie_cursor_factory.clone(),
                                hashed_cursor_factory.clone(),
                                hashed_address,
                                Default::default(),
                                #[cfg(feature = "metrics")]
                                self.metrics.storage_trie.clone(),
                            )
                            .calculate(retain_updates)?
                        }
                    };

                    if retain_updates {
                        trie_updates.insert_storage_updates(hashed_address, updates);
                    }

                    account_rlp.clear();
                    let account = account.into_trie_account(storage_root);
                    account.encode(&mut account_rlp as &mut dyn BufMut);
                    hash_builder.add_leaf(Nibbles::unpack(hashed_address), &account_rlp);
                }
            }
        }

        let root = hash_builder.root();

        let removed_keys = account_node_iter.walker.take_removed_keys();
        trie_updates.finalize(hash_builder, removed_keys, prefix_sets.destroyed_accounts);

        let stats = tracker.finish();

        #[cfg(feature = "metrics")]
        self.metrics.record_state_trie(stats);

        trace!(
            target: "trie::parallel_state_root",
            %root,
            duration = ?stats.duration(),
            branches_added = stats.branches_added(),
            leaves_added = stats.leaves_added(),
            missed_leaves = stats.missed_leaves(),
            precomputed_storage_roots = stats.precomputed_storage_roots(),
            "Calculated state root"
        );

        Ok((root, trie_updates))
    }
}

/// Error during parallel state root calculation.
#[derive(Error, Debug)]
pub enum ParallelStateRootError {
    /// Error while calculating storage root.
    #[error(transparent)]
    StorageRoot(#[from] StorageRootError),
    /// Provider error.
    #[error(transparent)]
    Provider(#[from] ProviderError),
    /// Other unspecified error.
    #[error("{_0}")]
    Other(String),
}

impl From<ParallelStateRootError> for ProviderError {
    fn from(error: ParallelStateRootError) -> Self {
        match error {
            ParallelStateRootError::Provider(error) => error,
            ParallelStateRootError::StorageRoot(StorageRootError::Database(error)) => {
                Self::Database(error)
            }
            ParallelStateRootError::Other(other) => Self::Database(DatabaseError::Other(other)),
        }
    }
}

#[cfg(test)]
mod tests {
    use super::*;
    use alloy_primitives::{keccak256, Address, U256};
    use rand::Rng;
    use reth_primitives_traits::{Account, StorageEntry};
    use reth_provider::{test_utils::create_test_provider_factory, HashingWriter};
    use reth_trie::{test_utils, HashedPostState, HashedStorage};

    #[test]
    fn random_parallel_root() {
        let factory = create_test_provider_factory();
        let consistent_view = ConsistentDbView::new(factory.clone(), None);

        let mut rng = rand::rng();
        let mut state = (0..100)
            .map(|_| {
                let address = Address::random();
                let account =
<<<<<<< HEAD
                    Account { balance: U256::from(rng.r#gen::<u64>()), ..Default::default() };
=======
                    Account { balance: U256::from(rng.random::<u64>()), ..Default::default() };
>>>>>>> 9f608298
                let mut storage = HashMap::<B256, U256>::default();
                let has_storage = rng.random_bool(0.7);
                if has_storage {
                    for _ in 0..100 {
                        storage.insert(
<<<<<<< HEAD
                            B256::from(U256::from(rng.r#gen::<u64>())),
                            U256::from(rng.r#gen::<u64>()),
=======
                            B256::from(U256::from(rng.random::<u64>())),
                            U256::from(rng.random::<u64>()),
>>>>>>> 9f608298
                        );
                    }
                }
                (address, (account, storage))
            })
            .collect::<HashMap<_, _>>();

        {
            let provider_rw = factory.provider_rw().unwrap();
            provider_rw
                .insert_account_for_hashing(
                    state.iter().map(|(address, (account, _))| (*address, Some(*account))),
                )
                .unwrap();
            provider_rw
                .insert_storage_for_hashing(state.iter().map(|(address, (_, storage))| {
                    (
                        *address,
                        storage
                            .iter()
                            .map(|(slot, value)| StorageEntry { key: *slot, value: *value }),
                    )
                }))
                .unwrap();
            provider_rw.commit().unwrap();
        }

        assert_eq!(
            ParallelStateRoot::new(consistent_view.clone(), Default::default())
                .incremental_root()
                .unwrap(),
            test_utils::state_root(state.clone())
        );

        let mut hashed_state = HashedPostState::default();
        for (address, (account, storage)) in &mut state {
            let hashed_address = keccak256(address);

            let should_update_account = rng.random_bool(0.5);
            if should_update_account {
<<<<<<< HEAD
                *account = Account { balance: U256::from(rng.r#gen::<u64>()), ..*account };
=======
                *account = Account { balance: U256::from(rng.random::<u64>()), ..*account };
>>>>>>> 9f608298
                hashed_state.accounts.insert(hashed_address, Some(*account));
            }

            let should_update_storage = rng.random_bool(0.3);
            if should_update_storage {
                for (slot, value) in storage.iter_mut() {
                    let hashed_slot = keccak256(slot);
<<<<<<< HEAD
                    *value = U256::from(rng.r#gen::<u64>());
=======
                    *value = U256::from(rng.random::<u64>());
>>>>>>> 9f608298
                    hashed_state
                        .storages
                        .entry(hashed_address)
                        .or_insert_with(HashedStorage::default)
                        .storage
                        .insert(hashed_slot, *value);
                }
            }
        }

        assert_eq!(
            ParallelStateRoot::new(consistent_view, TrieInput::from_state(hashed_state))
                .incremental_root()
                .unwrap(),
            test_utils::state_root(state)
        );
    }
}<|MERGE_RESOLUTION|>--- conflicted
+++ resolved
@@ -270,23 +270,14 @@
             .map(|_| {
                 let address = Address::random();
                 let account =
-<<<<<<< HEAD
-                    Account { balance: U256::from(rng.r#gen::<u64>()), ..Default::default() };
-=======
                     Account { balance: U256::from(rng.random::<u64>()), ..Default::default() };
->>>>>>> 9f608298
                 let mut storage = HashMap::<B256, U256>::default();
                 let has_storage = rng.random_bool(0.7);
                 if has_storage {
                     for _ in 0..100 {
                         storage.insert(
-<<<<<<< HEAD
-                            B256::from(U256::from(rng.r#gen::<u64>())),
-                            U256::from(rng.r#gen::<u64>()),
-=======
                             B256::from(U256::from(rng.random::<u64>())),
                             U256::from(rng.random::<u64>()),
->>>>>>> 9f608298
                         );
                     }
                 }
@@ -327,11 +318,7 @@
 
             let should_update_account = rng.random_bool(0.5);
             if should_update_account {
-<<<<<<< HEAD
-                *account = Account { balance: U256::from(rng.r#gen::<u64>()), ..*account };
-=======
                 *account = Account { balance: U256::from(rng.random::<u64>()), ..*account };
->>>>>>> 9f608298
                 hashed_state.accounts.insert(hashed_address, Some(*account));
             }
 
@@ -339,11 +326,7 @@
             if should_update_storage {
                 for (slot, value) in storage.iter_mut() {
                     let hashed_slot = keccak256(slot);
-<<<<<<< HEAD
-                    *value = U256::from(rng.r#gen::<u64>());
-=======
                     *value = U256::from(rng.random::<u64>());
->>>>>>> 9f608298
                     hashed_state
                         .storages
                         .entry(hashed_address)
