--- conflicted
+++ resolved
@@ -8,7 +8,6 @@
 //! Individual [`ProofTaskTx`] instances manage a dedicated [`InMemoryTrieCursorFactory`] and
 //! [`HashedPostStateCursorFactory`], which are each backed by a database transaction.
 
-<<<<<<< HEAD
 use crate::{
     root::ParallelStateRootError,
     stats::{ParallelTrieStats, ParallelTrieTracker},
@@ -21,11 +20,6 @@
 use alloy_rlp::{BufMut, Encodable};
 use crossbeam_channel::{unbounded, Receiver as CrossbeamReceiver, Sender as CrossbeamSender};
 use dashmap::DashMap;
-=======
-use crate::root::ParallelStateRootError;
-use alloy_primitives::{map::B256Set, B256};
-use crossbeam_channel::{unbounded, Receiver as CrossbeamReceiver, Sender as CrossbeamSender};
->>>>>>> 397a30de
 use reth_db_api::transaction::DbTx;
 use reth_execution_errors::{SparseTrieError, SparseTrieErrorKind};
 use reth_provider::{
@@ -35,12 +29,8 @@
 use reth_storage_errors::db::DatabaseError;
 use reth_trie::{
     hashed_cursor::{HashedCursorFactory, HashedPostStateCursorFactory},
-<<<<<<< HEAD
     node_iter::{TrieElement, TrieNodeIter},
     prefix_set::{TriePrefixSets, TriePrefixSetsMut},
-=======
-    prefix_set::TriePrefixSetsMut,
->>>>>>> 397a30de
     proof::{ProofTrieNodeProviderFactory, StorageProof},
     trie_cursor::{InMemoryTrieCursorFactory, TrieCursorFactory},
     updates::TrieUpdatesSorted,
@@ -78,7 +68,6 @@
 ///
 /// This is NOT exposed publicly. External callers use `ProofTaskKind::StorageProof` or
 /// `ProofTaskKind::BlindedStorageNode` which are routed through the manager's `std::mpsc` channel.
-<<<<<<< HEAD
 #[derive(Debug)]
 enum StorageWorkerJob {
     /// Storage proof computation request
@@ -122,73 +111,6 @@
 /// - Receive consistent return types and error handling
 #[derive(Debug)]
 pub struct ProofTaskManager {
-=======
-#[derive(Debug)]
-enum StorageWorkerJob {
-    /// Storage proof computation request
-    StorageProof {
-        /// Storage proof input parameters
-        input: StorageProofInput,
-        /// Channel to send result back to original caller
-        result_sender: Sender<StorageProofResult>,
-    },
-    /// Blinded storage node retrieval request
-    BlindedStorageNode {
-        /// Target account
-        account: B256,
-        /// Path to the storage node
-        path: Nibbles,
-        /// Channel to send result back to original caller
-        result_sender: Sender<TrieNodeProviderResult>,
-    },
-}
-
-impl StorageWorkerJob {
-    /// Sends an error back to the caller when worker pool is unavailable.
-    ///
-    /// Returns `Ok(())` if the error was sent successfully, or `Err(())` if the receiver was
-    /// dropped.
-    fn send_worker_unavailable_error(&self) -> Result<(), ()> {
-        let error =
-            ParallelStateRootError::Other("Storage proof worker pool unavailable".to_string());
-
-        match self {
-            Self::StorageProof { result_sender, .. } => {
-                result_sender.send(Err(error)).map_err(|_| ())
-            }
-            Self::BlindedStorageNode { result_sender, .. } => result_sender
-                .send(Err(SparseTrieError::from(SparseTrieErrorKind::Other(Box::new(error)))))
-                .map_err(|_| ()),
-        }
-    }
-}
-
-/// Manager for coordinating proof request execution across different task types.
-///
-/// # Architecture
-///
-/// This manager handles two distinct execution paths:
-///
-/// 1. **Storage Worker Pool** (for storage trie operations):
-///    - Pre-spawned workers with dedicated long-lived transactions
-///    - Handles `StorageProof` and `BlindedStorageNode` requests
-///    - Tasks queued via crossbeam unbounded channel
-///    - Workers continuously process without transaction overhead
-///    - Unbounded queue ensures all storage proofs benefit from transaction reuse
-///
-/// 2. **On-Demand Execution** (for account trie operations):
-///    - Lazy transaction creation for `BlindedAccountNode` requests
-///    - Transactions returned to pool after use for reuse
-///
-/// # Public Interface
-///
-/// The public interface through `ProofTaskManagerHandle` allows external callers to:
-/// - Submit tasks via `queue_task(ProofTaskKind)`
-/// - Use standard `std::mpsc` message passing
-/// - Receive consistent return types and error handling
-#[derive(Debug)]
-pub struct ProofTaskManager<Factory: DatabaseProviderFactory> {
->>>>>>> 397a30de
     /// Sender for storage worker jobs to worker pool.
     storage_work_tx: CrossbeamSender<StorageWorkerJob>,
 
@@ -197,7 +119,6 @@
     /// May be less than requested if concurrency limits reduce the worker budget.
     storage_worker_count: usize,
 
-<<<<<<< HEAD
     /// Sender for account worker jobs to worker pool.
     account_work_tx: CrossbeamSender<AccountWorkerJob>,
 
@@ -209,35 +130,6 @@
 
     /// Sender for creating handles that can queue tasks.
     proof_task_tx: CrossbeamSender<ProofTaskMessage>,
-=======
-    /// Max number of database transactions to create for on-demand account trie operations.
-    max_concurrency: usize,
-
-    /// Number of database transactions created for on-demand operations.
-    total_transactions: usize,
-
-    /// Proof tasks pending execution (account trie operations only).
-    pending_tasks: VecDeque<ProofTaskKind>,
-
-    /// The proof task transactions, containing owned cursor factories that are reused for proof
-    /// calculation (account trie operations only).
-    proof_task_txs: Vec<ProofTaskTx<FactoryTx<Factory>>>,
-
-    /// Consistent view provider used for creating transactions on-demand.
-    view: ConsistentDbView<Factory>,
-
-    /// Proof task context shared across all proof tasks.
-    task_ctx: ProofTaskCtx,
-
-    /// The underlying handle from which to spawn proof tasks.
-    executor: Handle,
-
-    /// Receives proof task requests from [`ProofTaskManagerHandle`].
-    proof_task_rx: Receiver<ProofTaskMessage<FactoryTx<Factory>>>,
-
-    /// Internal channel for on-demand tasks to return transactions after use.
-    tx_sender: Sender<ProofTaskMessage<FactoryTx<Factory>>>,
->>>>>>> 397a30de
 
     /// The number of active handles.
     ///
@@ -392,7 +284,6 @@
     );
 }
 
-<<<<<<< HEAD
 // TODO: Refactor this with storage_worker_loop. ProofTaskManager should be removed in the following
 // pr and `MultiproofManager` should be used instead to dispatch jobs directly.
 /// Worker loop for account trie operations.
@@ -791,41 +682,15 @@
         // when queuing storage proofs. Account workers queue many storage proofs through
         // this channel, and blocking on a bounded channel wastes parallel worker capacity.
         let (proof_task_tx, proof_task_rx) = unbounded();
-=======
-impl<Factory> ProofTaskManager<Factory>
-where
-    Factory: DatabaseProviderFactory<Provider: BlockReader>,
-{
-    /// Creates a new [`ProofTaskManager`] with pre-spawned storage proof workers.
-    ///
-    /// The `storage_worker_count` determines how many storage workers to spawn, and
-    /// `max_concurrency` determines the limit for on-demand operations (blinded account nodes).
-    /// These are now independent - storage workers are spawned as requested, and on-demand
-    /// operations use a separate concurrency pool for blinded account nodes.
-    /// Returns an error if the underlying provider fails to create the transactions required for
-    /// spawning workers.
-    pub fn new(
-        executor: Handle,
-        view: ConsistentDbView<Factory>,
-        task_ctx: ProofTaskCtx,
-        max_concurrency: usize,
-        storage_worker_count: usize,
-    ) -> ProviderResult<Self> {
-        let (tx_sender, proof_task_rx) = channel();
->>>>>>> 397a30de
 
         // Use unbounded channel to ensure all storage operations are queued to workers.
         // This maintains transaction reuse benefits and avoids fallback to on-demand execution.
         let (storage_work_tx, storage_work_rx) = unbounded::<StorageWorkerJob>();
-<<<<<<< HEAD
         let (account_work_tx, account_work_rx) = unbounded::<AccountWorkerJob>();
-=======
->>>>>>> 397a30de
 
         tracing::info!(
             target: "trie::proof_task",
             storage_worker_count,
-<<<<<<< HEAD
             account_worker_count,
             "Initializing storage and account worker pools with unbounded queues"
         );
@@ -854,42 +719,6 @@
             storage_worker_count: spawned_storage_workers,
             account_work_tx,
             account_worker_count: spawned_account_workers,
-=======
-            max_concurrency,
-            "Initializing storage worker pool with unbounded queue"
-        );
-
-        let mut spawned_workers = 0;
-        for worker_id in 0..storage_worker_count {
-            let provider_ro = view.provider_ro()?;
-
-            let tx = provider_ro.into_tx();
-            let proof_task_tx = ProofTaskTx::new(tx, task_ctx.clone(), worker_id);
-            let work_rx = storage_work_rx.clone();
-
-            executor.spawn_blocking(move || storage_worker_loop(proof_task_tx, work_rx, worker_id));
-
-            spawned_workers += 1;
-
-            tracing::debug!(
-                target: "trie::proof_task",
-                worker_id,
-                spawned_workers,
-                "Storage worker spawned successfully"
-            );
-        }
-
-        Ok(Self {
-            storage_work_tx,
-            storage_worker_count: spawned_workers,
-            max_concurrency,
-            total_transactions: 0,
-            pending_tasks: VecDeque::new(),
-            proof_task_txs: Vec::with_capacity(max_concurrency),
-            view,
-            task_ctx,
-            executor,
->>>>>>> 397a30de
             proof_task_rx,
             proof_task_tx,
             active_handles: Arc::new(AtomicUsize::new(0)),
@@ -955,7 +784,6 @@
 
     /// Spawns a pool of account workers with dedicated database transactions.
     ///
-<<<<<<< HEAD
     /// Each worker receives `AccountWorkerJob` from the channel and processes account multiproofs
     /// and blinded account node requests using a dedicated long-lived transaction. Account workers
     /// can delegate storage proof computation to the storage worker pool.
@@ -1003,43 +831,15 @@
                 "Account worker spawned successfully"
             );
         }
-=======
-    /// This will return an error if a transaction must be created on-demand and the consistent view
-    /// provider fails.
-    pub fn try_spawn_next(&mut self) -> ProviderResult<()> {
-        let Some(task) = self.pending_tasks.pop_front() else { return Ok(()) };
-
-        let Some(proof_task_tx) = self.get_or_create_tx()? else {
-            // if there are no txs available, requeue the proof task
-            self.pending_tasks.push_front(task);
-            return Ok(())
-        };
-
-        let tx_sender = self.tx_sender.clone();
-        self.executor.spawn_blocking(move || match task {
-            ProofTaskKind::BlindedAccountNode(path, sender) => {
-                proof_task_tx.blinded_account_node(path, sender, tx_sender);
-            }
-            // Storage trie operations should never reach here as they're routed to worker pool
-            ProofTaskKind::BlindedStorageNode(_, _, _) | ProofTaskKind::StorageProof(_, _) => {
-                unreachable!("Storage trie operations should be routed to worker pool")
-            }
-        });
->>>>>>> 397a30de
 
         Ok(spawned_workers)
     }
 
-<<<<<<< HEAD
     /// Loops, managing the proof tasks, routing them to the appropriate worker pools.
-=======
-    /// Loops, managing the proof tasks, and sending new tasks to the executor.
->>>>>>> 397a30de
     ///
     /// # Task Routing
     ///
     /// - **Storage Trie Operations** (`StorageProof` and `BlindedStorageNode`): Routed to
-<<<<<<< HEAD
     ///   pre-spawned storage worker pool via unbounded channel. Returns error if workers are
     ///   disconnected (e.g., all workers panicked).
     /// - **Account Trie Operations** (`AccountMultiproof` and `BlindedAccountNode`): Routed to
@@ -1050,16 +850,6 @@
     ///
     /// On termination, `storage_work_tx` and `account_work_tx` are dropped, closing the channels
     /// and signaling all workers to shut down gracefully.
-=======
-    ///   pre-spawned worker pool via unbounded channel.
-    /// - **Account Trie Operations** (`BlindedAccountNode`): Queued for on-demand execution via
-    ///   `pending_tasks`.
-    ///
-    /// # Shutdown
-    ///
-    /// On termination, `storage_work_tx` is dropped, closing the channel and
-    /// signaling all workers to shut down gracefully.
->>>>>>> 397a30de
     pub fn run(mut self) -> ProviderResult<()> {
         loop {
             match self.proof_task_rx.recv() {
@@ -1067,7 +857,6 @@
                     match message {
                         ProofTaskMessage::QueueTask(task) => match task {
                             ProofTaskKind::StorageProof(input, sender) => {
-<<<<<<< HEAD
                                 self.storage_work_tx
                                     .send(StorageWorkerJob::StorageProof {
                                         input,
@@ -1079,29 +868,6 @@
                                     target: "trie::proof_task",
                                     "Storage proof dispatched to worker pool"
                                 );
-=======
-                                match self.storage_work_tx.send(StorageWorkerJob::StorageProof {
-                                    input,
-                                    result_sender: sender,
-                                }) {
-                                    Ok(_) => {
-                                        tracing::trace!(
-                                            target: "trie::proof_task",
-                                            "Storage proof dispatched to worker pool"
-                                        );
-                                    }
-                                    Err(crossbeam_channel::SendError(job)) => {
-                                        tracing::error!(
-                                            target: "trie::proof_task",
-                                            storage_worker_count = self.storage_worker_count,
-                                            "Worker pool disconnected, cannot process storage proof"
-                                        );
-
-                                        // Send error back to caller
-                                        let _ = job.send_worker_unavailable_error();
-                                    }
-                                }
->>>>>>> 397a30de
                             }
 
                             ProofTaskKind::BlindedStorageNode(account, path, sender) => {
@@ -1110,7 +876,6 @@
                                     self.metrics.storage_nodes += 1;
                                 }
 
-<<<<<<< HEAD
                                 self.storage_work_tx
                                     .send(StorageWorkerJob::BlindedStorageNode {
                                         account,
@@ -1165,62 +930,11 @@
                             // Drop worker channels to signal workers to shut down
                             drop(self.storage_work_tx);
                             drop(self.account_work_tx);
-=======
-                                match self.storage_work_tx.send(
-                                    StorageWorkerJob::BlindedStorageNode {
-                                        account,
-                                        path,
-                                        result_sender: sender,
-                                    },
-                                ) {
-                                    Ok(_) => {
-                                        tracing::trace!(
-                                            target: "trie::proof_task",
-                                            ?account,
-                                            ?path,
-                                            "Blinded storage node dispatched to worker pool"
-                                        );
-                                    }
-                                    Err(crossbeam_channel::SendError(job)) => {
-                                        tracing::warn!(
-                                            target: "trie::proof_task",
-                                            storage_worker_count = self.storage_worker_count,
-                                            ?account,
-                                            ?path,
-                                            "Worker pool disconnected, cannot process blinded storage node"
-                                        );
-
-                                        // Send error back to caller
-                                        let _ = job.send_worker_unavailable_error();
-                                    }
-                                }
-                            }
-
-                            ProofTaskKind::BlindedAccountNode(_, _) => {
-                                // Route account trie operations to pending_tasks
-                                #[cfg(feature = "metrics")]
-                                {
-                                    self.metrics.account_nodes += 1;
-                                }
-                                self.queue_proof_task(task);
-                            }
-                        },
-                        ProofTaskMessage::Transaction(tx) => {
-                            // Return transaction to pending_tasks pool
-                            self.proof_task_txs.push(tx);
-                        }
-                        ProofTaskMessage::Terminate => {
-                            // Drop storage_work_tx to signal workers to shut down
-                            drop(self.storage_work_tx);
->>>>>>> 397a30de
 
                             tracing::debug!(
                                 target: "trie::proof_task",
                                 storage_worker_count = self.storage_worker_count,
-<<<<<<< HEAD
                                 account_worker_count = self.account_worker_count,
-=======
->>>>>>> 397a30de
                                 "Shutting down proof task manager, signaling workers to terminate"
                             );
 
@@ -1236,12 +950,6 @@
                 // However this should never happen, as this struct stores a sender
                 Err(_) => return Ok(()),
             };
-<<<<<<< HEAD
-=======
-
-            // Try spawning pending account trie tasks
-            self.try_spawn_next()?;
->>>>>>> 397a30de
         }
     }
 }
@@ -1354,58 +1062,9 @@
             proof_time_us = proof_start.elapsed().as_micros(),
             worker_id = self.id,
             "Completed storage proof calculation"
-<<<<<<< HEAD
         );
 
         decoded_result
-=======
-        );
-
-        decoded_result
-    }
-
-    /// Retrieves blinded account node by path.
-    fn blinded_account_node(
-        self,
-        path: Nibbles,
-        result_sender: Sender<TrieNodeProviderResult>,
-        tx_sender: Sender<ProofTaskMessage<Tx>>,
-    ) {
-        trace!(
-            target: "trie::proof_task",
-            ?path,
-            "Starting blinded account node retrieval"
-        );
-
-        let (trie_cursor_factory, hashed_cursor_factory) = self.create_factories();
-
-        let blinded_provider_factory = ProofTrieNodeProviderFactory::new(
-            trie_cursor_factory,
-            hashed_cursor_factory,
-            self.task_ctx.prefix_sets.clone(),
-        );
-
-        let start = Instant::now();
-        let result = blinded_provider_factory.account_node_provider().trie_node(&path);
-        trace!(
-            target: "trie::proof_task",
-            ?path,
-            elapsed = ?start.elapsed(),
-            "Completed blinded account node retrieval"
-        );
-
-        if let Err(error) = result_sender.send(result) {
-            tracing::error!(
-                target: "trie::proof_task",
-                ?path,
-                ?error,
-                "Failed to send blinded account node result"
-            );
-        }
-
-        // send the tx back
-        let _ = tx_sender.send(ProofTaskMessage::Transaction(self));
->>>>>>> 397a30de
     }
 }
 
@@ -1670,11 +1329,7 @@
         )
     }
 
-<<<<<<< HEAD
     /// Ensures `max_concurrency` is independent of storage and account workers.
-=======
-    /// Ensures `max_concurrency` is independent of storage workers.
->>>>>>> 397a30de
     #[test]
     fn proof_task_manager_independent_pools() {
         let runtime = Builder::new_multi_thread().worker_threads(1).enable_all().build().unwrap();
@@ -1684,19 +1339,11 @@
             let view = ConsistentDbView::new(factory, None);
             let ctx = test_ctx();
 
-<<<<<<< HEAD
             let manager = ProofTaskManager::new(handle.clone(), view, ctx, 5, 3).unwrap();
             // With storage_worker_count=5, we get exactly 5 storage workers
             assert_eq!(manager.storage_worker_count, 5);
             // With account_worker_count=3, we get exactly 3 account workers
             assert_eq!(manager.account_worker_count, 3);
-=======
-            let manager = ProofTaskManager::new(handle.clone(), view, ctx, 1, 5).unwrap();
-            // With storage_worker_count=5, we get exactly 5 workers
-            assert_eq!(manager.storage_worker_count, 5);
-            // max_concurrency=1 is for on-demand operations only
-            assert_eq!(manager.max_concurrency, 1);
->>>>>>> 397a30de
 
             drop(manager);
             task::yield_now().await;
