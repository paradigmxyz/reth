--- conflicted
+++ resolved
@@ -54,13 +54,8 @@
     proof::{ProofBlindedAccountProvider, ProofBlindedStorageProvider, StorageProof},
     trie_cursor::TrieCursorFactory,
     walker::TrieWalker,
-<<<<<<< HEAD
-    DecodedMultiProof, DecodedStorageMultiProof, HashBuilder, MultiProofTargets, Nibbles,
-    TRIE_ACCOUNT_RLP_MAX_SIZE,
-=======
-    DecodedMultiProof, DecodedStorageMultiProof, HashBuilder, HashedPostState,
-    HashedPostStateSorted, MultiProofTargets, Nibbles, TRIE_ACCOUNT_RLP_MAX_SIZE,
->>>>>>> 106ffefc
+    DecodedMultiProof, DecodedStorageMultiProof, HashBuilder, HashedPostState, MultiProofTargets,
+    Nibbles, TRIE_ACCOUNT_RLP_MAX_SIZE,
 };
 use reth_trie_common::{
     added_removed_keys::MultiAddedRemovedKeys,
@@ -77,11 +72,7 @@
     time::{Duration, Instant},
 };
 use tokio::runtime::Handle;
-<<<<<<< HEAD
-use tracing::trace;
-=======
 use tracing::{debug, debug_span, error, trace};
->>>>>>> 106ffefc
 
 #[cfg(feature = "metrics")]
 use crate::proof_task_metrics::ProofTaskTrieMetrics;
@@ -194,7 +185,6 @@
 ) where
     Factory: DatabaseProviderROFactory<Provider: TrieCursorFactory + HashedCursorFactory>,
 {
-<<<<<<< HEAD
     // Create provider from factory
     let provider = task_ctx
         .factory
@@ -202,15 +192,7 @@
         .expect("Storage worker failed to initialize: unable to create provider");
     let proof_tx = ProofTaskTx::new(provider, task_ctx.prefix_sets, worker_id);
 
-    tracing::trace!(
-=======
-    // Create db transaction before entering work loop
-    let provider =
-        view.provider_ro().expect("Storage worker failed to initialize: database unavailable");
-    let proof_tx = ProofTaskTx::new(provider.into_tx(), task_ctx, worker_id);
-
     trace!(
->>>>>>> 106ffefc
         target: "trie::proof_task",
         worker_id,
         "Storage worker started"
@@ -242,16 +224,7 @@
                 );
 
                 let proof_start = Instant::now();
-<<<<<<< HEAD
                 let result = proof_tx.compute_storage_proof(input);
-=======
-
-                let result = proof_tx.compute_storage_proof(
-                    input,
-                    trie_cursor_factory.clone(),
-                    hashed_cursor_factory.clone(),
-                );
->>>>>>> 106ffefc
 
                 let proof_elapsed = proof_start.elapsed();
                 storage_proofs_processed += 1;
@@ -349,11 +322,7 @@
         }
     }
 
-<<<<<<< HEAD
-    tracing::trace!(
-=======
     trace!(
->>>>>>> 106ffefc
         target: "trie::proof_task",
         worker_id,
         storage_proofs_processed,
@@ -396,7 +365,6 @@
 ) where
     Factory: DatabaseProviderROFactory<Provider: TrieCursorFactory + HashedCursorFactory>,
 {
-<<<<<<< HEAD
     // Create provider from factory
     let provider = task_ctx
         .factory
@@ -404,15 +372,7 @@
         .expect("Account worker failed to initialize: unable to create provider");
     let proof_tx = ProofTaskTx::new(provider, task_ctx.prefix_sets, worker_id);
 
-    tracing::trace!(
-=======
-    // Create db transaction before entering work loop
-    let provider =
-        view.provider_ro().expect("Account worker failed to initialize: database unavailable");
-    let proof_tx = ProofTaskTx::new(provider.into_tx(), task_ctx, worker_id);
-
     trace!(
->>>>>>> 106ffefc
         target: "trie::proof_task",
         worker_id,
         "Account worker started"
@@ -597,11 +557,7 @@
         }
     }
 
-<<<<<<< HEAD
-    tracing::trace!(
-=======
     trace!(
->>>>>>> 106ffefc
         target: "trie::proof_task",
         worker_id,
         account_proofs_processed,
@@ -1076,18 +1032,12 @@
             "Spawning proof worker pools"
         );
 
-<<<<<<< HEAD
-        // Spawn storage workers
-        for worker_id in 0..storage_worker_count {
-=======
         let parent_span =
             debug_span!(target: "trie::proof_task", "storage proof workers", ?storage_worker_count)
                 .entered();
         // Spawn storage workers
         for worker_id in 0..storage_worker_count {
             let span = debug_span!(target: "trie::proof_task", "storage worker", ?worker_id);
-            let view_clone = view.clone();
->>>>>>> 106ffefc
             let task_ctx_clone = task_ctx.clone();
             let work_rx_clone = storage_work_rx.clone();
             let storage_available_workers_clone = storage_available_workers.clone();
@@ -1096,10 +1046,7 @@
                 #[cfg(feature = "metrics")]
                 let metrics = ProofTaskTrieMetrics::default();
 
-<<<<<<< HEAD
-=======
                 let _guard = span.enter();
->>>>>>> 106ffefc
                 storage_worker_loop(
                     task_ctx_clone,
                     work_rx_clone,
@@ -1112,18 +1059,12 @@
         }
         drop(parent_span);
 
-<<<<<<< HEAD
-        // Spawn account workers
-        for worker_id in 0..account_worker_count {
-=======
         let parent_span =
             debug_span!(target: "trie::proof_task", "account proof workers", ?storage_worker_count)
                 .entered();
         // Spawn account workers
         for worker_id in 0..account_worker_count {
             let span = debug_span!(target: "trie::proof_task", "account worker", ?worker_id);
-            let view_clone = view.clone();
->>>>>>> 106ffefc
             let task_ctx_clone = task_ctx.clone();
             let work_rx_clone = account_work_rx.clone();
             let storage_work_tx_clone = storage_work_tx.clone();
@@ -1133,10 +1074,7 @@
                 #[cfg(feature = "metrics")]
                 let metrics = ProofTaskTrieMetrics::default();
 
-<<<<<<< HEAD
-=======
                 let _guard = span.enter();
->>>>>>> 106ffefc
                 account_worker_loop(
                     task_ctx_clone,
                     work_rx_clone,
@@ -1147,8 +1085,6 @@
                     metrics,
                 )
             });
-<<<<<<< HEAD
-=======
         }
         drop(parent_span);
 
@@ -1157,13 +1093,9 @@
             account_work_tx,
             storage_available_workers,
             account_available_workers,
->>>>>>> 106ffefc
         }
     }
 
-<<<<<<< HEAD
-        Self::new_handle(storage_work_tx, account_work_tx)
-=======
     /// Returns true if there are available storage workers to process tasks.
     pub fn has_available_storage_workers(&self) -> bool {
         self.storage_available_workers.load(Ordering::Relaxed) > 0
@@ -1172,7 +1104,6 @@
     /// Returns true if there are available account workers to process tasks.
     pub fn has_available_account_workers(&self) -> bool {
         self.account_available_workers.load(Ordering::Relaxed) > 0
->>>>>>> 106ffefc
     }
 
     /// Returns the number of pending storage tasks in the queue.
