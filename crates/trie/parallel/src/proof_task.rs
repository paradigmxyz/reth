--- conflicted
+++ resolved
@@ -52,10 +52,6 @@
 use reth_trie_sparse::provider::{RevealedNode, TrieNodeProvider, TrieNodeProviderFactory};
 use std::{
     sync::{
-<<<<<<< HEAD
-=======
-        atomic::{AtomicUsize, Ordering},
->>>>>>> e0b7a863
         mpsc::{channel, Receiver, Sender},
         Arc,
     },
@@ -93,63 +89,6 @@
     },
 }
 
-<<<<<<< HEAD
-=======
-/// Manager for coordinating proof request execution across different task types.
-///
-/// # Architecture
-///
-/// This manager operates two distinct worker pools for parallel trie operations:
-///
-/// **Worker Pools**:
-///    - Pre-spawned workers with dedicated long-lived transactions
-///    - **Storage pool**: Handles `StorageProof` and `BlindedStorageNode` requests
-///    - **Account pool**: Handles `AccountMultiproof` and `BlindedAccountNode` requests, delegates
-///      storage proof computation to storage pool
-///    - Tasks queued via crossbeam unbounded channels
-///    - Workers continuously process without transaction overhead
-///    - Returns error if worker pool is unavailable (all workers panicked)
-///
-/// # Public Interface
-///
-/// The public interface through `ProofTaskManagerHandle` allows external callers to:
-/// - Submit tasks via `queue_task(ProofTaskKind)`
-/// - Use standard `std::mpsc` message passing
-/// - Receive consistent return types and error handling
-#[derive(Debug)]
-pub struct ProofTaskManager {
-    /// Sender for storage worker jobs to worker pool.
-    storage_work_tx: CrossbeamSender<StorageWorkerJob>,
-
-    /// Number of storage workers successfully spawned.
-    ///
-    /// May be less than requested if concurrency limits reduce the worker budget.
-    storage_worker_count: usize,
-
-    /// Sender for account worker jobs to worker pool.
-    account_work_tx: CrossbeamSender<AccountWorkerJob>,
-
-    /// Number of account workers successfully spawned.
-    account_worker_count: usize,
-
-    /// Receives proof task requests from [`ProofTaskManagerHandle`].
-    proof_task_rx: CrossbeamReceiver<ProofTaskMessage>,
-
-    /// Sender for creating handles that can queue tasks.
-    proof_task_tx: CrossbeamSender<ProofTaskMessage>,
-
-    /// The number of active handles.
-    ///
-    /// Incremented in [`ProofTaskManagerHandle::new`] and decremented in
-    /// [`ProofTaskManagerHandle::drop`].
-    active_handles: Arc<AtomicUsize>,
-
-    /// Metrics tracking proof task operations.
-    #[cfg(feature = "metrics")]
-    metrics: ProofTaskMetrics,
-}
-
->>>>>>> e0b7a863
 /// Worker loop for storage trie operations.
 ///
 /// # Lifecycle
@@ -296,11 +235,6 @@
     metrics.record_storage_nodes(storage_nodes_processed as usize);
 }
 
-<<<<<<< HEAD
-=======
-// TODO: Refactor this with storage_worker_loop. ProofTaskManager should be removed in the following
-// pr and `MultiproofManager` should be used instead to dispatch jobs directly.
->>>>>>> e0b7a863
 /// Worker loop for account trie operations.
 ///
 /// # Lifecycle
@@ -329,43 +263,7 @@
     work_rx: CrossbeamReceiver<AccountWorkerJob>,
     storage_work_tx: CrossbeamSender<StorageWorkerJob>,
     worker_id: usize,
-<<<<<<< HEAD
     #[cfg(feature = "metrics")] metrics: ProofTaskTrieMetrics,
-) where
-    Tx: DbTx,
-{
-    tracing::debug!(
-        target: "trie::proof_task",
-        worker_id,
-        "Account worker started"
-    );
-
-    // Create factories once at worker startup to avoid recreation overhead.
-    let (trie_cursor_factory, hashed_cursor_factory) = proof_tx.create_factories();
-
-    // Create blinded provider factory once for all blinded node requests
-    let blinded_provider_factory = ProofTrieNodeProviderFactory::new(
-        trie_cursor_factory.clone(),
-        hashed_cursor_factory.clone(),
-        proof_tx.task_ctx.prefix_sets.clone(),
-    );
-
-    let mut account_proofs_processed = 0u64;
-    let mut account_nodes_processed = 0u64;
-
-    while let Ok(job) = work_rx.recv() {
-        match job {
-            AccountWorkerJob::AccountMultiproof { mut input, result_sender } => {
-                trace!(
-                    target: "trie::proof_task",
-                    worker_id,
-                    targets = input.targets.len(),
-                    "Processing account multiproof"
-                );
-
-                let proof_start = Instant::now();
-                let mut tracker = ParallelTrieTracker::default();
-=======
 ) where
     Tx: DbTx,
 {
@@ -511,6 +409,9 @@
         account_nodes_processed,
         "Account worker shutting down"
     );
+
+    #[cfg(feature = "metrics")]
+    metrics.record_account_nodes(account_nodes_processed as usize);
 }
 
 /// Builds an account multiproof by consuming storage proof receivers lazily during trie walk.
@@ -709,603 +610,6 @@
     Ok(storage_proof_receivers)
 }
 
-impl ProofTaskManager {
-    /// Creates a new [`ProofTaskManager`] with pre-spawned storage and account proof workers.
-    ///
-    /// This manager coordinates both storage and account worker pools:
-    /// - Storage workers handle `StorageProof` and `BlindedStorageNode` requests
-    /// - Account workers handle `AccountMultiproof` and `BlindedAccountNode` requests
-    ///
-    /// The `storage_worker_count` determines how many storage workers to spawn, and
-    /// `account_worker_count` determines how many account workers to spawn.
-    /// Returns an error if the underlying provider fails to create the transactions required for
-    /// spawning workers.
-    pub fn new<Factory>(
-        executor: Handle,
-        view: ConsistentDbView<Factory>,
-        task_ctx: ProofTaskCtx,
-        storage_worker_count: usize,
-        account_worker_count: usize,
-    ) -> ProviderResult<Self>
-    where
-        Factory: DatabaseProviderFactory<Provider: BlockReader>,
-    {
-        // Use unbounded channel for the router to prevent account workers from blocking
-        // when queuing storage proofs. Account workers queue many storage proofs through
-        // this channel, and blocking on a bounded channel wastes parallel worker capacity.
-        let (proof_task_tx, proof_task_rx) = unbounded();
-
-        // Use unbounded channel to ensure all storage operations are queued to workers.
-        // This maintains transaction reuse benefits and avoids fallback to on-demand execution.
-        let (storage_work_tx, storage_work_rx) = unbounded::<StorageWorkerJob>();
-        let (account_work_tx, account_work_rx) = unbounded::<AccountWorkerJob>();
-
-        tracing::info!(
-            target: "trie::proof_task",
-            storage_worker_count,
-            account_worker_count,
-            "Initializing storage and account worker pools with unbounded queues"
-        );
-
-        // Spawn storage workers
-        let spawned_storage_workers = Self::spawn_storage_workers(
-            &executor,
-            &view,
-            &task_ctx,
-            storage_worker_count,
-            storage_work_rx,
-        )?;
-
-        // Spawn account workers with direct access to the storage worker queue
-        let spawned_account_workers = Self::spawn_account_workers(
-            &executor,
-            &view,
-            &task_ctx,
-            account_worker_count,
-            account_work_rx,
-            storage_work_tx.clone(),
-        )?;
-
-        Ok(Self {
-            storage_work_tx,
-            storage_worker_count: spawned_storage_workers,
-            account_work_tx,
-            account_worker_count: spawned_account_workers,
-            proof_task_rx,
-            proof_task_tx,
-            active_handles: Arc::new(AtomicUsize::new(0)),
-
-            #[cfg(feature = "metrics")]
-            metrics: ProofTaskMetrics::default(),
-        })
-    }
-
-    /// Returns a handle for sending new proof tasks to the [`ProofTaskManager`].
-    pub fn handle(&self) -> ProofTaskManagerHandle {
-        ProofTaskManagerHandle::new(self.proof_task_tx.clone(), self.active_handles.clone())
-    }
-
-    /// Spawns a pool of storage workers with dedicated database transactions.
-    ///
-    /// Each worker receives `StorageWorkerJob` from the channel and processes storage proofs
-    /// and blinded storage node requests using a dedicated long-lived transaction.
-    ///
-    /// # Parameters
-    /// - `executor`: Tokio runtime handle for spawning blocking tasks
-    /// - `view`: Consistent database view for creating transactions
-    /// - `task_ctx`: Shared context with trie updates and prefix sets
-    /// - `worker_count`: Number of storage workers to spawn
-    /// - `work_rx`: Receiver for storage worker jobs
-    ///
-    /// # Returns
-    /// The number of storage workers successfully spawned
-    fn spawn_storage_workers<Factory>(
-        executor: &Handle,
-        view: &ConsistentDbView<Factory>,
-        task_ctx: &ProofTaskCtx,
-        worker_count: usize,
-        work_rx: CrossbeamReceiver<StorageWorkerJob>,
-    ) -> ProviderResult<usize>
-    where
-        Factory: DatabaseProviderFactory<Provider: BlockReader>,
-    {
-        let mut spawned_workers = 0;
-
-        for worker_id in 0..worker_count {
-            let provider_ro = view.provider_ro()?;
-            let tx = provider_ro.into_tx();
-            let proof_task_tx = ProofTaskTx::new(tx, task_ctx.clone(), worker_id);
-            let work_rx_clone = work_rx.clone();
-
-            executor.spawn_blocking(move || {
-                storage_worker_loop(proof_task_tx, work_rx_clone, worker_id)
-            });
->>>>>>> e0b7a863
-
-                let mut storage_prefix_sets =
-                    std::mem::take(&mut input.prefix_sets.storage_prefix_sets);
-
-                let storage_root_targets_len = StorageRootTargets::count(
-                    &input.prefix_sets.account_prefix_set,
-                    &storage_prefix_sets,
-                );
-                tracker.set_precomputed_storage_roots(storage_root_targets_len as u64);
-
-                let storage_proof_receivers = match queue_storage_proofs(
-                    &storage_work_tx,
-                    &input.targets,
-                    &mut storage_prefix_sets,
-                    input.collect_branch_node_masks,
-                    input.multi_added_removed_keys.as_ref(),
-                ) {
-                    Ok(receivers) => receivers,
-                    Err(error) => {
-                        let _ = result_sender.send(Err(error));
-                        continue;
-                    }
-                };
-
-<<<<<<< HEAD
-                // Use the missed leaves cache passed from the multiproof manager
-                let missed_leaves_storage_roots = &input.missed_leaves_storage_roots;
-
-                let account_prefix_set = std::mem::take(&mut input.prefix_sets.account_prefix_set);
-
-                let ctx = AccountMultiproofParams {
-                    targets: &input.targets,
-                    prefix_set: account_prefix_set,
-                    collect_branch_node_masks: input.collect_branch_node_masks,
-                    multi_added_removed_keys: input.multi_added_removed_keys.as_ref(),
-                    storage_proof_receivers,
-                    missed_leaves_storage_roots,
-                };
-
-                let result = build_account_multiproof_with_storage_roots(
-                    trie_cursor_factory.clone(),
-                    hashed_cursor_factory.clone(),
-                    ctx,
-                    &mut tracker,
-                );
-
-                let proof_elapsed = proof_start.elapsed();
-                let stats = tracker.finish();
-                let result = result.map(|proof| (proof, stats));
-                account_proofs_processed += 1;
-
-                if result_sender.send(result).is_err() {
-                    tracing::debug!(
-                        target: "trie::proof_task",
-                        worker_id,
-                        account_proofs_processed,
-                        "Account multiproof receiver dropped, discarding result"
-                    );
-                }
-
-                trace!(
-                    target: "trie::proof_task",
-                    worker_id,
-                    proof_time_us = proof_elapsed.as_micros(),
-                    total_processed = account_proofs_processed,
-                    "Account multiproof completed"
-                );
-            }
-
-            AccountWorkerJob::BlindedAccountNode { path, result_sender } => {
-                trace!(
-                    target: "trie::proof_task",
-                    worker_id,
-                    ?path,
-                    "Processing blinded account node"
-                );
-
-                let start = Instant::now();
-                let result = blinded_provider_factory.account_node_provider().trie_node(&path);
-                let elapsed = start.elapsed();
-
-                account_nodes_processed += 1;
-
-                if result_sender.send(result).is_err() {
-                    tracing::debug!(
-                        target: "trie::proof_task",
-                        worker_id,
-                        ?path,
-                        account_nodes_processed,
-                        "Blinded account node receiver dropped, discarding result"
-                    );
-                }
-
-                trace!(
-                    target: "trie::proof_task",
-                    worker_id,
-                    ?path,
-                    node_time_us = elapsed.as_micros(),
-                    total_processed = account_nodes_processed,
-                    "Blinded account node completed"
-                );
-            }
-        }
-    }
-
-    tracing::debug!(
-        target: "trie::proof_task",
-        worker_id,
-        account_proofs_processed,
-        account_nodes_processed,
-        "Account worker shutting down"
-    );
-
-    #[cfg(feature = "metrics")]
-    metrics.record_account_nodes(account_nodes_processed as usize);
-}
-
-/// Builds an account multiproof by consuming storage proof receivers lazily during trie walk.
-///
-/// This is a helper function used by account workers to build the account subtree proof
-/// while storage proofs are still being computed. Receivers are consumed only when needed,
-/// enabling interleaved parallelism between account trie traversal and storage proof computation.
-///
-/// Returns a `DecodedMultiProof` containing the account subtree and storage proofs.
-fn build_account_multiproof_with_storage_roots<C, H>(
-    trie_cursor_factory: C,
-    hashed_cursor_factory: H,
-    ctx: AccountMultiproofParams<'_>,
-    tracker: &mut ParallelTrieTracker,
-) -> Result<DecodedMultiProof, ParallelStateRootError>
-where
-    C: TrieCursorFactory + Clone,
-    H: HashedCursorFactory + Clone,
-{
-    let accounts_added_removed_keys =
-        ctx.multi_added_removed_keys.as_ref().map(|keys| keys.get_accounts());
-
-    // Create the walker.
-    let walker = TrieWalker::<_>::state_trie(
-        trie_cursor_factory.account_trie_cursor().map_err(ProviderError::Database)?,
-        ctx.prefix_set,
-    )
-    .with_added_removed_keys(accounts_added_removed_keys)
-    .with_deletions_retained(true);
-
-    // Create a hash builder to rebuild the root node since it is not available in the database.
-    let retainer = ctx
-        .targets
-        .keys()
-        .map(Nibbles::unpack)
-        .collect::<ProofRetainer>()
-        .with_added_removed_keys(accounts_added_removed_keys);
-    let mut hash_builder = HashBuilder::default()
-        .with_proof_retainer(retainer)
-        .with_updates(ctx.collect_branch_node_masks);
-
-    // Initialize storage multiproofs map with pre-allocated capacity.
-    // Proofs will be inserted as they're consumed from receivers during trie walk.
-    let mut collected_decoded_storages: B256Map<DecodedStorageMultiProof> =
-        B256Map::with_capacity_and_hasher(ctx.targets.len(), Default::default());
-    let mut account_rlp = Vec::with_capacity(TRIE_ACCOUNT_RLP_MAX_SIZE);
-    let mut account_node_iter = TrieNodeIter::state_trie(
-        walker,
-        hashed_cursor_factory.hashed_account_cursor().map_err(ProviderError::Database)?,
-    );
-
-    let mut storage_proof_receivers = ctx.storage_proof_receivers;
-
-    while let Some(account_node) = account_node_iter.try_next().map_err(ProviderError::Database)? {
-        match account_node {
-            TrieElement::Branch(node) => {
-                hash_builder.add_branch(node.key, node.value, node.children_are_in_trie);
-            }
-            TrieElement::Leaf(hashed_address, account) => {
-                let root = match storage_proof_receivers.remove(&hashed_address) {
-                    Some(receiver) => {
-                        // Block on this specific storage proof receiver - enables interleaved
-                        // parallelism
-                        let proof = receiver.recv().map_err(|_| {
-                            ParallelStateRootError::StorageRoot(
-                                reth_execution_errors::StorageRootError::Database(
-                                    DatabaseError::Other(format!(
-                                        "Storage proof channel closed for {hashed_address}"
-                                    )),
-                                ),
-                            )
-                        })??;
-                        let root = proof.root;
-                        collected_decoded_storages.insert(hashed_address, proof);
-                        root
-                    }
-                    // Since we do not store all intermediate nodes in the database, there might
-                    // be a possibility of re-adding a non-modified leaf to the hash builder.
-                    None => {
-                        tracker.inc_missed_leaves();
-
-                        match ctx.missed_leaves_storage_roots.entry(hashed_address) {
-                            dashmap::Entry::Occupied(occ) => *occ.get(),
-                            dashmap::Entry::Vacant(vac) => {
-                                let root = StorageProof::new_hashed(
-                                    trie_cursor_factory.clone(),
-                                    hashed_cursor_factory.clone(),
-                                    hashed_address,
-                                )
-                                .with_prefix_set_mut(Default::default())
-                                .storage_multiproof(
-                                    ctx.targets.get(&hashed_address).cloned().unwrap_or_default(),
-                                )
-                                .map_err(|e| {
-                                    ParallelStateRootError::StorageRoot(
-                                        reth_execution_errors::StorageRootError::Database(
-                                            DatabaseError::Other(e.to_string()),
-                                        ),
-                                    )
-                                })?
-                                .root;
-
-                                vac.insert(root);
-                                root
-                            }
-                        }
-                    }
-                };
-
-                // Encode account
-                account_rlp.clear();
-                let account = account.into_trie_account(root);
-                account.encode(&mut account_rlp as &mut dyn BufMut);
-
-                hash_builder.add_leaf(Nibbles::unpack(hashed_address), &account_rlp);
-            }
-        }
-    }
-
-    // Consume remaining storage proof receivers for accounts not encountered during trie walk.
-    for (hashed_address, receiver) in storage_proof_receivers {
-        if let Ok(Ok(proof)) = receiver.recv() {
-            collected_decoded_storages.insert(hashed_address, proof);
-        }
-    }
-
-    let _ = hash_builder.root();
-
-    let account_subtree_raw_nodes = hash_builder.take_proof_nodes();
-    let decoded_account_subtree = DecodedProofNodes::try_from(account_subtree_raw_nodes)?;
-
-    let (branch_node_hash_masks, branch_node_tree_masks) = if ctx.collect_branch_node_masks {
-        let updated_branch_nodes = hash_builder.updated_branch_nodes.unwrap_or_default();
-        (
-            updated_branch_nodes.iter().map(|(path, node)| (*path, node.hash_mask)).collect(),
-            updated_branch_nodes.into_iter().map(|(path, node)| (path, node.tree_mask)).collect(),
-        )
-    } else {
-        (Default::default(), Default::default())
-    };
-
-    Ok(DecodedMultiProof {
-        account_subtree: decoded_account_subtree,
-        branch_node_hash_masks,
-        branch_node_tree_masks,
-        storages: collected_decoded_storages,
-    })
-}
-
-/// Queues storage proofs for all accounts in the targets and returns receivers.
-///
-/// This function queues all storage proof tasks to the worker pool but returns immediately
-/// with receivers, allowing the account trie walk to proceed in parallel with storage proof
-/// computation. This enables interleaved parallelism for better performance.
-///
-/// Propagates errors up if queuing fails. Receivers must be consumed by the caller.
-fn queue_storage_proofs(
-    storage_work_tx: &CrossbeamSender<StorageWorkerJob>,
-    targets: &MultiProofTargets,
-    storage_prefix_sets: &mut B256Map<PrefixSet>,
-    with_branch_node_masks: bool,
-    multi_added_removed_keys: Option<&Arc<MultiAddedRemovedKeys>>,
-) -> Result<B256Map<Receiver<StorageProofResult>>, ParallelStateRootError> {
-    let mut storage_proof_receivers =
-        B256Map::with_capacity_and_hasher(targets.len(), Default::default());
-
-    // Queue all storage proofs to worker pool
-    for (hashed_address, target_slots) in targets.iter() {
-        let prefix_set = storage_prefix_sets.remove(hashed_address).unwrap_or_default();
-
-        // Always queue a storage proof so we obtain the storage root even when no slots are
-        // requested.
-        let input = StorageProofInput::new(
-            *hashed_address,
-            prefix_set,
-            target_slots.clone(),
-            with_branch_node_masks,
-            multi_added_removed_keys.cloned(),
-        );
-=======
-        Ok(spawned_workers)
-    }
-
-    /// Spawns a pool of account workers with dedicated database transactions.
-    ///
-    /// Each worker receives `AccountWorkerJob` from the channel and processes account multiproofs
-    /// and blinded account node requests using a dedicated long-lived transaction. Account workers
-    /// can delegate storage proof computation to the storage worker pool.
-    ///
-    /// # Parameters
-    /// - `executor`: Tokio runtime handle for spawning blocking tasks
-    /// - `view`: Consistent database view for creating transactions
-    /// - `task_ctx`: Shared context with trie updates and prefix sets
-    /// - `worker_count`: Number of account workers to spawn
-    /// - `work_rx`: Receiver for account worker jobs
-    /// - `storage_work_tx`: Sender to delegate storage proofs to storage worker pool
-    ///
-    /// # Returns
-    /// The number of account workers successfully spawned
-    fn spawn_account_workers<Factory>(
-        executor: &Handle,
-        view: &ConsistentDbView<Factory>,
-        task_ctx: &ProofTaskCtx,
-        worker_count: usize,
-        work_rx: CrossbeamReceiver<AccountWorkerJob>,
-        storage_work_tx: CrossbeamSender<StorageWorkerJob>,
-    ) -> ProviderResult<usize>
-    where
-        Factory: DatabaseProviderFactory<Provider: BlockReader>,
-    {
-        let mut spawned_workers = 0;
-
-        for worker_id in 0..worker_count {
-            let provider_ro = view.provider_ro()?;
-            let tx = provider_ro.into_tx();
-            let proof_task_tx = ProofTaskTx::new(tx, task_ctx.clone(), worker_id);
-            let work_rx_clone = work_rx.clone();
-            let storage_work_tx_clone = storage_work_tx.clone();
-
-            executor.spawn_blocking(move || {
-                account_worker_loop(proof_task_tx, work_rx_clone, storage_work_tx_clone, worker_id)
-            });
-
-            spawned_workers += 1;
-
-            tracing::debug!(
-                target: "trie::proof_task",
-                worker_id,
-                spawned_workers,
-                "Account worker spawned successfully"
-            );
-        }
-
-        Ok(spawned_workers)
-    }
-
-    /// Loops, managing the proof tasks, routing them to the appropriate worker pools.
-    ///
-    /// # Task Routing
-    ///
-    /// - **Storage Trie Operations** (`StorageProof` and `BlindedStorageNode`): Routed to
-    ///   pre-spawned storage worker pool via unbounded channel. Returns error if workers are
-    ///   disconnected (e.g., all workers panicked).
-    /// - **Account Trie Operations** (`AccountMultiproof` and `BlindedAccountNode`): Routed to
-    ///   pre-spawned account worker pool via unbounded channel. Returns error if workers are
-    ///   disconnected.
-    ///
-    /// # Shutdown
-    ///
-    /// On termination, `storage_work_tx` and `account_work_tx` are dropped, closing the channels
-    /// and signaling all workers to shut down gracefully.
-    pub fn run(mut self) -> ProviderResult<()> {
-        loop {
-            match self.proof_task_rx.recv() {
-                Ok(message) => {
-                    match message {
-                        ProofTaskMessage::QueueTask(task) => match task {
-                            ProofTaskKind::StorageProof(input, sender) => {
-                                self.storage_work_tx
-                                    .send(StorageWorkerJob::StorageProof {
-                                        input,
-                                        result_sender: sender,
-                                    })
-                                    .expect("failed to dispatch storage proof: storage worker pool unavailable (all workers panicked or pool shut down)");
-
-                                tracing::trace!(
-                                    target: "trie::proof_task",
-                                    "Storage proof dispatched to worker pool"
-                                );
-                            }
-
-                            ProofTaskKind::BlindedStorageNode(account, path, sender) => {
-                                #[cfg(feature = "metrics")]
-                                {
-                                    self.metrics.storage_nodes += 1;
-                                }
-
-                                self.storage_work_tx
-                                    .send(StorageWorkerJob::BlindedStorageNode {
-                                        account,
-                                        path,
-                                        result_sender: sender,
-                                    })
-                                    .expect("failed to dispatch blinded storage node: storage worker pool unavailable (all workers panicked or pool shut down)");
-
-                                tracing::trace!(
-                                    target: "trie::proof_task",
-                                    ?account,
-                                    ?path,
-                                    "Blinded storage node dispatched to worker pool"
-                                );
-                            }
-
-                            ProofTaskKind::BlindedAccountNode(path, sender) => {
-                                #[cfg(feature = "metrics")]
-                                {
-                                    self.metrics.account_nodes += 1;
-                                }
-
-                                self.account_work_tx
-                                    .send(AccountWorkerJob::BlindedAccountNode {
-                                        path,
-                                        result_sender: sender,
-                                    })
-                                    .expect("failed to dispatch blinded account node: account worker pool unavailable (all workers panicked or pool shut down)");
-
-                                tracing::trace!(
-                                    target: "trie::proof_task",
-                                    ?path,
-                                    "Blinded account node dispatched to worker pool"
-                                );
-                            }
-
-                            ProofTaskKind::AccountMultiproof(input, sender) => {
-                                self.account_work_tx
-                                    .send(AccountWorkerJob::AccountMultiproof {
-                                        input,
-                                        result_sender: sender,
-                                    })
-                                    .expect("failed to dispatch account multiproof: account worker pool unavailable (all workers panicked or pool shut down)");
-
-                                tracing::trace!(
-                                    target: "trie::proof_task",
-                                    "Account multiproof dispatched to worker pool"
-                                );
-                            }
-                        },
-                        ProofTaskMessage::Terminate => {
-                            // Drop worker channels to signal workers to shut down
-                            drop(self.storage_work_tx);
-                            drop(self.account_work_tx);
-
-                            tracing::debug!(
-                                target: "trie::proof_task",
-                                storage_worker_count = self.storage_worker_count,
-                                account_worker_count = self.account_worker_count,
-                                "Shutting down proof task manager, signaling workers to terminate"
-                            );
->>>>>>> e0b7a863
-
-        let (sender, receiver) = channel();
-
-<<<<<<< HEAD
-        // If queuing fails, propagate error up (no fallback)
-        storage_work_tx
-            .send(StorageWorkerJob::StorageProof { input, result_sender: sender })
-            .map_err(|_| {
-                ParallelStateRootError::Other(format!(
-                    "Failed to queue storage proof for {}: storage worker pool unavailable",
-                    hashed_address
-                ))
-            })?;
-
-        storage_proof_receivers.insert(*hashed_address, receiver);
-=======
-                            return Ok(())
-                        }
-                    }
-                }
-                // All senders are disconnected, so we can terminate
-                // However this should never happen, as this struct stores a sender
-                Err(_) => return Ok(()),
-            };
-        }
->>>>>>> e0b7a863
-    }
-
-    Ok(storage_proof_receivers)
-}
-
 /// Type alias for the factory tuple returned by `create_factories`
 type ProofFactories<'a, Tx> = (
     InMemoryTrieCursorFactory<DatabaseTrieCursorFactory<&'a Tx>, &'a TrieUpdatesSorted>,
@@ -1486,12 +790,6 @@
 }
 
 /// Internal message for account workers.
-<<<<<<< HEAD
-=======
-///
-/// This is NOT exposed publicly. External callers use `ProofTaskKind::AccountMultiproof` or
-/// `ProofTaskKind::BlindedAccountNode` which are routed through the manager's `std::mpsc` channel.
->>>>>>> e0b7a863
 #[derive(Debug)]
 enum AccountWorkerJob {
     /// Account multiproof computation request
@@ -1535,7 +833,6 @@
     }
 }
 
-<<<<<<< HEAD
 /// A handle that provides type-safe access to proof worker pools.
 ///
 /// The handle stores direct senders to both storage and account worker pools,
@@ -1648,59 +945,6 @@
         account_work_tx: CrossbeamSender<AccountWorkerJob>,
     ) -> Self {
         Self { storage_work_tx, account_work_tx }
-=======
-/// Message used to communicate with [`ProofTaskManager`].
-#[derive(Debug)]
-pub enum ProofTaskMessage {
-    /// A request to queue a proof task.
-    QueueTask(ProofTaskKind),
-    /// A request to terminate the proof task manager.
-    Terminate,
-}
-
-/// Proof task kind.
-///
-/// When queueing a task using [`ProofTaskMessage::QueueTask`], this enum
-/// specifies the type of proof task to be executed.
-#[derive(Debug)]
-pub enum ProofTaskKind {
-    /// A storage proof request.
-    StorageProof(StorageProofInput, Sender<StorageProofResult>),
-    /// A blinded account node request.
-    BlindedAccountNode(Nibbles, Sender<TrieNodeProviderResult>),
-    /// A blinded storage node request.
-    BlindedStorageNode(B256, Nibbles, Sender<TrieNodeProviderResult>),
-    /// An account multiproof request.
-    AccountMultiproof(AccountMultiproofInput, Sender<AccountMultiproofResult>),
-}
-
-/// A handle that wraps a single proof task sender that sends a terminate message on `Drop` if the
-/// number of active handles went to zero.
-#[derive(Debug)]
-pub struct ProofTaskManagerHandle {
-    /// The sender for the proof task manager.
-    sender: CrossbeamSender<ProofTaskMessage>,
-    /// The number of active handles.
-    active_handles: Arc<AtomicUsize>,
-}
-
-impl ProofTaskManagerHandle {
-    /// Creates a new [`ProofTaskManagerHandle`] with the given sender.
-    pub fn new(
-        sender: CrossbeamSender<ProofTaskMessage>,
-        active_handles: Arc<AtomicUsize>,
-    ) -> Self {
-        active_handles.fetch_add(1, Ordering::SeqCst);
-        Self { sender, active_handles }
-    }
-
-    /// Queues a task to the proof task manager.
-    pub fn queue_task(
-        &self,
-        task: ProofTaskKind,
-    ) -> Result<(), crossbeam_channel::SendError<ProofTaskMessage>> {
-        self.sender.send(ProofTaskMessage::QueueTask(task))
->>>>>>> e0b7a863
     }
 
     /// Queue a storage proof computation
@@ -1718,7 +962,6 @@
         Ok(rx)
     }
 
-<<<<<<< HEAD
     /// Queue an account multiproof computation
     pub fn queue_account_multiproof(
         &self,
@@ -1732,14 +975,8 @@
             })?;
 
         Ok(rx)
-=======
-impl Clone for ProofTaskManagerHandle {
-    fn clone(&self) -> Self {
-        Self::new(self.sender.clone(), self.active_handles.clone())
->>>>>>> e0b7a863
-    }
-
-<<<<<<< HEAD
+    }
+
     /// Internal: Queue blinded storage node request
     fn queue_blinded_storage_node(
         &self,
@@ -1769,15 +1006,6 @@
             })?;
 
         Ok(rx)
-=======
-impl Drop for ProofTaskManagerHandle {
-    fn drop(&mut self) {
-        // Decrement the number of active handles and terminate the manager if it was the last
-        // handle.
-        if self.active_handles.fetch_sub(1, Ordering::SeqCst) == 1 {
-            self.terminate();
-        }
->>>>>>> e0b7a863
     }
 }
 
@@ -1799,25 +1027,15 @@
 pub enum ProofTaskTrieNodeProvider {
     /// Blinded account trie node provider.
     AccountNode {
-<<<<<<< HEAD
         /// Handle to the proof worker pools.
         handle: ProofTaskManagerHandle,
-=======
-        /// Sender to the proof task.
-        sender: CrossbeamSender<ProofTaskMessage>,
->>>>>>> e0b7a863
     },
     /// Blinded storage trie node provider.
     StorageNode {
         /// Target account.
         account: B256,
-<<<<<<< HEAD
         /// Handle to the proof worker pools.
         handle: ProofTaskManagerHandle,
-=======
-        /// Sender to the proof task.
-        sender: CrossbeamSender<ProofTaskMessage>,
->>>>>>> e0b7a863
     },
 }
 
@@ -1863,11 +1081,7 @@
         )
     }
 
-<<<<<<< HEAD
     /// Ensures `ProofTaskManagerHandle::new` spawns workers correctly.
-=======
-    /// Ensures `max_concurrency` is independent of storage and account workers.
->>>>>>> e0b7a863
     #[test]
     fn spawn_proof_workers_creates_handle() {
         let runtime = Builder::new_multi_thread().worker_threads(1).enable_all().build().unwrap();
@@ -1877,19 +1091,11 @@
             let view = ConsistentDbView::new(factory, None);
             let ctx = test_ctx();
 
-<<<<<<< HEAD
             let proof_handle =
                 ProofTaskManagerHandle::new(handle.clone(), view, ctx, 5, 3).unwrap();
 
             // Verify handle can be cloned
             let _cloned_handle = proof_handle.clone();
-=======
-            let manager = ProofTaskManager::new(handle.clone(), view, ctx, 5, 3).unwrap();
-            // With storage_worker_count=5, we get exactly 5 storage workers
-            assert_eq!(manager.storage_worker_count, 5);
-            // With account_worker_count=3, we get exactly 3 account workers
-            assert_eq!(manager.account_worker_count, 3);
->>>>>>> e0b7a863
 
             // Workers shut down automatically when handle is dropped
             drop(proof_handle);
