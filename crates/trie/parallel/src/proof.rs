use crate::{
    metrics::ParallelTrieMetrics,
    proof_task::{ProofTaskKind, ProofTaskManagerHandle, StorageProofInput},
    root::ParallelStateRootError,
    stats::ParallelTrieTracker,
    StorageRootTargets,
};
use alloy_primitives::{
    map::{B256Map, B256Set, HashMap},
    B256,
};
use alloy_rlp::{BufMut, Encodable};
use itertools::Itertools;
use reth_execution_errors::StorageRootError;
use reth_provider::{
    providers::ConsistentDbView, BlockReader, DBProvider, DatabaseProviderFactory, FactoryTx,
    ProviderError, StateCommitmentProvider,
};
use reth_storage_errors::db::DatabaseError;
use reth_trie::{
    hashed_cursor::{HashedCursorFactory, HashedPostStateCursorFactory},
    node_iter::{TrieElement, TrieNodeIter},
    prefix_set::{PrefixSet, PrefixSetMut, TriePrefixSetsMut},
    proof::StorageProof,
    trie_cursor::{InMemoryTrieCursorFactory, TrieCursorFactory},
    updates::TrieUpdatesSorted,
    walker::TrieWalker,
    HashBuilder, HashedPostStateSorted, MultiProof, MultiProofTargets, Nibbles, StorageMultiProof,
    TrieType, TRIE_ACCOUNT_RLP_MAX_SIZE,
};
use reth_trie_common::proof::ProofRetainer;
use reth_trie_db::{DatabaseHashedCursorFactory, DatabaseTrieCursorFactory};
use std::sync::{mpsc::Receiver, Arc};
use tracing::debug;

/// Parallel proof calculator.
///
/// This can collect proof for many targets in parallel, spawning a task for each hashed address
/// that has proof targets.
#[derive(Debug)]
pub struct ParallelProof<Factory: DatabaseProviderFactory> {
    /// Consistent view of the database.
    view: ConsistentDbView<Factory>,
    /// The sorted collection of cached in-memory intermediate trie nodes that
    /// can be reused for computation.
    pub nodes_sorted: Arc<TrieUpdatesSorted>,
    /// The sorted in-memory overlay hashed state.
    pub state_sorted: Arc<HashedPostStateSorted>,
    /// The collection of prefix sets for the computation. Since the prefix sets _always_
    /// invalidate the in-memory nodes, not all keys from `state_sorted` might be present here,
    /// if we have cached nodes for them.
    pub prefix_sets: Arc<TriePrefixSetsMut>,
    /// Flag indicating whether to include branch node masks in the proof.
    collect_branch_node_masks: bool,
    /// Handle to the storage proof task.
    storage_proof_task_handle: ProofTaskManagerHandle<FactoryTx<Factory>>,
    #[cfg(feature = "metrics")]
    metrics: ParallelTrieMetrics,
}

impl<Factory: DatabaseProviderFactory> ParallelProof<Factory> {
    /// Create new state proof generator.
    pub fn new(
        view: ConsistentDbView<Factory>,
        nodes_sorted: Arc<TrieUpdatesSorted>,
        state_sorted: Arc<HashedPostStateSorted>,
        prefix_sets: Arc<TriePrefixSetsMut>,
        storage_proof_task_handle: ProofTaskManagerHandle<FactoryTx<Factory>>,
    ) -> Self {
        Self {
            view,
            nodes_sorted,
            state_sorted,
            prefix_sets,
            collect_branch_node_masks: false,
            storage_proof_task_handle,
            #[cfg(feature = "metrics")]
            metrics: ParallelTrieMetrics::new_with_labels(&[("type", "proof")]),
        }
    }

    /// Set the flag indicating whether to include branch node masks in the proof.
    pub const fn with_branch_node_masks(mut self, branch_node_masks: bool) -> Self {
        self.collect_branch_node_masks = branch_node_masks;
        self
    }
}

impl<Factory> ParallelProof<Factory>
where
    Factory:
        DatabaseProviderFactory<Provider: BlockReader> + StateCommitmentProvider + Clone + 'static,
{
    /// Spawns a storage proof on the storage proof task and returns a receiver for the result.
    fn spawn_storage_proof(
        &self,
        hashed_address: B256,
        prefix_set: PrefixSet,
        target_slots: B256Set,
    ) -> Receiver<Result<StorageMultiProof, ParallelStateRootError>> {
        let input = StorageProofInput::new(
            hashed_address,
            prefix_set,
            target_slots,
            self.collect_branch_node_masks,
        );

        let (sender, receiver) = std::sync::mpsc::channel();
        let _ =
            self.storage_proof_task_handle.queue_task(ProofTaskKind::StorageProof(input, sender));
        receiver
    }

    /// Generate a storage multiproof according to the specified targets and hashed address.
    pub fn storage_proof(
        self,
        hashed_address: B256,
        target_slots: B256Set,
    ) -> Result<StorageMultiProof, ParallelStateRootError> {
        let total_targets = target_slots.len();
        let prefix_set = PrefixSetMut::from(target_slots.iter().map(Nibbles::unpack));
        let prefix_set = prefix_set.freeze();

        debug!(
            target: "trie::parallel_proof",
            total_targets,
            ?hashed_address,
            "Starting storage proof generation"
        );

        let receiver = self.spawn_storage_proof(hashed_address, prefix_set, target_slots);
        let proof_result = receiver.recv().map_err(|_| {
            ParallelStateRootError::StorageRoot(StorageRootError::Database(DatabaseError::Other(
                format!("channel closed for {hashed_address}"),
            )))
        })?;

        debug!(
            target: "trie::parallel_proof",
            total_targets,
            ?hashed_address,
            "Storage proof generation completed"
        );

        proof_result
    }

    /// Generate a state multiproof according to specified targets.
    pub fn multiproof(
        self,
        targets: MultiProofTargets,
    ) -> Result<MultiProof, ParallelStateRootError> {
        let mut tracker = ParallelTrieTracker::default();

        // Extend prefix sets with targets
        let mut prefix_sets = (*self.prefix_sets).clone();
        prefix_sets.extend(TriePrefixSetsMut {
            account_prefix_set: PrefixSetMut::from(targets.keys().copied().map(Nibbles::unpack)),
            storage_prefix_sets: targets
                .iter()
                .filter(|&(_hashed_address, slots)| !slots.is_empty())
                .map(|(hashed_address, slots)| {
                    (*hashed_address, PrefixSetMut::from(slots.iter().map(Nibbles::unpack)))
                })
                .collect(),
            destroyed_accounts: Default::default(),
        });
        let prefix_sets = prefix_sets.freeze();

        let storage_root_targets = StorageRootTargets::new(
            prefix_sets.account_prefix_set.iter().map(|nibbles| B256::from_slice(&nibbles.pack())),
            prefix_sets.storage_prefix_sets.clone(),
        );
        let storage_root_targets_len = storage_root_targets.len();

        debug!(
            target: "trie::parallel_proof",
            total_targets = storage_root_targets_len,
            "Starting parallel proof generation"
        );

        // Pre-calculate storage roots for accounts which were changed.
        tracker.set_precomputed_storage_roots(storage_root_targets_len as u64);

        // stores the receiver for the storage proof outcome for the hashed addresses
        // this way we can lazily await the outcome when we iterate over the map
        let mut storage_proofs =
            B256Map::with_capacity_and_hasher(storage_root_targets.len(), Default::default());

        for (hashed_address, prefix_set) in
            storage_root_targets.into_iter().sorted_unstable_by_key(|(address, _)| *address)
        {
            let target_slots = targets.get(&hashed_address).cloned().unwrap_or_default();
            let receiver = self.spawn_storage_proof(hashed_address, prefix_set, target_slots);

            // store the receiver for that result with the hashed address so we can await this in
            // place when we iterate over the trie
            storage_proofs.insert(hashed_address, receiver);
        }

        let provider_ro = self.view.provider_ro()?;
        let trie_cursor_factory = InMemoryTrieCursorFactory::new(
            DatabaseTrieCursorFactory::new(provider_ro.tx_ref()),
            &self.nodes_sorted,
        );
        let hashed_cursor_factory = HashedPostStateCursorFactory::new(
            DatabaseHashedCursorFactory::new(provider_ro.tx_ref()),
            &self.state_sorted,
        );

        // Create the walker.
        let walker = TrieWalker::new(
            trie_cursor_factory.account_trie_cursor().map_err(ProviderError::Database)?,
            prefix_sets.account_prefix_set,
        )
        .with_deletions_retained(true);

        // Create a hash builder to rebuild the root node since it is not available in the database.
        let retainer: ProofRetainer = targets.keys().map(Nibbles::unpack).collect();
        let mut hash_builder = HashBuilder::default()
            .with_proof_retainer(retainer)
            .with_updates(self.collect_branch_node_masks);

        // Initialize all storage multiproofs as empty.
        // Storage multiproofs for non empty tries will be overwritten if necessary.
        let mut storages: B256Map<_> =
            targets.keys().map(|key| (*key, StorageMultiProof::empty())).collect();
        let mut account_rlp = Vec::with_capacity(TRIE_ACCOUNT_RLP_MAX_SIZE);
        let mut account_node_iter = TrieNodeIter::new(
            walker,
            hashed_cursor_factory.hashed_account_cursor().map_err(ProviderError::Database)?,
            TrieType::State,
        );
        while let Some(account_node) =
            account_node_iter.try_next().map_err(ProviderError::Database)?
        {
            match account_node {
                TrieElement::Branch(node) => {
                    hash_builder.add_branch(node.key, node.value, node.children_are_in_trie);
                }
                TrieElement::Leaf(hashed_address, account) => {
                    let storage_multiproof = match storage_proofs.remove(&hashed_address) {
                        Some(rx) => rx.recv().map_err(|_| {
                            ParallelStateRootError::StorageRoot(StorageRootError::Database(
                                DatabaseError::Other(format!(
                                    "channel closed for {hashed_address}"
                                )),
                            ))
                        })??,
                        // Since we do not store all intermediate nodes in the database, there might
                        // be a possibility of re-adding a non-modified leaf to the hash builder.
                        None => {
                            tracker.inc_missed_leaves();
                            StorageProof::new_hashed(
                                trie_cursor_factory.clone(),
                                hashed_cursor_factory.clone(),
                                hashed_address,
                            )
                            .with_prefix_set_mut(Default::default())
                            .storage_multiproof(
                                targets.get(&hashed_address).cloned().unwrap_or_default(),
                            )
                            .map_err(|e| {
                                ParallelStateRootError::StorageRoot(StorageRootError::Database(
                                    DatabaseError::Other(e.to_string()),
                                ))
                            })?
                        }
                    };

                    // Encode account
                    account_rlp.clear();
                    let account = account.into_trie_account(storage_multiproof.root);
                    account.encode(&mut account_rlp as &mut dyn BufMut);

                    hash_builder.add_leaf(Nibbles::unpack(hashed_address), &account_rlp);

                    // We might be adding leaves that are not necessarily our proof targets.
                    if targets.contains_key(&hashed_address) {
                        storages.insert(hashed_address, storage_multiproof);
                    }
                }
            }
        }
        let _ = hash_builder.root();

        let stats = tracker.finish();
        #[cfg(feature = "metrics")]
        self.metrics.record(stats);

        let account_subtree = hash_builder.take_proof_nodes();
        let (branch_node_hash_masks, branch_node_tree_masks) = if self.collect_branch_node_masks {
            let updated_branch_nodes = hash_builder.updated_branch_nodes.unwrap_or_default();
            (
                updated_branch_nodes
                    .iter()
                    .map(|(path, node)| (path.clone(), node.hash_mask))
                    .collect(),
                updated_branch_nodes
                    .into_iter()
                    .map(|(path, node)| (path, node.tree_mask))
                    .collect(),
            )
        } else {
            (HashMap::default(), HashMap::default())
        };

        debug!(
            target: "trie::parallel_proof",
            total_targets = storage_root_targets_len,
            duration = ?stats.duration(),
            branches_added = stats.branches_added(),
            leaves_added = stats.leaves_added(),
            missed_leaves = stats.missed_leaves(),
            precomputed_storage_roots = stats.precomputed_storage_roots(),
            "Calculated proof"
        );

        Ok(MultiProof { account_subtree, branch_node_hash_masks, branch_node_tree_masks, storages })
    }
}

#[cfg(test)]
mod tests {
    use super::*;
    use crate::proof_task::{ProofTaskCtx, ProofTaskManager};
    use alloy_primitives::{
        keccak256,
        map::{B256Set, DefaultHashBuilder},
        Address, U256,
    };
    use rand::Rng;
    use reth_primitives_traits::{Account, StorageEntry};
    use reth_provider::{test_utils::create_test_provider_factory, HashingWriter};
    use reth_trie::proof::Proof;
    use tokio::runtime::Runtime;

    #[test]
    fn random_parallel_proof() {
        let factory = create_test_provider_factory();
        let consistent_view = ConsistentDbView::new(factory.clone(), None);

        let mut rng = rand::rng();
        let state = (0..100)
            .map(|_| {
                let address = Address::random();
                let account =
<<<<<<< HEAD
                    Account { balance: U256::from(rng.r#gen::<u64>()), ..Default::default() };
=======
                    Account { balance: U256::from(rng.random::<u64>()), ..Default::default() };
>>>>>>> 9f608298
                let mut storage = HashMap::<B256, U256, DefaultHashBuilder>::default();
                let has_storage = rng.random_bool(0.7);
                if has_storage {
                    for _ in 0..100 {
                        storage.insert(
<<<<<<< HEAD
                            B256::from(U256::from(rng.r#gen::<u64>())),
                            U256::from(rng.r#gen::<u64>()),
=======
                            B256::from(U256::from(rng.random::<u64>())),
                            U256::from(rng.random::<u64>()),
>>>>>>> 9f608298
                        );
                    }
                }
                (address, (account, storage))
            })
            .collect::<HashMap<_, _, DefaultHashBuilder>>();

        {
            let provider_rw = factory.provider_rw().unwrap();
            provider_rw
                .insert_account_for_hashing(
                    state.iter().map(|(address, (account, _))| (*address, Some(*account))),
                )
                .unwrap();
            provider_rw
                .insert_storage_for_hashing(state.iter().map(|(address, (_, storage))| {
                    (
                        *address,
                        storage
                            .iter()
                            .map(|(slot, value)| StorageEntry { key: *slot, value: *value }),
                    )
                }))
                .unwrap();
            provider_rw.commit().unwrap();
        }

        let mut targets = MultiProofTargets::default();
        for (address, (_, storage)) in state.iter().take(10) {
            let hashed_address = keccak256(*address);
            let mut target_slots = B256Set::default();

            for (slot, _) in storage.iter().take(5) {
                target_slots.insert(*slot);
            }

            if !target_slots.is_empty() {
                targets.insert(hashed_address, target_slots);
            }
        }

        let provider_rw = factory.provider_rw().unwrap();
        let trie_cursor_factory = DatabaseTrieCursorFactory::new(provider_rw.tx_ref());
        let hashed_cursor_factory = DatabaseHashedCursorFactory::new(provider_rw.tx_ref());

        let rt = Runtime::new().unwrap();

        let task_ctx =
            ProofTaskCtx::new(Default::default(), Default::default(), Default::default());
        let proof_task =
            ProofTaskManager::new(rt.handle().clone(), consistent_view.clone(), task_ctx, 1);
        let proof_task_handle = proof_task.handle();

        // keep the join handle around to make sure it does not return any errors
        // after we compute the state root
        let join_handle = rt.spawn_blocking(move || proof_task.run());

        let parallel_result = ParallelProof::new(
            consistent_view,
            Default::default(),
            Default::default(),
            Default::default(),
            proof_task_handle.clone(),
        )
        .multiproof(targets.clone())
        .unwrap();

        let sequential_result =
            Proof::new(trie_cursor_factory, hashed_cursor_factory).multiproof(targets).unwrap();

        // to help narrow down what is wrong - first compare account subtries
        assert_eq!(parallel_result.account_subtree, sequential_result.account_subtree);

        // then compare length of all storage subtries
        assert_eq!(parallel_result.storages.len(), sequential_result.storages.len());

        // then compare each storage subtrie
        for (hashed_address, storage_proof) in &parallel_result.storages {
            let sequential_storage_proof = sequential_result.storages.get(hashed_address).unwrap();
            assert_eq!(storage_proof, sequential_storage_proof);
        }

        // then compare the entire thing for any mask differences
        assert_eq!(parallel_result, sequential_result);

        // drop the handle to terminate the task and then block on the proof task handle to make
        // sure it does not return any errors
        drop(proof_task_handle);
        rt.block_on(join_handle).unwrap().expect("The proof task should not return an error");
    }
}<|MERGE_RESOLUTION|>--- conflicted
+++ resolved
@@ -345,23 +345,14 @@
             .map(|_| {
                 let address = Address::random();
                 let account =
-<<<<<<< HEAD
-                    Account { balance: U256::from(rng.r#gen::<u64>()), ..Default::default() };
-=======
                     Account { balance: U256::from(rng.random::<u64>()), ..Default::default() };
->>>>>>> 9f608298
                 let mut storage = HashMap::<B256, U256, DefaultHashBuilder>::default();
                 let has_storage = rng.random_bool(0.7);
                 if has_storage {
                     for _ in 0..100 {
                         storage.insert(
-<<<<<<< HEAD
-                            B256::from(U256::from(rng.r#gen::<u64>())),
-                            U256::from(rng.r#gen::<u64>()),
-=======
                             B256::from(U256::from(rng.random::<u64>())),
                             U256::from(rng.random::<u64>()),
->>>>>>> 9f608298
                         );
                     }
                 }
