--- conflicted
+++ resolved
@@ -24,13 +24,8 @@
 };
 use reth_trie_common::proof::ProofRetainer;
 use reth_trie_db::{DatabaseHashedCursorFactory, DatabaseTrieCursorFactory};
-<<<<<<< HEAD
-use std::sync::Arc;
-use tracing::debug;
-=======
 use std::{sync::Arc, time::Instant};
-use tracing::{debug, error, trace};
->>>>>>> f4ce10b7
+use tracing::{debug, trace};
 
 #[cfg(feature = "metrics")]
 use crate::metrics::ParallelStateRootMetrics;
@@ -200,23 +195,18 @@
 
                     proof_result
                 })();
-<<<<<<< HEAD
+
                 // We can have the receiver dropped before we send, because we still calculate
                 // storage proofs for deleted accounts, but do not actually walk over them in
                 // `account_node_iter` below.
-                if let Err(err) = tx.send(result) {
-                    debug!(target: "trie::parallel", ?hashed_address, err_content = ?err.0, "Failed to send proof result");
-=======
-
                 if let Err(e) = tx.send(result) {
-                    error!(
+                    debug!(
                         target: "trie::parallel",
                         ?hashed_address,
                         error = ?e,
                         task_time = ?task_start.elapsed(),
                         "Failed to send proof result"
                     );
->>>>>>> f4ce10b7
                 }
             });
             storage_proofs.insert(hashed_address, rx);
