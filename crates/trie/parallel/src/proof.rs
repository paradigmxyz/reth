--- conflicted
+++ resolved
@@ -1,12 +1,8 @@
 use crate::{root::ParallelStateRootError, stats::ParallelTrieTracker, StorageRootTargets};
-<<<<<<< HEAD
-use alloy_primitives::{map::HashMap, B256};
-=======
 use alloy_primitives::{
     map::{B256HashMap, HashMap},
     B256,
 };
->>>>>>> 328d4937
 use alloy_rlp::{BufMut, Encodable};
 use itertools::Itertools;
 use reth_db::DatabaseError;
@@ -22,11 +18,7 @@
     proof::StorageProof,
     trie_cursor::{InMemoryTrieCursorFactory, TrieCursorFactory},
     walker::TrieWalker,
-<<<<<<< HEAD
-    HashBuilder, MultiProof, MultiProofTargets, Nibbles, TrieAccount, TrieInput,
-=======
     HashBuilder, MultiProof, MultiProofTargets, Nibbles, StorageMultiProof, TrieAccount, TrieInput,
->>>>>>> 328d4937
     TRIE_ACCOUNT_RLP_MAX_SIZE,
 };
 use reth_trie_common::proof::ProofRetainer;
