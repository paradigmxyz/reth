--- conflicted
+++ resolved
@@ -2,15 +2,11 @@
     prefix_set::{PrefixSetMut, TriePrefixSetsMut},
     Nibbles,
 };
-<<<<<<< HEAD
-use alloy_primitives::{Address, B256, U256};
-=======
 use alloy_primitives::{
     keccak256,
     map::{hash_map, HashMap, HashSet},
     Address, B256, U256,
 };
->>>>>>> 24af0a83
 use itertools::Itertools;
 use rayon::prelude::{IntoParallelIterator, ParallelIterator};
 use reth_primitives::Account;
@@ -38,13 +34,8 @@
             .into_par_iter()
             .map(|(address, account)| {
                 let hashed_address = KH::hash_key(address);
-<<<<<<< HEAD
-                let hashed_account = account.info.clone().map(Into::into);
+                let hashed_account = account.info.as_ref().map(Into::into);
                 let hashed_storage = HashedStorage::from_plain_storage::<KH>(
-=======
-                let hashed_account = account.info.as_ref().map(Into::into);
-                let hashed_storage = HashedStorage::from_plain_storage(
->>>>>>> 24af0a83
                     account.status,
                     account.storage.iter().map(|(slot, value)| (slot, &value.present_value)),
                 );
@@ -70,13 +61,8 @@
             .into_par_iter()
             .map(|(address, account)| {
                 let hashed_address = KH::hash_key(address);
-<<<<<<< HEAD
-                let hashed_account = account.account.as_ref().map(|a| a.info.clone().into());
+                let hashed_account = account.account.as_ref().map(|a| (&a.info).into());
                 let hashed_storage = HashedStorage::from_plain_storage::<KH>(
-=======
-                let hashed_account = account.account.as_ref().map(|a| (&a.info).into());
-                let hashed_storage = HashedStorage::from_plain_storage(
->>>>>>> 24af0a83
                     account.status,
                     account.account.as_ref().map(|a| a.storage.iter()).into_iter().flatten(),
                 );
@@ -379,11 +365,7 @@
 #[cfg(test)]
 mod tests {
     use super::*;
-<<<<<<< HEAD
     use alloy_primitives::{keccak256, Bytes};
-=======
-    use alloy_primitives::Bytes;
->>>>>>> 24af0a83
     use reth_trie_common::KeccakKeyHasher;
     use revm::{
         db::{
