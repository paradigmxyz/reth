--- conflicted
+++ resolved
@@ -20,15 +20,9 @@
     /// Generates a Noop storage trie cursor.
     fn storage_trie_cursor(
         &self,
-<<<<<<< HEAD
-        _hashed_address: reth_primitives::B256,
+        _hashed_address: B256,
     ) -> Result<Self::StorageTrieCursor, DatabaseError> {
         Ok(NoopStorageTrieCursor::default())
-=======
-        _hashed_address: B256,
-    ) -> Result<Box<dyn TrieCursor + '_>, DatabaseError> {
-        Ok(Box::<NoopStorageTrieCursor>::default())
->>>>>>> 9fd2cf02
     }
 }
 
