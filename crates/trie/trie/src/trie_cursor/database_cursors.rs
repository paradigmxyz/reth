--- conflicted
+++ resolved
@@ -48,14 +48,7 @@
         &mut self,
         key: Nibbles,
     ) -> Result<Option<(Nibbles, BranchNodeCompact)>, DatabaseError> {
-<<<<<<< HEAD
-        Ok(self
-            .0
-            .seek_exact(StoredNibbles(key))?
-            .map(|value| (value.0 .0, value.1 .0.into_owned())))
-=======
         Ok(self.0.seek_exact(StoredNibbles(key))?.map(|value| (value.0 .0, value.1)))
->>>>>>> 89d0281c
     }
 
     /// Seeks a key in the account trie that matches or is greater than the provided key.
@@ -63,20 +56,12 @@
         &mut self,
         key: Nibbles,
     ) -> Result<Option<(Nibbles, BranchNodeCompact)>, DatabaseError> {
-<<<<<<< HEAD
-        Ok(self.0.seek(StoredNibbles(key))?.map(|value| (value.0 .0, value.1 .0.into_owned())))
-=======
         Ok(self.0.seek(StoredNibbles(key))?.map(|value| (value.0 .0, value.1)))
->>>>>>> 89d0281c
     }
 
     /// Move the cursor to the next entry and return it.
     fn next(&mut self) -> Result<Option<(Nibbles, BranchNodeCompact)>, DatabaseError> {
-<<<<<<< HEAD
-        Ok(self.0.next()?.map(|value| (value.0 .0, value.1 .0.into_owned())))
-=======
         Ok(self.0.next()?.map(|value| (value.0 .0, value.1)))
->>>>>>> 89d0281c
     }
 
     /// Retrieves the current key in the cursor.
