//! Proof calculation version 2: Leaf-only implementation.
//!
//! This module provides a rewritten proof calculator that:
//! - Uses only leaf data (HashedAccounts/Storages) to generate proofs
//! - Returns proof nodes sorted lexicographically by path
//! - Automatically resets after each calculation
//! - Re-uses cursors across calculations
//! - Supports generic value types with lazy evaluation

use crate::{
    hashed_cursor::{HashedCursor, HashedStorageCursor},
    trie_cursor::{depth_first, TrieCursor, TrieStorageCursor},
};
use alloy_primitives::{B256, U256};
use alloy_rlp::Encodable;
use alloy_trie::TrieMask;
use reth_execution_errors::trie::StateProofError;
use reth_trie_common::{BranchNode, Nibbles, ProofTrieNode, RlpNode, TrieMasks, TrieNode};
use std::{cmp::Ordering, iter::Peekable};
use tracing::{instrument, trace};

mod value;
pub use value::*;

mod node;
use node::*;

/// Target to use with the `tracing` crate.
static TRACE_TARGET: &str = "trie::proof_v2";

/// Number of bytes to pre-allocate for [`ProofCalculator`]'s `rlp_encode_buf` field.
const RLP_ENCODE_BUF_SIZE: usize = 1024;

/// A proof calculator that generates merkle proofs using only leaf data.
///
/// The calculator:
/// - Accepts one or more B256 proof targets sorted lexicographically
/// - Returns proof nodes sorted lexicographically by path
/// - Automatically resets after each calculation
/// - Re-uses cursors from one calculation to the next
#[derive(Debug)]
pub struct ProofCalculator<TC, HC, VE: LeafValueEncoder> {
    /// Trie cursor for traversing stored branch nodes.
    trie_cursor: TC,
    /// Hashed cursor for iterating over leaf data.
    hashed_cursor: HC,
    /// Branches which are currently in the process of being constructed, each being a child of
    /// the previous one.
    branch_stack: Vec<ProofTrieBranch>,
    /// The path of the last branch in `branch_stack`.
    branch_path: Nibbles,
    /// Children of branches in the `branch_stack`.
    ///
    /// Each branch in `branch_stack` tracks which children are in this stack using its
    /// `state_mask`; the number of children the branch has in this stack is equal to the number of
    /// bits set in its `state_mask`.
    ///
    /// The children for the bottom branch in `branch_stack` are found at the bottom of this stack,
    /// and so on. When a branch is removed from `branch_stack` its children are removed from this
    /// one, and the branch is pushed onto this stack in their place (see [`Self::pop_branch`].
    ///
    /// Children on the `child_stack` are converted to [`ProofTrieBranchChild::RlpNode`]s via the
    /// [`Self::commit_child`] method. Committing a child indicates that no further changes are
    /// expected to happen to it (e.g. splitting its short key when inserting a new branch). Given
    /// that keys are consumed in lexicographical order, only the last child on the stack can
    /// ever be modified, and therefore all children besides the last are expected to be
    /// [`ProofTrieBranchChild::RlpNode`]s.
    child_stack: Vec<ProofTrieBranchChild<VE::DeferredEncoder>>,
    /// The proofs which will be returned from the calculation. This gets taken at the end of every
    /// proof call.
    retained_proofs: Vec<ProofTrieNode>,
    /// Free-list of re-usable buffers of [`RlpNode`]s, used for encoding branch nodes to RLP.
    ///
    /// We are generally able to re-use these buffers across different branch nodes for the
    /// duration of a proof calculation, but occasionally we will lose one when when a branch
    /// node is returned as a `ProofTrieNode`.
    rlp_nodes_bufs: Vec<Vec<RlpNode>>,
    /// Re-usable byte buffer, used for RLP encoding.
    rlp_encode_buf: Vec<u8>,
}

impl<TC, HC, VE: LeafValueEncoder> ProofCalculator<TC, HC, VE> {
    /// Create a new [`ProofCalculator`] instance for calculating account proofs.
    pub fn new(trie_cursor: TC, hashed_cursor: HC) -> Self {
        Self {
            trie_cursor,
            hashed_cursor,
            branch_stack: Vec::<_>::new(),
            branch_path: Nibbles::new(),
            child_stack: Vec::<_>::new(),
            retained_proofs: Vec::<_>::new(),
            rlp_nodes_bufs: Vec::<_>::new(),
            rlp_encode_buf: Vec::<_>::with_capacity(RLP_ENCODE_BUF_SIZE),
        }
    }
}

/// Helper type for the [`Iterator`] used to pass targets in from the caller.
type TargetsIter<I> = Peekable<WindowIter<I>>;

impl<TC, HC, VE> ProofCalculator<TC, HC, VE>
where
    TC: TrieCursor,
    HC: HashedCursor,
    VE: LeafValueEncoder<Value = HC::Value>,
{
    /// Takes a re-usable `RlpNode` buffer from the internal free-list, or allocates a new one if
    /// the free-list is empty.
    ///
    /// The returned Vec will have a length of zero.
    fn take_rlp_nodes_buf(&mut self) -> Vec<RlpNode> {
        self.rlp_nodes_bufs
            .pop()
            .map(|mut buf| {
                buf.clear();
                buf
            })
            .unwrap_or_else(|| Vec::with_capacity(16))
    }

    /// Returns true if the proof of a node at the given path should be retained.
    /// A node is retained if its path is a prefix of any target.
    /// This may move the
    /// `targets` iterator forward if the given path comes after the current target.
    ///
    /// This method takes advantage of the [`WindowIter`] component of [`TargetsIter`] to only check
    /// a single target at a time. The [`WindowIter`] allows us to look at a current target and the
    /// next target simultaneously, forming an end-exclusive range.
    ///
    /// ```text
    /// * Given targets: [ 0x012, 0x045, 0x678 ]
    /// * targets.next() returns:
    ///     - (0x012, Some(0x045)): covers (0x012..0x045)
    ///     - (0x045, Some(0x678)): covers (0x045..0x678)
    ///     - (0x678, None): covers (0x678..)
    /// ```
    ///
    /// As long as the path which is passed in lies within that range we can continue to use the
    /// current target. Once the path goes beyond that range (ie path >= next target) then we can be
    /// sure that no further paths will be in the range, and we can iterate forward.
    ///
    /// ```text
    /// * Given:
    ///     - path: 0x04
    ///     - targets.peek() returns (0x012, Some(0x045))
    ///
    /// * 0x04 comes _after_ 0x045 in depth-first order, so (0x012..0x045) does not contain 0x04.
    ///
    /// * targets.next() is called.
    ///
    /// * targets.peek() now returns (0x045, Some(0x678)). This does contain 0x04.
    ///
    /// * 0x04 is a prefix of 0x045, and so is retained.
    /// ```
    ///
    /// Because paths in the trie are visited in depth-first order, it's imperative that targets are
    /// given in depth-first order as well. If the targets were generated off of B256s, which is
    /// the common-case, then this is equivalent to lexicographical order.
    fn should_retain(
        &self,
        targets: &mut TargetsIter<impl Iterator<Item = Nibbles>>,
        path: &Nibbles,
    ) -> bool {
        trace!(target: TRACE_TARGET, ?path, target = ?targets.peek(), "should_retain: called");
        debug_assert!(self.retained_proofs.last().is_none_or(
                |ProofTrieNode { path: last_retained_path, .. }| {
                    depth_first::cmp(path, last_retained_path) == Ordering::Greater
                }
            ),
            "should_retain called with path {path:?} which is not after previously retained node {:?} in depth-first order",
            self.retained_proofs.last().map(|n| n.path),
        );

        let &(mut lower, mut upper) = targets.peek().expect("targets is never exhausted");

        // If the path isn't in the current range then iterate forward until it is (or until there
        // is no upper bound, indicating unbounded).
        while upper.is_some_and(|upper| depth_first::cmp(path, &upper) != Ordering::Less) {
            targets.next();
            trace!(target: TRACE_TARGET, target = ?targets.peek(), "upper target <= path, next target");
            let &(l, u) = targets.peek().expect("targets is never exhausted");
            (lower, upper) = (l, u);
        }

        // If the node in question is a prefix of the target then we retain
        lower.starts_with(path)
    }

    /// Takes a child which has been removed from the `child_stack` and converts it to an
    /// [`RlpNode`].
    ///
    /// Calling this method indicates that the child will not undergo any further modifications, and
    /// therefore can be retained as a proof node if applicable.
    fn commit_child(
        &mut self,
        targets: &mut TargetsIter<impl Iterator<Item = Nibbles>>,
        child_path: Nibbles,
        child: ProofTrieBranchChild<VE::DeferredEncoder>,
    ) -> Result<RlpNode, StateProofError> {
        // If the child is already an `RlpNode` then there is nothing to do.
        if let ProofTrieBranchChild::RlpNode(rlp_node) = child {
            return Ok(rlp_node)
        }

        // If we should retain the child then do so.
        if self.should_retain(targets, &child_path) {
            trace!(target: TRACE_TARGET, ?child_path, "Retaining child");

            // Convert to `ProofTrieNode`, which will be what is retained.
            //
<<<<<<< HEAD
            // If this node is a branch then its `rlp_nodes_buf` will be taken and not returned to
            // the `rlp_nodes_bufs` free-list.
=======
            // If this node is a leaf then the `rlp_encode_buf` is taken by it and a new one will be
            // allocated by the next encode call.
            //
            // If it is a branch then its `rlp_nodes_buf` will be taken and not returned to the
            // `rlp_nodes_bufs` free-list.
>>>>>>> edc31d23
            self.rlp_encode_buf.clear();
            let proof_node = child.into_proof_trie_node(child_path, &mut self.rlp_encode_buf)?;

            // Use the `ProofTrieNode` to encode the `RlpNode`, and then push it onto retained
            // nodes before returning.
            self.rlp_encode_buf.clear();
            proof_node.node.encode(&mut self.rlp_encode_buf);

            self.retained_proofs.push(proof_node);
            return Ok(RlpNode::from_rlp(&self.rlp_encode_buf));
        }

        // If the child path is not being retained then we convert directly to an `RlpNode`
        // using `into_rlp`. Since we are not retaining the node we can recover any `RlpNode`
        // buffers for the free-list here, hence why we do this as a separate logical branch.
        self.rlp_encode_buf.clear();
        let (child_rlp_node, freed_rlp_nodes_buf) = child.into_rlp(&mut self.rlp_encode_buf)?;

        // If there is an `RlpNode` buffer which can be re-used then push it onto the free-list.
        if let Some(buf) = freed_rlp_nodes_buf {
            self.rlp_nodes_bufs.push(buf);
        }

        Ok(child_rlp_node)
    }

    /// Returns the path of the child on top of the `child_stack`, or the root path if the stack is
    /// empty.
    fn last_child_path(&self) -> Nibbles {
        // If there is no branch under construction then the top child must be the root child.
        let Some(branch) = self.branch_stack.last() else {
            return Nibbles::new();
        };

        debug_assert_ne!(branch.state_mask.get(), 0, "branch.state_mask can never be zero");
        let last_nibble = u16::BITS - branch.state_mask.leading_zeros() - 1;

        let mut child_path = self.branch_path;
        debug_assert!(child_path.len() < 64);
        child_path.push_unchecked(last_nibble as u8);
        child_path
    }

    /// Calls [`Self::commit_child`] on the last child of `child_stack`, replacing it with a
    /// [`ProofTrieBranchChild::RlpNode`].
    ///
    /// NOTE that this method call relies on the `state_mask` of the top branch of the
    /// `branch_stack` to determine the last child's path. When committing the last child prior to
    /// pushing a new child, it's important to set the new child's `state_mask` bit _after_ the call
    /// to this method.
    ///
    /// # Panics
    ///
    /// This method panics if the `child_stack` is empty.
    fn commit_last_child(
        &mut self,
        targets: &mut TargetsIter<impl Iterator<Item = Nibbles>>,
    ) -> Result<(), StateProofError> {
        let child = self
            .child_stack
            .pop()
            .expect("`commit_last_child` cannot be called with empty `child_stack`");

        // If the child is already an `RlpNode` then there is nothing to do, push it back on with no
        // changes.
        if let ProofTrieBranchChild::RlpNode(_) = child {
            self.child_stack.push(child);
            return Ok(())
        }

        let child_path = self.last_child_path();
        let child_rlp_node = self.commit_child(targets, child_path, child)?;

        // Replace the child on the stack
        self.child_stack.push(ProofTrieBranchChild::RlpNode(child_rlp_node));
        Ok(())
    }

    /// Creates a new leaf node on a branch, setting its `state_mask` bit and pushing the leaf onto
    /// the `child_stack`.
    ///
    /// # Panics
    ///
    /// - If `branch_stack` is empty
    /// - If the leaf's nibble is already set in the branch's `state_mask`.
    fn push_new_leaf(
        &mut self,
        targets: &mut TargetsIter<impl Iterator<Item = Nibbles>>,
        leaf_nibble: u8,
        leaf_short_key: Nibbles,
        leaf_val: VE::DeferredEncoder,
    ) -> Result<(), StateProofError> {
        // Before pushing the new leaf onto the `child_stack` we need to commit the previous last
        // child (ie the first child of this new branch), so that only `child_stack`'s final child
        // is a non-RlpNode.
        self.commit_last_child(targets)?;

        // Once the first child is committed we set the new child's bit on the top branch's
        // `state_mask` and push that child.
        let branch = self.branch_stack.last_mut().expect("branch_stack cannot be empty");

        debug_assert!(!branch.state_mask.is_bit_set(leaf_nibble));
        branch.state_mask.set_bit(leaf_nibble);

        self.child_stack
            .push(ProofTrieBranchChild::Leaf { short_key: leaf_short_key, value: leaf_val });

        Ok(())
    }

    /// Pushes a new branch onto the `branch_stack`, while also pushing the given leaf onto the
    /// `child_stack`.
    ///
    /// This method expects that there already exists a child on the `child_stack`, and that that
    /// child has a non-zero short key. The new branch is constructed based on the top child from
    /// the `child_stack` and the given leaf.
    fn push_new_branch(
        &mut self,
        targets: &mut TargetsIter<impl Iterator<Item = Nibbles>>,
        leaf_key: Nibbles,
        leaf_val: VE::DeferredEncoder,
    ) -> Result<(), StateProofError> {
        // First determine the new leaf's shortkey relative to the current branch. If there is no
        // current branch then the short key is the full key.
        let leaf_short_key = if self.branch_stack.is_empty() {
            leaf_key
        } else {
            // When there is a current branch then trim off its path as well as the nibble that it
            // has set for this leaf.
            trim_nibbles_prefix(&leaf_key, self.branch_path.len() + 1)
        };

        trace!(
            target: TRACE_TARGET,
            ?leaf_short_key,
            branch_path = ?self.branch_path,
            "push_new_branch: called",
        );

        // Get the new branch's first child, which is the child on the top of the stack with which
        // the new leaf shares the same nibble on the current branch.
        let first_child = self
            .child_stack
            .last_mut()
            .expect("push_new_branch can't be called with empty child_stack");

        let first_child_short_key = first_child.short_key();
        debug_assert!(
            !first_child_short_key.is_empty(),
            "push_new_branch called when top child on stack is not a leaf or extension with a short key",
        );

        // Determine how many nibbles are shared between the new branch's first child and the new
        // leaf. This common prefix will be the extension of the new branch
        let common_prefix_len = first_child_short_key.common_prefix_length(&leaf_short_key);

        // Trim off the common prefix from the first child's short key, plus one nibble which will
        // stored by the new branch itself in its state mask.
        let first_child_nibble = first_child_short_key.get_unchecked(common_prefix_len);
        first_child.trim_short_key_prefix(common_prefix_len + 1);

        // Similarly, trim off the common prefix, plus one nibble for the new branch, from the new
        // leaf's short key.
        let leaf_nibble = leaf_short_key.get_unchecked(common_prefix_len);
        let leaf_short_key = trim_nibbles_prefix(&leaf_short_key, common_prefix_len + 1);

        // Push the new branch onto the branch stack. We do not yet set the `state_mask` bit of the
        // new leaf; `push_new_leaf` will do that.
        self.branch_stack.push(ProofTrieBranch {
            ext_len: common_prefix_len as u8,
            state_mask: TrieMask::new(1 << first_child_nibble),
            tree_mask: TrieMask::default(),
            hash_mask: TrieMask::default(),
        });

        // Update the branch path to reflect the new branch which was just pushed. Its path will be
        // the path of the previous branch, plus the nibble shared by each child, plus the parent
        // extension (denoted by a non-zero `ext_len`). Since the new branch's path is a prefix of
        // the original leaf_key we can just slice that.
        //
        // If the branch is the first branch then we do not add the extra 1, as there is no nibble
        // in a parent branch to account for.
        let branch_path_len = self.branch_path.len() +
            common_prefix_len +
            if self.branch_stack.len() == 1 { 0 } else { 1 };
        self.branch_path = leaf_key.slice_unchecked(0, branch_path_len);

        // Push the new leaf onto the new branch. This step depends on the top branch being in the
        // correct state, so must be done last.
        self.push_new_leaf(targets, leaf_nibble, leaf_short_key, leaf_val)?;

        trace!(
            target: TRACE_TARGET,
            ?leaf_short_key,
            ?common_prefix_len,
            new_branch = ?self.branch_stack.last().expect("branch_stack was just pushed to"),
            ?branch_path_len,
            branch_path = ?self.branch_path,
            "push_new_branch: returning",
        );

        Ok(())
    }
    /// Pops the top branch off of the `branch_stack`, hashes its children on the `child_stack`, and
    /// replaces those children on the `child_stack`. The `branch_path` field will be updated
    /// accordingly.
    ///
    /// # Panics
    ///
    /// This method panics if `branch_stack` is empty.
    fn pop_branch(
        &mut self,
        targets: &mut TargetsIter<impl Iterator<Item = Nibbles>>,
    ) -> Result<(), StateProofError> {
        trace!(
            target: TRACE_TARGET,
            branch = ?self.branch_stack.last(),
            branch_path = ?self.branch_path,
            child_stack_len = ?self.child_stack.len(),
            "pop_branch: called",
        );

        // Ensure the final child on the child stack has been committed, as this method expects all
        // children of the branch to have been committed.
        self.commit_last_child(targets)?;

        let mut rlp_nodes_buf = self.take_rlp_nodes_buf();
        let branch = self.branch_stack.pop().expect("branch_stack cannot be empty");

        // Take the branch's children off the stack, using the state mask to determine how many
        // there are.
        let num_children = branch.state_mask.count_ones() as usize;
        debug_assert!(num_children > 1, "A branch must have at least two children");
        debug_assert!(
            self.child_stack.len() >= num_children,
            "Stack is missing necessary children ({num_children:?})"
        );

        // Collect children into an `RlpNode` Vec by committing and pushing each of them.
        for child in self.child_stack.drain(self.child_stack.len() - num_children..) {
            let ProofTrieBranchChild::RlpNode(child_rlp_node) = child else {
                panic!(
                    "all branch child must have been committed, found {}",
                    std::any::type_name_of_val(&child)
                );
            };
            rlp_nodes_buf.push(child_rlp_node);
        }

        debug_assert_eq!(
            rlp_nodes_buf.len(),
            branch.state_mask.count_ones() as usize,
            "children length must match number of bits set in state_mask"
        );

        // Calculate the short key of the parent extension (if the branch has a parent extension).
        // It's important to calculate this short key prior to modifying the `branch_path`.
        let short_key = trim_nibbles_prefix(
            &self.branch_path,
            self.branch_path.len() - branch.ext_len as usize,
        );

        // Wrap the `BranchNode` so it can be pushed onto the child stack.
        let mut branch_as_child =
            ProofTrieBranchChild::Branch(BranchNode::new(rlp_nodes_buf, branch.state_mask));

        // If there is an extension then encode the branch as an `RlpNode` and use it to construct
        // the extension in its place
        if !short_key.is_empty() {
            let branch_rlp_node = self.commit_child(targets, self.branch_path, branch_as_child)?;
            branch_as_child = ProofTrieBranchChild::Extension { short_key, child: branch_rlp_node };
        };

        self.child_stack.push(branch_as_child);

        // Update the branch_path. If this branch is the only branch then only its extension needs
        // to be trimmed, otherwise we also need to remove its nibble from its parent.
        let new_path_len = self.branch_path.len() -
            branch.ext_len as usize -
            if self.branch_stack.is_empty() { 0 } else { 1 };

        debug_assert!(self.branch_path.len() >= new_path_len);
        self.branch_path = self.branch_path.slice_unchecked(0, new_path_len);

        Ok(())
    }

    /// Adds a single leaf for a key to the stack, possibly collapsing an existing branch and/or
    /// creating a new one depending on the path of the key.
    fn add_leaf(
        &mut self,
        targets: &mut TargetsIter<impl Iterator<Item = Nibbles>>,
        key: Nibbles,
        val: VE::DeferredEncoder,
    ) -> Result<(), StateProofError> {
        loop {
            trace!(
                target: TRACE_TARGET,
                ?key,
                branch_stack_len = ?self.branch_stack.len(),
                branch_path = ?self.branch_path,
                child_stack_len = ?self.child_stack.len(),
                "add_leaf: loop",
            );

            // Get the `state_mask` of the branch currently being built. If there are no branches on
            // the stack then it means either the trie is empty or only a single leaf has been added
            // previously.
            let curr_branch_state_mask = match self.branch_stack.last() {
                Some(curr_branch) => curr_branch.state_mask,
                None if self.child_stack.is_empty() => {
                    // If the child stack is empty then this is the first leaf, push it and be done
                    self.child_stack
                        .push(ProofTrieBranchChild::Leaf { short_key: key, value: val });
                    return Ok(())
                }
                None => {
                    // If the child stack is not empty then it must only have a single other child
                    // which is either a leaf or extension with a non-zero short key.
                    debug_assert_eq!(self.child_stack.len(), 1);
                    debug_assert!(!self
                        .child_stack
                        .last()
                        .expect("already checked for emptiness")
                        .short_key()
                        .is_empty());
                    self.push_new_branch(targets, key, val)?;
                    return Ok(())
                }
            };

            // Find the common prefix length, which is the number of nibbles shared between the
            // current branch and the key.
            let common_prefix_len = self.branch_path.common_prefix_length(&key);

            // If the current branch does not share all of its nibbles with the new key then it is
            // not the parent of the new key. In this case the current branch will have no more
            // children. We can pop it and loop back to the top to try again with its parent branch.
            if common_prefix_len < self.branch_path.len() {
                self.pop_branch(targets)?;
                continue
            }

            // If the current branch is a prefix of the new key then the leaf is a child of the
            // branch. If the branch doesn't have the leaf's nibble set then the leaf can be added
            // directly, otherwise a new branch must be created in-between this branch and that
            // existing child.
            let nibble = key.get_unchecked(common_prefix_len);
            if curr_branch_state_mask.is_bit_set(nibble) {
                // This method will also push the new leaf onto the `child_stack`.
                self.push_new_branch(targets, key, val)?;
            } else {
                let short_key = key.slice_unchecked(common_prefix_len + 1, key.len());
                self.push_new_leaf(targets, nibble, short_key, val)?;
            }

            return Ok(())
        }
    }

    /// Internal implementation of proof calculation. Assumes both cursors have already been reset.
    /// See docs on [`Self::proof`] for expected behavior.
    fn proof_inner(
        &mut self,
        value_encoder: &VE,
        targets: impl IntoIterator<Item = Nibbles>,
    ) -> Result<Vec<ProofTrieNode>, StateProofError> {
        trace!(target: TRACE_TARGET, "proof_inner: called");

        // In debug builds, verify that targets are sorted
        #[cfg(debug_assertions)]
        let targets = {
            let mut prev: Option<Nibbles> = None;
            targets.into_iter().inspect(move |target| {
                if let Some(prev) = prev {
                    debug_assert!(
                        depth_first::cmp(&prev, target) != Ordering::Greater,
                        "targets must be sorted depth-first, instead {:?} > {:?}",
                        prev,
                        target
                    );
                }
                prev = Some(*target);
            })
        };

        #[cfg(not(debug_assertions))]
        let targets = targets.into_iter();

        // Wrap targets into a `TargetsIter`.
        let mut targets = WindowIter::new(targets).peekable();

        // If there are no targets then nothing could be returned, return early.
        if targets.peek().is_none() {
            trace!(target: TRACE_TARGET, "Empty targets, returning");
            return Ok(Vec::new())
        }

        // Ensure initial state is cleared. By the end of the method call these should be empty once
        // again.
        debug_assert!(self.branch_stack.is_empty());
        debug_assert!(self.branch_path.is_empty());
        debug_assert!(self.child_stack.is_empty());

        let mut hashed_cursor_current = self.hashed_cursor.seek(B256::ZERO)?;
        loop {
            trace!(
                target: TRACE_TARGET,
                ?hashed_cursor_current,
                branch_stack_len = ?self.branch_stack.len(),
                branch_path = ?self.branch_path,
                child_stack_len = ?self.child_stack.len(),
                "proof_inner: loop",
            );

            // Sanity check before making any further changes:
            // If there is a branch, there must be at least two children
            debug_assert!(self.branch_stack.last().is_none_or(|_| self.child_stack.len() >= 2));

            // Fetch the next leaf from the hashed cursor, converting the key to Nibbles and
            // immediately creating the DeferredValueEncoder so that encoding of the leaf value can
            // begin ASAP.
            let Some((key, val)) = hashed_cursor_current.map(|(key_b256, val)| {
                debug_assert_eq!(key_b256.len(), 32);
                // SAFETY: key is a B256 and so is exactly 32-bytes.
                let key = unsafe { Nibbles::unpack_unchecked(key_b256.as_slice()) };
                let val = value_encoder.deferred_encoder(key_b256, val);
                (key, val)
            }) else {
                break
            };

            self.add_leaf(&mut targets, key, val)?;
            hashed_cursor_current = self.hashed_cursor.next()?;
        }

        // Once there's no more leaves we can pop the remaining branches, if any.
        while !self.branch_stack.is_empty() {
            self.pop_branch(&mut targets)?;
        }

        // At this point the branch stack should be empty. If the child stack is empty it means no
        // keys were ever iterated from the hashed cursor in the first place. Otherwise there should
        // only be a single node left: the root node.
        debug_assert!(self.branch_stack.is_empty());
        debug_assert!(self.branch_path.is_empty());
        debug_assert!(self.child_stack.len() < 2);

        // All targets match the root node, so always retain it. Determine the root node based on
        // the child stack, and push the proof of the root node onto the result stack.
        let root_node = if let Some(node) = self.child_stack.pop() {
            self.rlp_encode_buf.clear();
            node.into_proof_trie_node(Nibbles::new(), &mut self.rlp_encode_buf)?
        } else {
            ProofTrieNode {
                path: Nibbles::new(), // root path
                node: TrieNode::EmptyRoot,
                masks: TrieMasks::none(),
            }
        };
        self.retained_proofs.push(root_node);

        trace!(
            target: TRACE_TARGET,
            retained_proofs_len = ?self.retained_proofs.len(),
            "proof_inner: returning",
        );
        Ok(core::mem::take(&mut self.retained_proofs))
    }
}

impl<TC, HC, VE> ProofCalculator<TC, HC, VE>
where
    TC: TrieCursor,
    HC: HashedCursor,
    VE: LeafValueEncoder<Value = HC::Value>,
{
    /// Generate a proof for the given targets.
    ///
    /// Given depth-first sorted targets, returns nodes whose paths are a prefix of any target. The
    /// returned nodes will be sorted lexicographically by path.
    ///
    /// # Panics
    ///
    /// In debug builds, panics if the targets are not sorted lexicographically.
    #[instrument(target = TRACE_TARGET, level = "trace", skip_all)]
    pub fn proof(
        &mut self,
        value_encoder: &VE,
        targets: impl IntoIterator<Item = Nibbles>,
    ) -> Result<Vec<ProofTrieNode>, StateProofError> {
        self.trie_cursor.reset();
        self.hashed_cursor.reset();
        self.proof_inner(value_encoder, targets)
    }
}

/// A proof calculator for storage tries.
pub type StorageProofCalculator<TC, HC> = ProofCalculator<TC, HC, StorageValueEncoder>;

impl<TC, HC> StorageProofCalculator<TC, HC>
where
    TC: TrieStorageCursor,
    HC: HashedStorageCursor<Value = U256>,
{
    /// Create a new [`StorageProofCalculator`] instance.
    pub fn new_storage(trie_cursor: TC, hashed_cursor: HC) -> Self {
        Self::new(trie_cursor, hashed_cursor)
    }

    /// Generate a proof for a storage trie at the given hashed address.
    ///
    /// Given depth-first sorted targets, returns nodes whose paths are a prefix of any target. The
    /// returned nodes will be sorted lexicographically by path.
    ///
    /// # Panics
    ///
    /// In debug builds, panics if the targets are not sorted lexicographically.
    #[instrument(target = TRACE_TARGET, level = "trace", skip(self, targets))]
    pub fn storage_proof(
        &mut self,
        hashed_address: B256,
        targets: impl IntoIterator<Item = Nibbles>,
    ) -> Result<Vec<ProofTrieNode>, StateProofError> {
        /// Static storage value encoder instance used by all storage proofs.
        static STORAGE_VALUE_ENCODER: StorageValueEncoder = StorageValueEncoder;

        self.hashed_cursor.set_hashed_address(hashed_address);

        // Shortcut: check if storage is empty
        if self.hashed_cursor.is_storage_empty()? {
            // Return a single EmptyRoot node at the root path
            return Ok(vec![ProofTrieNode {
                path: Nibbles::default(),
                node: TrieNode::EmptyRoot,
                masks: TrieMasks::none(),
            }])
        }

        // Don't call `set_hashed_address` on the trie cursor until after the previous shortcut has
        // been checked.
        self.trie_cursor.set_hashed_address(hashed_address);

        // Use the static StorageValueEncoder and pass it to proof_inner
        self.proof_inner(&STORAGE_VALUE_ENCODER, targets)
    }
}

/// `WindowIter` is a wrapper around an [`Iterator`] which allows viewing both previous and current
/// items on every iteration. It is similar to `itertools::tuple_windows`, except that the final
/// item returned will contain the previous item and `None` as the current.
struct WindowIter<I: Iterator> {
    iter: I,
    prev: Option<I::Item>,
}

impl<I: Iterator> WindowIter<I> {
    /// Wraps an iterator with a [`WindowIter`].
    const fn new(iter: I) -> Self {
        Self { iter, prev: None }
    }
}

impl<I: Iterator<Item: Copy>> Iterator for WindowIter<I> {
    /// The iterator returns the previous and current items, respectively. If the underlying
    /// iterator is exhausted then `Some(prev, None)` is returned on the subsequent call to
    /// `WindowIter::next`, and `None` from the call after that.
    type Item = (I::Item, Option<I::Item>);

    fn next(&mut self) -> Option<Self::Item> {
        loop {
            match (self.prev, self.iter.next()) {
                (None, None) => return None,
                (None, Some(v)) => {
                    self.prev = Some(v);
                }
                (Some(v), next) => {
                    self.prev = next;
                    return Some((v, next))
                }
            }
        }
    }
}

#[cfg(test)]
mod tests {
    use super::*;
    use crate::{
        hashed_cursor::{mock::MockHashedCursorFactory, HashedCursorFactory},
        proof::Proof,
        trie_cursor::{depth_first, mock::MockTrieCursorFactory, TrieCursorFactory},
    };
    use alloy_primitives::map::{B256Map, B256Set};
    use alloy_rlp::Decodable;
    use assert_matches::assert_matches;
    use itertools::Itertools;
    use reth_trie_common::{HashedPostState, MultiProofTargets, TrieNode};
    use std::collections::BTreeMap;

    /// Target to use with the `tracing` crate.
    static TRACE_TARGET: &str = "trie::proof_v2::tests";

    /// A test harness for comparing `ProofCalculator` and legacy `Proof` implementations.
    ///
    /// This harness creates mock cursor factories from a `HashedPostState` and provides
    /// a method to test that both proof implementations produce equivalent results.
    struct ProofTestHarness {
        /// Mock factory for trie cursors (empty by default for leaf-only tests)
        trie_cursor_factory: MockTrieCursorFactory,
        /// Mock factory for hashed cursors, populated from `HashedPostState`
        hashed_cursor_factory: MockHashedCursorFactory,
    }

    impl ProofTestHarness {
        /// Creates a new test harness from a `HashedPostState`.
        ///
        /// The `HashedPostState` is used to populate the mock hashed cursor factory directly.
        /// The trie cursor factory is empty by default, suitable for testing the leaf-only
        /// proof calculator.
        fn new(post_state: HashedPostState) -> Self {
            trace!(target: TRACE_TARGET, ?post_state, "Creating ProofTestHarness");

            // Ensure that there's a storage trie dataset for every storage trie, even if empty.
            let storage_trie_nodes: B256Map<BTreeMap<_, _>> = post_state
                .storages
                .keys()
                .copied()
                .map(|addr| (addr, Default::default()))
                .collect();

            // Create mock hashed cursor factory from the post state
            let hashed_cursor_factory = MockHashedCursorFactory::from_hashed_post_state(post_state);

            // Create empty trie cursor factory (leaf-only calculator doesn't need trie nodes)
            let trie_cursor_factory =
                MockTrieCursorFactory::new(BTreeMap::new(), storage_trie_nodes);

            Self { trie_cursor_factory, hashed_cursor_factory }
        }

        /// Asserts that `ProofCalculator` and legacy `Proof` produce equivalent results for account
        /// proofs.
        ///
        /// This method calls both implementations with the given account targets and compares
        /// the results.
        fn assert_proof(
            &self,
            targets: impl IntoIterator<Item = B256> + Clone,
        ) -> Result<(), StateProofError> {
            // Convert B256 targets to Nibbles for proof_v2
            let targets_vec: Vec<B256> = targets.into_iter().collect();
<<<<<<< HEAD
            let nibbles_targets: Vec<Nibbles> =
                targets_vec.iter().map(|b256| Nibbles::unpack(b256.as_slice())).sorted().collect();
=======
            let nibbles_targets: Vec<Nibbles> = targets_vec
                .iter()
                .map(|b256| {
                    // SAFETY: B256 is exactly 32 bytes
                    unsafe { Nibbles::unpack_unchecked(b256.as_slice()) }
                })
                .sorted()
                .collect();
>>>>>>> edc31d23

            // Convert B256 targets to MultiProofTargets for legacy implementation
            // For account-only proofs, each account maps to an empty storage set
            let legacy_targets = targets_vec
                .iter()
                .map(|addr| (*addr, B256Set::default()))
                .collect::<MultiProofTargets>();

            // Create ProofCalculator (proof_v2) with account cursors
            let trie_cursor = self.trie_cursor_factory.account_trie_cursor()?;
            let hashed_cursor = self.hashed_cursor_factory.hashed_account_cursor()?;

            // Call ProofCalculator::proof with account targets
            let value_encoder = SyncAccountValueEncoder::new(
                self.trie_cursor_factory.clone(),
                self.hashed_cursor_factory.clone(),
            );
            let mut proof_calculator = ProofCalculator::new(trie_cursor, hashed_cursor);
            let proof_v2_result = proof_calculator.proof(&value_encoder, nibbles_targets)?;

            // Call Proof::multiproof (legacy implementation)
            let proof_legacy_result =
                Proof::new(self.trie_cursor_factory.clone(), self.hashed_cursor_factory.clone())
                    .multiproof(legacy_targets)?;

            // Decode and sort legacy proof nodes
            let mut proof_legacy_nodes = proof_legacy_result
                .account_subtree
                .iter()
                .map(|(path, node_enc)| {
                    let mut buf = node_enc.as_ref();
                    let node = TrieNode::decode(&mut buf)
                        .expect("legacy implementation should not produce malformed proof nodes");

                    ProofTrieNode {
                        path: *path,
                        node,
                        masks: TrieMasks {
                            hash_mask: proof_legacy_result
                                .branch_node_hash_masks
                                .get(path)
                                .copied(),
                            tree_mask: proof_legacy_result
                                .branch_node_tree_masks
                                .get(path)
                                .copied(),
                        },
                    }
                })
                .sorted_by(|a, b| depth_first::cmp(&a.path, &b.path))
                .collect::<Vec<_>>();

            // When no targets are given the legacy implementation will still produce the root node
            // in the proof. This differs from the V2 implementation, which produces nothing when
            // given no targets.
            if targets_vec.is_empty() {
                assert_matches!(
                    proof_legacy_nodes.pop(),
                    Some(ProofTrieNode { path, .. }) if path.is_empty()
                );
                assert!(proof_legacy_nodes.is_empty());
            }

            // Basic comparison: both should succeed and produce identical results
            assert_eq!(proof_legacy_nodes, proof_v2_result);

            Ok(())
        }
    }

    mod proptest_tests {
        use super::*;
        use alloy_primitives::{map::B256Map, U256};
        use proptest::prelude::*;
        use reth_primitives_traits::Account;
        use reth_trie_common::HashedPostState;

        /// Generate a strategy for Account values
        fn account_strategy() -> impl Strategy<Value = Account> {
            (any::<u64>(), any::<u64>(), any::<[u8; 32]>()).prop_map(
                |(nonce, balance, code_hash)| Account {
                    nonce,
                    balance: U256::from(balance),
                    bytecode_hash: Some(B256::from(code_hash)),
                },
            )
        }

        /// Generate a strategy for `HashedPostState` with random accounts
        fn hashed_post_state_strategy() -> impl Strategy<Value = HashedPostState> {
            prop::collection::vec((any::<[u8; 32]>(), account_strategy()), 0..40).prop_map(
                |accounts| {
                    let account_map = accounts
                        .into_iter()
                        .map(|(addr_bytes, account)| (B256::from(addr_bytes), Some(account)))
                        .collect::<B256Map<_>>();

                    // All accounts have empty storages.
                    let storages = account_map
                        .keys()
                        .copied()
                        .map(|addr| (addr, Default::default()))
                        .collect::<B256Map<_>>();

                    HashedPostState { accounts: account_map, storages }
                },
            )
        }

        /// Generate a strategy for proof targets that are 80% from the `HashedPostState` accounts
        /// and 20% random keys.
        fn proof_targets_strategy(account_keys: Vec<B256>) -> impl Strategy<Value = Vec<B256>> {
            let num_accounts = account_keys.len();

            // Generate between 0 and (num_accounts + 5) targets
            let target_count = 0..=(num_accounts + 5);

            target_count.prop_flat_map(move |count| {
                let account_keys = account_keys.clone();
                prop::collection::vec(
                    prop::bool::weighted(0.8).prop_flat_map(move |from_accounts| {
                        if from_accounts && !account_keys.is_empty() {
                            // 80% chance: pick from existing account keys
                            prop::sample::select(account_keys.clone()).boxed()
                        } else {
                            // 20% chance: generate random B256
                            any::<[u8; 32]>().prop_map(B256::from).boxed()
                        }
                    }),
                    count,
                )
            })
        }

        proptest! {
            #![proptest_config(ProptestConfig::with_cases(8000))]

            /// Tests that ProofCalculator produces valid proofs for randomly generated
            /// HashedPostState with proof targets.
            ///
            /// This test:
            /// - Generates random accounts in a HashedPostState
            /// - Generates proof targets: 80% from existing account keys, 20% random
            /// - Creates a test harness with the generated state
            /// - Calls assert_proof with the generated targets
            /// - Verifies both ProofCalculator and legacy Proof produce equivalent results
            #[test]
            fn proptest_proof_with_targets(
                (post_state, targets) in hashed_post_state_strategy()
                    .prop_flat_map(|post_state| {
                        let account_keys: Vec<B256> = post_state.accounts.keys().copied().collect();
                        let targets_strategy = proof_targets_strategy(account_keys);
                        (Just(post_state), targets_strategy)
                    })
            ) {
                reth_tracing::init_test_tracing();
                let harness = ProofTestHarness::new(post_state);

                // Pass generated targets to both implementations
                harness.assert_proof(targets).expect("Proof generation failed");
            }
        }
    }
}<|MERGE_RESOLUTION|>--- conflicted
+++ resolved
@@ -208,16 +208,8 @@
 
             // Convert to `ProofTrieNode`, which will be what is retained.
             //
-<<<<<<< HEAD
             // If this node is a branch then its `rlp_nodes_buf` will be taken and not returned to
             // the `rlp_nodes_bufs` free-list.
-=======
-            // If this node is a leaf then the `rlp_encode_buf` is taken by it and a new one will be
-            // allocated by the next encode call.
-            //
-            // If it is a branch then its `rlp_nodes_buf` will be taken and not returned to the
-            // `rlp_nodes_bufs` free-list.
->>>>>>> edc31d23
             self.rlp_encode_buf.clear();
             let proof_node = child.into_proof_trie_node(child_path, &mut self.rlp_encode_buf)?;
 
@@ -870,20 +862,8 @@
         ) -> Result<(), StateProofError> {
             // Convert B256 targets to Nibbles for proof_v2
             let targets_vec: Vec<B256> = targets.into_iter().collect();
-<<<<<<< HEAD
             let nibbles_targets: Vec<Nibbles> =
                 targets_vec.iter().map(|b256| Nibbles::unpack(b256.as_slice())).sorted().collect();
-=======
-            let nibbles_targets: Vec<Nibbles> = targets_vec
-                .iter()
-                .map(|b256| {
-                    // SAFETY: B256 is exactly 32 bytes
-                    unsafe { Nibbles::unpack_unchecked(b256.as_slice()) }
-                })
-                .sorted()
-                .collect();
->>>>>>> edc31d23
-
             // Convert B256 targets to MultiProofTargets for legacy implementation
             // For account-only proofs, each account maps to an empty storage set
             let legacy_targets = targets_vec
