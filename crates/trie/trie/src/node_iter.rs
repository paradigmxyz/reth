use crate::{
    hashed_cursor::HashedCursor, trie::TrieType, trie_cursor::TrieCursor, walker::TrieWalker,
    Nibbles,
};
use alloy_primitives::B256;
use reth_storage_errors::db::DatabaseError;
use tracing::trace;

/// Represents a branch node in the trie.
#[derive(Debug)]
pub struct TrieBranchNode {
    /// The key associated with the node.
    pub key: Nibbles,
    /// The value associated with the node.
    pub value: B256,
    /// Indicates whether children are in the trie.
    pub children_are_in_trie: bool,
}

impl TrieBranchNode {
    /// Creates a new `TrieBranchNode`.
    pub const fn new(key: Nibbles, value: B256, children_are_in_trie: bool) -> Self {
        Self { key, value, children_are_in_trie }
    }
}

/// Represents variants of trie nodes returned by the iteration.
#[derive(Debug)]
pub enum TrieElement<Value> {
    /// Branch node.
    Branch(TrieBranchNode),
    /// Leaf node.
    Leaf(B256, Value),
}

#[derive(Debug)]
struct SeekedHashedEntry<V> {
    seeked_key: B256,
    result: Option<(B256, V)>,
}

/// An iterator over existing intermediate branch nodes and updated leaf nodes.
#[derive(Debug)]
pub struct TrieNodeIter<C, H: HashedCursor> {
    /// The walker over intermediate nodes.
    pub walker: TrieWalker<C>,
    /// The cursor for the hashed entries.
    pub hashed_cursor: H,
    /// The previous hashed key. If the iteration was previously interrupted, this value can be
    /// used to resume iterating from the last returned leaf node.
    previous_hashed_key: Option<B256>,

    /// Current hashed  entry.
    current_hashed_entry: Option<(B256, H::Value)>,
    /// Flag indicating whether we should check the current walker key.
    should_check_walker_key: bool,

<<<<<<< HEAD
    /// The last seeked hashed entry.
    last_seeked_hashed_entry: Option<SeekedHashedEntry<H::Value>>,
=======
    #[cfg(feature = "metrics")]
    metrics: crate::metrics::TrieNodeIterMetrics,
    #[cfg(feature = "metrics")]
    previously_seeked_key: Option<B256>,
    #[cfg(feature = "metrics")]
    previously_advanced_to_key: Option<B256>,
>>>>>>> 500405aa
}

impl<C, H: HashedCursor> TrieNodeIter<C, H>
where
    H::Value: Copy,
{
    /// Creates a new [`TrieNodeIter`].
    pub fn new(walker: TrieWalker<C>, hashed_cursor: H, trie_type: TrieType) -> Self {
        Self {
            walker,
            hashed_cursor,
            previous_hashed_key: None,
            current_hashed_entry: None,
            should_check_walker_key: false,
<<<<<<< HEAD
            last_seeked_hashed_entry: None,
=======
            #[cfg(feature = "metrics")]
            metrics: crate::metrics::TrieNodeIterMetrics::new(trie_type),
            #[cfg(feature = "metrics")]
            previously_seeked_key: None,
            #[cfg(feature = "metrics")]
            previously_advanced_to_key: None,
>>>>>>> 500405aa
        }
    }

    /// Sets the last iterated hashed key and returns the modified [`TrieNodeIter`].
    /// This is used to resume iteration from the last checkpoint.
    pub const fn with_last_hashed_key(mut self, previous_hashed_key: B256) -> Self {
        self.previous_hashed_key = Some(previous_hashed_key);
        self
    }

<<<<<<< HEAD
    /// Seeks the hashed cursor to the given key and returns the entry.
    ///
    /// If the key is the same as the last seeked key, the result of the last seek is returned.
    fn seek_hashed_entry(&mut self, key: B256) -> Result<Option<(B256, H::Value)>, DatabaseError> {
        if let Some(entry) = self
            .last_seeked_hashed_entry
            .as_ref()
            .filter(|entry| entry.seeked_key == key)
            .map(|entry| entry.result)
        {
            return Ok(entry);
        }

        let result = self.hashed_cursor.seek(key)?;
        self.last_seeked_hashed_entry = Some(SeekedHashedEntry { seeked_key: key, result });
        Ok(result)
=======
    /// Seeks the hashed cursor to the given key.
    ///
    /// If `metrics` feature is enabled, also updates the metrics.
    fn hashed_cursor_seek(&mut self, key: B256) -> Result<Option<(B256, H::Value)>, DatabaseError> {
        #[cfg(feature = "metrics")]
        {
            self.metrics.inc_leaf_nodes_seeked();

            if Some(key) == self.previously_seeked_key {
                self.metrics.inc_leaf_nodes_same_seeked();
            }
            self.previously_seeked_key = Some(key);

            if Some(key) == self.previously_advanced_to_key {
                self.metrics.inc_leaf_nodes_same_seeked_as_advanced();
            }
        }
        self.hashed_cursor.seek(key)
    }

    /// Advances the hashed cursor to the next entry.
    ///
    /// If `metrics` feature is enabled, also updates the metrics.
    fn hashed_cursor_next(&mut self) -> Result<Option<(B256, H::Value)>, DatabaseError> {
        let result = self.hashed_cursor.next();
        #[cfg(feature = "metrics")]
        {
            self.metrics.inc_leaf_nodes_advanced();

            self.previously_advanced_to_key =
                result.as_ref().ok().and_then(|result| result.as_ref().map(|(k, _)| *k));
        }
        result
>>>>>>> 500405aa
    }
}

impl<C, H> TrieNodeIter<C, H>
where
    C: TrieCursor,
    H: HashedCursor,
    H::Value: Copy,
{
    /// Return the next trie node to be added to the hash builder.
    ///
    /// Returns the nodes using this algorithm:
    /// 1. Return the current intermediate branch node if it hasn't been updated.
    /// 2. Advance the trie walker to the next intermediate branch node and retrieve next
    ///    unprocessed key.
    /// 3. Reposition the hashed cursor on the next unprocessed key.
    /// 4. Return every hashed entry up to the key of the current intermediate branch node.
    /// 5. Repeat.
    ///
    /// NOTE: The iteration will start from the key of the previous hashed entry if it was supplied.
    pub fn try_next(
        &mut self,
    ) -> Result<Option<TrieElement<<H as HashedCursor>::Value>>, DatabaseError> {
        loop {
            // If the walker has a key...
            if let Some(key) = self.walker.key() {
                // Ensure that the current walker key shouldn't be checked and there's no previous
                // hashed key
                if !self.should_check_walker_key && self.previous_hashed_key.is_none() {
                    // Make sure we check the next walker key, because we only know we can skip the
                    // current one.
                    self.should_check_walker_key = true;
                    // If it's possible to skip the current node in the walker, return a branch node
                    if self.walker.can_skip_current_node {
                        #[cfg(feature = "metrics")]
                        self.metrics.inc_branch_nodes_returned();
                        return Ok(Some(TrieElement::Branch(TrieBranchNode::new(
                            key.clone(),
                            self.walker.hash().unwrap(),
                            self.walker.children_are_in_trie(),
                        ))))
                    }
                }
            }

            // If there's a hashed entry...
            if let Some((hashed_key, value)) = self.current_hashed_entry.take() {
                // Check if the walker's key is less than the key of the current hashed entry
                if self.walker.key().is_some_and(|key| key < &Nibbles::unpack(hashed_key)) {
                    self.should_check_walker_key = false;
                    continue
                }

                // Set the next hashed entry as a leaf node and return
                trace!(target: "trie::node_iter", ?hashed_key, "next hashed entry");
                self.current_hashed_entry = self.hashed_cursor_next()?;

                #[cfg(feature = "metrics")]
                self.metrics.inc_leaf_nodes_returned();
                return Ok(Some(TrieElement::Leaf(hashed_key, value)))
            }

            // Handle seeking and advancing based on the previous hashed key
            match self.previous_hashed_key.take() {
                Some(hashed_key) => {
                    trace!(target: "trie::node_iter", ?hashed_key, "seeking to the previous hashed entry");
                    // Seek to the previous hashed key and get the next hashed entry
<<<<<<< HEAD
                    self.seek_hashed_entry(hashed_key)?;
                    self.current_hashed_entry = self.hashed_cursor.next()?;
=======
                    self.hashed_cursor_seek(hashed_key)?;
                    self.current_hashed_entry = self.hashed_cursor_next()?;
>>>>>>> 500405aa
                }
                None => {
                    // Get the seek key and set the current hashed entry based on walker's next
                    // unprocessed key
                    let (seek_key, seek_prefix) = match self.walker.next_unprocessed_key() {
                        Some(key) => key,
                        None => break, // no more keys
                    };

                    trace!(
                        target: "trie::node_iter",
                        ?seek_key,
                        can_skip_current_node = self.walker.can_skip_current_node,
                        last = ?self.walker.stack.last(),
                        "seeking to the next unprocessed hashed entry"
                    );
                    let can_skip_node = self.walker.can_skip_current_node;
                    self.walker.advance()?;
                    trace!(
                        target: "trie::node_iter",
                        last = ?self.walker.stack.last(),
                        "advanced walker"
                    );

                    // We should get the iterator to return a branch node if we can skip the
                    // current node and the tree flag for the current node is set.
                    //
                    // `can_skip_node` is already set when the hash flag is set, so we don't need
                    // to check for the hash flag explicitly.
                    //
                    // It is possible that the branch node at the key `seek_key` is not stored in
                    // the database, so the walker will advance to the branch node after it. Because
                    // of this, we need to check that the current walker key has a prefix of the key
                    // that we seeked to.
                    if can_skip_node &&
                        self.walker.key().is_some_and(|key| key.has_prefix(&seek_prefix)) &&
                        self.walker.children_are_in_trie()
                    {
                        trace!(
                            target: "trie::node_iter",
                            ?seek_key,
                            walker_hash = ?self.walker.hash(),
                            "skipping hashed seek"
                        );

                        self.should_check_walker_key = false;
                        continue
                    }

<<<<<<< HEAD
                    self.current_hashed_entry = self.seek_hashed_entry(seek_key)?;
=======
                    self.current_hashed_entry = self.hashed_cursor_seek(seek_key)?;
>>>>>>> 500405aa
                }
            }
        }

        Ok(None)
    }
}

#[cfg(test)]
mod tests {
    use std::collections::BTreeMap;

    use alloy_primitives::{
        b256,
        map::{B256Map, HashMap},
    };
    use alloy_trie::{
        BranchNodeCompact, HashBuilder, Nibbles, TrieAccount, TrieMask, EMPTY_ROOT_HASH,
    };
    use itertools::Itertools;
    use reth_primitives_traits::Account;
    use reth_trie_common::{
        prefix_set::PrefixSetMut, updates::TrieUpdates, BranchNode, HashedPostState, LeafNode,
        RlpNode,
    };

    use crate::{
        hashed_cursor::{
            mock::MockHashedCursorFactory, noop::NoopHashedAccountCursor, HashedCursorFactory,
            HashedPostStateAccountCursor,
        },
        mock::{KeyVisit, KeyVisitType},
        trie::TrieType,
        trie_cursor::{
            mock::MockTrieCursorFactory, noop::NoopAccountTrieCursor, TrieCursorFactory,
        },
        walker::TrieWalker,
    };

    use super::{TrieElement, TrieNodeIter};

    /// Calculate the branch node stored in the database by feeding the provided state to the hash
    /// builder and taking the trie updates.
    fn get_hash_builder_branch_nodes(
        state: impl IntoIterator<Item = (Nibbles, Account)> + Clone,
    ) -> HashMap<Nibbles, BranchNodeCompact> {
        let mut hash_builder = HashBuilder::default().with_updates(true);

        let mut prefix_set = PrefixSetMut::default();
        prefix_set.extend_keys(state.clone().into_iter().map(|(nibbles, _)| nibbles));
        let walker = TrieWalker::new(NoopAccountTrieCursor, prefix_set.freeze());

        let hashed_post_state = HashedPostState::default()
            .with_accounts(state.into_iter().map(|(nibbles, account)| {
                (nibbles.pack().into_inner().unwrap().into(), Some(account))
            }))
            .into_sorted();

        let mut node_iter = TrieNodeIter::new(
            walker,
            HashedPostStateAccountCursor::new(
                NoopHashedAccountCursor::default(),
                hashed_post_state.accounts(),
            ),
            TrieType::State,
        );

        while let Some(node) = node_iter.try_next().unwrap() {
            match node {
                TrieElement::Branch(branch) => {
                    hash_builder.add_branch(branch.key, branch.value, branch.children_are_in_trie);
                }
                TrieElement::Leaf(key, account) => {
                    hash_builder.add_leaf(
                        Nibbles::unpack(key),
                        &alloy_rlp::encode(account.into_trie_account(EMPTY_ROOT_HASH)),
                    );
                }
            }
        }
        hash_builder.root();

        let mut trie_updates = TrieUpdates::default();
        trie_updates.finalize(hash_builder, Default::default(), Default::default());

        trie_updates.account_nodes
    }

    #[test]
    fn test_trie_node_iter() {
        fn empty_leaf_rlp_for_key(key: Nibbles) -> RlpNode {
            RlpNode::from_rlp(&alloy_rlp::encode(LeafNode::new(
                key,
                alloy_rlp::encode(TrieAccount::default()),
            )))
        }

        reth_tracing::init_test_tracing();

        // Extension (Key = 0x0000000000000000000000000000000000000000000000000000000000000)
        // └── Branch (`branch_node_0`)
        //     ├── 0 -> Branch (`branch_node_1`)
        //     │      ├── 0 -> Leaf (`account_1`, Key = 0x0)
        //     │      └── 1 -> Leaf (`account_2`, Key = 0x0)
        //     ├── 1 -> Branch (`branch_node_2`)
        //     │      ├── 0 -> Branch (`branch_node_3`)
        //     │      │      ├── 0 -> Leaf (`account_3`, marked as changed)
        //     │      │      └── 1 -> Leaf (`account_4`)
        //     │      └── 1 -> Leaf (`account_5`, Key = 0x0)

        let account_1 = b256!("0x0000000000000000000000000000000000000000000000000000000000000000");
        let account_2 = b256!("0x0000000000000000000000000000000000000000000000000000000000000010");
        let account_3 = b256!("0x0000000000000000000000000000000000000000000000000000000000000100");
        let account_4 = b256!("0x0000000000000000000000000000000000000000000000000000000000000101");
        let account_5 = b256!("0x0000000000000000000000000000000000000000000000000000000000000110");
        let empty_account = Account::default();

        let hash_builder_branch_nodes = get_hash_builder_branch_nodes(vec![
            (Nibbles::unpack(account_1), empty_account),
            (Nibbles::unpack(account_2), empty_account),
            (Nibbles::unpack(account_3), empty_account),
            (Nibbles::unpack(account_4), empty_account),
            (Nibbles::unpack(account_5), empty_account),
        ]);

        let branch_node_1_rlp = RlpNode::from_rlp(&alloy_rlp::encode(BranchNode::new(
            vec![
                empty_leaf_rlp_for_key(Nibbles::from_nibbles([0])),
                empty_leaf_rlp_for_key(Nibbles::from_nibbles([0])),
            ],
            TrieMask::new(0b11),
        )));

        let branch_node_3_rlp = RlpNode::from_rlp(&alloy_rlp::encode(BranchNode::new(
            vec![
                empty_leaf_rlp_for_key(Nibbles::default()),
                empty_leaf_rlp_for_key(Nibbles::default()),
            ],
            TrieMask::new(0b11),
        )));

        let branch_node_2 = (
            Nibbles::from_nibbles([vec![0; 61], vec![1]].concat()),
            BranchNodeCompact::new(
                TrieMask::new(0b11),
                TrieMask::new(0b00),
                TrieMask::new(0b01),
                vec![branch_node_3_rlp.as_hash().unwrap()],
                None,
            ),
        );
        let branch_node_2_rlp = RlpNode::from_rlp(&alloy_rlp::encode(BranchNode::new(
            vec![branch_node_3_rlp, empty_leaf_rlp_for_key(Nibbles::from_nibbles([0]))],
            TrieMask::new(0b11),
        )));
        let branch_node_0 = (
            Nibbles::from_nibbles([0; 61]),
            BranchNodeCompact::new(
                TrieMask::new(0b11),
                TrieMask::new(0b10),
                TrieMask::new(0b11),
                vec![branch_node_1_rlp.as_hash().unwrap(), branch_node_2_rlp.as_hash().unwrap()],
                None,
            ),
        );

        let mock_trie_nodes = vec![branch_node_0.clone(), branch_node_2.clone()];
        pretty_assertions::assert_eq!(
            hash_builder_branch_nodes.into_iter().sorted().collect::<Vec<_>>(),
            mock_trie_nodes,
        );

        let trie_cursor_factory =
            MockTrieCursorFactory::new(mock_trie_nodes.into_iter().collect(), B256Map::default());

        // Mark the account 3 as changed.
        let mut prefix_set = PrefixSetMut::default();
        prefix_set.insert(Nibbles::unpack(account_3));
        let prefix_set = prefix_set.freeze();

        let walker =
            TrieWalker::new(trie_cursor_factory.account_trie_cursor().unwrap(), prefix_set);

        let hashed_cursor_factory = MockHashedCursorFactory::new(
            BTreeMap::from([
                (account_1, empty_account),
                (account_2, empty_account),
                (account_3, empty_account),
                (account_4, empty_account),
                (account_5, empty_account),
            ]),
            B256Map::default(),
        );

        let mut iter = TrieNodeIter::new(
            walker,
            hashed_cursor_factory.hashed_account_cursor().unwrap(),
            TrieType::State,
        );

        // Walk the iterator until it's exhausted.
        while iter.try_next().unwrap().is_some() {}

        pretty_assertions::assert_eq!(
            *trie_cursor_factory.visited_account_keys(),
            vec![
                KeyVisit {
                    visit_type: KeyVisitType::SeekExact(Nibbles::default()),
                    visited_key: None
                },
                KeyVisit {
                    visit_type: KeyVisitType::SeekNonExact(Nibbles::from_nibbles([0x0])),
                    visited_key: Some(branch_node_0.0)
                },
                KeyVisit {
                    visit_type: KeyVisitType::SeekNonExact(branch_node_2.0.clone()),
                    visited_key: Some(branch_node_2.0)
                },
                KeyVisit {
                    visit_type: KeyVisitType::SeekNonExact(Nibbles::from_nibbles([0x1])),
                    visited_key: None
                }
            ]
        );
        pretty_assertions::assert_eq!(
            *hashed_cursor_factory.visited_account_keys(),
            vec![
                // Why do we always seek this key first?
                KeyVisit {
                    visit_type: KeyVisitType::SeekNonExact(account_1),
                    visited_key: Some(account_1)
                },
                // Seek to the modified account.
                KeyVisit {
                    visit_type: KeyVisitType::SeekNonExact(account_3),
                    visited_key: Some(account_3)
                },
                // Why do we seek the account 3 one more time?
                KeyVisit {
                    visit_type: KeyVisitType::SeekNonExact(account_3),
                    visited_key: Some(account_3)
                },
                // Collect the siblings of the modified account
                KeyVisit { visit_type: KeyVisitType::Next, visited_key: Some(account_4) },
                KeyVisit { visit_type: KeyVisitType::Next, visited_key: Some(account_5) },
                // We seek the account 5 because its hash is not in the branch node, but we already
                // walked it before, so there should be no need for it.
                KeyVisit {
                    visit_type: KeyVisitType::SeekNonExact(account_5),
                    visited_key: Some(account_5)
                },
                KeyVisit { visit_type: KeyVisitType::Next, visited_key: None },
            ],
        );
    }
}<|MERGE_RESOLUTION|>--- conflicted
+++ resolved
@@ -55,17 +55,15 @@
     /// Flag indicating whether we should check the current walker key.
     should_check_walker_key: bool,
 
-<<<<<<< HEAD
     /// The last seeked hashed entry.
     last_seeked_hashed_entry: Option<SeekedHashedEntry<H::Value>>,
-=======
+
     #[cfg(feature = "metrics")]
     metrics: crate::metrics::TrieNodeIterMetrics,
     #[cfg(feature = "metrics")]
     previously_seeked_key: Option<B256>,
     #[cfg(feature = "metrics")]
     previously_advanced_to_key: Option<B256>,
->>>>>>> 500405aa
 }
 
 impl<C, H: HashedCursor> TrieNodeIter<C, H>
@@ -80,16 +78,13 @@
             previous_hashed_key: None,
             current_hashed_entry: None,
             should_check_walker_key: false,
-<<<<<<< HEAD
             last_seeked_hashed_entry: None,
-=======
             #[cfg(feature = "metrics")]
             metrics: crate::metrics::TrieNodeIterMetrics::new(trie_type),
             #[cfg(feature = "metrics")]
             previously_seeked_key: None,
             #[cfg(feature = "metrics")]
             previously_advanced_to_key: None,
->>>>>>> 500405aa
         }
     }
 
@@ -100,10 +95,11 @@
         self
     }
 
-<<<<<<< HEAD
-    /// Seeks the hashed cursor to the given key and returns the entry.
+    /// Seeks the hashed cursor to the given key.
     ///
     /// If the key is the same as the last seeked key, the result of the last seek is returned.
+    ///
+    /// If `metrics` feature is enabled, also updates the metrics.
     fn seek_hashed_entry(&mut self, key: B256) -> Result<Option<(B256, H::Value)>, DatabaseError> {
         if let Some(entry) = self
             .last_seeked_hashed_entry
@@ -114,14 +110,6 @@
             return Ok(entry);
         }
 
-        let result = self.hashed_cursor.seek(key)?;
-        self.last_seeked_hashed_entry = Some(SeekedHashedEntry { seeked_key: key, result });
-        Ok(result)
-=======
-    /// Seeks the hashed cursor to the given key.
-    ///
-    /// If `metrics` feature is enabled, also updates the metrics.
-    fn hashed_cursor_seek(&mut self, key: B256) -> Result<Option<(B256, H::Value)>, DatabaseError> {
         #[cfg(feature = "metrics")]
         {
             self.metrics.inc_leaf_nodes_seeked();
@@ -141,7 +129,7 @@
     /// Advances the hashed cursor to the next entry.
     ///
     /// If `metrics` feature is enabled, also updates the metrics.
-    fn hashed_cursor_next(&mut self) -> Result<Option<(B256, H::Value)>, DatabaseError> {
+    fn next_hashed_entry(&mut self) -> Result<Option<(B256, H::Value)>, DatabaseError> {
         let result = self.hashed_cursor.next();
         #[cfg(feature = "metrics")]
         {
@@ -151,7 +139,6 @@
                 result.as_ref().ok().and_then(|result| result.as_ref().map(|(k, _)| *k));
         }
         result
->>>>>>> 500405aa
     }
 }
 
@@ -207,7 +194,7 @@
 
                 // Set the next hashed entry as a leaf node and return
                 trace!(target: "trie::node_iter", ?hashed_key, "next hashed entry");
-                self.current_hashed_entry = self.hashed_cursor_next()?;
+                self.current_hashed_entry = self.next_hashed_entry()?;
 
                 #[cfg(feature = "metrics")]
                 self.metrics.inc_leaf_nodes_returned();
@@ -219,13 +206,8 @@
                 Some(hashed_key) => {
                     trace!(target: "trie::node_iter", ?hashed_key, "seeking to the previous hashed entry");
                     // Seek to the previous hashed key and get the next hashed entry
-<<<<<<< HEAD
                     self.seek_hashed_entry(hashed_key)?;
-                    self.current_hashed_entry = self.hashed_cursor.next()?;
-=======
-                    self.hashed_cursor_seek(hashed_key)?;
-                    self.current_hashed_entry = self.hashed_cursor_next()?;
->>>>>>> 500405aa
+                    self.current_hashed_entry = self.next_hashed_entry()?;
                 }
                 None => {
                     // Get the seek key and set the current hashed entry based on walker's next
@@ -275,11 +257,7 @@
                         continue
                     }
 
-<<<<<<< HEAD
                     self.current_hashed_entry = self.seek_hashed_entry(seek_key)?;
-=======
-                    self.current_hashed_entry = self.hashed_cursor_seek(seek_key)?;
->>>>>>> 500405aa
                 }
             }
         }
