--- conflicted
+++ resolved
@@ -151,29 +151,14 @@
         }
     }
 
-<<<<<<< HEAD
-    /// Sets the post state overlay to use based on the `hashed_address`.
-    /// Returns the forward cursor and a boolean indicating if the storage was wiped.
-=======
     /// Returns the storage overlay for `hashed_address` and whether it was wiped.
->>>>>>> 07ac4329
     fn get_storage_overlay(
         post_state: &'a HashedPostStateSorted,
         hashed_address: B256,
     ) -> (ForwardInMemoryCursor<'a, B256, U256>, bool) {
-<<<<<<< HEAD
-        // Update the post state cursor to use the storage for the new address
-        static EMPTY_UPDATES: Vec<(B256, U256)> = Vec::new();
-
-        let post_state_storage = post_state.storages.get(&hashed_address);
-        let cursor_wiped = post_state_storage.is_some_and(|u| u.is_wiped());
-        let storage_slots =
-            post_state_storage.map(|u| u.storage_slots_ref()).unwrap_or(&EMPTY_UPDATES);
-=======
         let post_state_storage = post_state.storages.get(&hashed_address);
         let cursor_wiped = post_state_storage.is_some_and(|u| u.is_wiped());
         let storage_slots = post_state_storage.map(|u| u.storage_slots_ref()).unwrap_or(&[]);
->>>>>>> 07ac4329
 
         (ForwardInMemoryCursor::new(storage_slots), cursor_wiped)
     }
@@ -334,16 +319,6 @@
     }
 
     fn reset(&mut self) {
-<<<<<<< HEAD
-        // Reset the cursors
-        self.cursor.reset();
-        self.post_state_cursor.reset();
-
-        // Reset cursor state
-        self.cursor_entry = None;
-        self.last_key = None;
-        self.seeked = false;
-=======
         let Self {
             cursor,
             cursor_wiped,
@@ -361,7 +336,6 @@
         *cursor_entry = None;
         *last_key = None;
         *seeked = false;
->>>>>>> 07ac4329
     }
 }
 
@@ -509,11 +483,7 @@
                 // Create a HashedPostStateSorted with the storage data
                 let hashed_address = B256::ZERO;
                 let storage_sorted = reth_trie_common::HashedStorageSorted {
-<<<<<<< HEAD
-                    storage_slots: post_state_nodes.clone(),
-=======
                     storage_slots: post_state_nodes,
->>>>>>> 07ac4329
                     wiped: false,
                 };
                 let mut storages = alloy_primitives::map::B256Map::default();
