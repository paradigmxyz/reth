use super::{HashedCursor, HashedCursorFactory, HashedStorageCursor};
use crate::forward_cursor::ForwardInMemoryCursor;
use alloy_primitives::{B256, U256};
use reth_primitives_traits::Account;
use reth_storage_errors::db::DatabaseError;
use reth_trie_common::HashedPostStateSorted;

/// The hashed cursor factory for the post state.
#[derive(Clone, Debug)]
pub struct HashedPostStateCursorFactory<CF, T> {
    cursor_factory: CF,
    post_state: T,
}

impl<CF, T> HashedPostStateCursorFactory<CF, T> {
    /// Create a new factory.
    pub const fn new(cursor_factory: CF, post_state: T) -> Self {
        Self { cursor_factory, post_state }
    }
}

impl<'overlay, CF, T> HashedCursorFactory for HashedPostStateCursorFactory<CF, &'overlay T>
where
    CF: HashedCursorFactory,
    T: AsRef<HashedPostStateSorted>,
{
    type AccountCursor<'cursor>
        = HashedPostStateCursor<'overlay, CF::AccountCursor<'cursor>, Option<Account>>
    where
        Self: 'cursor;
    type StorageCursor<'cursor>
        = HashedPostStateCursor<'overlay, CF::StorageCursor<'cursor>, U256>
    where
        Self: 'cursor;

    fn hashed_account_cursor(&self) -> Result<Self::AccountCursor<'_>, DatabaseError> {
        let cursor = self.cursor_factory.hashed_account_cursor()?;
        Ok(HashedPostStateCursor::new_account(cursor, self.post_state.as_ref()))
    }

    fn hashed_storage_cursor(
        &self,
        hashed_address: B256,
    ) -> Result<Self::StorageCursor<'_>, DatabaseError> {
        let post_state = self.post_state.as_ref();
        let cursor = self.cursor_factory.hashed_storage_cursor(hashed_address)?;
        Ok(HashedPostStateCursor::new_storage(cursor, post_state, hashed_address))
    }
}

/// Trait for types that can be used with [`HashedPostStateCursor`] as a value.
///
/// This enables uniform handling of deletions across different wrapper types:
/// - `Option<Account>`: `None` indicates deletion
/// - `U256`: `U256::ZERO` indicates deletion (maps to `None`)
///
/// This design allows us to use `U256::ZERO`, rather than an Option, to indicate deletion for
/// storage (which maps cleanly to how changesets are stored in the DB) while not requiring two
/// different cursor implementations.
pub trait HashedPostStateCursorValue: Copy {
    /// The non-zero type returned by `into_option`.
    /// For `Option<Account>`, this is `Account`.
    /// For `U256`, this is `U256`.
    type NonZero: Copy + std::fmt::Debug;

    /// Returns `Some(&NonZero)` if the value is present, `None` if deleted.
    fn into_option(self) -> Option<Self::NonZero>;
}

impl HashedPostStateCursorValue for Option<Account> {
    type NonZero = Account;

    fn into_option(self) -> Option<Self::NonZero> {
        self
    }
}

impl HashedPostStateCursorValue for U256 {
    type NonZero = Self;

    fn into_option(self) -> Option<Self::NonZero> {
        (self != Self::ZERO).then_some(self)
    }
}

/// A cursor to iterate over state updates and corresponding database entries.
/// It will always give precedence to the data from the post state updates.
#[derive(Debug)]
pub struct HashedPostStateCursor<'a, C, V>
where
    V: HashedPostStateCursorValue,
{
    /// The underlying cursor.
    cursor: C,
    /// Whether the underlying cursor should be ignored (when storage was wiped).
    cursor_wiped: bool,
    /// Entry that `database_cursor` is currently pointing to.
    cursor_entry: Option<(B256, V::NonZero)>,
    /// Forward-only in-memory cursor over underlying V.
    post_state_cursor: ForwardInMemoryCursor<'a, B256, V>,
    /// The last hashed key that was returned by the cursor.
    /// De facto, this is a current cursor position.
    last_key: Option<B256>,
    /// Tracks whether `seek` has been called. Used to prevent re-seeking the DB cursor
    /// when it has been exhausted by iteration.
    seeked: bool,
    /// Reference to the full post state.
    post_state: &'a HashedPostStateSorted,
}

impl<'a, C> HashedPostStateCursor<'a, C, Option<Account>>
where
    C: HashedCursor<Value = Account>,
{
    /// Create new account cursor which combines a DB cursor and the post state.
    pub fn new_account(cursor: C, post_state: &'a HashedPostStateSorted) -> Self {
        let post_state_cursor = ForwardInMemoryCursor::new(&post_state.accounts);
        Self {
            cursor,
            cursor_wiped: false,
            cursor_entry: None,
            post_state_cursor,
            last_key: None,
            seeked: false,
            post_state,
        }
    }
}

impl<'a, C> HashedPostStateCursor<'a, C, U256>
where
    C: HashedStorageCursor<Value = U256>,
{
    /// Create new storage cursor with full post state reference.
    /// This allows the cursor to switch between storage tries when `set_hashed_address` is called.
    pub fn new_storage(
        cursor: C,
        post_state: &'a HashedPostStateSorted,
        hashed_address: B256,
    ) -> Self {
        let (post_state_cursor, cursor_wiped) =
            Self::get_storage_overlay(post_state, hashed_address);
        Self {
            cursor,
            cursor_wiped,
            cursor_entry: None,
            post_state_cursor,
            last_key: None,
            seeked: false,
            post_state,
        }
    }

    /// Returns the storage overlay for `hashed_address` and whether it was wiped.
    fn get_storage_overlay(
        post_state: &'a HashedPostStateSorted,
        hashed_address: B256,
    ) -> (ForwardInMemoryCursor<'a, B256, U256>, bool) {
<<<<<<< HEAD
        const EMPTY_UPDATES: &[(B256, U256)] = &[];

        let post_state_storage = post_state.storages.get(&hashed_address);
        let cursor_wiped = post_state_storage.is_some_and(|u| u.is_wiped());
        let storage_slots =
            post_state_storage.map(|u| u.storage_slots_ref()).unwrap_or(EMPTY_UPDATES);
=======
        let post_state_storage = post_state.storages.get(&hashed_address);
        let cursor_wiped = post_state_storage.is_some_and(|u| u.is_wiped());
        let storage_slots = post_state_storage.map(|u| u.storage_slots_ref()).unwrap_or(&[]);
>>>>>>> c5365de1

        (ForwardInMemoryCursor::new(storage_slots), cursor_wiped)
    }
}

impl<'a, C, V> HashedPostStateCursor<'a, C, V>
where
    C: HashedCursor<Value = V::NonZero>,
    V: HashedPostStateCursorValue,
{
    /// Returns a mutable reference to the underlying cursor if it's not wiped, None otherwise.
    fn get_cursor_mut(&mut self) -> Option<&mut C> {
        (!self.cursor_wiped).then_some(&mut self.cursor)
    }

    /// Asserts that the next entry to be returned from the cursor is not previous to the last entry
    /// returned.
    fn set_last_key(&mut self, next_entry: &Option<(B256, V::NonZero)>) {
        let next_key = next_entry.as_ref().map(|e| e.0);
        debug_assert!(
            self.last_key.is_none_or(|last| next_key.is_none_or(|next| next >= last)),
            "Cannot return entry {:?} previous to the last returned entry at {:?}",
            next_key,
            self.last_key,
        );
        self.last_key = next_key;
    }

    /// Seeks the `cursor_entry` field of the struct using the cursor.
    fn cursor_seek(&mut self, key: B256) -> Result<(), DatabaseError> {
        // Only seek if:
        // 1. We have a cursor entry and need to seek forward (entry.0 < key), OR
        // 2. We have no cursor entry and haven't seeked yet (!self.seeked)
        let should_seek = match self.cursor_entry.as_ref() {
            Some(entry) => entry.0 < key,
            None => !self.seeked,
        };

        if should_seek {
            self.cursor_entry = self.get_cursor_mut().map(|c| c.seek(key)).transpose()?.flatten();
        }

        Ok(())
    }

    /// Seeks the `cursor_entry` field of the struct to the subsequent entry using the cursor.
    fn cursor_next(&mut self) -> Result<(), DatabaseError> {
        debug_assert!(self.seeked);

        // If the previous entry is `None`, and we've done a seek previously, then the cursor is
        // exhausted, and we shouldn't call `next` again.
        if self.cursor_entry.is_some() {
            self.cursor_entry = self.get_cursor_mut().map(|c| c.next()).transpose()?.flatten();
        }

        Ok(())
    }

    /// Compares the current in-memory entry with the current entry of the cursor, and applies the
    /// in-memory entry to the cursor entry as an overlay.
    ///
    /// This may consume and move forward the current entries when the overlay indicates a removed
    /// node.
    fn choose_next_entry(&mut self) -> Result<Option<(B256, V::NonZero)>, DatabaseError> {
        loop {
            let post_state_current =
                self.post_state_cursor.current().copied().map(|(k, v)| (k, v.into_option()));

            match (post_state_current, &self.cursor_entry) {
                (Some((mem_key, None)), _)
                    if self.cursor_entry.as_ref().is_none_or(|(db_key, _)| &mem_key < db_key) =>
                {
                    // If overlay has a removed value but DB cursor is exhausted or ahead of the
                    // in-memory cursor then move ahead in-memory, as there might be further
                    // non-removed overlay values.
                    self.post_state_cursor.first_after(&mem_key);
                }
                (Some((mem_key, None)), Some((db_key, _))) if &mem_key == db_key => {
                    // If overlay has a removed value which is returned from DB then move both
                    // cursors ahead to the next key.
                    self.post_state_cursor.first_after(&mem_key);
                    self.cursor_next()?;
                }
                (Some((mem_key, Some(value))), _)
                    if self.cursor_entry.as_ref().is_none_or(|(db_key, _)| &mem_key <= db_key) =>
                {
                    // If overlay returns a value prior to the DB's value, or the DB is exhausted,
                    // then we return the overlay's value.
                    return Ok(Some((mem_key, value)))
                }
                // All other cases:
                // - mem_key > db_key
                // - overlay is exhausted
                // Return the db_entry. If DB is also exhausted then this returns None.
                _ => return Ok(self.cursor_entry),
            }
        }
    }
}

impl<C, V> HashedCursor for HashedPostStateCursor<'_, C, V>
where
    C: HashedCursor<Value = V::NonZero>,
    V: HashedPostStateCursorValue,
{
    type Value = V::NonZero;

    /// Seek the next entry for a given hashed key.
    ///
    /// If the post state contains the exact match for the key, return it.
    /// Otherwise, retrieve the next entries that are greater than or equal to the key from the
    /// database and the post state. The two entries are compared and the lowest is returned.
    ///
    /// The returned account key is memoized and the cursor remains positioned at that key until
    /// [`HashedCursor::seek`] or [`HashedCursor::next`] are called.
    fn seek(&mut self, key: B256) -> Result<Option<(B256, Self::Value)>, DatabaseError> {
        self.cursor_seek(key)?;
        self.post_state_cursor.seek(&key);

        self.seeked = true;

        let entry = self.choose_next_entry()?;
        self.set_last_key(&entry);
        Ok(entry)
    }

    /// Retrieve the next entry from the cursor.
    ///
    /// If the cursor is positioned at the entry, return the entry with next greater key.
    /// Returns [None] if the previous memoized or the next greater entries are missing.
    ///
    /// NOTE: This function will not return any entry unless [`HashedCursor::seek`] has been called.
    fn next(&mut self) -> Result<Option<(B256, Self::Value)>, DatabaseError> {
        debug_assert!(self.seeked, "Cursor must be seek'd before next is called");

        // A `last_key` of `None` indicates that the cursor is exhausted.
        let Some(last_key) = self.last_key else {
            return Ok(None);
        };

        // If either cursor is currently pointing to the last entry which was returned then consume
        // that entry so that `choose_next_entry` is looking at the subsequent one.
        if let Some((key, _)) = self.post_state_cursor.current() &&
            key == &last_key
        {
            self.post_state_cursor.first_after(&last_key);
        }

        if let Some((key, _)) = &self.cursor_entry &&
            key == &last_key
        {
            self.cursor_next()?;
        }

        let entry = self.choose_next_entry()?;
        self.set_last_key(&entry);
        Ok(entry)
    }

    fn reset(&mut self) {
        let Self {
            cursor,
            cursor_wiped,
            cursor_entry,
            post_state_cursor,
            last_key,
            seeked,
            post_state: _,
        } = self;

        cursor.reset();
        post_state_cursor.reset();

        *cursor_wiped = false;
        *cursor_entry = None;
        *last_key = None;
        *seeked = false;
    }
}

/// The cursor to iterate over post state hashed values and corresponding database entries.
/// It will always give precedence to the data from the post state.
impl<C> HashedStorageCursor for HashedPostStateCursor<'_, C, U256>
where
    C: HashedStorageCursor<Value = U256>,
{
    /// Returns `true` if the account has no storage entries.
    ///
    /// This function should be called before attempting to call [`HashedCursor::seek`] or
    /// [`HashedCursor::next`].
    fn is_storage_empty(&mut self) -> Result<bool, DatabaseError> {
        // Storage is not empty if it has non-zero slots.
        if self.post_state_cursor.has_any(|(_, value)| value.into_option().is_some()) {
            return Ok(false);
        }

        // If no non-zero slots in post state, check the database.
        // Returns true if cursor is wiped.
        self.get_cursor_mut().map_or(Ok(true), |c| c.is_storage_empty())
    }

    fn set_hashed_address(&mut self, hashed_address: B256) {
        self.reset();
        self.cursor.set_hashed_address(hashed_address);
        (self.post_state_cursor, self.cursor_wiped) =
            HashedPostStateCursor::<C, U256>::get_storage_overlay(self.post_state, hashed_address);
    }
}

#[cfg(test)]
mod tests {
    use super::*;
    use crate::hashed_cursor::mock::MockHashedCursor;
    use parking_lot::Mutex;
    use std::{collections::BTreeMap, sync::Arc};

    mod proptest_tests {
        use super::*;
        use itertools::Itertools;
        use proptest::prelude::*;

        /// Merge `db_nodes` with `post_state_nodes`, applying the post state overlay.
        /// This properly handles deletions (ZERO values for U256, None for Account).
        fn merge_with_overlay<V>(
            db_nodes: Vec<(B256, V::NonZero)>,
            post_state_nodes: Vec<(B256, V)>,
        ) -> Vec<(B256, V::NonZero)>
        where
            V: HashedPostStateCursorValue,
            V::NonZero: Copy,
        {
            db_nodes
                .into_iter()
                .merge_join_by(post_state_nodes, |db_entry, mem_entry| db_entry.0.cmp(&mem_entry.0))
                .filter_map(|entry| match entry {
                    // Only in db: keep it
                    itertools::EitherOrBoth::Left((key, node)) => Some((key, node)),
                    // Only in post state: keep if not a deletion
                    itertools::EitherOrBoth::Right((key, wrapped)) => {
                        wrapped.into_option().map(|val| (key, val))
                    }
                    // In both: post state takes precedence (keep if not a deletion)
                    itertools::EitherOrBoth::Both(_, (key, wrapped)) => {
                        wrapped.into_option().map(|val| (key, val))
                    }
                })
                .collect()
        }

        /// Generate a strategy for U256 values
        fn u256_strategy() -> impl Strategy<Value = U256> {
            any::<u64>().prop_map(U256::from)
        }

        /// Generate a sorted vector of (B256, U256) entries
        fn sorted_db_nodes_strategy() -> impl Strategy<Value = Vec<(B256, U256)>> {
            prop::collection::vec((any::<u8>(), u256_strategy()), 0..20).prop_map(|entries| {
                let mut result: Vec<(B256, U256)> = entries
                    .into_iter()
                    .map(|(byte, value)| (B256::repeat_byte(byte), value))
                    .collect();
                result.sort_by(|a, b| a.0.cmp(&b.0));
                result.dedup_by(|a, b| a.0 == b.0);
                result
            })
        }

        /// Generate a sorted vector of (B256, U256) entries (including deletions as ZERO)
        fn sorted_post_state_nodes_strategy() -> impl Strategy<Value = Vec<(B256, U256)>> {
            prop::collection::vec((any::<u8>(), u256_strategy()), 0..20).prop_map(|entries| {
                let mut result: Vec<(B256, U256)> = entries
                    .into_iter()
                    .map(|(byte, value)| (B256::repeat_byte(byte), value))
                    .collect();
                result.sort_by(|a, b| a.0.cmp(&b.0));
                result.dedup_by(|a, b| a.0 == b.0);
                result
            })
        }

        proptest! {
            #![proptest_config(ProptestConfig::with_cases(1000))]
        /// Tests `HashedPostStateCursor` produces identical results to a pre-merged cursor
        /// across 1000 random scenarios.
        ///
        /// For random DB entries and post-state changes, creates two cursors:
        /// - Control: pre-merged data (expected behavior)
        /// - Test: `HashedPostStateCursor` (lazy overlay)
        ///
        /// Executes random sequences of `next()` and `seek()` operations, asserting
        /// both cursors return identical results.
        #[test]
        fn proptest_hashed_post_state_cursor(
                db_nodes in sorted_db_nodes_strategy(),
                post_state_nodes in sorted_post_state_nodes_strategy(),
                op_choices in prop::collection::vec(any::<u8>(), 10..500),
            ) {
                reth_tracing::init_test_tracing();
                use tracing::debug;

                debug!("Starting proptest!");

                // Create the expected results by merging the two sorted vectors,
                // properly handling deletions (ZERO values in post_state_nodes)
                let expected_combined = merge_with_overlay(db_nodes.clone(), post_state_nodes.clone());

                // Collect all keys for operation generation
                let all_keys: Vec<B256> = expected_combined.iter().map(|(k, _)| *k).collect();

                // Create a control cursor using the combined result with a mock cursor
                let control_db_map: BTreeMap<B256, U256> = expected_combined.into_iter().collect();
                let control_db_arc = Arc::new(control_db_map);
                let control_visited_keys = Arc::new(Mutex::new(Vec::new()));
                let mut control_cursor = MockHashedCursor::new(control_db_arc, control_visited_keys);

                // Create the HashedPostStateCursor being tested
                let db_nodes_map: BTreeMap<B256, U256> = db_nodes.into_iter().collect();
                let db_nodes_arc = Arc::new(db_nodes_map);
                let visited_keys = Arc::new(Mutex::new(Vec::new()));
                let mock_cursor = MockHashedCursor::new(db_nodes_arc, visited_keys);

                // Create a HashedPostStateSorted with the storage data
                let hashed_address = B256::ZERO;
                let storage_sorted = reth_trie_common::HashedStorageSorted {
                    storage_slots: post_state_nodes,
                    wiped: false,
                };
                let mut storages = alloy_primitives::map::B256Map::default();
                storages.insert(hashed_address, storage_sorted);
                let post_state = HashedPostStateSorted::new(Vec::new(), storages);

                let mut test_cursor = HashedPostStateCursor::new_storage(mock_cursor, &post_state, hashed_address);

                // Test: seek to the beginning first
                let control_first = control_cursor.seek(B256::ZERO).unwrap();
                let test_first = test_cursor.seek(B256::ZERO).unwrap();
                debug!(
                    control=?control_first.as_ref().map(|(k, _)| k),
                    test=?test_first.as_ref().map(|(k, _)| k),
                    "Initial seek returned",
                );
                assert_eq!(control_first, test_first, "Initial seek mismatch");

                // If both cursors returned None, nothing to test
                if control_first.is_none() && test_first.is_none() {
                    return Ok(());
                }

                // Track the last key returned from the cursor
                let mut last_returned_key = control_first.as_ref().map(|(k, _)| *k);

                // Execute a sequence of random operations
                for choice in op_choices {
                    let op_type = choice % 2; // Only 2 operation types: next and seek

                    match op_type {
                        0 => {
                            // Next operation
                            let control_result = control_cursor.next().unwrap();
                            let test_result = test_cursor.next().unwrap();
                            debug!(
                                control=?control_result.as_ref().map(|(k, _)| k),
                                test=?test_result.as_ref().map(|(k, _)| k),
                                "Next returned",
                            );
                            assert_eq!(control_result, test_result, "Next operation mismatch");

                            last_returned_key = control_result.as_ref().map(|(k, _)| *k);

                            // Stop if both cursors are exhausted
                            if control_result.is_none() && test_result.is_none() {
                                break;
                            }
                        }
                        _ => {
                            // Seek operation - choose a key >= last_returned_key
                            if all_keys.is_empty() {
                                continue;
                            }

                            let valid_keys: Vec<_> = all_keys
                                .iter()
                                .filter(|k| last_returned_key.is_none_or(|last| **k >= last))
                                .collect();

                            if valid_keys.is_empty() {
                                continue;
                            }

                            let key = *valid_keys[(choice as usize / 2) % valid_keys.len()];

                            let control_result = control_cursor.seek(key).unwrap();
                            let test_result = test_cursor.seek(key).unwrap();
                            debug!(
                                control=?control_result.as_ref().map(|(k, _)| k),
                                test=?test_result.as_ref().map(|(k, _)| k),
                                ?key,
                                "Seek returned",
                            );
                            assert_eq!(control_result, test_result, "Seek operation mismatch for key {:?}", key);

                            last_returned_key = control_result.as_ref().map(|(k, _)| *k);

                            // Stop if both cursors are exhausted
                            if control_result.is_none() && test_result.is_none() {
                                break;
                            }
                        }
                    }
                }
            }
        }
    }
}<|MERGE_RESOLUTION|>--- conflicted
+++ resolved
@@ -156,18 +156,9 @@
         post_state: &'a HashedPostStateSorted,
         hashed_address: B256,
     ) -> (ForwardInMemoryCursor<'a, B256, U256>, bool) {
-<<<<<<< HEAD
-        const EMPTY_UPDATES: &[(B256, U256)] = &[];
-
-        let post_state_storage = post_state.storages.get(&hashed_address);
-        let cursor_wiped = post_state_storage.is_some_and(|u| u.is_wiped());
-        let storage_slots =
-            post_state_storage.map(|u| u.storage_slots_ref()).unwrap_or(EMPTY_UPDATES);
-=======
         let post_state_storage = post_state.storages.get(&hashed_address);
         let cursor_wiped = post_state_storage.is_some_and(|u| u.is_wiped());
         let storage_slots = post_state_storage.map(|u| u.storage_slots_ref()).unwrap_or(&[]);
->>>>>>> c5365de1
 
         (ForwardInMemoryCursor::new(storage_slots), cursor_wiped)
     }
