--- conflicted
+++ resolved
@@ -1186,11 +1186,7 @@
             .into_iter()
             .map(|item| {
                 let (key, node) = item.unwrap();
-<<<<<<< HEAD
-                (key.0, node.0.into_owned())
-=======
                 (key.0, node)
->>>>>>> 89d0281c
             })
             .collect();
         assert_trie_updates(&account_updates);
