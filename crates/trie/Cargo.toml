--- conflicted
+++ resolved
@@ -14,12 +14,7 @@
 # reth
 reth-primitives.workspace = true
 reth-interfaces.workspace = true
-<<<<<<< HEAD
 reth-db = { path = "../storage/db" }
-=======
-reth-rlp.workspace = true
-reth-db.workspace = true
->>>>>>> 7024e9a8
 
 alloy-rlp.workspace = true
 
