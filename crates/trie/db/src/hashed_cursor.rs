use alloy_primitives::{B256, U256};
use reth_db_api::{
    cursor::{DbCursorRO, DbDupCursorRO},
    tables,
    transaction::DbTx,
    DatabaseError,
};
use reth_primitives_traits::Account;
use reth_trie::hashed_cursor::{HashedCursor, HashedCursorFactory, HashedStorageCursor};

/// A struct wrapping database transaction that implements [`HashedCursorFactory`].
#[derive(Debug, Clone)]
pub struct DatabaseHashedCursorFactory<T>(T);

impl<T> DatabaseHashedCursorFactory<T> {
    /// Create new database hashed cursor factory.
    pub const fn new(tx: T) -> Self {
        Self(tx)
    }
}

<<<<<<< HEAD
impl<'a, TX> From<&'a TX> for DatabaseHashedCursorFactory<'a, TX> {
    fn from(tx: &'a TX) -> Self {
        Self::new(tx)
    }
}

impl<TX: DbTx> HashedCursorFactory for DatabaseHashedCursorFactory<'_, TX> {
    type AccountCursor = DatabaseHashedAccountCursor<<TX as DbTx>::Cursor<tables::HashedAccounts>>;
    type StorageCursor =
        DatabaseHashedStorageCursor<<TX as DbTx>::DupCursor<tables::HashedStorages>>;

    fn hashed_account_cursor(&self) -> Result<Self::AccountCursor, DatabaseError> {
=======
impl<TX: DbTx> HashedCursorFactory for DatabaseHashedCursorFactory<&TX> {
    type AccountCursor<'a>
        = DatabaseHashedAccountCursor<<TX as DbTx>::Cursor<tables::HashedAccounts>>
    where
        Self: 'a;
    type StorageCursor<'a>
        = DatabaseHashedStorageCursor<<TX as DbTx>::DupCursor<tables::HashedStorages>>
    where
        Self: 'a;

    fn hashed_account_cursor(&self) -> Result<Self::AccountCursor<'_>, DatabaseError> {
>>>>>>> d29370eb
        Ok(DatabaseHashedAccountCursor(self.0.cursor_read::<tables::HashedAccounts>()?))
    }

    fn hashed_storage_cursor(
        &self,
        hashed_address: B256,
    ) -> Result<Self::StorageCursor<'_>, DatabaseError> {
        Ok(DatabaseHashedStorageCursor::new(
            self.0.cursor_dup_read::<tables::HashedStorages>()?,
            hashed_address,
        ))
    }
}

/// A struct wrapping database cursor over hashed accounts implementing [`HashedCursor`] for
/// iterating over accounts.
#[derive(Debug)]
pub struct DatabaseHashedAccountCursor<C>(C);

impl<C> DatabaseHashedAccountCursor<C> {
    /// Create new database hashed account cursor.
    pub const fn new(cursor: C) -> Self {
        Self(cursor)
    }
}

impl<C> HashedCursor for DatabaseHashedAccountCursor<C>
where
    C: DbCursorRO<tables::HashedAccounts>,
{
    type Value = Account;

    fn seek(&mut self, key: B256) -> Result<Option<(B256, Self::Value)>, DatabaseError> {
        self.0.seek(key)
    }

    fn next(&mut self) -> Result<Option<(B256, Self::Value)>, DatabaseError> {
        self.0.next()
    }
}

/// The structure wrapping a database cursor for hashed storage and
/// a target hashed address. Implements [`HashedCursor`] and [`HashedStorageCursor`]
/// for iterating over hashed storage.
#[derive(Debug)]
pub struct DatabaseHashedStorageCursor<C> {
    /// Database hashed storage cursor.
    cursor: C,
    /// Target hashed address of the account that the storage belongs to.
    hashed_address: B256,
}

impl<C> DatabaseHashedStorageCursor<C> {
    /// Create new [`DatabaseHashedStorageCursor`].
    pub const fn new(cursor: C, hashed_address: B256) -> Self {
        Self { cursor, hashed_address }
    }
}

impl<C> HashedCursor for DatabaseHashedStorageCursor<C>
where
    C: DbCursorRO<tables::HashedStorages> + DbDupCursorRO<tables::HashedStorages>,
{
    type Value = U256;

    fn seek(&mut self, subkey: B256) -> Result<Option<(B256, Self::Value)>, DatabaseError> {
        Ok(self.cursor.seek_by_key_subkey(self.hashed_address, subkey)?.map(|e| (e.key, e.value)))
    }

    fn next(&mut self) -> Result<Option<(B256, Self::Value)>, DatabaseError> {
        Ok(self.cursor.next_dup_val()?.map(|e| (e.key, e.value)))
    }
}

impl<C> HashedStorageCursor for DatabaseHashedStorageCursor<C>
where
    C: DbCursorRO<tables::HashedStorages> + DbDupCursorRO<tables::HashedStorages>,
{
    fn is_storage_empty(&mut self) -> Result<bool, DatabaseError> {
        Ok(self.cursor.seek_exact(self.hashed_address)?.is_none())
    }
}<|MERGE_RESOLUTION|>--- conflicted
+++ resolved
@@ -19,20 +19,12 @@
     }
 }
 
-<<<<<<< HEAD
-impl<'a, TX> From<&'a TX> for DatabaseHashedCursorFactory<'a, TX> {
+impl<'a, TX> From<&'a TX> for DatabaseHashedCursorFactory<&'a TX> {
     fn from(tx: &'a TX) -> Self {
         Self::new(tx)
     }
 }
 
-impl<TX: DbTx> HashedCursorFactory for DatabaseHashedCursorFactory<'_, TX> {
-    type AccountCursor = DatabaseHashedAccountCursor<<TX as DbTx>::Cursor<tables::HashedAccounts>>;
-    type StorageCursor =
-        DatabaseHashedStorageCursor<<TX as DbTx>::DupCursor<tables::HashedStorages>>;
-
-    fn hashed_account_cursor(&self) -> Result<Self::AccountCursor, DatabaseError> {
-=======
 impl<TX: DbTx> HashedCursorFactory for DatabaseHashedCursorFactory<&TX> {
     type AccountCursor<'a>
         = DatabaseHashedAccountCursor<<TX as DbTx>::Cursor<tables::HashedAccounts>>
@@ -44,7 +36,6 @@
         Self: 'a;
 
     fn hashed_account_cursor(&self) -> Result<Self::AccountCursor<'_>, DatabaseError> {
->>>>>>> d29370eb
         Ok(DatabaseHashedAccountCursor(self.0.cursor_read::<tables::HashedAccounts>()?))
     }
 
