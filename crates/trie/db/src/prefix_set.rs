use alloy_primitives::{BlockNumber, B256};
use derive_more::Deref;
use reth_db::tables;
use reth_db_api::{
    cursor::DbCursorRO,
    models::{AccountBeforeTx, BlockNumberAddress},
    transaction::DbTx,
    DatabaseError,
};
use reth_primitives::StorageEntry;
use reth_trie::{
    prefix_set::{PrefixSetMut, TriePrefixSets},
<<<<<<< HEAD
    KeyHasher,
};
use reth_trie_common::Nibbles;
=======
    Nibbles,
};
>>>>>>> 02f3427d
use std::{
    collections::{HashMap, HashSet},
    marker::PhantomData,
    ops::RangeInclusive,
};

/// A wrapper around a database transaction that loads prefix sets within a given block range.
#[derive(Debug)]
pub struct PrefixSetLoader<'a, TX, KH>(&'a TX, PhantomData<KH>);

impl<'a, TX, KH> PrefixSetLoader<'a, TX, KH> {
    /// Create a new loader.
    pub const fn new(tx: &'a TX) -> Self {
        Self(tx, PhantomData)
    }
}

impl<TX, KH> Deref for PrefixSetLoader<'_, TX, KH> {
    type Target = TX;

    fn deref(&self) -> &Self::Target {
        self.0
    }
}

impl<TX: DbTx, KH: KeyHasher> PrefixSetLoader<'_, TX, KH> {
    /// Load all account and storage changes for the given block range.
    pub fn load(self, range: RangeInclusive<BlockNumber>) -> Result<TriePrefixSets, DatabaseError> {
        // Initialize prefix sets.
        let mut account_prefix_set = PrefixSetMut::default();
        let mut storage_prefix_sets = HashMap::<B256, PrefixSetMut>::default();
        let mut destroyed_accounts = HashSet::default();

        // Walk account changeset and insert account prefixes.
        let mut account_changeset_cursor = self.cursor_read::<tables::AccountChangeSets>()?;
        let mut account_hashed_state_cursor = self.cursor_read::<tables::HashedAccounts>()?;
        for account_entry in account_changeset_cursor.walk_range(range.clone())? {
            let (_, AccountBeforeTx { address, .. }) = account_entry?;
            let hashed_address = KH::hash_key(address);
            account_prefix_set.insert(Nibbles::unpack(hashed_address));

            if account_hashed_state_cursor.seek_exact(hashed_address)?.is_none() {
                destroyed_accounts.insert(hashed_address);
            }
        }

        // Walk storage changeset and insert storage prefixes as well as account prefixes if missing
        // from the account prefix set.
        let mut storage_cursor = self.cursor_dup_read::<tables::StorageChangeSets>()?;
        let storage_range = BlockNumberAddress::range(range);
        for storage_entry in storage_cursor.walk_range(storage_range)? {
            let (BlockNumberAddress((_, address)), StorageEntry { key, .. }) = storage_entry?;
            let hashed_address = KH::hash_key(address);
            account_prefix_set.insert(Nibbles::unpack(hashed_address));
            storage_prefix_sets
                .entry(hashed_address)
                .or_default()
                .insert(Nibbles::unpack(KH::hash_key(key)));
        }

        Ok(TriePrefixSets {
            account_prefix_set: account_prefix_set.freeze(),
            storage_prefix_sets: storage_prefix_sets
                .into_iter()
                .map(|(k, v)| (k, v.freeze()))
                .collect(),
            destroyed_accounts,
        })
    }
}<|MERGE_RESOLUTION|>--- conflicted
+++ resolved
@@ -10,14 +10,8 @@
 use reth_primitives::StorageEntry;
 use reth_trie::{
     prefix_set::{PrefixSetMut, TriePrefixSets},
-<<<<<<< HEAD
-    KeyHasher,
+    KeyHasher, Nibbles,
 };
-use reth_trie_common::Nibbles;
-=======
-    Nibbles,
-};
->>>>>>> 02f3427d
 use std::{
     collections::{HashMap, HashSet},
     marker::PhantomData,
