use alloy_primitives::B256;
use reth_db_api::{
    cursor::{DbCursorRO, DbCursorRW, DbDupCursorRO, DbDupCursorRW},
    tables,
    transaction::DbTx,
    DatabaseError,
};
use reth_trie::{
    trie_cursor::{TrieCursor, TrieCursorFactory},
    updates::StorageTrieUpdatesSorted,
    BranchNodeCompact, Nibbles, StorageTrieEntry, StoredNibbles, StoredNibblesSubKey,
};

/// Wrapper struct for database transaction implementing trie cursor factory trait.
#[derive(Debug, Clone)]
pub struct DatabaseTrieCursorFactory<T>(T);

impl<T> DatabaseTrieCursorFactory<T> {
    /// Create new [`DatabaseTrieCursorFactory`].
    pub const fn new(tx: T) -> Self {
        Self(tx)
    }
}

<<<<<<< HEAD
impl<'a, TX> From<&'a TX> for DatabaseTrieCursorFactory<'a, TX> {
    fn from(tx: &'a TX) -> Self {
        Self::new(tx)
    }
}

/// Implementation of the trie cursor factory for a database transaction.
impl<TX: DbTx> TrieCursorFactory for DatabaseTrieCursorFactory<'_, TX> {
    type AccountTrieCursor = DatabaseAccountTrieCursor<<TX as DbTx>::Cursor<tables::AccountsTrie>>;
    type StorageTrieCursor =
        DatabaseStorageTrieCursor<<TX as DbTx>::DupCursor<tables::StoragesTrie>>;
=======
impl<TX> TrieCursorFactory for DatabaseTrieCursorFactory<&TX>
where
    TX: DbTx,
{
    type AccountTrieCursor<'a>
        = DatabaseAccountTrieCursor<<TX as DbTx>::Cursor<tables::AccountsTrie>>
    where
        Self: 'a;
>>>>>>> d29370eb

    type StorageTrieCursor<'a>
        = DatabaseStorageTrieCursor<<TX as DbTx>::DupCursor<tables::StoragesTrie>>
    where
        Self: 'a;

    fn account_trie_cursor(&self) -> Result<Self::AccountTrieCursor<'_>, DatabaseError> {
        Ok(DatabaseAccountTrieCursor::new(self.0.cursor_read::<tables::AccountsTrie>()?))
    }

    fn storage_trie_cursor(
        &self,
        hashed_address: B256,
    ) -> Result<Self::StorageTrieCursor<'_>, DatabaseError> {
        Ok(DatabaseStorageTrieCursor::new(
            self.0.cursor_dup_read::<tables::StoragesTrie>()?,
            hashed_address,
        ))
    }
}

/// A cursor over the account trie.
#[derive(Debug)]
pub struct DatabaseAccountTrieCursor<C>(pub(crate) C);

impl<C> DatabaseAccountTrieCursor<C> {
    /// Create a new account trie cursor.
    pub const fn new(cursor: C) -> Self {
        Self(cursor)
    }
}

impl<C> TrieCursor for DatabaseAccountTrieCursor<C>
where
    C: DbCursorRO<tables::AccountsTrie> + Send + Sync,
{
    /// Seeks an exact match for the provided key in the account trie.
    fn seek_exact(
        &mut self,
        key: Nibbles,
    ) -> Result<Option<(Nibbles, BranchNodeCompact)>, DatabaseError> {
        Ok(self.0.seek_exact(StoredNibbles(key))?.map(|value| (value.0 .0, value.1)))
    }

    /// Seeks a key in the account trie that matches or is greater than the provided key.
    fn seek(
        &mut self,
        key: Nibbles,
    ) -> Result<Option<(Nibbles, BranchNodeCompact)>, DatabaseError> {
        Ok(self.0.seek(StoredNibbles(key))?.map(|value| (value.0 .0, value.1)))
    }

    /// Move the cursor to the next entry and return it.
    fn next(&mut self) -> Result<Option<(Nibbles, BranchNodeCompact)>, DatabaseError> {
        Ok(self.0.next()?.map(|value| (value.0 .0, value.1)))
    }

    /// Retrieves the current key in the cursor.
    fn current(&mut self) -> Result<Option<Nibbles>, DatabaseError> {
        Ok(self.0.current()?.map(|(k, _)| k.0))
    }
}

/// A cursor over the storage tries stored in the database.
#[derive(Debug)]
pub struct DatabaseStorageTrieCursor<C> {
    /// The underlying cursor.
    pub cursor: C,
    /// Hashed address used for cursor positioning.
    hashed_address: B256,
}

impl<C> DatabaseStorageTrieCursor<C> {
    /// Create a new storage trie cursor.
    pub const fn new(cursor: C, hashed_address: B256) -> Self {
        Self { cursor, hashed_address }
    }
}

impl<C> DatabaseStorageTrieCursor<C>
where
    C: DbCursorRO<tables::StoragesTrie>
        + DbCursorRW<tables::StoragesTrie>
        + DbDupCursorRO<tables::StoragesTrie>
        + DbDupCursorRW<tables::StoragesTrie>,
{
    /// Writes storage updates that are already sorted
    pub fn write_storage_trie_updates_sorted(
        &mut self,
        updates: &StorageTrieUpdatesSorted,
    ) -> Result<usize, DatabaseError> {
        // The storage trie for this account has to be deleted.
        if updates.is_deleted() && self.cursor.seek_exact(self.hashed_address)?.is_some() {
            self.cursor.delete_current_duplicates()?;
        }

        let mut num_entries = 0;
        for (nibbles, maybe_updated) in updates.storage_nodes.iter().filter(|(n, _)| !n.is_empty())
        {
            num_entries += 1;
            let nibbles = StoredNibblesSubKey(*nibbles);
            // Delete the old entry if it exists.
            if self
                .cursor
                .seek_by_key_subkey(self.hashed_address, nibbles.clone())?
                .filter(|e| e.nibbles == nibbles)
                .is_some()
            {
                self.cursor.delete_current()?;
            }

            // There is an updated version of this node, insert new entry.
            if let Some(node) = maybe_updated {
                self.cursor.upsert(
                    self.hashed_address,
                    &StorageTrieEntry { nibbles, node: node.clone() },
                )?;
            }
        }

        Ok(num_entries)
    }
}

impl<C> TrieCursor for DatabaseStorageTrieCursor<C>
where
    C: DbCursorRO<tables::StoragesTrie> + DbDupCursorRO<tables::StoragesTrie> + Send + Sync,
{
    /// Seeks an exact match for the given key in the storage trie.
    fn seek_exact(
        &mut self,
        key: Nibbles,
    ) -> Result<Option<(Nibbles, BranchNodeCompact)>, DatabaseError> {
        Ok(self
            .cursor
            .seek_by_key_subkey(self.hashed_address, StoredNibblesSubKey(key))?
            .filter(|e| e.nibbles == StoredNibblesSubKey(key))
            .map(|value| (value.nibbles.0, value.node)))
    }

    /// Seeks the given key in the storage trie.
    fn seek(
        &mut self,
        key: Nibbles,
    ) -> Result<Option<(Nibbles, BranchNodeCompact)>, DatabaseError> {
        Ok(self
            .cursor
            .seek_by_key_subkey(self.hashed_address, StoredNibblesSubKey(key))?
            .map(|value| (value.nibbles.0, value.node)))
    }

    /// Move the cursor to the next entry and return it.
    fn next(&mut self) -> Result<Option<(Nibbles, BranchNodeCompact)>, DatabaseError> {
        Ok(self.cursor.next_dup()?.map(|(_, v)| (v.nibbles.0, v.node)))
    }

    /// Retrieves the current value in the storage trie cursor.
    fn current(&mut self) -> Result<Option<Nibbles>, DatabaseError> {
        Ok(self.cursor.current()?.map(|(_, v)| v.nibbles.0))
    }
}

#[cfg(test)]
mod tests {
    use super::*;
    use alloy_primitives::hex_literal::hex;
    use reth_db_api::{cursor::DbCursorRW, transaction::DbTxMut};
    use reth_provider::test_utils::create_test_provider_factory;

    #[test]
    fn test_account_trie_order() {
        let factory = create_test_provider_factory();
        let provider = factory.provider_rw().unwrap();
        let mut cursor = provider.tx_ref().cursor_write::<tables::AccountsTrie>().unwrap();

        let data = vec![
            hex!("0303040e").to_vec(),
            hex!("030305").to_vec(),
            hex!("03030500").to_vec(),
            hex!("0303050a").to_vec(),
        ];

        for key in data.clone() {
            cursor
                .upsert(
                    key.into(),
                    &BranchNodeCompact::new(
                        0b0000_0010_0000_0001,
                        0b0000_0010_0000_0001,
                        0,
                        Vec::default(),
                        None,
                    ),
                )
                .unwrap();
        }

        let db_data = cursor.walk_range(..).unwrap().collect::<Result<Vec<_>, _>>().unwrap();
        assert_eq!(db_data[0].0 .0.to_vec(), data[0]);
        assert_eq!(db_data[1].0 .0.to_vec(), data[1]);
        assert_eq!(db_data[2].0 .0.to_vec(), data[2]);
        assert_eq!(db_data[3].0 .0.to_vec(), data[3]);

        assert_eq!(
            cursor.seek(hex!("0303040f").to_vec().into()).unwrap().map(|(k, _)| k.0.to_vec()),
            Some(data[1].clone())
        );
    }

    // tests that upsert and seek match on the storage trie cursor
    #[test]
    fn test_storage_cursor_abstraction() {
        let factory = create_test_provider_factory();
        let provider = factory.provider_rw().unwrap();
        let mut cursor = provider.tx_ref().cursor_dup_write::<tables::StoragesTrie>().unwrap();

        let hashed_address = B256::random();
        let key = StoredNibblesSubKey::from(vec![0x2, 0x3]);
        let value = BranchNodeCompact::new(1, 1, 1, vec![B256::random()], None);

        cursor
            .upsert(hashed_address, &StorageTrieEntry { nibbles: key.clone(), node: value.clone() })
            .unwrap();

        let mut cursor = DatabaseStorageTrieCursor::new(cursor, hashed_address);
        assert_eq!(cursor.seek(key.into()).unwrap().unwrap().1, value);
    }
}<|MERGE_RESOLUTION|>--- conflicted
+++ resolved
@@ -22,19 +22,12 @@
     }
 }
 
-<<<<<<< HEAD
-impl<'a, TX> From<&'a TX> for DatabaseTrieCursorFactory<'a, TX> {
+impl<'a, TX> From<&'a TX> for DatabaseTrieCursorFactory<&'a TX> {
     fn from(tx: &'a TX) -> Self {
         Self::new(tx)
     }
 }
 
-/// Implementation of the trie cursor factory for a database transaction.
-impl<TX: DbTx> TrieCursorFactory for DatabaseTrieCursorFactory<'_, TX> {
-    type AccountTrieCursor = DatabaseAccountTrieCursor<<TX as DbTx>::Cursor<tables::AccountsTrie>>;
-    type StorageTrieCursor =
-        DatabaseStorageTrieCursor<<TX as DbTx>::DupCursor<tables::StoragesTrie>>;
-=======
 impl<TX> TrieCursorFactory for DatabaseTrieCursorFactory<&TX>
 where
     TX: DbTx,
@@ -43,7 +36,6 @@
         = DatabaseAccountTrieCursor<<TX as DbTx>::Cursor<tables::AccountsTrie>>
     where
         Self: 'a;
->>>>>>> d29370eb
 
     type StorageTrieCursor<'a>
         = DatabaseStorageTrieCursor<<TX as DbTx>::DupCursor<tables::StoragesTrie>>
