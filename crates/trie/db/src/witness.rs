use crate::{DatabaseHashedCursorFactory, DatabaseTrieCursorFactory};
use alloy_primitives::{map::B256Map, Bytes};
use reth_db_api::transaction::DbTx;
use reth_execution_errors::TrieWitnessError;
use reth_trie::{
    hashed_cursor::HashedPostStateCursorFactory, trie_cursor::InMemoryTrieCursorFactory,
    witness::TrieWitness, HashedPostState, TrieInput,
};

/// Extends [`TrieWitness`] with operations specific for working with a database transaction.
pub trait DatabaseTrieWitness {
    /// Generates trie witness for target state based on [`TrieInput`].
    fn overlay_witness(
        &self,
        input: TrieInput,
        target: HashedPostState,
    ) -> Result<B256Map<Bytes>, TrieWitnessError>;
}

<<<<<<< HEAD
impl<'a, TX: DbTx> DatabaseTrieWitness
    for TrieWitness<DatabaseTrieCursorFactory<'a, TX>, DatabaseHashedCursorFactory<'a, TX>>
=======
impl<'a, TX: DbTx> DatabaseTrieWitness<'a, TX>
    for TrieWitness<DatabaseTrieCursorFactory<&'a TX>, DatabaseHashedCursorFactory<&'a TX>>
>>>>>>> d29370eb
{
    fn overlay_witness(
        &self,
        input: TrieInput,
        target: HashedPostState,
    ) -> Result<B256Map<Bytes>, TrieWitnessError> {
        let nodes_sorted = input.nodes.into_sorted();
        let state_sorted = input.state.into_sorted();
        let trie_cursor_factory = self.trie_cursor_factory().clone();
        let hashed_cursor_factory = self.hashed_cursor_factory().clone();
        Self::new(trie_cursor_factory, hashed_cursor_factory)
            .with_trie_cursor_factory(|factory| {
                InMemoryTrieCursorFactory::new(factory, &nodes_sorted)
            })
            .with_hashed_cursor_factory(|factory| {
                HashedPostStateCursorFactory::new(factory, &state_sorted)
            })
            .with_prefix_sets_mut(input.prefix_sets)
            .always_include_root_node()
            .compute(target)
    }
}<|MERGE_RESOLUTION|>--- conflicted
+++ resolved
@@ -17,13 +17,8 @@
     ) -> Result<B256Map<Bytes>, TrieWitnessError>;
 }
 
-<<<<<<< HEAD
 impl<'a, TX: DbTx> DatabaseTrieWitness
-    for TrieWitness<DatabaseTrieCursorFactory<'a, TX>, DatabaseHashedCursorFactory<'a, TX>>
-=======
-impl<'a, TX: DbTx> DatabaseTrieWitness<'a, TX>
     for TrieWitness<DatabaseTrieCursorFactory<&'a TX>, DatabaseHashedCursorFactory<&'a TX>>
->>>>>>> d29370eb
 {
     fn overlay_witness(
         &self,
