--- conflicted
+++ resolved
@@ -273,43 +273,24 @@
             }
         }
 
-<<<<<<< HEAD
-        let hashed_accounts = HashMap::from_iter(
-            accounts.into_iter().map(|(address, info)| (KH::hash_key(address), info)),
-        );
-
-        let hashed_storages = HashMap::from_iter(storages.into_iter().map(|(address, storage)| {
-            (
-                KH::hash_key(address),
-                HashedStorage::from_iter(
-                    // The `wiped` flag indicates only whether previous storage entries
-                    // should be looked up in db or not. For reverts it's a noop since all
-                    // wiped changes had been written as storage reverts.
-                    false,
-                    storage.into_iter().map(|(slot, value)| (KH::hash_key(slot), value)),
-                ),
-            )
-        }));
-=======
         let hashed_accounts =
-            accounts.into_iter().map(|(address, info)| (keccak256(address), info)).collect();
+            accounts.into_iter().map(|(address, info)| (KH::hash_key(address), info)).collect();
 
         let hashed_storages = storages
             .into_iter()
             .map(|(address, storage)| {
                 (
-                    keccak256(address),
+                    KH::hash_key(address),
                     HashedStorage::from_iter(
                         // The `wiped` flag indicates only whether previous storage entries
                         // should be looked up in db or not. For reverts it's a noop since all
                         // wiped changes had been written as storage reverts.
                         false,
-                        storage.into_iter().map(|(slot, value)| (keccak256(slot), value)),
+                        storage.into_iter().map(|(slot, value)| (KH::hash_key(slot), value)),
                     ),
                 )
             })
             .collect();
->>>>>>> d4be773f
 
         Ok(Self { accounts: hashed_accounts, storages: hashed_storages })
     }
