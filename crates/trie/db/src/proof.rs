use crate::{DatabaseHashedCursorFactory, DatabaseTrieCursorFactory};
use alloy_primitives::{keccak256, map::HashMap, Address, B256};
use reth_db_api::transaction::DbTx;
use reth_execution_errors::StateProofError;
use reth_trie::{
    hashed_cursor::HashedPostStateCursorFactory,
    proof::{Proof, StorageProof},
    trie_cursor::InMemoryTrieCursorFactory,
    AccountProof, HashedPostStateSorted, HashedStorage, MultiProof, MultiProofTargets,
    StorageMultiProof, TrieInput,
};

/// Extends [`Proof`] with operations specific for working with a database transaction.
pub trait DatabaseProof<'a> {
    /// Create a new [`Proof`] instance from database transaction.
    fn from_tx(tx: &'a Self::Tx) -> Self;

    /// Generates the state proof for target account based on [`TrieInput`].
    fn overlay_account_proof(
        &self,
        input: TrieInput,
        address: Address,
        slots: &[B256],
    ) -> Result<AccountProof, StateProofError>;

    /// Generates the state [`MultiProof`] for target hashed account and storage keys.
    fn overlay_multiproof(
        &self,
        input: TrieInput,
        targets: MultiProofTargets,
    ) -> Result<MultiProof, StateProofError>;

    /// Associated type for the database transaction.
    type Tx;
}

<<<<<<< HEAD
impl<'a, TX: DbTx> DatabaseProof<'a>
    for Proof<DatabaseTrieCursorFactory<'a, TX>, DatabaseHashedCursorFactory<'a, TX>>
=======
impl<'a, TX: DbTx> DatabaseProof<'a, TX>
    for Proof<DatabaseTrieCursorFactory<&'a TX>, DatabaseHashedCursorFactory<&'a TX>>
>>>>>>> 73af3002
{
    type Tx = TX;

    fn from_tx(tx: &'a Self::Tx) -> Self {
        Self::new(DatabaseTrieCursorFactory::new(tx), DatabaseHashedCursorFactory::new(tx))
    }
    fn overlay_account_proof(
        &self,
        input: TrieInput,
        address: Address,
        slots: &[B256],
    ) -> Result<AccountProof, StateProofError> {
        let nodes_sorted = input.nodes.into_sorted();
        let state_sorted = input.state.into_sorted();
        Self::new(self.trie_cursor_factory().clone(), self.hashed_cursor_factory().clone())
            .with_trie_cursor_factory(InMemoryTrieCursorFactory::new(
                self.trie_cursor_factory().clone(),
                &nodes_sorted,
            ))
            .with_hashed_cursor_factory(HashedPostStateCursorFactory::new(
                self.hashed_cursor_factory().clone(),
                &state_sorted,
            ))
            .with_prefix_sets_mut(input.prefix_sets)
            .account_proof(address, slots)
    }

    fn overlay_multiproof(
        &self,
        input: TrieInput,
        targets: MultiProofTargets,
    ) -> Result<MultiProof, StateProofError> {
        let nodes_sorted = input.nodes.into_sorted();
        let state_sorted = input.state.into_sorted();
        Self::new(self.trie_cursor_factory().clone(), self.hashed_cursor_factory().clone())
            .with_trie_cursor_factory(InMemoryTrieCursorFactory::new(
                self.trie_cursor_factory().clone(),
                &nodes_sorted,
            ))
            .with_hashed_cursor_factory(HashedPostStateCursorFactory::new(
                self.hashed_cursor_factory().clone(),
                &state_sorted,
            ))
            .with_prefix_sets_mut(input.prefix_sets)
            .multiproof(targets)
    }
}

/// Extends [`StorageProof`] with operations specific for working with a database transaction.
pub trait DatabaseStorageProof<'a, TX> {
    /// Create a new [`StorageProof`] from database transaction and account address.
    fn from_tx(tx: &'a TX, address: Address) -> Self;

    /// Generates the storage proof for target slot based on [`TrieInput`].
    fn overlay_storage_proof(
        tx: &'a TX,
        address: Address,
        slot: B256,
        storage: HashedStorage,
    ) -> Result<reth_trie::StorageProof, StateProofError>;

    /// Generates the storage multiproof for target slots based on [`TrieInput`].
    fn overlay_storage_multiproof(
        tx: &'a TX,
        address: Address,
        slots: &[B256],
        storage: HashedStorage,
    ) -> Result<StorageMultiProof, StateProofError>;
}

impl<'a, TX: DbTx> DatabaseStorageProof<'a, TX>
    for StorageProof<DatabaseTrieCursorFactory<&'a TX>, DatabaseHashedCursorFactory<&'a TX>>
{
    fn from_tx(tx: &'a TX, address: Address) -> Self {
        Self::new(DatabaseTrieCursorFactory::new(tx), DatabaseHashedCursorFactory::new(tx), address)
    }

    fn overlay_storage_proof(
        tx: &'a TX,
        address: Address,
        slot: B256,
        storage: HashedStorage,
    ) -> Result<reth_trie::StorageProof, StateProofError> {
        let hashed_address = keccak256(address);
        let prefix_set = storage.construct_prefix_set();
        let state_sorted = HashedPostStateSorted::new(
            Default::default(),
            HashMap::from_iter([(hashed_address, storage.into_sorted())]),
        );
        Self::from_tx(tx, address)
            .with_hashed_cursor_factory(HashedPostStateCursorFactory::new(
                DatabaseHashedCursorFactory::new(tx),
                &state_sorted,
            ))
            .with_prefix_set_mut(prefix_set)
            .storage_proof(slot)
    }

    fn overlay_storage_multiproof(
        tx: &'a TX,
        address: Address,
        slots: &[B256],
        storage: HashedStorage,
    ) -> Result<StorageMultiProof, StateProofError> {
        let hashed_address = keccak256(address);
        let targets = slots.iter().map(keccak256).collect();
        let prefix_set = storage.construct_prefix_set();
        let state_sorted = HashedPostStateSorted::new(
            Default::default(),
            HashMap::from_iter([(hashed_address, storage.into_sorted())]),
        );
        Self::from_tx(tx, address)
            .with_hashed_cursor_factory(HashedPostStateCursorFactory::new(
                DatabaseHashedCursorFactory::new(tx),
                &state_sorted,
            ))
            .with_prefix_set_mut(prefix_set)
            .storage_multiproof(targets)
    }
}<|MERGE_RESOLUTION|>--- conflicted
+++ resolved
@@ -34,13 +34,8 @@
     type Tx;
 }
 
-<<<<<<< HEAD
 impl<'a, TX: DbTx> DatabaseProof<'a>
     for Proof<DatabaseTrieCursorFactory<'a, TX>, DatabaseHashedCursorFactory<'a, TX>>
-=======
-impl<'a, TX: DbTx> DatabaseProof<'a, TX>
-    for Proof<DatabaseTrieCursorFactory<&'a TX>, DatabaseHashedCursorFactory<&'a TX>>
->>>>>>> 73af3002
 {
     type Tx = TX;
 
