--- conflicted
+++ resolved
@@ -77,22 +77,6 @@
     "reth-primitives-traits/serde",
 ]
 test-utils = [
-<<<<<<< HEAD
-	"triehash",
-	"revm/test-utils",
-	"reth-trie-common/test-utils",
-	"reth-chainspec/test-utils",
-	"reth-primitives/test-utils",
-	"reth-db/test-utils",
-	"reth-db-api/test-utils",
-	"reth-provider/test-utils",
-	"reth-trie/test-utils",
-]
-scroll = [
-	"reth-db/scroll",
-	"reth-provider/scroll",
-	"revm/scroll"
-=======
     "triehash",
     "revm/test-utils",
     "reth-trie-common/test-utils",
@@ -102,5 +86,9 @@
     "reth-db-api/test-utils",
     "reth-provider/test-utils",
     "reth-trie/test-utils",
->>>>>>> b06682e9
+]
+scroll = [
+	"reth-db/scroll",
+	"reth-provider/scroll",
+	"revm/scroll"
 ]