#![allow(missing_docs)]

use alloy_primitives::{
    keccak256,
    map::{HashMap, HashSet},
    Address, Bytes, B256, U256,
};
use alloy_rlp::EMPTY_STRING_CODE;
<<<<<<< HEAD
use reth_db::{cursor::DbCursorRW, tables};
use reth_db_api::transaction::DbTxMut;
=======
>>>>>>> 281307fe
use reth_primitives::{constants::EMPTY_ROOT_HASH, Account, StorageEntry};
use reth_provider::{test_utils::create_test_provider_factory, HashingWriter};
use reth_trie::{proof::Proof, witness::TrieWitness, HashedPostState, HashedStorage, StateRoot};
use reth_trie_db::{DatabaseProof, DatabaseStateRoot, DatabaseTrieWitness};

#[test]
fn includes_empty_node_preimage() {
    let factory = create_test_provider_factory();
    let provider = factory.provider_rw().unwrap();

    let address = Address::random();
    let hashed_address = keccak256(address);
    let hashed_slot = B256::random();

    // witness includes empty state trie root node
    assert_eq!(
        TrieWitness::from_tx(provider.tx_ref())
            .compute(HashedPostState {
                accounts: HashMap::from([(hashed_address, Some(Account::default()))]),
                storages: HashMap::default(),
            })
            .unwrap(),
        HashMap::from_iter([(EMPTY_ROOT_HASH, Bytes::from([EMPTY_STRING_CODE]))])
    );

    // Insert account into database
    provider.insert_account_for_hashing([(address, Some(Account::default()))]).unwrap();

    let state_root = StateRoot::from_tx(provider.tx_ref()).root().unwrap();
    let multiproof = Proof::from_tx(provider.tx_ref())
        .multiproof(HashMap::from_iter([(hashed_address, HashSet::from_iter([hashed_slot]))]))
        .unwrap();

    let witness = TrieWitness::from_tx(provider.tx_ref())
        .compute(HashedPostState {
            accounts: HashMap::from([(hashed_address, Some(Account::default()))]),
            storages: HashMap::from([(
                hashed_address,
                HashedStorage::from_iter(false, [(hashed_slot, U256::from(1))]),
            )]),
        })
        .unwrap();
    assert!(witness.contains_key(&state_root));
    for node in multiproof.account_subtree.values() {
        assert_eq!(witness.get(&keccak256(node)), Some(node));
    }
    // witness includes empty state trie root node
    assert_eq!(witness.get(&EMPTY_ROOT_HASH), Some(&Bytes::from([EMPTY_STRING_CODE])));
}

#[test]
<<<<<<< HEAD
fn correctly_decodes_branch_node_values() {
=======
fn includes_nodes_for_destroyed_storage_nodes() {
>>>>>>> 281307fe
    let factory = create_test_provider_factory();
    let provider = factory.provider_rw().unwrap();

    let address = Address::random();
    let hashed_address = keccak256(address);
<<<<<<< HEAD
    let hashed_slot1 = B256::with_last_byte(1);
    let hashed_slot2 = B256::with_last_byte(2);

    // Insert account and slots into database
    provider.insert_account_for_hashing([(address, Some(Account::default()))]).unwrap();
    let mut hashed_storage_cursor =
        provider.tx_ref().cursor_dup_write::<tables::HashedStorages>().unwrap();
    hashed_storage_cursor
        .upsert(hashed_address, StorageEntry { key: hashed_slot1, value: U256::from(1) })
        .unwrap();
    hashed_storage_cursor
        .upsert(hashed_address, StorageEntry { key: hashed_slot2, value: U256::from(1) })
=======
    let slot = B256::random();
    let hashed_slot = keccak256(slot);

    // Insert account and slot into database
    provider.insert_account_for_hashing([(address, Some(Account::default()))]).unwrap();
    provider
        .insert_storage_for_hashing([(address, [StorageEntry { key: slot, value: U256::from(1) }])])
>>>>>>> 281307fe
        .unwrap();

    let state_root = StateRoot::from_tx(provider.tx_ref()).root().unwrap();
    let multiproof = Proof::from_tx(provider.tx_ref())
<<<<<<< HEAD
        .multiproof(HashMap::from_iter([(
            hashed_address,
            HashSet::from_iter([hashed_slot1, hashed_slot2]),
        )]))
=======
        .multiproof(HashMap::from_iter([(hashed_address, HashSet::from_iter([hashed_slot]))]))
>>>>>>> 281307fe
        .unwrap();

    let witness = TrieWitness::from_tx(provider.tx_ref())
        .compute(HashedPostState {
            accounts: HashMap::from([(hashed_address, Some(Account::default()))]),
<<<<<<< HEAD
            storages: HashMap::from([(
                hashed_address,
                HashedStorage::from_iter(
                    false,
                    [hashed_slot1, hashed_slot2].map(|hashed_slot| (hashed_slot, U256::from(2))),
                ),
            )]),
=======
            storages: HashMap::from([(hashed_address, HashedStorage::from_iter(true, []))]), // destroyed
>>>>>>> 281307fe
        })
        .unwrap();
    assert!(witness.contains_key(&state_root));
    for node in multiproof.account_subtree.values() {
        assert_eq!(witness.get(&keccak256(node)), Some(node));
    }
    for node in multiproof.storages.iter().flat_map(|(_, storage)| storage.subtree.values()) {
        assert_eq!(witness.get(&keccak256(node)), Some(node));
    }
}<|MERGE_RESOLUTION|>--- conflicted
+++ resolved
@@ -6,11 +6,8 @@
     Address, Bytes, B256, U256,
 };
 use alloy_rlp::EMPTY_STRING_CODE;
-<<<<<<< HEAD
 use reth_db::{cursor::DbCursorRW, tables};
 use reth_db_api::transaction::DbTxMut;
-=======
->>>>>>> 281307fe
 use reth_primitives::{constants::EMPTY_ROOT_HASH, Account, StorageEntry};
 use reth_provider::{test_utils::create_test_provider_factory, HashingWriter};
 use reth_trie::{proof::Proof, witness::TrieWitness, HashedPostState, HashedStorage, StateRoot};
@@ -62,17 +59,48 @@
 }
 
 #[test]
-<<<<<<< HEAD
-fn correctly_decodes_branch_node_values() {
-=======
 fn includes_nodes_for_destroyed_storage_nodes() {
->>>>>>> 281307fe
     let factory = create_test_provider_factory();
     let provider = factory.provider_rw().unwrap();
 
     let address = Address::random();
     let hashed_address = keccak256(address);
-<<<<<<< HEAD
+    let slot = B256::random();
+    let hashed_slot = keccak256(slot);
+
+    // Insert account and slot into database
+    provider.insert_account_for_hashing([(address, Some(Account::default()))]).unwrap();
+    provider
+        .insert_storage_for_hashing([(address, [StorageEntry { key: slot, value: U256::from(1) }])])
+        .unwrap();
+
+    let state_root = StateRoot::from_tx(provider.tx_ref()).root().unwrap();
+    let multiproof = Proof::from_tx(provider.tx_ref())
+        .multiproof(HashMap::from_iter([(hashed_address, HashSet::from_iter([hashed_slot]))]))
+        .unwrap();
+
+    let witness = TrieWitness::from_tx(provider.tx_ref())
+        .compute(HashedPostState {
+            accounts: HashMap::from([(hashed_address, Some(Account::default()))]),
+            storages: HashMap::from([(hashed_address, HashedStorage::from_iter(true, []))]), // destroyed
+        })
+        .unwrap();
+    assert!(witness.contains_key(&state_root));
+    for node in multiproof.account_subtree.values() {
+        assert_eq!(witness.get(&keccak256(node)), Some(node));
+    }
+    for node in multiproof.storages.iter().flat_map(|(_, storage)| storage.subtree.values()) {
+        assert_eq!(witness.get(&keccak256(node)), Some(node));
+    }
+}
+
+#[test]
+fn correctly_decodes_branch_node_values() {
+    let factory = create_test_provider_factory();
+    let provider = factory.provider_rw().unwrap();
+
+    let address = Address::random();
+    let hashed_address = keccak256(address);
     let hashed_slot1 = B256::with_last_byte(1);
     let hashed_slot2 = B256::with_last_byte(2);
 
@@ -85,33 +113,19 @@
         .unwrap();
     hashed_storage_cursor
         .upsert(hashed_address, StorageEntry { key: hashed_slot2, value: U256::from(1) })
-=======
-    let slot = B256::random();
-    let hashed_slot = keccak256(slot);
-
-    // Insert account and slot into database
-    provider.insert_account_for_hashing([(address, Some(Account::default()))]).unwrap();
-    provider
-        .insert_storage_for_hashing([(address, [StorageEntry { key: slot, value: U256::from(1) }])])
->>>>>>> 281307fe
         .unwrap();
 
     let state_root = StateRoot::from_tx(provider.tx_ref()).root().unwrap();
     let multiproof = Proof::from_tx(provider.tx_ref())
-<<<<<<< HEAD
         .multiproof(HashMap::from_iter([(
             hashed_address,
             HashSet::from_iter([hashed_slot1, hashed_slot2]),
         )]))
-=======
-        .multiproof(HashMap::from_iter([(hashed_address, HashSet::from_iter([hashed_slot]))]))
->>>>>>> 281307fe
         .unwrap();
 
     let witness = TrieWitness::from_tx(provider.tx_ref())
         .compute(HashedPostState {
             accounts: HashMap::from([(hashed_address, Some(Account::default()))]),
-<<<<<<< HEAD
             storages: HashMap::from([(
                 hashed_address,
                 HashedStorage::from_iter(
@@ -119,9 +133,6 @@
                     [hashed_slot1, hashed_slot2].map(|hashed_slot| (hashed_slot, U256::from(2))),
                 ),
             )]),
-=======
-            storages: HashMap::from([(hashed_address, HashedStorage::from_iter(true, []))]), // destroyed
->>>>>>> 281307fe
         })
         .unwrap();
     assert!(witness.contains_key(&state_root));
