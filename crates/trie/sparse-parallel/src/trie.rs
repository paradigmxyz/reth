--- conflicted
+++ resolved
@@ -14,12 +14,8 @@
     RlpNodeStackItem, SparseNode, SparseNodeType, SparseTrieUpdates, TrieMasks,
 };
 use smallvec::SmallVec;
-<<<<<<< HEAD
 use std::sync::mpsc;
-use tracing::trace;
-=======
 use tracing::{instrument, trace};
->>>>>>> 56f6da5e
 
 /// The maximum length of a path, in nibbles, which belongs to the upper subtrie of a
 /// [`ParallelSparseTrie`]. All longer paths belong to a lower subtrie.
@@ -2231,7 +2227,6 @@
     }
 
     #[test]
-<<<<<<< HEAD
     fn test_remove_leaf_branch_becomes_extension() {
         //
         // 0x:      Extension (Key = 5)
@@ -2679,7 +2674,9 @@
             lower_subtrie_10.nodes.get(&Nibbles::from_nibbles([0x0, 0x1, 0x4])),
             Some(SparseNode::Leaf { hash: Some(_), .. })
         );
-=======
+    }
+
+    #[test]
     fn test_parallel_sparse_trie_root() {
         let mut trie = ParallelSparseTrie::default().with_updates(true);
 
@@ -2778,6 +2775,5 @@
         assert!(trie.upper_subtrie.nodes.get(&branch_path).unwrap().hash().is_some());
         assert!(leaf_1_subtrie.nodes.get(&leaf_1_path).unwrap().hash().is_some());
         assert!(leaf_2_subtrie.nodes.get(&leaf_2_path).unwrap().hash().is_some());
->>>>>>> 56f6da5e
     }
 }