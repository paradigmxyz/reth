--- conflicted
+++ resolved
@@ -1233,10 +1233,7 @@
 
     #[test]
     fn test_sparse_subtrie_type() {
-<<<<<<< HEAD
-=======
         assert_eq!(SparseSubtrieType::from_path(&Nibbles::new()), SparseSubtrieType::Upper);
->>>>>>> dd550133
         assert_eq!(
             SparseSubtrieType::from_path(&Nibbles::from_nibbles([0])),
             SparseSubtrieType::Upper
@@ -1289,13 +1286,8 @@
 
         // Reveal leaf in the upper trie
         {
-<<<<<<< HEAD
-            let path = Nibbles::from_nibbles([0x1, 0x2]);
-            let node = create_leaf_node([0x3, 0x4], 42);
-=======
             let path = Nibbles::from_nibbles([0x1]);
-            let node = create_leaf_node(&[0x2, 0x3], 42);
->>>>>>> dd550133
+            let node = create_leaf_node([0x2, 0x3], 42);
             let masks = TrieMasks::none();
 
             trie.reveal_node(path, node, masks).unwrap();
@@ -1312,13 +1304,8 @@
 
         // Reveal leaf in a lower trie
         {
-<<<<<<< HEAD
-            let path = Nibbles::from_nibbles([0x1, 0x2, 0x3]);
-            let node = create_leaf_node([0x4, 0x5], 42);
-=======
             let path = Nibbles::from_nibbles([0x1, 0x2]);
-            let node = create_leaf_node(&[0x3, 0x4], 42);
->>>>>>> dd550133
+            let node = create_leaf_node([0x3, 0x4], 42);
             let masks = TrieMasks::none();
 
             trie.reveal_node(path, node, masks).unwrap();
@@ -1341,11 +1328,7 @@
         let mut trie = ParallelSparseTrie::default();
         let path = Nibbles::new();
         let child_hash = B256::repeat_byte(0xab);
-<<<<<<< HEAD
-        let node = create_extension_node([0x2], child_hash);
-=======
-        let node = create_extension_node(&[0x1], child_hash);
->>>>>>> dd550133
+        let node = create_extension_node([0x1], child_hash);
         let masks = TrieMasks::none();
 
         trie.reveal_node(path, node, masks).unwrap();
@@ -1366,11 +1349,7 @@
         let mut trie = ParallelSparseTrie::default();
         let path = Nibbles::new();
         let child_hash = B256::repeat_byte(0xcd);
-<<<<<<< HEAD
-        let node = create_extension_node([0x3], child_hash);
-=======
-        let node = create_extension_node(&[0x1, 0x2, 0x3], child_hash);
->>>>>>> dd550133
+        let node = create_extension_node([0x1, 0x2, 0x3], child_hash);
         let masks = TrieMasks::none();
 
         trie.reveal_node(path, node, masks).unwrap();
@@ -1392,48 +1371,40 @@
     }
 
     #[test]
-<<<<<<< HEAD
+    fn test_reveal_node_extension_cross_level_boundary() {
+        let mut trie = ParallelSparseTrie::default();
+        let path = Nibbles::from_nibbles([0x1]);
+        let child_hash = B256::repeat_byte(0xcd);
+        let node = create_extension_node([0x2], child_hash);
+        let masks = TrieMasks::none();
+
+        trie.reveal_node(path, node, masks).unwrap();
+
+        // Extension node should be in upper trie
+        assert_matches!(
+            trie.upper_subtrie.nodes.get(&path),
+            Some(SparseNode::Extension { key, hash: None, .. })
+            if key == &Nibbles::from_nibbles([0x2])
+        );
+
+        // Child path (0x1, 0x2) should be in lower trie
+        let child_path = Nibbles::from_nibbles([0x1, 0x2]);
+        let idx = path_subtrie_index_unchecked(&child_path);
+        assert!(trie.lower_subtries[idx].is_some());
+
+        let lower_subtrie = trie.lower_subtries[idx].as_ref().unwrap();
+        assert_eq!(lower_subtrie.nodes.get(&child_path), Some(&SparseNode::Hash(child_hash)));
+    }
+
+    #[test]
     fn test_reveal_node_branch_all_upper() {
         let mut trie = ParallelSparseTrie::default();
-        let path = Nibbles::from_nibbles([0x1]);
+        let path = Nibbles::new();
         let child_hashes = [
             RlpNode::word_rlp(&B256::repeat_byte(0x11)),
             RlpNode::word_rlp(&B256::repeat_byte(0x22)),
         ];
         let node = create_branch_node_with_children(&[0x0, 0x5], child_hashes.clone());
-=======
-    fn test_reveal_node_extension_cross_level_boundary() {
-        let mut trie = ParallelSparseTrie::default();
-        let path = Nibbles::from_nibbles([0x1]);
-        let child_hash = B256::repeat_byte(0xcd);
-        let node = create_extension_node(&[0x2], child_hash);
-        let masks = TrieMasks::none();
-
-        trie.reveal_node(path, node, masks).unwrap();
-
-        // Extension node should be in upper trie
-        assert_matches!(
-            trie.upper_subtrie.nodes.get(&path),
-            Some(SparseNode::Extension { key, hash: None, .. })
-            if key == &Nibbles::from_nibbles([0x2])
-        );
-
-        // Child path (0x1, 0x2) should be in lower trie
-        let child_path = Nibbles::from_nibbles([0x1, 0x2]);
-        let idx = path_subtrie_index_unchecked(&child_path);
-        assert!(trie.lower_subtries[idx].is_some());
-
-        let lower_subtrie = trie.lower_subtries[idx].as_ref().unwrap();
-        assert_eq!(lower_subtrie.nodes.get(&child_path), Some(&SparseNode::Hash(child_hash)));
-    }
-
-    #[test]
-    fn test_reveal_node_branch_all_upper() {
-        let mut trie = ParallelSparseTrie::default();
-        let path = Nibbles::new();
-        let child_hashes = [B256::repeat_byte(0x11), B256::repeat_byte(0x22)];
-        let node = create_branch_node_with_children(&[0x0, 0x5], &child_hashes);
->>>>>>> dd550133
         let masks = TrieMasks::none();
 
         trie.reveal_node(path, node, masks).unwrap();
@@ -1461,20 +1432,13 @@
     #[test]
     fn test_reveal_node_branch_cross_level() {
         let mut trie = ParallelSparseTrie::default();
-<<<<<<< HEAD
-        let path = Nibbles::from_nibbles([0x1, 0x2]); // Exactly 2 nibbles - boundary case
+        let path = Nibbles::from_nibbles([0x1]); // Exactly 1 nibbles - boundary case
         let child_hashes = [
             RlpNode::word_rlp(&B256::repeat_byte(0x33)),
             RlpNode::word_rlp(&B256::repeat_byte(0x44)),
             RlpNode::word_rlp(&B256::repeat_byte(0x55)),
         ];
         let node = create_branch_node_with_children(&[0x0, 0x7, 0xf], child_hashes.clone());
-=======
-        let path = Nibbles::from_nibbles([0x1]); // Exactly 1 nibbles - boundary case
-        let child_hashes =
-            [B256::repeat_byte(0x33), B256::repeat_byte(0x44), B256::repeat_byte(0x55)];
-        let node = create_branch_node_with_children(&[0x0, 0x7, 0xf], &child_hashes);
->>>>>>> dd550133
         let masks = TrieMasks::none();
 
         trie.reveal_node(path, node, masks).unwrap();
