--- conflicted
+++ resolved
@@ -1,8 +1,5 @@
-<<<<<<< HEAD
+use crate::LowerSparseSubtrie;
 use alloc::borrow::Cow;
-=======
-use crate::LowerSparseSubtrie;
->>>>>>> bb1e44e8
 use alloy_primitives::{
     map::{Entry, HashMap},
     B256,
@@ -2449,7 +2446,7 @@
         let lower_sparse_nodes = sparse_trie
             .lower_subtries
             .iter()
-            .filter_map(LowerSparseSubtrie::as_revealed_ref)
+            .filter_map(|subtrie| subtrie.as_revealed_ref())
             .flat_map(|subtrie| subtrie.nodes.iter());
 
         let upper_sparse_nodes = sparse_trie.upper_subtrie.nodes.iter();
