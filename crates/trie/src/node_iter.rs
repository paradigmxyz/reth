--- conflicted
+++ resolved
@@ -97,7 +97,7 @@
                             key.clone(),
                             self.walker.hash().unwrap(),
                             self.walker.children_are_in_trie(),
-                        ))));
+                        ))))
                     }
                 }
             }
@@ -108,17 +108,12 @@
                 // reset the checked status and continue
                 if self.walker.key().map_or(false, |key| key < &Nibbles::unpack(hashed_key)) {
                     self.current_walker_key_checked = false;
-                    continue;
+                    continue
                 }
 
                 // Set the next hashed entry as a leaf node and return
-<<<<<<< HEAD
-                self.current_hashed_entry = self.hashed_account_cursor.next()?;
-                return Ok(Some(AccountNode::Leaf(hashed_address, account)));
-=======
                 self.current_hashed_entry = self.hashed_cursor.next()?;
                 return Ok(Some(TrieElement::Leaf(hashed_key, value)))
->>>>>>> 7262d08f
             }
 
             // Handle seeking and advancing based on the previous hashed key
@@ -143,99 +138,4 @@
 
         Ok(None)
     }
-<<<<<<< HEAD
-}
-
-/// An iterator over existing intermediate storage branch nodes and updated leaf nodes.
-#[derive(Debug)]
-pub struct StorageNodeIter<C, H> {
-    /// Underlying walker over intermediate nodes.
-    pub walker: TrieWalker<C>,
-    /// The cursor for the hashed storage entries.
-    pub hashed_storage_cursor: H,
-    /// The hashed address this storage trie belongs to.
-    hashed_address: B256,
-
-    /// Current hashed storage entry.
-    current_hashed_entry: Option<StorageEntry>,
-    /// Flag indicating whether we should check the current walker key.
-    current_walker_key_checked: bool,
-}
-
-impl<C, H> StorageNodeIter<C, H> {
-    /// Creates a new instance of StorageNodeIter.
-    pub fn new(walker: TrieWalker<C>, hashed_storage_cursor: H, hashed_address: B256) -> Self {
-        Self {
-            walker,
-            hashed_storage_cursor,
-            hashed_address,
-            current_walker_key_checked: false,
-            current_hashed_entry: None,
-        }
-    }
-}
-
-impl<C, H> StorageNodeIter<C, H>
-where
-    C: TrieCursor,
-    H: HashedStorageCursor,
-{
-    /// Return the next storage trie node to be added to the hash builder.
-    ///
-    /// Returns the nodes using this algorithm:
-    /// 1. Return the current intermediate branch node if it hasn't been updated.
-    /// 2. Advance the trie walker to the next intermediate branch node and retrieve next
-    ///    unprocessed key.
-    /// 3. Reposition the hashed storage cursor on the next unprocessed key.
-    /// 4. Return every hashed storage entry up to the key of the current intermediate branch node.
-    /// 5. Repeat.
-    pub fn try_next(&mut self) -> Result<Option<StorageNode>, DatabaseError> {
-        loop {
-            // Check if there's a key in the walker.
-            if let Some(key) = self.walker.key() {
-                // Check if the walker key hasn't been checked yet.
-                if !self.current_walker_key_checked {
-                    self.current_walker_key_checked = true;
-                    // Check if the current node can be skipped in the walker.
-                    if self.walker.can_skip_current_node {
-                        // Return a branch node based on the walker's properties.
-                        return Ok(Some(StorageNode::Branch(TrieBranchNode::new(
-                            key.clone(),
-                            self.walker.hash().unwrap(),
-                            self.walker.children_are_in_trie(),
-                        ))));
-                    }
-                }
-            }
-
-            // Check for a current hashed storage entry.
-            if let Some(StorageEntry { key: hashed_key, value }) = self.current_hashed_entry.take()
-            {
-                // Compare keys and proceed accordingly.
-                if self.walker.key().map_or(false, |key| key < &Nibbles::unpack(hashed_key)) {
-                    self.current_walker_key_checked = false;
-                    continue;
-                }
-
-                // Move to the next hashed storage entry and return the corresponding leaf node.
-                self.current_hashed_entry = self.hashed_storage_cursor.next()?;
-                return Ok(Some(StorageNode::Leaf(hashed_key, value)));
-            }
-
-            // Attempt to get the next unprocessed key from the walker.
-            if let Some(seek_key) = self.walker.next_unprocessed_key() {
-                // Seek and update the current hashed entry based on the new seek key.
-                self.current_hashed_entry =
-                    self.hashed_storage_cursor.seek(self.hashed_address, seek_key)?;
-                self.walker.advance()?;
-            } else {
-                // No more keys to process, break the loop.
-                break;
-            }
-        }
-
-        Ok(None) // Return None if no more nodes are available.
-    }
-=======
->>>>>>> 7262d08f
 }