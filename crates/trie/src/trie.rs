use crate::{
    account::EthAccount,
    cursor::{AccountTrieCursor, StorageTrieCursor},
    hash_builder::HashBuilder,
    nibbles::Nibbles,
    prefix_set::{PrefixSet, PrefixSetLoader},
    progress::{IntermediateStateRootState, StateRootProgress},
    updates::{TrieKey, TrieOp, TrieUpdates},
    walker::TrieWalker,
    StateRootError, StorageRootError,
};
use reth_db::{
    cursor::{DbCursorRO, DbDupCursorRO},
    tables,
<<<<<<< HEAD
    transaction::DbTx,
=======
    transaction::{DbTx, DbTxMut},
};
use reth_primitives::{
    keccak256,
    proofs::EMPTY_ROOT,
    trie::{BranchNodeCompact, StorageTrieEntry, StoredNibblesSubKey},
    Address, BlockNumber, StorageEntry, H256,
>>>>>>> d3000578
};
use reth_primitives::{keccak256, proofs::EMPTY_ROOT, Address, StorageEntry, TransitionId, H256};
use reth_rlp::Encodable;
<<<<<<< HEAD
use std::{collections::HashMap, ops::Range};
=======
use std::{collections::HashMap, ops::RangeInclusive, sync::mpsc};

/// The branch node update sender
pub type BranchNodeUpdateSender = mpsc::Sender<BranchNodeUpdate>;

/// The branch node message to update the database.
#[derive(Debug, Clone)]
pub enum BranchNodeUpdate {
    /// The account trie branch node.
    Account(Nibbles, BranchNodeCompact),
    /// The storage trie branch node with the hashed key of the account.
    Storage(H256, Nibbles, BranchNodeCompact),
}
>>>>>>> d3000578

/// StateRoot is used to compute the root node of a state trie.
pub struct StateRoot<'a, TX> {
    /// A reference to the database transaction.
    pub tx: &'a TX,
    /// A set of account prefixes that have changed.
    pub changed_account_prefixes: PrefixSet,
    /// A map containing storage changes with the hashed address as key and a set of storage key
    /// prefixes as the value.
    pub changed_storage_prefixes: HashMap<H256, PrefixSet>,
    /// Previous intermediate state.
    previous_state: Option<IntermediateStateRootState>,
    /// The number of updates after which the intermediate progress should be returned.
    threshold: u64,
}

impl<'a, TX> StateRoot<'a, TX> {
    /// Create a new [StateRoot] instance.
    pub fn new(tx: &'a TX) -> Self {
        Self {
            tx,
            changed_account_prefixes: PrefixSet::default(),
            changed_storage_prefixes: HashMap::default(),
            previous_state: None,
            threshold: 100_000,
        }
    }

    /// Set the changed account prefixes.
    pub fn with_changed_account_prefixes(mut self, prefixes: PrefixSet) -> Self {
        self.changed_account_prefixes = prefixes;
        self
    }

    /// Set the changed storage prefixes.
    pub fn with_changed_storage_prefixes(mut self, prefixes: HashMap<H256, PrefixSet>) -> Self {
        self.changed_storage_prefixes = prefixes;
        self
    }

    /// Set the threshold.
    pub fn with_threshold(mut self, threshold: u64) -> Self {
        self.threshold = threshold;
        self
    }

    /// Set the threshold to maximum value so that itermediate progress is not returned.
    pub fn with_no_threshold(mut self) -> Self {
        self.threshold = u64::MAX;
        self
    }

    /// Set the previously recorded intermediate state.
    pub fn with_intermediate_state(mut self, state: Option<IntermediateStateRootState>) -> Self {
        self.previous_state = state;
        self
    }
}

impl<'a, 'tx, TX: DbTx<'tx>> StateRoot<'a, TX> {
    /// Given a transition id range, identifies all the accounts and storage keys that
    /// have changed.
    ///
    /// # Returns
    ///
    /// An instance of state root calculator with account and storage prefixes loaded.
    pub fn incremental_root_calculator(
        tx: &'a TX,
        tid_range: Range<TransitionId>,
    ) -> Result<Self, StateRootError> {
        let (account_prefixes, storage_prefixes) = PrefixSetLoader::new(tx).load(tid_range)?;
        Ok(Self::new(tx)
            .with_changed_account_prefixes(account_prefixes)
            .with_changed_storage_prefixes(storage_prefixes))
    }

    /// Computes the state root of the trie with the changed account and storage prefixes and
    /// existing trie nodes.
    ///
    /// # Returns
    ///
    /// The updated state root.
    pub fn incremental_root(
        tx: &'a TX,
<<<<<<< HEAD
        tid_range: Range<TransitionId>,
    ) -> Result<H256, StateRootError> {
        tracing::debug!(target: "loader", "incremental state root");
        Self::incremental_root_calculator(tx, tid_range)?.root()
    }
=======
        range: RangeInclusive<BlockNumber>,
        branch_node_sender: Option<BranchNodeUpdateSender>,
    ) -> Result<H256, StateRootError> {
        tracing::debug!(target: "loader", "incremental state root");
        let (account_prefixes, storage_prefixes) = PrefixSetLoader::new(tx).load(range)?;
        let this = Self::new(tx)
            .with_changed_account_prefixes(account_prefixes)
            .with_changed_storage_prefixes(storage_prefixes);
>>>>>>> d3000578

    /// Computes the state root of the trie with the changed account and storage prefixes and
    /// existing trie nodes collecting updates in the process.
    ///
    /// Ignores the threshold.
    ///
    /// # Returns
    ///
    /// The updated state root and the trie updates.
    pub fn incremental_root_with_updates(
        tx: &'a TX,
        tid_range: Range<TransitionId>,
    ) -> Result<(H256, TrieUpdates), StateRootError> {
        tracing::debug!(target: "loader", "incremental state root");
        Self::incremental_root_calculator(tx, tid_range)?.root_with_updates()
    }

    /// Computes the state root of the trie with the changed account and storage prefixes and
    /// existing trie nodes collecting updates in the process.
    ///
    /// # Returns
    ///
    /// The intermediate progress of state root computation.
    pub fn incremental_root_with_progress(
        tx: &'a TX,
        tid_range: Range<TransitionId>,
    ) -> Result<StateRootProgress, StateRootError> {
        tracing::debug!(target: "loader", "incremental state root with progress");
        Self::incremental_root_calculator(tx, tid_range)?.root_with_progress()
    }

    /// Walks the intermediate nodes of existing state trie (if any) and hashed entries. Feeds the
    /// nodes into the hash builder. Collects the updates in the process.
    ///
    /// Ignores the threshold.
    ///
    /// # Returns
    ///
    /// The intermediate progress of state root computation and the trie updates.
    pub fn root_with_updates(self) -> Result<(H256, TrieUpdates), StateRootError> {
        match self.with_no_threshold().calculate(true)? {
            StateRootProgress::Complete(root, updates) => Ok((root, updates)),
            StateRootProgress::Progress(..) => unreachable!(), // unreachable threshold
        }
    }

    /// Walks the intermediate nodes of existing state trie (if any) and hashed entries. Feeds the
    /// nodes into the hash builder.
    ///
    /// # Returns
    ///
    /// The state root hash.
    pub fn root(self) -> Result<H256, StateRootError> {
        match self.calculate(false)? {
            StateRootProgress::Complete(root, _) => Ok(root),
            StateRootProgress::Progress(..) => unreachable!(), // update retenion is disabled
        }
    }

    /// Walks the intermediate nodes of existing state trie (if any) and hashed entries. Feeds the
    /// nodes into the hash builder. Collects the updates in the process.
    ///
    /// # Returns
    ///
    /// The intermediate progress of state root computation.
    pub fn root_with_progress(self) -> Result<StateRootProgress, StateRootError> {
        self.calculate(true)
    }

    fn calculate(self, retain_updates: bool) -> Result<StateRootProgress, StateRootError> {
        tracing::debug!(target: "loader", "calculating state root");
        let mut trie_updates = TrieUpdates::default();

        let mut hashed_account_cursor = self.tx.cursor_read::<tables::HashedAccount>()?;
        let mut trie_cursor =
            AccountTrieCursor::new(self.tx.cursor_read::<tables::AccountsTrie>()?);

        let (mut walker, mut hash_builder, mut last_account_key, mut last_walker_key) =
            match self.previous_state {
                Some(state) => (
                    TrieWalker::from_stack(
                        &mut trie_cursor,
                        state.walker_stack,
                        self.changed_account_prefixes,
                    ),
                    state.hash_builder,
                    Some(state.last_account_key),
                    Some(state.last_walker_key),
                ),
                None => (
                    TrieWalker::new(&mut trie_cursor, self.changed_account_prefixes),
                    HashBuilder::default(),
                    None,
                    None,
                ),
            };

        walker.set_updates(retain_updates);
        hash_builder.set_updates(retain_updates);

        while let Some(key) = last_walker_key.take().or_else(|| walker.key()) {
            // Take the last account key to make sure we take it into consideration only once.
            let (next_key, mut next_account_entry) = match last_account_key.take() {
                // Seek the last processed entry and take the next after.
                Some(account_key) => {
                    hashed_account_cursor.seek(account_key)?;
                    (walker.key(), hashed_account_cursor.next()?)
                }
                None => {
                    if walker.can_skip_current_node {
                        let value = walker.hash().unwrap();
                        let is_in_db_trie = walker.children_are_in_trie();
                        hash_builder.add_branch(key.clone(), value, is_in_db_trie);
                    }

                    let seek_key = match walker.next_unprocessed_key() {
                        Some(key) => key,
                        None => break, // no more keys
                    };

                    (walker.advance()?, hashed_account_cursor.seek(seek_key)?)
                }
            };

            while let Some((hashed_address, account)) = next_account_entry {
                let account_nibbles = Nibbles::unpack(hashed_address);

                if let Some(ref key) = next_key {
                    if key < &account_nibbles {
                        tracing::trace!(target: "loader", "breaking, already detected");
                        break
                    }
                }

                // We assume we can always calculate a storage root without
                // OOMing. This opens us up to a potential DOS vector if
                // a contract had too many storage entries and they were
                // all buffered w/o us returning and committing our intermeditate
                // progress.
                // TODO: We can consider introducing the TrieProgress::Progress/Complete
                // abstraction inside StorageRoot, but let's give it a try as-is for now.
                let storage_root_calculator = StorageRoot::new_hashed(self.tx, hashed_address)
                    .with_changed_prefixes(
                        self.changed_storage_prefixes
                            .get(&hashed_address)
                            .cloned()
                            .unwrap_or_default(),
                    );

                let storage_root = if retain_updates {
                    let (root, mut updates) = storage_root_calculator.root_with_updates()?;
                    trie_updates.append(&mut updates);
                    root
                } else {
                    storage_root_calculator.root()?
                };

                let account = EthAccount::from(account).with_storage_root(storage_root);
                let mut account_rlp = Vec::with_capacity(account.length());
                account.encode(&mut &mut account_rlp);

                hash_builder.add_leaf(account_nibbles, &account_rlp);

                // Decide if we need to return intermediate progress.
                let total_updates_len =
                    trie_updates.len() + walker.updates_len() + hash_builder.updates_len();
                if retain_updates && total_updates_len as u64 >= self.threshold {
                    let (walker_stack, mut walker_updates) = walker.split();
                    let (hash_builder, hash_builder_updates) = hash_builder.split();

                    let state = IntermediateStateRootState {
                        hash_builder,
                        walker_stack,
                        last_walker_key: key,
                        last_account_key: hashed_address,
                    };

                    trie_updates.append(&mut walker_updates);
                    trie_updates.extend_with_account_updates(hash_builder_updates);

                    return Ok(StateRootProgress::Progress(state, trie_updates))
                }

                // Move the next account entry
                next_account_entry = hashed_account_cursor.next()?;
            }
        }

        let root = hash_builder.root();

        let (_, mut walker_updates) = walker.split();
        let (_, hash_builder_updates) = hash_builder.split();

        trie_updates.append(&mut walker_updates);
        trie_updates.extend_with_account_updates(hash_builder_updates);

        Ok(StateRootProgress::Complete(root, trie_updates))
    }
}

/// StorageRoot is used to compute the root node of an account storage trie.
pub struct StorageRoot<'a, TX> {
    /// A reference to the database transaction.
    pub tx: &'a TX,
    /// The hashed address of an account.
    pub hashed_address: H256,
    /// The set of storage slot prefixes that have changed.
    pub changed_prefixes: PrefixSet,
}

impl<'a, TX> StorageRoot<'a, TX> {
    /// Creates a new storage root calculator given an raw address.
    pub fn new(tx: &'a TX, address: Address) -> Self {
        Self::new_hashed(tx, keccak256(address))
    }

    /// Creates a new storage root calculator given a hashed address.
    pub fn new_hashed(tx: &'a TX, hashed_address: H256) -> Self {
        Self { tx, hashed_address, changed_prefixes: PrefixSet::default() }
    }

    /// Set the changed prefixes.
    pub fn with_changed_prefixes(mut self, prefixes: PrefixSet) -> Self {
        self.changed_prefixes = prefixes;
        self
    }
}

impl<'a, 'tx, TX: DbTx<'tx>> StorageRoot<'a, TX> {
    /// Walks the hashed storage table entries for a given address and calculates the storage root.
    ///
    /// # Returns
    ///
    /// The storage root and storage trie updates for a given address.
    pub fn root_with_updates(&self) -> Result<(H256, TrieUpdates), StorageRootError> {
        self.calculate(true)
    }

    /// Walks the hashed storage table entries for a given address and calculates the storage root.
    ///
    /// # Returns
    ///
    /// The storage root.
    pub fn root(&self) -> Result<H256, StorageRootError> {
        let (root, _) = self.calculate(false)?;
        Ok(root)
    }

    fn calculate(&self, retain_updates: bool) -> Result<(H256, TrieUpdates), StorageRootError> {
        tracing::debug!(target: "trie::storage_root", hashed_address = ?self.hashed_address, "calculating storage root");

        let mut hashed_storage_cursor = self.tx.cursor_dup_read::<tables::HashedStorage>()?;

        let mut trie_cursor = StorageTrieCursor::new(
            self.tx.cursor_dup_read::<tables::StoragesTrie>()?,
            self.hashed_address,
        );

        // do not add a branch node on empty storage
        if hashed_storage_cursor.seek_exact(self.hashed_address)?.is_none() {
            return Ok((
                EMPTY_ROOT,
                TrieUpdates::from([(TrieKey::StorageTrie(self.hashed_address), TrieOp::Delete)]),
            ))
        }

        let mut walker = TrieWalker::new(&mut trie_cursor, self.changed_prefixes.clone())
            .with_updates(retain_updates);

        let mut hash_builder = HashBuilder::default().with_updates(retain_updates);

        while let Some(key) = walker.key() {
            if walker.can_skip_current_node {
                hash_builder.add_branch(key, walker.hash().unwrap(), walker.children_are_in_trie());
            }

            let seek_key = match walker.next_unprocessed_key() {
                Some(key) => key,
                None => break, // no more keys
            };

            let next_key = walker.advance()?;
            let mut storage =
                hashed_storage_cursor.seek_by_key_subkey(self.hashed_address, seek_key)?;
            while let Some(StorageEntry { key: hashed_key, value }) = storage {
                let storage_key_nibbles = Nibbles::unpack(hashed_key);
                if let Some(ref key) = next_key {
                    if key < &storage_key_nibbles {
                        break
                    }
                }
                hash_builder
                    .add_leaf(storage_key_nibbles, reth_rlp::encode_fixed_size(&value).as_ref());
                storage = hashed_storage_cursor.next_dup_val()?;
            }
        }

        let root = hash_builder.root();

        let (_, hash_builder_updates) = hash_builder.split();
        let (_, mut walker_updates) = walker.split();

        let mut trie_updates = TrieUpdates::default();
        trie_updates.append(&mut walker_updates);
        trie_updates.extend_with_storage_updates(self.hashed_address, hash_builder_updates);

        tracing::debug!(target: "trie::storage_root", ?root, hashed_address = ?self.hashed_address, "calculated storage root");
        Ok((root, trie_updates))
    }
}

#[cfg(test)]
mod tests {
    use super::*;
    use crate::test_utils::{
        state_root, state_root_prehashed, storage_root, storage_root_prehashed,
    };
    use proptest::{prelude::ProptestConfig, proptest};
    use reth_db::{
        cursor::DbCursorRW,
        mdbx::{test_utils::create_test_rw_db, Env, WriteMap},
        tables,
        transaction::DbTxMut,
    };
    use reth_primitives::{
        hex_literal::hex,
        keccak256,
        proofs::KeccakHasher,
        trie::{BranchNodeCompact, TrieMask},
        Account, Address, H256, U256,
    };
    use reth_provider::Transaction;
    use std::{
        collections::BTreeMap,
        ops::{Deref, DerefMut, Mul},
        str::FromStr,
    };

    fn insert_account<'a, TX: DbTxMut<'a>>(
        tx: &mut TX,
        address: Address,
        account: Account,
        storage: &BTreeMap<H256, U256>,
    ) {
        let hashed_address = keccak256(address);
        tx.put::<tables::HashedAccount>(hashed_address, account).unwrap();
        insert_storage(tx, hashed_address, storage);
    }

    fn insert_storage<'a, TX: DbTxMut<'a>>(
        tx: &mut TX,
        hashed_address: H256,
        storage: &BTreeMap<H256, U256>,
    ) {
        for (k, v) in storage {
            tx.put::<tables::HashedStorage>(
                hashed_address,
                StorageEntry { key: keccak256(k), value: *v },
            )
            .unwrap();
        }
    }

    fn incremental_vs_full_root(inputs: &[&str], modified: &str) {
        let db = create_test_rw_db();
        let mut tx = Transaction::new(db.as_ref()).unwrap();
        let hashed_address = H256::from_low_u64_be(1);

        let mut hashed_storage_cursor = tx.cursor_dup_write::<tables::HashedStorage>().unwrap();
        let data = inputs.iter().map(|x| H256::from_str(x).unwrap());
        let value = U256::from(0);
        for key in data {
            hashed_storage_cursor.upsert(hashed_address, StorageEntry { key, value }).unwrap();
        }

        // Generate the intermediate nodes on the receiving end of the channel
        let (_, trie_updates) =
            StorageRoot::new_hashed(tx.deref(), hashed_address).root_with_updates().unwrap();

        // 1. Some state transition happens, update the hashed storage to the new value
        let modified_key = H256::from_str(modified).unwrap();
        let value = U256::from(1);
        if hashed_storage_cursor.seek_by_key_subkey(hashed_address, modified_key).unwrap().is_some()
        {
            hashed_storage_cursor.delete_current().unwrap();
        }
        hashed_storage_cursor
            .upsert(hashed_address, StorageEntry { key: modified_key, value })
            .unwrap();

        // 2. Calculate full merkle root
        let loader = StorageRoot::new_hashed(tx.deref(), hashed_address);
        let modified_root = loader.root().unwrap();

        // Update the intermediate roots table so that we can run the incremental verification
        trie_updates.flush(tx.deref()).unwrap();

        // 3. Calculate the incremental root
        let mut storage_changes = PrefixSet::default();
        storage_changes.insert(Nibbles::unpack(modified_key));
        let loader = StorageRoot::new_hashed(tx.deref_mut(), hashed_address)
            .with_changed_prefixes(storage_changes);
        let incremental_root = loader.root().unwrap();

        assert_eq!(modified_root, incremental_root);
    }

    #[test]
    // TODO: Try to find the edge case by creating some more very complex trie.
    fn branch_node_child_changes() {
        incremental_vs_full_root(
            &[
                "1000000000000000000000000000000000000000000000000000000000000000",
                "1100000000000000000000000000000000000000000000000000000000000000",
                "1110000000000000000000000000000000000000000000000000000000000000",
                "1200000000000000000000000000000000000000000000000000000000000000",
                "1220000000000000000000000000000000000000000000000000000000000000",
                "1320000000000000000000000000000000000000000000000000000000000000",
            ],
            "1200000000000000000000000000000000000000000000000000000000000000",
        );
    }

    #[test]
    fn arbitrary_storage_root() {
        proptest!(ProptestConfig::with_cases(10), |(item: (Address, std::collections::BTreeMap<H256, U256>))| {
            let (address, storage) = item;

            let hashed_address = keccak256(address);
            let db = create_test_rw_db();
            let mut tx = Transaction::new(db.as_ref()).unwrap();
            for (key, value) in &storage {
                tx.put::<tables::HashedStorage>(
                    hashed_address,
                    StorageEntry { key: keccak256(key), value: *value },
                )
                .unwrap();
            }
            tx.commit().unwrap();

            let got = StorageRoot::new(tx.deref_mut(), address).root().unwrap();
            let expected = storage_root(storage.into_iter());
            assert_eq!(expected, got);
        });
    }

    #[test]
    // This ensures we dont add empty accounts to the trie
    fn test_empty_account() {
        let state: State = BTreeMap::from([
            (
                Address::random(),
                (
                    Account { nonce: 0, balance: U256::from(0), bytecode_hash: None },
                    BTreeMap::from([(H256::from_low_u64_be(0x4), U256::from(12))]),
                ),
            ),
            (
                Address::random(),
                (
                    Account { nonce: 0, balance: U256::from(0), bytecode_hash: None },
                    BTreeMap::default(),
                ),
            ),
            (
                Address::random(),
                (
                    Account {
                        nonce: 155,
                        balance: U256::from(414241124u32),
                        bytecode_hash: Some(keccak256("test")),
                    },
                    BTreeMap::from([
                        (H256::zero(), U256::from(3)),
                        (H256::from_low_u64_be(2), U256::from(1)),
                    ]),
                ),
            ),
        ]);
        test_state_root_with_state(state);
    }

    #[test]
    // This ensures we return an empty root when there are no storage entries
    fn test_empty_storage_root() {
        let db = create_test_rw_db();
        let mut tx = Transaction::new(db.as_ref()).unwrap();

        let address = Address::random();
        let code = "el buen fla";
        let account = Account {
            nonce: 155,
            balance: U256::from(414241124u32),
            bytecode_hash: Some(keccak256(code)),
        };
        insert_account(&mut *tx, address, account, &Default::default());
        tx.commit().unwrap();

        let got = StorageRoot::new(tx.deref_mut(), address).root().unwrap();
        assert_eq!(got, EMPTY_ROOT);
    }

    #[test]
    // This ensures that the walker goes over all the storage slots
    fn test_storage_root() {
        let db = create_test_rw_db();
        let mut tx = Transaction::new(db.as_ref()).unwrap();

        let address = Address::random();
        let storage = BTreeMap::from([
            (H256::zero(), U256::from(3)),
            (H256::from_low_u64_be(2), U256::from(1)),
        ]);

        let code = "el buen fla";
        let account = Account {
            nonce: 155,
            balance: U256::from(414241124u32),
            bytecode_hash: Some(keccak256(code)),
        };

        insert_account(&mut *tx, address, account, &storage);
        tx.commit().unwrap();

        let got = StorageRoot::new(tx.deref_mut(), address).root().unwrap();

        assert_eq!(storage_root(storage.into_iter()), got);
    }

    type State = BTreeMap<Address, (Account, BTreeMap<H256, U256>)>;

    #[test]
    fn arbitrary_state_root() {
        proptest!(
            ProptestConfig::with_cases(10), | (state: State) | {
                test_state_root_with_state(state);
            }
        );
    }

    #[test]
    fn arbitrary_state_root_with_progress() {
        proptest!(
            ProptestConfig::with_cases(10), | (state: State) | {
                let db = create_test_rw_db();
                let mut tx = Transaction::new(db.as_ref()).unwrap();

                for (address, (account, storage)) in &state {
                    insert_account(&mut *tx, *address, *account, storage)
                }
                tx.commit().unwrap();
                let expected = state_root(state.into_iter());

                let threshold = 10;
                let mut got = None;

                let mut intermediate_state = None;
                while got.is_none() {
                    let calculator = StateRoot::new(tx.deref_mut())
                        .with_threshold(threshold)
                        .with_intermediate_state(intermediate_state.take());
                    match calculator.root_with_progress().unwrap() {
                        StateRootProgress::Progress(state, _updates) => intermediate_state = Some(state),
                        StateRootProgress::Complete(root, _updates) => got = Some(root),
                    };
                }
                assert_eq!(expected, got.unwrap());
            }
        );
    }

    fn test_state_root_with_state(state: State) {
        let db = create_test_rw_db();
        let mut tx = Transaction::new(db.as_ref()).unwrap();

        for (address, (account, storage)) in &state {
            insert_account(&mut *tx, *address, *account, storage)
        }
        tx.commit().unwrap();
        let expected = state_root(state.into_iter());

        let got = StateRoot::new(tx.deref_mut()).root().unwrap();
        assert_eq!(expected, got);
    }

    fn encode_account(account: Account, storage_root: Option<H256>) -> Vec<u8> {
        let mut account = EthAccount::from(account);
        if let Some(storage_root) = storage_root {
            account = account.with_storage_root(storage_root);
        }
        let mut account_rlp = Vec::with_capacity(account.length());
        account.encode(&mut account_rlp);
        account_rlp
    }

    #[test]
    fn storage_root_regression() {
        let db = create_test_rw_db();
        let mut tx = Transaction::new(db.as_ref()).unwrap();
        // Some address whose hash starts with 0xB041
        let address3 = Address::from_str("16b07afd1c635f77172e842a000ead9a2a222459").unwrap();
        let key3 = keccak256(address3);
        assert_eq!(key3[0], 0xB0);
        assert_eq!(key3[1], 0x41);

        let storage = BTreeMap::from(
            [
                ("1200000000000000000000000000000000000000000000000000000000000000", 0x42),
                ("1400000000000000000000000000000000000000000000000000000000000000", 0x01),
                ("3000000000000000000000000000000000000000000000000000000000E00000", 0x127a89),
                ("3000000000000000000000000000000000000000000000000000000000E00001", 0x05),
            ]
            .map(|(slot, val)| (H256::from_str(slot).unwrap(), U256::from(val))),
        );

        let mut hashed_storage_cursor = tx.cursor_dup_write::<tables::HashedStorage>().unwrap();
        for (hashed_slot, value) in storage.clone() {
            hashed_storage_cursor.upsert(key3, StorageEntry { key: hashed_slot, value }).unwrap();
        }
        tx.commit().unwrap();

        let account3_storage_root = StorageRoot::new(tx.deref_mut(), address3).root().unwrap();
        let expected_root = storage_root_prehashed(storage.into_iter());
        assert_eq!(expected_root, account3_storage_root);
    }

    #[test]
    fn account_and_storage_trie() {
        let ether = U256::from(1e18);
        let storage = BTreeMap::from(
            [
                ("1200000000000000000000000000000000000000000000000000000000000000", 0x42),
                ("1400000000000000000000000000000000000000000000000000000000000000", 0x01),
                ("3000000000000000000000000000000000000000000000000000000000E00000", 0x127a89),
                ("3000000000000000000000000000000000000000000000000000000000E00001", 0x05),
            ]
            .map(|(slot, val)| (H256::from_str(slot).unwrap(), U256::from(val))),
        );

        let db = create_test_rw_db();
        let mut tx = Transaction::new(db.as_ref()).unwrap();

        let mut hashed_account_cursor = tx.cursor_write::<tables::HashedAccount>().unwrap();
        let mut hashed_storage_cursor = tx.cursor_dup_write::<tables::HashedStorage>().unwrap();

        let mut hash_builder = HashBuilder::default();

        // Insert first account
        let key1 =
            H256::from_str("b000000000000000000000000000000000000000000000000000000000000000")
                .unwrap();
        let account1 = Account { nonce: 0, balance: U256::from(3).mul(ether), bytecode_hash: None };
        hashed_account_cursor.upsert(key1, account1).unwrap();
        hash_builder.add_leaf(Nibbles::unpack(key1), &encode_account(account1, None));

        // Some address whose hash starts with 0xB040
        let address2 = Address::from_str("7db3e81b72d2695e19764583f6d219dbee0f35ca").unwrap();
        let key2 = keccak256(address2);
        assert_eq!(key2[0], 0xB0);
        assert_eq!(key2[1], 0x40);
        let account2 = Account { nonce: 0, balance: ether, ..Default::default() };
        hashed_account_cursor.upsert(key2, account2).unwrap();
        hash_builder.add_leaf(Nibbles::unpack(key2), &encode_account(account2, None));

        // Some address whose hash starts with 0xB041
        let address3 = Address::from_str("16b07afd1c635f77172e842a000ead9a2a222459").unwrap();
        let key3 = keccak256(address3);
        assert_eq!(key3[0], 0xB0);
        assert_eq!(key3[1], 0x41);
        let code_hash =
            H256::from_str("5be74cad16203c4905c068b012a2e9fb6d19d036c410f16fd177f337541440dd")
                .unwrap();
        let account3 =
            Account { nonce: 0, balance: U256::from(2).mul(ether), bytecode_hash: Some(code_hash) };
        hashed_account_cursor.upsert(key3, account3).unwrap();
        for (hashed_slot, value) in storage {
            if hashed_storage_cursor
                .seek_by_key_subkey(key3, hashed_slot)
                .unwrap()
                .filter(|e| e.key == hashed_slot)
                .is_some()
            {
                hashed_storage_cursor.delete_current().unwrap();
            }
            hashed_storage_cursor.upsert(key3, StorageEntry { key: hashed_slot, value }).unwrap();
        }
        let account3_storage_root = StorageRoot::new(tx.deref_mut(), address3).root().unwrap();
        hash_builder.add_leaf(
            Nibbles::unpack(key3),
            &encode_account(account3, Some(account3_storage_root)),
        );

        let key4a =
            H256::from_str("B1A0000000000000000000000000000000000000000000000000000000000000")
                .unwrap();
        let account4a =
            Account { nonce: 0, balance: U256::from(4).mul(ether), ..Default::default() };
        hashed_account_cursor.upsert(key4a, account4a).unwrap();
        hash_builder.add_leaf(Nibbles::unpack(key4a), &encode_account(account4a, None));

        let key5 =
            H256::from_str("B310000000000000000000000000000000000000000000000000000000000000")
                .unwrap();
        let account5 =
            Account { nonce: 0, balance: U256::from(8).mul(ether), ..Default::default() };
        hashed_account_cursor.upsert(key5, account5).unwrap();
        hash_builder.add_leaf(Nibbles::unpack(key5), &encode_account(account5, None));

        let key6 =
            H256::from_str("B340000000000000000000000000000000000000000000000000000000000000")
                .unwrap();
        let account6 =
            Account { nonce: 0, balance: U256::from(1).mul(ether), ..Default::default() };
        hashed_account_cursor.upsert(key6, account6).unwrap();
        hash_builder.add_leaf(Nibbles::unpack(key6), &encode_account(account6, None));

        // Populate account & storage trie DB tables
        let expected_root =
            H256::from_str("72861041bc90cd2f93777956f058a545412b56de79af5eb6b8075fe2eabbe015")
                .unwrap();
        let computed_expected_root: H256 = triehash::trie_root::<KeccakHasher, _, _, _>([
            (key1, encode_account(account1, None)),
            (key2, encode_account(account2, None)),
            (key3, encode_account(account3, Some(account3_storage_root))),
            (key4a, encode_account(account4a, None)),
            (key5, encode_account(account5, None)),
            (key6, encode_account(account6, None)),
        ]);
        // Check computed trie root to ensure correctness
        assert_eq!(computed_expected_root, expected_root);

        // Check hash builder root
        assert_eq!(hash_builder.root(), computed_expected_root);

        // Check state root calculation from scratch
        let (root, trie_updates) = StateRoot::new(tx.deref()).root_with_updates().unwrap();
        assert_eq!(root, computed_expected_root);

        // Check account trie
        let account_updates = trie_updates
            .iter()
            .filter_map(|(k, v)| match (k, v) {
                (TrieKey::AccountNode(nibbles), TrieOp::Update(node)) => Some((nibbles, node)),
                _ => None,
            })
            .collect::<Vec<_>>();
        assert_eq!(account_updates.len(), 2);

        let (nibbles1a, node1a) = account_updates.first().unwrap();
        assert_eq!(nibbles1a.inner[..], [0xB]);
        assert_eq!(node1a.state_mask, TrieMask::new(0b1011));
        assert_eq!(node1a.tree_mask, TrieMask::new(0b0001));
        assert_eq!(node1a.hash_mask, TrieMask::new(0b1001));
        assert_eq!(node1a.root_hash, None);
        assert_eq!(node1a.hashes.len(), 2);

        let (nibbles2a, node2a) = account_updates.last().unwrap();
        assert_eq!(nibbles2a.inner[..], [0xB, 0x0]);
        assert_eq!(node2a.state_mask, TrieMask::new(0b10001));
        assert_eq!(node2a.tree_mask, TrieMask::new(0b00000));
        assert_eq!(node2a.hash_mask, TrieMask::new(0b10000));
        assert_eq!(node2a.root_hash, None);
        assert_eq!(node2a.hashes.len(), 1);

        // Check storage trie
        let storage_updates = trie_updates
            .iter()
            .filter_map(|entry| match entry {
                (TrieKey::StorageNode(_, nibbles), TrieOp::Update(node)) => Some((nibbles, node)),
                _ => None,
            })
            .collect::<Vec<_>>();
        assert_eq!(storage_updates.len(), 1);

        let (nibbles3, node3) = storage_updates.first().unwrap();
        assert!(nibbles3.inner.is_empty());
        assert_eq!(node3.state_mask, TrieMask::new(0b1010));
        assert_eq!(node3.tree_mask, TrieMask::new(0b0000));
        assert_eq!(node3.hash_mask, TrieMask::new(0b0010));

        assert_eq!(node3.hashes.len(), 1);
        assert_eq!(node3.root_hash, Some(account3_storage_root));

        // Add an account
        // Some address whose hash starts with 0xB1
        let address4b = Address::from_str("4f61f2d5ebd991b85aa1677db97307caf5215c91").unwrap();
        let key4b = keccak256(address4b);
        assert_eq!(key4b.0[0], key4a.0[0]);
        let account4b =
            Account { nonce: 0, balance: U256::from(5).mul(ether), bytecode_hash: None };
        hashed_account_cursor.upsert(key4b, account4b).unwrap();

        let mut prefix_set = PrefixSet::default();
        prefix_set.insert(Nibbles::unpack(key4b));

        let expected_state_root =
            H256::from_str("8e263cd4eefb0c3cbbb14e5541a66a755cad25bcfab1e10dd9d706263e811b28")
                .unwrap();

        let (root, trie_updates) = StateRoot::new(tx.deref())
            .with_changed_account_prefixes(prefix_set)
            .root_with_updates()
            .unwrap();
        assert_eq!(root, expected_state_root);

        let account_updates = trie_updates
            .iter()
            .filter_map(|entry| match entry {
                (TrieKey::AccountNode(nibbles), TrieOp::Update(node)) => Some((nibbles, node)),
                _ => None,
            })
            .collect::<Vec<_>>();
        assert_eq!(account_updates.len(), 2);

        let (nibbles1b, node1b) = account_updates.first().unwrap();
        assert_eq!(nibbles1b.inner[..], [0xB]);
        assert_eq!(node1b.state_mask, TrieMask::new(0b1011));
        assert_eq!(node1b.tree_mask, TrieMask::new(0b0001));
        assert_eq!(node1b.hash_mask, TrieMask::new(0b1011));
        assert_eq!(node1b.root_hash, None);
        assert_eq!(node1b.hashes.len(), 3);
        assert_eq!(node1a.hashes[0], node1b.hashes[0]);
        assert_eq!(node1a.hashes[1], node1b.hashes[2]);

        let (nibbles2b, node2b) = account_updates.last().unwrap();
        assert_eq!(nibbles2b.inner[..], [0xB, 0x0]);
        assert_eq!(node2a, node2b);
        tx.commit().unwrap();

        {
            let mut hashed_account_cursor = tx.cursor_write::<tables::HashedAccount>().unwrap();

            let account = hashed_account_cursor.seek_exact(key2).unwrap().unwrap();
            hashed_account_cursor.delete_current().unwrap();

            let mut account_prefix_set = PrefixSet::default();
            account_prefix_set.insert(Nibbles::unpack(account.0));

            let computed_expected_root: H256 = triehash::trie_root::<KeccakHasher, _, _, _>([
                (key1, encode_account(account1, None)),
                // DELETED: (key2, encode_account(account2, None)),
                (key3, encode_account(account3, Some(account3_storage_root))),
                (key4a, encode_account(account4a, None)),
                (key4b, encode_account(account4b, None)),
                (key5, encode_account(account5, None)),
                (key6, encode_account(account6, None)),
            ]);

            let (root, trie_updates) = StateRoot::new(tx.deref())
                .with_changed_account_prefixes(account_prefix_set)
                .root_with_updates()
                .unwrap();
            assert_eq!(root, computed_expected_root);
            assert_eq!(trie_updates.len(), 7);
            assert_eq!(trie_updates.iter().filter(|(_, op)| op.is_update()).count(), 2);

            let account_updates = trie_updates
                .iter()
                .filter_map(|entry| match entry {
                    (TrieKey::AccountNode(nibbles), TrieOp::Update(node)) => Some((nibbles, node)),
                    _ => None,
                })
                .collect::<Vec<_>>();
            assert_eq!(account_updates.len(), 1);

            let (nibbles1c, node1c) = account_updates.first().unwrap();
            assert_eq!(nibbles1c.inner[..], [0xB]);

            assert_eq!(node1c.state_mask, TrieMask::new(0b1011));
            assert_eq!(node1c.tree_mask, TrieMask::new(0b0000));
            assert_eq!(node1c.hash_mask, TrieMask::new(0b1011));

            assert_eq!(node1c.root_hash, None);

            assert_eq!(node1c.hashes.len(), 3);
            assert_ne!(node1c.hashes[0], node1b.hashes[0]);
            assert_eq!(node1c.hashes[1], node1b.hashes[1]);
            assert_eq!(node1c.hashes[2], node1b.hashes[2]);
            tx.drop().unwrap();
        }

        {
            let mut hashed_account_cursor = tx.cursor_write::<tables::HashedAccount>().unwrap();

            let account2 = hashed_account_cursor.seek_exact(key2).unwrap().unwrap();
            hashed_account_cursor.delete_current().unwrap();
            let account3 = hashed_account_cursor.seek_exact(key3).unwrap().unwrap();
            hashed_account_cursor.delete_current().unwrap();

            let mut account_prefix_set = PrefixSet::default();
            account_prefix_set.insert(Nibbles::unpack(account2.0));
            account_prefix_set.insert(Nibbles::unpack(account3.0));

            let computed_expected_root: H256 = triehash::trie_root::<KeccakHasher, _, _, _>([
                (key1, encode_account(account1, None)),
                // DELETED: (key2, encode_account(account2, None)),
                // DELETED: (key3, encode_account(account3, Some(account3_storage_root))),
                (key4a, encode_account(account4a, None)),
                (key4b, encode_account(account4b, None)),
                (key5, encode_account(account5, None)),
                (key6, encode_account(account6, None)),
            ]);

            let (root, trie_updates) = StateRoot::new(tx.deref_mut())
                .with_changed_account_prefixes(account_prefix_set)
                .root_with_updates()
                .unwrap();
            assert_eq!(root, computed_expected_root);
            assert_eq!(trie_updates.len(), 6);
            assert_eq!(trie_updates.iter().filter(|(_, op)| op.is_update()).count(), 1); // no storage root update

            let account_updates = trie_updates
                .iter()
                .filter_map(|entry| match entry {
                    (TrieKey::AccountNode(nibbles), TrieOp::Update(node)) => Some((nibbles, node)),
                    _ => None,
                })
                .collect::<Vec<_>>();
            assert_eq!(account_updates.len(), 1);

            let (nibbles1d, node1d) = account_updates.first().unwrap();
            assert_eq!(nibbles1d.inner[..], [0xB]);

            assert_eq!(node1d.state_mask, TrieMask::new(0b1011));
            assert_eq!(node1d.tree_mask, TrieMask::new(0b0000));
            assert_eq!(node1d.hash_mask, TrieMask::new(0b1010));

            assert_eq!(node1d.root_hash, None);

            assert_eq!(node1d.hashes.len(), 2);
            assert_eq!(node1d.hashes[0], node1b.hashes[1]);
            assert_eq!(node1d.hashes[1], node1b.hashes[2]);
        }
    }

    #[test]
    fn account_trie_around_extension_node() {
        let db = create_test_rw_db();
        let mut tx = Transaction::new(db.as_ref()).unwrap();

        let expected = extension_node_trie(&mut tx);

        let (got, updates) = StateRoot::new(tx.deref_mut()).root_with_updates().unwrap();
        assert_eq!(expected, got);

        // Check account trie
        let account_updates = updates
            .iter()
            .filter_map(|entry| match entry {
                (TrieKey::AccountNode(nibbles), TrieOp::Update(node)) => {
                    Some((nibbles.inner[..].into(), node.clone()))
                }
                _ => None,
            })
            .collect::<BTreeMap<_, _>>();

        assert_trie_updates(&account_updates);
    }

    #[test]

    fn account_trie_around_extension_node_with_dbtrie() {
        let db = create_test_rw_db();
        let mut tx = Transaction::new(db.as_ref()).unwrap();

        let expected = extension_node_trie(&mut tx);

        let (got, updates) = StateRoot::new(tx.deref_mut()).root_with_updates().unwrap();
        assert_eq!(expected, got);
        updates.flush(tx.deref_mut()).unwrap();

        // read the account updates from the db
        let mut accounts_trie = tx.cursor_read::<tables::AccountsTrie>().unwrap();
        let walker = accounts_trie.walk(None).unwrap();
        let mut account_updates = BTreeMap::new();
        for item in walker {
            let (key, node) = item.unwrap();
            account_updates.insert(key.inner[..].into(), node);
        }

        assert_trie_updates(&account_updates);
    }

    // TODO: limit the thumber of test cases?
    proptest! {
        #[test]
        fn fuzz_state_root_incremental(account_changes: [BTreeMap<H256, U256>; 5]) {
            tokio::runtime::Runtime::new().unwrap().block_on(async {

                let db = create_test_rw_db();
                let mut tx = Transaction::new(db.as_ref()).unwrap();
                let mut hashed_account_cursor = tx.cursor_write::<tables::HashedAccount>().unwrap();

                let mut state = BTreeMap::default();
                for accounts in account_changes {
                    let should_generate_changeset = !state.is_empty();
                    let mut changes = PrefixSet::default();
                    for (hashed_address, balance) in accounts.clone() {
                        hashed_account_cursor.upsert(hashed_address, Account { balance,..Default::default() }).unwrap();
                        if should_generate_changeset {
                            changes.insert(Nibbles::unpack(hashed_address));
                        }
                    }

                    let (state_root, trie_updates) = StateRoot::new(tx.deref_mut())
                        .with_changed_account_prefixes(changes)
                        .root_with_updates()
                        .unwrap();

                    state.append(&mut accounts.clone());
                    let expected_root = state_root_prehashed(
                        state.clone().into_iter().map(|(key, balance)| (key, (Account { balance, ..Default::default() }, std::iter::empty())))
                    );
                    assert_eq!(expected_root, state_root);
                    trie_updates.flush(tx.deref_mut()).unwrap();
                }
            });
        }
    }

    #[test]
    fn storage_trie_around_extension_node() {
        let db = create_test_rw_db();
        let mut tx = Transaction::new(db.as_ref()).unwrap();

        let hashed_address = H256::random();
        let (expected_root, expected_updates) =
            extension_node_storage_trie(&mut tx, hashed_address);

        let (got, updates) =
            StorageRoot::new_hashed(tx.deref_mut(), hashed_address).root_with_updates().unwrap();
        assert_eq!(expected_root, got);

        // Check account trie
        let storage_updates = updates
            .iter()
            .filter_map(|entry| match entry {
                (TrieKey::StorageNode(_, nibbles), TrieOp::Update(node)) => {
                    Some((nibbles.inner[..].into(), node.clone()))
                }
                _ => None,
            })
            .collect::<BTreeMap<_, _>>();
        assert_eq!(expected_updates, storage_updates);

        assert_trie_updates(&storage_updates);
    }

    fn extension_node_storage_trie(
        tx: &mut Transaction<'_, Env<WriteMap>>,
        hashed_address: H256,
    ) -> (H256, BTreeMap<Nibbles, BranchNodeCompact>) {
        let value = U256::from(1);

        let mut hashed_storage = tx.cursor_write::<tables::HashedStorage>().unwrap();

        let mut hb = HashBuilder::default().with_updates(true);

        for key in [
            hex!("30af561000000000000000000000000000000000000000000000000000000000"),
            hex!("30af569000000000000000000000000000000000000000000000000000000000"),
            hex!("30af650000000000000000000000000000000000000000000000000000000000"),
            hex!("30af6f0000000000000000000000000000000000000000000000000000000000"),
            hex!("30af8f0000000000000000000000000000000000000000000000000000000000"),
            hex!("3100000000000000000000000000000000000000000000000000000000000000"),
        ] {
            hashed_storage.upsert(hashed_address, StorageEntry { key: H256(key), value }).unwrap();
            hb.add_leaf(Nibbles::unpack(key), &reth_rlp::encode_fixed_size(&value));
        }

        let root = hb.root();
        let (_, updates) = hb.split();
        (root, updates)
    }

    fn extension_node_trie(tx: &mut Transaction<'_, Env<WriteMap>>) -> H256 {
        let a = Account {
            nonce: 0,
            balance: U256::from(1u64),
            bytecode_hash: Some(H256::random()),
            ..Default::default()
        };
        let val = encode_account(a, None);

        let mut hashed_accounts = tx.cursor_write::<tables::HashedAccount>().unwrap();
        let mut hb = HashBuilder::default();

        for key in [
            hex!("30af561000000000000000000000000000000000000000000000000000000000"),
            hex!("30af569000000000000000000000000000000000000000000000000000000000"),
            hex!("30af650000000000000000000000000000000000000000000000000000000000"),
            hex!("30af6f0000000000000000000000000000000000000000000000000000000000"),
            hex!("30af8f0000000000000000000000000000000000000000000000000000000000"),
            hex!("3100000000000000000000000000000000000000000000000000000000000000"),
        ] {
            hashed_accounts.upsert(H256(key), a).unwrap();
            hb.add_leaf(Nibbles::unpack(key), &val);
        }

        hb.root()
    }

    fn assert_trie_updates(account_updates: &BTreeMap<Nibbles, BranchNodeCompact>) {
        assert_eq!(account_updates.len(), 2);

        let node = account_updates.get(&vec![0x3].into()).unwrap();
        let expected = BranchNodeCompact::new(0b0011, 0b0001, 0b0000, vec![], None);
        assert_eq!(node, &expected);

        let node = account_updates.get(&vec![0x3, 0x0, 0xA, 0xF].into()).unwrap();
        assert_eq!(node.state_mask, TrieMask::new(0b101100000));
        assert_eq!(node.tree_mask, TrieMask::new(0b000000000));
        assert_eq!(node.hash_mask, TrieMask::new(0b001000000));

        assert_eq!(node.root_hash, None);
        assert_eq!(node.hashes.len(), 1);
    }
}<|MERGE_RESOLUTION|>--- conflicted
+++ resolved
@@ -12,37 +12,11 @@
 use reth_db::{
     cursor::{DbCursorRO, DbDupCursorRO},
     tables,
-<<<<<<< HEAD
     transaction::DbTx,
-=======
-    transaction::{DbTx, DbTxMut},
 };
-use reth_primitives::{
-    keccak256,
-    proofs::EMPTY_ROOT,
-    trie::{BranchNodeCompact, StorageTrieEntry, StoredNibblesSubKey},
-    Address, BlockNumber, StorageEntry, H256,
->>>>>>> d3000578
-};
-use reth_primitives::{keccak256, proofs::EMPTY_ROOT, Address, StorageEntry, TransitionId, H256};
+use reth_primitives::{keccak256, proofs::EMPTY_ROOT, Address, BlockNumber, StorageEntry, H256};
 use reth_rlp::Encodable;
-<<<<<<< HEAD
-use std::{collections::HashMap, ops::Range};
-=======
-use std::{collections::HashMap, ops::RangeInclusive, sync::mpsc};
-
-/// The branch node update sender
-pub type BranchNodeUpdateSender = mpsc::Sender<BranchNodeUpdate>;
-
-/// The branch node message to update the database.
-#[derive(Debug, Clone)]
-pub enum BranchNodeUpdate {
-    /// The account trie branch node.
-    Account(Nibbles, BranchNodeCompact),
-    /// The storage trie branch node with the hashed key of the account.
-    Storage(H256, Nibbles, BranchNodeCompact),
-}
->>>>>>> d3000578
+use std::{collections::HashMap, ops::RangeInclusive};
 
 /// StateRoot is used to compute the root node of a state trie.
 pub struct StateRoot<'a, TX> {
@@ -103,7 +77,7 @@
 }
 
 impl<'a, 'tx, TX: DbTx<'tx>> StateRoot<'a, TX> {
-    /// Given a transition id range, identifies all the accounts and storage keys that
+    /// Given a block number range, identifies all the accounts and storage keys that
     /// have changed.
     ///
     /// # Returns
@@ -111,9 +85,9 @@
     /// An instance of state root calculator with account and storage prefixes loaded.
     pub fn incremental_root_calculator(
         tx: &'a TX,
-        tid_range: Range<TransitionId>,
+        range: RangeInclusive<BlockNumber>,
     ) -> Result<Self, StateRootError> {
-        let (account_prefixes, storage_prefixes) = PrefixSetLoader::new(tx).load(tid_range)?;
+        let (account_prefixes, storage_prefixes) = PrefixSetLoader::new(tx).load(range)?;
         Ok(Self::new(tx)
             .with_changed_account_prefixes(account_prefixes)
             .with_changed_storage_prefixes(storage_prefixes))
@@ -127,22 +101,11 @@
     /// The updated state root.
     pub fn incremental_root(
         tx: &'a TX,
-<<<<<<< HEAD
-        tid_range: Range<TransitionId>,
+        range: RangeInclusive<BlockNumber>,
     ) -> Result<H256, StateRootError> {
         tracing::debug!(target: "loader", "incremental state root");
-        Self::incremental_root_calculator(tx, tid_range)?.root()
-    }
-=======
-        range: RangeInclusive<BlockNumber>,
-        branch_node_sender: Option<BranchNodeUpdateSender>,
-    ) -> Result<H256, StateRootError> {
-        tracing::debug!(target: "loader", "incremental state root");
-        let (account_prefixes, storage_prefixes) = PrefixSetLoader::new(tx).load(range)?;
-        let this = Self::new(tx)
-            .with_changed_account_prefixes(account_prefixes)
-            .with_changed_storage_prefixes(storage_prefixes);
->>>>>>> d3000578
+        Self::incremental_root_calculator(tx, range)?.root()
+    }
 
     /// Computes the state root of the trie with the changed account and storage prefixes and
     /// existing trie nodes collecting updates in the process.
@@ -154,10 +117,10 @@
     /// The updated state root and the trie updates.
     pub fn incremental_root_with_updates(
         tx: &'a TX,
-        tid_range: Range<TransitionId>,
+        range: RangeInclusive<BlockNumber>,
     ) -> Result<(H256, TrieUpdates), StateRootError> {
         tracing::debug!(target: "loader", "incremental state root");
-        Self::incremental_root_calculator(tx, tid_range)?.root_with_updates()
+        Self::incremental_root_calculator(tx, range)?.root_with_updates()
     }
 
     /// Computes the state root of the trie with the changed account and storage prefixes and
@@ -168,10 +131,10 @@
     /// The intermediate progress of state root computation.
     pub fn incremental_root_with_progress(
         tx: &'a TX,
-        tid_range: Range<TransitionId>,
+        range: RangeInclusive<BlockNumber>,
     ) -> Result<StateRootProgress, StateRootError> {
         tracing::debug!(target: "loader", "incremental state root with progress");
-        Self::incremental_root_calculator(tx, tid_range)?.root_with_progress()
+        Self::incremental_root_calculator(tx, range)?.root_with_progress()
     }
 
     /// Walks the intermediate nodes of existing state trie (if any) and hashed entries. Feeds the
