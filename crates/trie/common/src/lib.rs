//! Commonly used types for trie usage.

#![doc(
    html_logo_url = "https://raw.githubusercontent.com/paradigmxyz/reth/main/assets/reth-docs.png",
    html_favicon_url = "https://avatars0.githubusercontent.com/u/97369466?s=256",
    issue_tracker_base_url = "https://github.com/paradigmxyz/reth/issues/"
)]
#![cfg_attr(not(test), warn(unused_crate_dependencies))]
#![cfg_attr(docsrs, feature(doc_cfg))]
#![cfg_attr(not(feature = "std"), no_std)]

extern crate alloc;

/// In-memory hashed state.
mod hashed_state;
pub use hashed_state::*;

/// Input for trie computation.
mod input;
pub use input::{TrieInput, TrieInputSorted};

/// The implementation of hash builder.
pub mod hash_builder;

/// Constants related to the trie computation.
mod constants;
pub use constants::*;

mod account;
pub use account::TrieAccount;

mod key;
pub use key::{KeccakKeyHasher, KeyHasher};

mod nibbles;
pub use nibbles::{Nibbles, StoredNibbles, StoredNibblesSubKey};

mod storage;
pub use storage::{StorageTrieEntry, TrieChangeSetsEntry};

mod subnode;
pub use subnode::StoredSubNode;

mod trie;
<<<<<<< HEAD
pub use trie::{SparseTrieNode, TrieMasks};
=======
pub use trie::{ProofTrieNode, TrieMasks};
>>>>>>> 17985b2c

/// The implementation of a container for storing intermediate changes to a trie.
/// The container indicates when the trie has been modified.
pub mod prefix_set;

mod proofs;
#[cfg(any(test, feature = "test-utils"))]
pub use proofs::triehash;
pub use proofs::*;

pub mod root;

/// Buffer for trie updates.
pub mod updates;

pub mod added_removed_keys;

/// Utilities used by other modules in this crate.
mod utils;

/// Bincode-compatible serde implementations for trie types.
///
/// `bincode` crate allows for more efficient serialization of trie types, because it allows
/// non-string map keys.
///
/// Read more: <https://github.com/paradigmxyz/reth/issues/11370>
#[cfg(all(feature = "serde", feature = "serde-bincode-compat"))]
pub mod serde_bincode_compat {
    pub use super::updates::serde_bincode_compat as updates;
}

/// Re-export
pub use alloy_trie::{nodes::*, proof, BranchNodeCompact, HashBuilder, TrieMask, EMPTY_ROOT_HASH};<|MERGE_RESOLUTION|>--- conflicted
+++ resolved
@@ -42,11 +42,7 @@
 pub use subnode::StoredSubNode;
 
 mod trie;
-<<<<<<< HEAD
-pub use trie::{SparseTrieNode, TrieMasks};
-=======
 pub use trie::{ProofTrieNode, TrieMasks};
->>>>>>> 17985b2c
 
 /// The implementation of a container for storing intermediate changes to a trie.
 /// The container indicates when the trie has been modified.
