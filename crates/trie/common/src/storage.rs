<<<<<<< HEAD
use std::borrow::Cow;

use super::{BranchNodeCompact, StoredBranchNode, StoredNibblesSubKey};
=======
use super::{BranchNodeCompact, StoredNibblesSubKey};
>>>>>>> 89d0281c
use reth_codecs::Compact;
use serde::{Deserialize, Serialize};

/// Account storage trie node.
#[derive(Debug, Clone, PartialEq, Eq, Serialize, Deserialize, PartialOrd, Ord)]
pub struct StorageTrieEntry {
    /// The nibbles of the intermediate node
    pub nibbles: StoredNibblesSubKey,
    /// Encoded node.
    pub node: BranchNodeCompact,
}

// NOTE: Removing reth_codec and manually encode subkey
// and compress second part of the value. If we have compression
// over whole value (Even SubKey) that would mess up fetching of values with seek_by_key_subkey
impl Compact for StorageTrieEntry {
    fn to_compact<B>(&self, buf: &mut B) -> usize
    where
        B: bytes::BufMut + AsMut<[u8]>,
    {
        let nibbles_len = self.nibbles.to_compact(buf);
        let node_len = self.node.to_compact(buf);
        nibbles_len + node_len
    }

    fn from_compact(buf: &[u8], len: usize) -> (Self, &[u8]) {
        let (nibbles, buf) = StoredNibblesSubKey::from_compact(buf, 33);
<<<<<<< HEAD
        let (node, buf) = StoredBranchNode::from_compact(buf, len - 33);
        let this = Self { nibbles, node: node.0.into_owned() };
=======
        let (node, buf) = BranchNodeCompact::from_compact(buf, len - 33);
        let this = Self { nibbles, node };
>>>>>>> 89d0281c
        (this, buf)
    }
}<|MERGE_RESOLUTION|>--- conflicted
+++ resolved
@@ -1,10 +1,4 @@
-<<<<<<< HEAD
-use std::borrow::Cow;
-
-use super::{BranchNodeCompact, StoredBranchNode, StoredNibblesSubKey};
-=======
 use super::{BranchNodeCompact, StoredNibblesSubKey};
->>>>>>> 89d0281c
 use reth_codecs::Compact;
 use serde::{Deserialize, Serialize};
 
@@ -32,13 +26,8 @@
 
     fn from_compact(buf: &[u8], len: usize) -> (Self, &[u8]) {
         let (nibbles, buf) = StoredNibblesSubKey::from_compact(buf, 33);
-<<<<<<< HEAD
-        let (node, buf) = StoredBranchNode::from_compact(buf, len - 33);
-        let this = Self { nibbles, node: node.0.into_owned() };
-=======
         let (node, buf) = BranchNodeCompact::from_compact(buf, len - 33);
         let this = Self { nibbles, node };
->>>>>>> 89d0281c
         (this, buf)
     }
 }