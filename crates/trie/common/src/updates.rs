--- conflicted
+++ resolved
@@ -230,15 +230,11 @@
 /// This also sorts the set before serializing.
 #[cfg(any(test, feature = "serde"))]
 mod serde_nibbles_set {
-<<<<<<< HEAD
     use crate::{pack_nibbles, unpack_nibbles, Nibbles};
-=======
-    use crate::Nibbles;
     use alloc::{
         string::{String, ToString},
         vec::Vec,
     };
->>>>>>> b69c2ebe
     use alloy_primitives::map::HashSet;
     use serde::{de::Error, Deserialize, Deserializer, Serialize, Serializer};
 
@@ -276,15 +272,11 @@
 /// This also sorts the map's keys before encoding and serializing.
 #[cfg(any(test, feature = "serde"))]
 mod serde_nibbles_map {
-<<<<<<< HEAD
     use crate::{pack_nibbles, unpack_nibbles, Nibbles};
-=======
-    use crate::Nibbles;
     use alloc::{
         string::{String, ToString},
         vec::Vec,
     };
->>>>>>> b69c2ebe
     use alloy_primitives::{hex, map::HashMap};
     use core::marker::PhantomData;
     use serde::{
