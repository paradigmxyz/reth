--- conflicted
+++ resolved
@@ -496,6 +496,7 @@
 
 /// Sorted hashed post state optimized for iterating during state trie calculation.
 #[derive(PartialEq, Eq, Clone, Default, Debug)]
+#[cfg_attr(feature = "serde", derive(serde::Serialize, serde::Deserialize))]
 pub struct HashedPostStateSorted {
     /// Sorted collection of account updates. `None` indicates a destroyed account.
     pub accounts: Vec<(B256, Option<Account>)>,
@@ -602,6 +603,7 @@
 
 /// Sorted hashed storage optimized for iterating during state trie calculation.
 #[derive(Clone, Eq, PartialEq, Debug)]
+#[cfg_attr(feature = "serde", derive(serde::Serialize, serde::Deserialize))]
 pub struct HashedStorageSorted {
     /// Sorted collection of updated storage slots. [`U256::ZERO`] indicates a deleted value.
     pub storage_slots: Vec<(B256, U256)>,
@@ -1456,367 +1458,6 @@
             );
         }
     }
-<<<<<<< HEAD
-}
-
-/// Bincode-compatible hashed state type serde implementations.
-#[cfg(feature = "serde-bincode-compat")]
-pub mod serde_bincode_compat {
-    use super::Account;
-    use alloc::borrow::Cow;
-    use alloy_primitives::{map::B256Map, B256, U256};
-    use serde::{Deserialize, Deserializer, Serialize, Serializer};
-    use serde_with::{DeserializeAs, SerializeAs};
-
-    /// Bincode-compatible [`super::HashedPostState`] serde implementation.
-    ///
-    /// Intended to use with the [`serde_with::serde_as`] macro in the following way:
-    /// ```rust
-    /// use reth_trie_common::{serde_bincode_compat, HashedPostState};
-    /// use serde::{Deserialize, Serialize};
-    /// use serde_with::serde_as;
-    ///
-    /// #[serde_as]
-    /// #[derive(Serialize, Deserialize)]
-    /// struct Data {
-    ///     #[serde_as(as = "serde_bincode_compat::hashed_state::HashedPostState")]
-    ///     hashed_state: HashedPostState,
-    /// }
-    /// ```
-    #[derive(Debug, Serialize, Deserialize)]
-    pub struct HashedPostState<'a> {
-        accounts: Cow<'a, B256Map<Option<Account>>>,
-        storages: B256Map<HashedStorage<'a>>,
-    }
-
-    impl<'a> From<&'a super::HashedPostState> for HashedPostState<'a> {
-        fn from(value: &'a super::HashedPostState) -> Self {
-            Self {
-                accounts: Cow::Borrowed(&value.accounts),
-                storages: value.storages.iter().map(|(k, v)| (*k, v.into())).collect(),
-            }
-        }
-    }
-
-    impl<'a> From<HashedPostState<'a>> for super::HashedPostState {
-        fn from(value: HashedPostState<'a>) -> Self {
-            Self {
-                accounts: value.accounts.into_owned(),
-                storages: value.storages.into_iter().map(|(k, v)| (k, v.into())).collect(),
-            }
-        }
-    }
-
-    impl SerializeAs<super::HashedPostState> for HashedPostState<'_> {
-        fn serialize_as<S>(
-            source: &super::HashedPostState,
-            serializer: S,
-        ) -> Result<S::Ok, S::Error>
-        where
-            S: Serializer,
-        {
-            HashedPostState::from(source).serialize(serializer)
-        }
-    }
-
-    impl<'de> DeserializeAs<'de, super::HashedPostState> for HashedPostState<'de> {
-        fn deserialize_as<D>(deserializer: D) -> Result<super::HashedPostState, D::Error>
-        where
-            D: Deserializer<'de>,
-        {
-            HashedPostState::deserialize(deserializer).map(Into::into)
-        }
-    }
-
-    /// Bincode-compatible [`super::HashedStorage`] serde implementation.
-    ///
-    /// Intended to use with the [`serde_with::serde_as`] macro in the following way:
-    /// ```rust
-    /// use reth_trie_common::{serde_bincode_compat, HashedStorage};
-    /// use serde::{Deserialize, Serialize};
-    /// use serde_with::serde_as;
-    ///
-    /// #[serde_as]
-    /// #[derive(Serialize, Deserialize)]
-    /// struct Data {
-    ///     #[serde_as(as = "serde_bincode_compat::hashed_state::HashedStorage")]
-    ///     hashed_storage: HashedStorage,
-    /// }
-    /// ```
-    #[derive(Debug, Serialize, Deserialize)]
-    pub struct HashedStorage<'a> {
-        wiped: bool,
-        storage: Cow<'a, B256Map<U256>>,
-    }
-
-    impl<'a> From<&'a super::HashedStorage> for HashedStorage<'a> {
-        fn from(value: &'a super::HashedStorage) -> Self {
-            Self { wiped: value.wiped, storage: Cow::Borrowed(&value.storage) }
-        }
-    }
-
-    impl<'a> From<HashedStorage<'a>> for super::HashedStorage {
-        fn from(value: HashedStorage<'a>) -> Self {
-            Self { wiped: value.wiped, storage: value.storage.into_owned() }
-        }
-    }
-
-    impl SerializeAs<super::HashedStorage> for HashedStorage<'_> {
-        fn serialize_as<S>(source: &super::HashedStorage, serializer: S) -> Result<S::Ok, S::Error>
-        where
-            S: Serializer,
-        {
-            HashedStorage::from(source).serialize(serializer)
-        }
-    }
-
-    impl<'de> DeserializeAs<'de, super::HashedStorage> for HashedStorage<'de> {
-        fn deserialize_as<D>(deserializer: D) -> Result<super::HashedStorage, D::Error>
-        where
-            D: Deserializer<'de>,
-        {
-            HashedStorage::deserialize(deserializer).map(Into::into)
-        }
-    }
-
-    /// Bincode-compatible [`super::HashedPostStateSorted`] serde implementation.
-    ///
-    /// Intended to use with the [`serde_with::serde_as`] macro in the following way:
-    /// ```rust
-    /// use reth_trie_common::{serde_bincode_compat, HashedPostStateSorted};
-    /// use serde::{Deserialize, Serialize};
-    /// use serde_with::serde_as;
-    ///
-    /// #[serde_as]
-    /// #[derive(Serialize, Deserialize)]
-    /// struct Data {
-    ///     #[serde_as(as = "serde_bincode_compat::hashed_state::HashedPostStateSorted")]
-    ///     hashed_state: HashedPostStateSorted,
-    /// }
-    /// ```
-    #[derive(Debug, Serialize, Deserialize)]
-    pub struct HashedPostStateSorted<'a> {
-        accounts: Cow<'a, [(B256, Option<Account>)]>,
-        storages: B256Map<HashedStorageSorted<'a>>,
-    }
-
-    impl<'a> From<&'a super::HashedPostStateSorted> for HashedPostStateSorted<'a> {
-        fn from(value: &'a super::HashedPostStateSorted) -> Self {
-            Self {
-                accounts: Cow::Borrowed(&value.accounts),
-                storages: value.storages.iter().map(|(k, v)| (*k, v.into())).collect(),
-            }
-        }
-    }
-
-    impl<'a> From<HashedPostStateSorted<'a>> for super::HashedPostStateSorted {
-        fn from(value: HashedPostStateSorted<'a>) -> Self {
-            Self {
-                accounts: value.accounts.into_owned(),
-                storages: value.storages.into_iter().map(|(k, v)| (k, v.into())).collect(),
-            }
-        }
-    }
-
-    impl SerializeAs<super::HashedPostStateSorted> for HashedPostStateSorted<'_> {
-        fn serialize_as<S>(
-            source: &super::HashedPostStateSorted,
-            serializer: S,
-        ) -> Result<S::Ok, S::Error>
-        where
-            S: Serializer,
-        {
-            HashedPostStateSorted::from(source).serialize(serializer)
-        }
-    }
-
-    impl<'de> DeserializeAs<'de, super::HashedPostStateSorted> for HashedPostStateSorted<'de> {
-        fn deserialize_as<D>(deserializer: D) -> Result<super::HashedPostStateSorted, D::Error>
-        where
-            D: Deserializer<'de>,
-        {
-            HashedPostStateSorted::deserialize(deserializer).map(Into::into)
-        }
-    }
-
-    /// Bincode-compatible [`super::HashedStorageSorted`] serde implementation.
-    ///
-    /// Intended to use with the [`serde_with::serde_as`] macro in the following way:
-    /// ```rust
-    /// use reth_trie_common::{serde_bincode_compat, HashedStorageSorted};
-    /// use serde::{Deserialize, Serialize};
-    /// use serde_with::serde_as;
-    ///
-    /// #[serde_as]
-    /// #[derive(Serialize, Deserialize)]
-    /// struct Data {
-    ///     #[serde_as(as = "serde_bincode_compat::hashed_state::HashedStorageSorted")]
-    ///     hashed_storage: HashedStorageSorted,
-    /// }
-    /// ```
-    #[derive(Debug, Serialize, Deserialize)]
-    pub struct HashedStorageSorted<'a> {
-        storage_slots: Cow<'a, [(B256, U256)]>,
-        wiped: bool,
-    }
-
-    impl<'a> From<&'a super::HashedStorageSorted> for HashedStorageSorted<'a> {
-        fn from(value: &'a super::HashedStorageSorted) -> Self {
-            Self { storage_slots: Cow::Borrowed(&value.storage_slots), wiped: value.wiped }
-        }
-    }
-
-    impl<'a> From<HashedStorageSorted<'a>> for super::HashedStorageSorted {
-        fn from(value: HashedStorageSorted<'a>) -> Self {
-            Self { storage_slots: value.storage_slots.into_owned(), wiped: value.wiped }
-        }
-    }
-
-    impl SerializeAs<super::HashedStorageSorted> for HashedStorageSorted<'_> {
-        fn serialize_as<S>(
-            source: &super::HashedStorageSorted,
-            serializer: S,
-        ) -> Result<S::Ok, S::Error>
-        where
-            S: Serializer,
-        {
-            HashedStorageSorted::from(source).serialize(serializer)
-        }
-    }
-
-    impl<'de> DeserializeAs<'de, super::HashedStorageSorted> for HashedStorageSorted<'de> {
-        fn deserialize_as<D>(deserializer: D) -> Result<super::HashedStorageSorted, D::Error>
-        where
-            D: Deserializer<'de>,
-        {
-            HashedStorageSorted::deserialize(deserializer).map(Into::into)
-        }
-    }
-
-    #[cfg(test)]
-    mod tests {
-        use crate::{
-            hashed_state::{
-                HashedPostState, HashedPostStateSorted, HashedStorage, HashedStorageSorted,
-            },
-            serde_bincode_compat,
-        };
-        use alloy_primitives::{B256, U256};
-        use reth_primitives_traits::Account;
-        use serde::{Deserialize, Serialize};
-        use serde_with::serde_as;
-
-        #[test]
-        fn test_hashed_post_state_bincode_roundtrip() {
-            #[serde_as]
-            #[derive(Debug, PartialEq, Eq, Serialize, Deserialize)]
-            struct Data {
-                #[serde_as(as = "serde_bincode_compat::hashed_state::HashedPostState")]
-                hashed_state: HashedPostState,
-            }
-
-            let mut data = Data { hashed_state: HashedPostState::default() };
-            let encoded = bincode::serialize(&data).unwrap();
-            let decoded: Data = bincode::deserialize(&encoded).unwrap();
-            assert_eq!(decoded, data);
-
-            data.hashed_state.accounts.insert(B256::random(), Some(Account::default()));
-            let encoded = bincode::serialize(&data).unwrap();
-            let decoded: Data = bincode::deserialize(&encoded).unwrap();
-            assert_eq!(decoded, data);
-
-            data.hashed_state.storages.insert(B256::random(), HashedStorage::default());
-            let encoded = bincode::serialize(&data).unwrap();
-            let decoded: Data = bincode::deserialize(&encoded).unwrap();
-            assert_eq!(decoded, data);
-        }
-
-        #[test]
-        fn test_hashed_storage_bincode_roundtrip() {
-            #[serde_as]
-            #[derive(Debug, PartialEq, Eq, Serialize, Deserialize)]
-            struct Data {
-                #[serde_as(as = "serde_bincode_compat::hashed_state::HashedStorage")]
-                hashed_storage: HashedStorage,
-            }
-
-            let mut data = Data { hashed_storage: HashedStorage::default() };
-            let encoded = bincode::serialize(&data).unwrap();
-            let decoded: Data = bincode::deserialize(&encoded).unwrap();
-            assert_eq!(decoded, data);
-
-            data.hashed_storage.wiped = true;
-            let encoded = bincode::serialize(&data).unwrap();
-            let decoded: Data = bincode::deserialize(&encoded).unwrap();
-            assert_eq!(decoded, data);
-
-            data.hashed_storage.storage.insert(B256::random(), U256::from(1));
-            let encoded = bincode::serialize(&data).unwrap();
-            let decoded: Data = bincode::deserialize(&encoded).unwrap();
-            assert_eq!(decoded, data);
-        }
-
-        #[test]
-        fn test_hashed_post_state_sorted_bincode_roundtrip() {
-            #[serde_as]
-            #[derive(Debug, PartialEq, Eq, Serialize, Deserialize)]
-            struct Data {
-                #[serde_as(as = "serde_bincode_compat::hashed_state::HashedPostStateSorted")]
-                hashed_state: HashedPostStateSorted,
-            }
-
-            let mut data = Data { hashed_state: HashedPostStateSorted::default() };
-            let encoded = bincode::serialize(&data).unwrap();
-            let decoded: Data = bincode::deserialize(&encoded).unwrap();
-            assert_eq!(decoded, data);
-
-            data.hashed_state.accounts.push((B256::random(), Some(Account::default())));
-            data.hashed_state
-                .accounts
-                .push((B256::random(), Some(Account { nonce: 1, ..Default::default() })));
-            let encoded = bincode::serialize(&data).unwrap();
-            let decoded: Data = bincode::deserialize(&encoded).unwrap();
-            assert_eq!(decoded, data);
-
-            data.hashed_state.storages.insert(
-                B256::random(),
-                HashedStorageSorted {
-                    storage_slots: vec![(B256::from([1; 32]), U256::from(10))],
-                    wiped: false,
-                },
-            );
-            let encoded = bincode::serialize(&data).unwrap();
-            let decoded: Data = bincode::deserialize(&encoded).unwrap();
-            assert_eq!(decoded, data);
-        }
-
-        #[test]
-        fn test_hashed_storage_sorted_bincode_roundtrip() {
-            #[serde_as]
-            #[derive(Debug, PartialEq, Eq, Serialize, Deserialize)]
-            struct Data {
-                #[serde_as(as = "serde_bincode_compat::hashed_state::HashedStorageSorted")]
-                hashed_storage: HashedStorageSorted,
-            }
-
-            let mut data = Data {
-                hashed_storage: HashedStorageSorted { storage_slots: Vec::new(), wiped: false },
-            };
-            let encoded = bincode::serialize(&data).unwrap();
-            let decoded: Data = bincode::deserialize(&encoded).unwrap();
-            assert_eq!(decoded, data);
-
-            data.hashed_storage.wiped = true;
-            let encoded = bincode::serialize(&data).unwrap();
-            let decoded: Data = bincode::deserialize(&encoded).unwrap();
-            assert_eq!(decoded, data);
-
-            data.hashed_storage.storage_slots.push((B256::random(), U256::from(1)));
-            let encoded = bincode::serialize(&data).unwrap();
-            let decoded: Data = bincode::deserialize(&encoded).unwrap();
-            assert_eq!(decoded, data);
-        }
-=======
 
     #[test]
     fn test_clone_into_sorted_equivalence() {
@@ -1889,6 +1530,365 @@
         // Verify the original storage is not consumed
         assert_eq!(storage.storage.len(), 3);
         assert!(storage.wiped);
->>>>>>> 679234f1
+    }
+}
+
+/// Bincode-compatible hashed state type serde implementations.
+#[cfg(feature = "serde-bincode-compat")]
+pub mod serde_bincode_compat {
+    use super::Account;
+    use alloc::borrow::Cow;
+    use alloy_primitives::{map::B256Map, B256, U256};
+    use serde::{Deserialize, Deserializer, Serialize, Serializer};
+    use serde_with::{DeserializeAs, SerializeAs};
+
+    /// Bincode-compatible [`super::HashedPostState`] serde implementation.
+    ///
+    /// Intended to use with the [`serde_with::serde_as`] macro in the following way:
+    /// ```rust
+    /// use reth_trie_common::{serde_bincode_compat, HashedPostState};
+    /// use serde::{Deserialize, Serialize};
+    /// use serde_with::serde_as;
+    ///
+    /// #[serde_as]
+    /// #[derive(Serialize, Deserialize)]
+    /// struct Data {
+    ///     #[serde_as(as = "serde_bincode_compat::hashed_state::HashedPostState")]
+    ///     hashed_state: HashedPostState,
+    /// }
+    /// ```
+    #[derive(Debug, Serialize, Deserialize)]
+    pub struct HashedPostState<'a> {
+        accounts: Cow<'a, B256Map<Option<Account>>>,
+        storages: B256Map<HashedStorage<'a>>,
+    }
+
+    impl<'a> From<&'a super::HashedPostState> for HashedPostState<'a> {
+        fn from(value: &'a super::HashedPostState) -> Self {
+            Self {
+                accounts: Cow::Borrowed(&value.accounts),
+                storages: value.storages.iter().map(|(k, v)| (*k, v.into())).collect(),
+            }
+        }
+    }
+
+    impl<'a> From<HashedPostState<'a>> for super::HashedPostState {
+        fn from(value: HashedPostState<'a>) -> Self {
+            Self {
+                accounts: value.accounts.into_owned(),
+                storages: value.storages.into_iter().map(|(k, v)| (k, v.into())).collect(),
+            }
+        }
+    }
+
+    impl SerializeAs<super::HashedPostState> for HashedPostState<'_> {
+        fn serialize_as<S>(
+            source: &super::HashedPostState,
+            serializer: S,
+        ) -> Result<S::Ok, S::Error>
+        where
+            S: Serializer,
+        {
+            HashedPostState::from(source).serialize(serializer)
+        }
+    }
+
+    impl<'de> DeserializeAs<'de, super::HashedPostState> for HashedPostState<'de> {
+        fn deserialize_as<D>(deserializer: D) -> Result<super::HashedPostState, D::Error>
+        where
+            D: Deserializer<'de>,
+        {
+            HashedPostState::deserialize(deserializer).map(Into::into)
+        }
+    }
+
+    /// Bincode-compatible [`super::HashedStorage`] serde implementation.
+    ///
+    /// Intended to use with the [`serde_with::serde_as`] macro in the following way:
+    /// ```rust
+    /// use reth_trie_common::{serde_bincode_compat, HashedStorage};
+    /// use serde::{Deserialize, Serialize};
+    /// use serde_with::serde_as;
+    ///
+    /// #[serde_as]
+    /// #[derive(Serialize, Deserialize)]
+    /// struct Data {
+    ///     #[serde_as(as = "serde_bincode_compat::hashed_state::HashedStorage")]
+    ///     hashed_storage: HashedStorage,
+    /// }
+    /// ```
+    #[derive(Debug, Serialize, Deserialize)]
+    pub struct HashedStorage<'a> {
+        wiped: bool,
+        storage: Cow<'a, B256Map<U256>>,
+    }
+
+    impl<'a> From<&'a super::HashedStorage> for HashedStorage<'a> {
+        fn from(value: &'a super::HashedStorage) -> Self {
+            Self { wiped: value.wiped, storage: Cow::Borrowed(&value.storage) }
+        }
+    }
+
+    impl<'a> From<HashedStorage<'a>> for super::HashedStorage {
+        fn from(value: HashedStorage<'a>) -> Self {
+            Self { wiped: value.wiped, storage: value.storage.into_owned() }
+        }
+    }
+
+    impl SerializeAs<super::HashedStorage> for HashedStorage<'_> {
+        fn serialize_as<S>(source: &super::HashedStorage, serializer: S) -> Result<S::Ok, S::Error>
+        where
+            S: Serializer,
+        {
+            HashedStorage::from(source).serialize(serializer)
+        }
+    }
+
+    impl<'de> DeserializeAs<'de, super::HashedStorage> for HashedStorage<'de> {
+        fn deserialize_as<D>(deserializer: D) -> Result<super::HashedStorage, D::Error>
+        where
+            D: Deserializer<'de>,
+        {
+            HashedStorage::deserialize(deserializer).map(Into::into)
+        }
+    }
+
+    /// Bincode-compatible [`super::HashedPostStateSorted`] serde implementation.
+    ///
+    /// Intended to use with the [`serde_with::serde_as`] macro in the following way:
+    /// ```rust
+    /// use reth_trie_common::{serde_bincode_compat, HashedPostStateSorted};
+    /// use serde::{Deserialize, Serialize};
+    /// use serde_with::serde_as;
+    ///
+    /// #[serde_as]
+    /// #[derive(Serialize, Deserialize)]
+    /// struct Data {
+    ///     #[serde_as(as = "serde_bincode_compat::hashed_state::HashedPostStateSorted")]
+    ///     hashed_state: HashedPostStateSorted,
+    /// }
+    /// ```
+    #[derive(Debug, Serialize, Deserialize)]
+    pub struct HashedPostStateSorted<'a> {
+        accounts: Cow<'a, [(B256, Option<Account>)]>,
+        storages: B256Map<HashedStorageSorted<'a>>,
+    }
+
+    impl<'a> From<&'a super::HashedPostStateSorted> for HashedPostStateSorted<'a> {
+        fn from(value: &'a super::HashedPostStateSorted) -> Self {
+            Self {
+                accounts: Cow::Borrowed(&value.accounts),
+                storages: value.storages.iter().map(|(k, v)| (*k, v.into())).collect(),
+            }
+        }
+    }
+
+    impl<'a> From<HashedPostStateSorted<'a>> for super::HashedPostStateSorted {
+        fn from(value: HashedPostStateSorted<'a>) -> Self {
+            Self {
+                accounts: value.accounts.into_owned(),
+                storages: value.storages.into_iter().map(|(k, v)| (k, v.into())).collect(),
+            }
+        }
+    }
+
+    impl SerializeAs<super::HashedPostStateSorted> for HashedPostStateSorted<'_> {
+        fn serialize_as<S>(
+            source: &super::HashedPostStateSorted,
+            serializer: S,
+        ) -> Result<S::Ok, S::Error>
+        where
+            S: Serializer,
+        {
+            HashedPostStateSorted::from(source).serialize(serializer)
+        }
+    }
+
+    impl<'de> DeserializeAs<'de, super::HashedPostStateSorted> for HashedPostStateSorted<'de> {
+        fn deserialize_as<D>(deserializer: D) -> Result<super::HashedPostStateSorted, D::Error>
+        where
+            D: Deserializer<'de>,
+        {
+            HashedPostStateSorted::deserialize(deserializer).map(Into::into)
+        }
+    }
+
+    /// Bincode-compatible [`super::HashedStorageSorted`] serde implementation.
+    ///
+    /// Intended to use with the [`serde_with::serde_as`] macro in the following way:
+    /// ```rust
+    /// use reth_trie_common::{serde_bincode_compat, HashedStorageSorted};
+    /// use serde::{Deserialize, Serialize};
+    /// use serde_with::serde_as;
+    ///
+    /// #[serde_as]
+    /// #[derive(Serialize, Deserialize)]
+    /// struct Data {
+    ///     #[serde_as(as = "serde_bincode_compat::hashed_state::HashedStorageSorted")]
+    ///     hashed_storage: HashedStorageSorted,
+    /// }
+    /// ```
+    #[derive(Debug, Serialize, Deserialize)]
+    pub struct HashedStorageSorted<'a> {
+        storage_slots: Cow<'a, [(B256, U256)]>,
+        wiped: bool,
+    }
+
+    impl<'a> From<&'a super::HashedStorageSorted> for HashedStorageSorted<'a> {
+        fn from(value: &'a super::HashedStorageSorted) -> Self {
+            Self { storage_slots: Cow::Borrowed(&value.storage_slots), wiped: value.wiped }
+        }
+    }
+
+    impl<'a> From<HashedStorageSorted<'a>> for super::HashedStorageSorted {
+        fn from(value: HashedStorageSorted<'a>) -> Self {
+            Self { storage_slots: value.storage_slots.into_owned(), wiped: value.wiped }
+        }
+    }
+
+    impl SerializeAs<super::HashedStorageSorted> for HashedStorageSorted<'_> {
+        fn serialize_as<S>(
+            source: &super::HashedStorageSorted,
+            serializer: S,
+        ) -> Result<S::Ok, S::Error>
+        where
+            S: Serializer,
+        {
+            HashedStorageSorted::from(source).serialize(serializer)
+        }
+    }
+
+    impl<'de> DeserializeAs<'de, super::HashedStorageSorted> for HashedStorageSorted<'de> {
+        fn deserialize_as<D>(deserializer: D) -> Result<super::HashedStorageSorted, D::Error>
+        where
+            D: Deserializer<'de>,
+        {
+            HashedStorageSorted::deserialize(deserializer).map(Into::into)
+        }
+    }
+
+    #[cfg(test)]
+    mod tests {
+        use crate::{
+            hashed_state::{
+                HashedPostState, HashedPostStateSorted, HashedStorage, HashedStorageSorted,
+            },
+            serde_bincode_compat,
+        };
+        use alloy_primitives::{B256, U256};
+        use reth_primitives_traits::Account;
+        use serde::{Deserialize, Serialize};
+        use serde_with::serde_as;
+
+        #[test]
+        fn test_hashed_post_state_bincode_roundtrip() {
+            #[serde_as]
+            #[derive(Debug, PartialEq, Eq, Serialize, Deserialize)]
+            struct Data {
+                #[serde_as(as = "serde_bincode_compat::hashed_state::HashedPostState")]
+                hashed_state: HashedPostState,
+            }
+
+            let mut data = Data { hashed_state: HashedPostState::default() };
+            let encoded = bincode::serialize(&data).unwrap();
+            let decoded: Data = bincode::deserialize(&encoded).unwrap();
+            assert_eq!(decoded, data);
+
+            data.hashed_state.accounts.insert(B256::random(), Some(Account::default()));
+            let encoded = bincode::serialize(&data).unwrap();
+            let decoded: Data = bincode::deserialize(&encoded).unwrap();
+            assert_eq!(decoded, data);
+
+            data.hashed_state.storages.insert(B256::random(), HashedStorage::default());
+            let encoded = bincode::serialize(&data).unwrap();
+            let decoded: Data = bincode::deserialize(&encoded).unwrap();
+            assert_eq!(decoded, data);
+        }
+
+        #[test]
+        fn test_hashed_storage_bincode_roundtrip() {
+            #[serde_as]
+            #[derive(Debug, PartialEq, Eq, Serialize, Deserialize)]
+            struct Data {
+                #[serde_as(as = "serde_bincode_compat::hashed_state::HashedStorage")]
+                hashed_storage: HashedStorage,
+            }
+
+            let mut data = Data { hashed_storage: HashedStorage::default() };
+            let encoded = bincode::serialize(&data).unwrap();
+            let decoded: Data = bincode::deserialize(&encoded).unwrap();
+            assert_eq!(decoded, data);
+
+            data.hashed_storage.wiped = true;
+            let encoded = bincode::serialize(&data).unwrap();
+            let decoded: Data = bincode::deserialize(&encoded).unwrap();
+            assert_eq!(decoded, data);
+
+            data.hashed_storage.storage.insert(B256::random(), U256::from(1));
+            let encoded = bincode::serialize(&data).unwrap();
+            let decoded: Data = bincode::deserialize(&encoded).unwrap();
+            assert_eq!(decoded, data);
+        }
+
+        #[test]
+        fn test_hashed_post_state_sorted_bincode_roundtrip() {
+            #[serde_as]
+            #[derive(Debug, PartialEq, Eq, Serialize, Deserialize)]
+            struct Data {
+                #[serde_as(as = "serde_bincode_compat::hashed_state::HashedPostStateSorted")]
+                hashed_state: HashedPostStateSorted,
+            }
+
+            let mut data = Data { hashed_state: HashedPostStateSorted::default() };
+            let encoded = bincode::serialize(&data).unwrap();
+            let decoded: Data = bincode::deserialize(&encoded).unwrap();
+            assert_eq!(decoded, data);
+
+            data.hashed_state.accounts.push((B256::random(), Some(Account::default())));
+            data.hashed_state
+                .accounts
+                .push((B256::random(), Some(Account { nonce: 1, ..Default::default() })));
+            let encoded = bincode::serialize(&data).unwrap();
+            let decoded: Data = bincode::deserialize(&encoded).unwrap();
+            assert_eq!(decoded, data);
+
+            data.hashed_state.storages.insert(
+                B256::random(),
+                HashedStorageSorted {
+                    storage_slots: vec![(B256::from([1; 32]), U256::from(10))],
+                    wiped: false,
+                },
+            );
+            let encoded = bincode::serialize(&data).unwrap();
+            let decoded: Data = bincode::deserialize(&encoded).unwrap();
+            assert_eq!(decoded, data);
+        }
+
+        #[test]
+        fn test_hashed_storage_sorted_bincode_roundtrip() {
+            #[serde_as]
+            #[derive(Debug, PartialEq, Eq, Serialize, Deserialize)]
+            struct Data {
+                #[serde_as(as = "serde_bincode_compat::hashed_state::HashedStorageSorted")]
+                hashed_storage: HashedStorageSorted,
+            }
+
+            let mut data = Data {
+                hashed_storage: HashedStorageSorted { storage_slots: Vec::new(), wiped: false },
+            };
+            let encoded = bincode::serialize(&data).unwrap();
+            let decoded: Data = bincode::deserialize(&encoded).unwrap();
+            assert_eq!(decoded, data);
+
+            data.hashed_storage.wiped = true;
+            let encoded = bincode::serialize(&data).unwrap();
+            let decoded: Data = bincode::deserialize(&encoded).unwrap();
+            assert_eq!(decoded, data);
+
+            data.hashed_storage.storage_slots.push((B256::random(), U256::from(1)));
+            let encoded = bincode::serialize(&data).unwrap();
+            let decoded: Data = bincode::deserialize(&encoded).unwrap();
+            assert_eq!(decoded, data);
+        }
     }
 }