use core::ops::Not;

use crate::{
    added_removed_keys::MultiAddedRemovedKeys,
    prefix_set::{PrefixSetMut, TriePrefixSetsMut},
    utils::extend_sorted_vec,
    KeyHasher, MultiProofTargets, Nibbles,
};
use alloc::{borrow::Cow, vec::Vec};
use alloy_primitives::{
    keccak256,
    map::{hash_map, B256Map, B256Set, HashMap, HashSet},
    Address, B256, U256,
};
use itertools::Itertools;
#[cfg(feature = "rayon")]
pub use rayon::*;
use reth_primitives_traits::Account;

#[cfg(feature = "rayon")]
use rayon::prelude::{IntoParallelIterator, ParallelIterator};

use revm_database::{AccountStatus, BundleAccount};

/// Representation of in-memory hashed state.
#[derive(PartialEq, Eq, Clone, Default, Debug)]
#[cfg_attr(feature = "serde", derive(serde::Serialize, serde::Deserialize))]
pub struct HashedPostState {
    /// Mapping of hashed address to account info, `None` if destroyed.
    pub accounts: B256Map<Option<Account>>,
    /// Mapping of hashed address to hashed storage.
    pub storages: B256Map<HashedStorage>,
}

impl HashedPostState {
    /// Create new instance of [`HashedPostState`].
    pub fn with_capacity(capacity: usize) -> Self {
        Self {
            accounts: B256Map::with_capacity_and_hasher(capacity, Default::default()),
            storages: B256Map::with_capacity_and_hasher(capacity, Default::default()),
        }
    }

    /// Initialize [`HashedPostState`] from bundle state.
    /// Hashes all changed accounts and storage entries that are currently stored in the bundle
    /// state.
    #[inline]
    #[cfg(feature = "rayon")]
    pub fn from_bundle_state<'a, KH: KeyHasher>(
        state: impl IntoParallelIterator<Item = (&'a Address, &'a BundleAccount)>,
    ) -> Self {
        let hashed = state
            .into_par_iter()
            .map(|(address, account)| {
                let hashed_address = KH::hash_key(address);
                let hashed_account = account.info.as_ref().map(Into::into);
                let hashed_storage = HashedStorage::from_plain_storage(
                    account.status,
                    account.storage.iter().map(|(slot, value)| (slot, &value.present_value)),
                );
                (hashed_address, (hashed_account, hashed_storage))
            })
            .collect::<Vec<(B256, (Option<Account>, HashedStorage))>>();

        let mut accounts = HashMap::with_capacity_and_hasher(hashed.len(), Default::default());
        let mut storages = HashMap::with_capacity_and_hasher(hashed.len(), Default::default());
        for (address, (account, storage)) in hashed {
            accounts.insert(address, account);
            if !storage.is_empty() {
                storages.insert(address, storage);
            }
        }
        Self { accounts, storages }
    }

    /// Initialize [`HashedPostState`] from bundle state.
    /// Hashes all changed accounts and storage entries that are currently stored in the bundle
    /// state.
    #[cfg(not(feature = "rayon"))]
    pub fn from_bundle_state<'a, KH: KeyHasher>(
        state: impl IntoIterator<Item = (&'a Address, &'a BundleAccount)>,
    ) -> Self {
        let hashed = state
            .into_iter()
            .map(|(address, account)| {
                let hashed_address = KH::hash_key(address);
                let hashed_account = account.info.as_ref().map(Into::into);
                let hashed_storage = HashedStorage::from_plain_storage(
                    account.status,
                    account.storage.iter().map(|(slot, value)| (slot, &value.present_value)),
                );
                (hashed_address, (hashed_account, hashed_storage))
            })
            .collect::<Vec<(B256, (Option<Account>, HashedStorage))>>();

        let mut accounts = HashMap::with_capacity_and_hasher(hashed.len(), Default::default());
        let mut storages = HashMap::with_capacity_and_hasher(hashed.len(), Default::default());
        for (address, (account, storage)) in hashed {
            accounts.insert(address, account);
            if !storage.is_empty() {
                storages.insert(address, storage);
            }
        }
        Self { accounts, storages }
    }

    /// Construct [`HashedPostState`] from a single [`HashedStorage`].
    pub fn from_hashed_storage(hashed_address: B256, storage: HashedStorage) -> Self {
        Self {
            accounts: HashMap::default(),
            storages: HashMap::from_iter([(hashed_address, storage)]),
        }
    }

    /// Set account entries on hashed state.
    pub fn with_accounts(
        mut self,
        accounts: impl IntoIterator<Item = (B256, Option<Account>)>,
    ) -> Self {
        self.accounts = HashMap::from_iter(accounts);
        self
    }

    /// Set storage entries on hashed state.
    pub fn with_storages(
        mut self,
        storages: impl IntoIterator<Item = (B256, HashedStorage)>,
    ) -> Self {
        self.storages = HashMap::from_iter(storages);
        self
    }

    /// Returns `true` if the hashed state is empty.
    pub fn is_empty(&self) -> bool {
        self.accounts.is_empty() && self.storages.is_empty()
    }

    /// Construct [`TriePrefixSetsMut`] from hashed post state.
    /// The prefix sets contain the hashed account and storage keys that have been changed in the
    /// post state.
    pub fn construct_prefix_sets(&self) -> TriePrefixSetsMut {
        // Populate account prefix set.
        let mut account_prefix_set = PrefixSetMut::with_capacity(self.accounts.len());
        let mut destroyed_accounts = HashSet::default();
        for (hashed_address, account) in &self.accounts {
            account_prefix_set.insert(Nibbles::unpack(hashed_address));

            if account.is_none() {
                destroyed_accounts.insert(*hashed_address);
            }
        }

        // Populate storage prefix sets.
        let mut storage_prefix_sets =
            HashMap::with_capacity_and_hasher(self.storages.len(), Default::default());
        for (hashed_address, hashed_storage) in &self.storages {
            account_prefix_set.insert(Nibbles::unpack(hashed_address));
            storage_prefix_sets.insert(*hashed_address, hashed_storage.construct_prefix_set());
        }

        TriePrefixSetsMut { account_prefix_set, storage_prefix_sets, destroyed_accounts }
    }

    /// Create multiproof targets for this state.
    pub fn multi_proof_targets(&self) -> MultiProofTargets {
        // Pre-allocate minimum capacity for the targets.
        let mut targets = MultiProofTargets::with_capacity(self.accounts.len());
        for hashed_address in self.accounts.keys() {
            targets.insert(*hashed_address, Default::default());
        }
        for (hashed_address, storage) in &self.storages {
            targets.entry(*hashed_address).or_default().extend(storage.storage.keys().copied());
        }
        targets
    }

    /// Create multiproof targets difference for this state,
    /// i.e., the targets that are in targets create from `self` but not in `excluded`.
    ///
    /// This method is preferred to first calling `Self::multi_proof_targets` and the calling
    /// `MultiProofTargets::retain_difference`, because it does not over allocate the targets map.
    pub fn multi_proof_targets_difference(
        &self,
        excluded: &MultiProofTargets,
    ) -> MultiProofTargets {
        let mut targets = MultiProofTargets::default();
        for hashed_address in self.accounts.keys() {
            if !excluded.contains_key(hashed_address) {
                targets.insert(*hashed_address, Default::default());
            }
        }
        for (hashed_address, storage) in &self.storages {
            let maybe_excluded_storage = excluded.get(hashed_address);
            let mut hashed_slots_targets = storage
                .storage
                .keys()
                .filter(|slot| !maybe_excluded_storage.is_some_and(|f| f.contains(*slot)))
                .peekable();
            if hashed_slots_targets.peek().is_some() {
                targets.entry(*hashed_address).or_default().extend(hashed_slots_targets);
            }
        }
        targets
    }

    /// Partition the state update into two state updates:
    /// - First with accounts and storages slots that are present in the provided targets.
    /// - Second with all other.
    ///
    /// CAUTION: The state updates are expected to be applied in order, so that the storage wipes
    /// are done correctly.
    pub fn partition_by_targets(
        mut self,
        targets: &MultiProofTargets,
        added_removed_keys: &MultiAddedRemovedKeys,
    ) -> (Self, Self) {
        let mut state_updates_not_in_targets = Self::default();

        self.storages.retain(|&address, storage| {
            let storage_added_removed_keys = added_removed_keys.get_storage(&address);

            let (retain, storage_not_in_targets) = match targets.get(&address) {
                Some(storage_in_targets) => {
                    let mut storage_not_in_targets = HashedStorage::default();
                    storage.storage.retain(|&slot, value| {
                        if storage_in_targets.contains(&slot) &&
                            !storage_added_removed_keys.is_some_and(|k| k.is_removed(&slot))
                        {
                            return true
                        }

                        storage_not_in_targets.storage.insert(slot, *value);
                        false
                    });

                    // We do not check the wiped flag here, because targets only contain addresses
                    // and storage slots. So if there are no storage slots left, the storage update
                    // can be fully removed.
                    let retain = !storage.storage.is_empty();

                    // Since state updates are expected to be applied in order, we can only set the
                    // wiped flag in the second storage update if the first storage update is empty
                    // and will not be retained.
                    if !retain {
                        storage_not_in_targets.wiped = storage.wiped;
                    }

                    (
                        retain,
                        storage_not_in_targets.is_empty().not().then_some(storage_not_in_targets),
                    )
                }
                None => (false, Some(core::mem::take(storage))),
            };

            if let Some(storage_not_in_targets) = storage_not_in_targets {
                state_updates_not_in_targets.storages.insert(address, storage_not_in_targets);
            }

            retain
        });
        self.accounts.retain(|&address, account| {
            if targets.contains_key(&address) {
                return true
            }

            state_updates_not_in_targets.accounts.insert(address, *account);
            false
        });

        (self, state_updates_not_in_targets)
    }

    /// Returns an iterator that yields chunks of the specified size.
    ///
    /// See [`ChunkedHashedPostState`] for more information.
    pub fn chunks(self, size: usize) -> ChunkedHashedPostState {
        ChunkedHashedPostState::new(self, size)
    }

    /// Extend this hashed post state with contents of another.
    /// Entries in the second hashed post state take precedence.
    pub fn extend(&mut self, other: Self) {
        self.extend_inner(Cow::Owned(other));
    }

    /// Extend this hashed post state with contents of another.
    /// Entries in the second hashed post state take precedence.
    ///
    /// Slightly less efficient than [`Self::extend`], but preferred to `extend(other.clone())`.
    pub fn extend_ref(&mut self, other: &Self) {
        self.extend_inner(Cow::Borrowed(other));
    }

    fn extend_inner(&mut self, other: Cow<'_, Self>) {
        self.accounts.extend(other.accounts.iter().map(|(&k, &v)| (k, v)));

        self.storages.reserve(other.storages.len());
        match other {
            Cow::Borrowed(other) => {
                self.extend_storages(other.storages.iter().map(|(k, v)| (*k, Cow::Borrowed(v))))
            }
            Cow::Owned(other) => {
                self.extend_storages(other.storages.into_iter().map(|(k, v)| (k, Cow::Owned(v))))
            }
        }
    }

    fn extend_storages<'a>(
        &mut self,
        storages: impl IntoIterator<Item = (B256, Cow<'a, HashedStorage>)>,
    ) {
        for (hashed_address, storage) in storages {
            match self.storages.entry(hashed_address) {
                hash_map::Entry::Vacant(entry) => {
                    entry.insert(storage.into_owned());
                }
                hash_map::Entry::Occupied(mut entry) => {
                    entry.get_mut().extend(&storage);
                }
            }
        }
    }

    /// Converts hashed post state into [`HashedPostStateSorted`].
    pub fn into_sorted(self) -> HashedPostStateSorted {
        let mut updated_accounts = Vec::new();
        let mut destroyed_accounts = HashSet::default();
        for (hashed_address, info) in self.accounts {
            if let Some(info) = info {
                updated_accounts.push((hashed_address, info));
            } else {
                destroyed_accounts.insert(hashed_address);
            }
        }
        updated_accounts.sort_unstable_by_key(|(address, _)| *address);
        let accounts = HashedAccountsSorted { accounts: updated_accounts, destroyed_accounts };

        let storages = self
            .storages
            .into_iter()
            .map(|(hashed_address, storage)| (hashed_address, storage.into_sorted()))
            .collect();

        HashedPostStateSorted { accounts, storages }
    }

    /// Converts hashed post state into [`HashedPostStateSorted`], but keeping the maps allocated by
    /// draining.
    ///
    /// This effectively clears all the fields in the [`HashedPostStateSorted`].
    ///
    /// This allows us to reuse the allocated space. This allocates new space for the sorted hashed
    /// post state, like `into_sorted`.
    pub fn drain_into_sorted(&mut self) -> HashedPostStateSorted {
        let mut updated_accounts = Vec::new();
        let mut destroyed_accounts = HashSet::default();
        for (hashed_address, info) in self.accounts.drain() {
            if let Some(info) = info {
                updated_accounts.push((hashed_address, info));
            } else {
                destroyed_accounts.insert(hashed_address);
            }
        }
        updated_accounts.sort_unstable_by_key(|(address, _)| *address);
        let accounts = HashedAccountsSorted { accounts: updated_accounts, destroyed_accounts };

        let storages = self
            .storages
            .drain()
            .map(|(hashed_address, storage)| (hashed_address, storage.into_sorted()))
            .collect();

        HashedPostStateSorted { accounts, storages }
    }

    /// Clears the account and storage maps of this `HashedPostState`.
    pub fn clear(&mut self) {
        self.accounts.clear();
        self.storages.clear();
    }
}

/// Representation of in-memory hashed storage.
#[derive(PartialEq, Eq, Clone, Debug, Default)]
#[cfg_attr(feature = "serde", derive(serde::Serialize, serde::Deserialize))]
pub struct HashedStorage {
    /// Flag indicating whether the storage was wiped or not.
    pub wiped: bool,
    /// Mapping of hashed storage slot to storage value.
    pub storage: B256Map<U256>,
}

impl HashedStorage {
    /// Create new instance of [`HashedStorage`].
    pub fn new(wiped: bool) -> Self {
        Self { wiped, storage: HashMap::default() }
    }

    /// Check if self is empty.
    pub fn is_empty(&self) -> bool {
        !self.wiped && self.storage.is_empty()
    }

    /// Create new hashed storage from iterator.
    pub fn from_iter(wiped: bool, iter: impl IntoIterator<Item = (B256, U256)>) -> Self {
        Self { wiped, storage: HashMap::from_iter(iter) }
    }

    /// Create new hashed storage from account status and plain storage.
    pub fn from_plain_storage<'a>(
        status: AccountStatus,
        storage: impl IntoIterator<Item = (&'a U256, &'a U256)>,
    ) -> Self {
        Self::from_iter(
            status.was_destroyed(),
            storage.into_iter().map(|(key, value)| (keccak256(B256::from(*key)), *value)),
        )
    }

    /// Construct [`PrefixSetMut`] from hashed storage.
    pub fn construct_prefix_set(&self) -> PrefixSetMut {
        if self.wiped {
            PrefixSetMut::all()
        } else {
            let mut prefix_set = PrefixSetMut::with_capacity(self.storage.len());
            for hashed_slot in self.storage.keys() {
                prefix_set.insert(Nibbles::unpack(hashed_slot));
            }
            prefix_set
        }
    }

    /// Extend hashed storage with contents of other.
    /// The entries in second hashed storage take precedence.
    pub fn extend(&mut self, other: &Self) {
        if other.wiped {
            self.wiped = true;
            self.storage.clear();
        }
        self.storage.extend(other.storage.iter().map(|(&k, &v)| (k, v)));
    }

    /// Converts hashed storage into [`HashedStorageSorted`].
    pub fn into_sorted(self) -> HashedStorageSorted {
        let mut non_zero_valued_slots = Vec::new();
        let mut zero_valued_slots = HashSet::default();
        for (hashed_slot, value) in self.storage {
            if value.is_zero() {
                zero_valued_slots.insert(hashed_slot);
            } else {
                non_zero_valued_slots.push((hashed_slot, value));
            }
        }
        non_zero_valued_slots.sort_unstable_by_key(|(key, _)| *key);

        HashedStorageSorted { non_zero_valued_slots, zero_valued_slots, wiped: self.wiped }
    }
}

/// Sorted hashed post state optimized for iterating during state trie calculation.
#[derive(PartialEq, Eq, Clone, Default, Debug)]
pub struct HashedPostStateSorted {
    /// Updated state of accounts.
    pub accounts: HashedAccountsSorted,
    /// Map of hashed addresses to hashed storage.
    pub storages: B256Map<HashedStorageSorted>,
}

impl HashedPostStateSorted {
    /// Create new instance of [`HashedPostStateSorted`]
    pub const fn new(
        accounts: HashedAccountsSorted,
        storages: B256Map<HashedStorageSorted>,
    ) -> Self {
        Self { accounts, storages }
    }

    /// Returns reference to hashed accounts.
    pub const fn accounts(&self) -> &HashedAccountsSorted {
        &self.accounts
    }

    /// Returns reference to hashed account storages.
    pub const fn account_storages(&self) -> &B256Map<HashedStorageSorted> {
        &self.storages
    }

    /// Returns the total number of updates including all accounts and storage updates.
    pub fn total_len(&self) -> usize {
        self.accounts.accounts.len() +
            self.accounts.destroyed_accounts.len() +
            self.storages.values().map(|storage| storage.len()).sum::<usize>()
    }

    /// Extends this state with contents of another sorted state.
    /// Entries in `other` take precedence for duplicate keys.
    pub fn extend_ref(&mut self, other: &Self) {
        // Extend accounts
        self.accounts.extend_ref(&other.accounts);

        // Extend storages
        for (hashed_address, other_storage) in &other.storages {
            self.storages
                .entry(*hashed_address)
                .and_modify(|existing| existing.extend_ref(other_storage))
                .or_insert_with(|| other_storage.clone());
        }
    }
}

impl AsRef<Self> for HashedPostStateSorted {
    fn as_ref(&self) -> &Self {
        self
    }
}

/// Sorted account state optimized for iterating during state trie calculation.
#[derive(Clone, Eq, PartialEq, Default, Debug)]
pub struct HashedAccountsSorted {
    /// Sorted collection of hashed addresses and their account info.
    pub accounts: Vec<(B256, Account)>,
    /// Set of destroyed account keys.
    pub destroyed_accounts: B256Set,
}

impl HashedAccountsSorted {
    /// Returns a sorted iterator over updated accounts.
    pub fn accounts_sorted(&self) -> impl Iterator<Item = (B256, Option<Account>)> {
        self.accounts
            .iter()
            .map(|(address, account)| (*address, Some(*account)))
            .chain(self.destroyed_accounts.iter().map(|address| (*address, None)))
            .sorted_by_key(|entry| *entry.0)
    }

    /// Extends this collection with contents of another sorted collection.
    /// Entries in `other` take precedence for duplicate keys.
    pub fn extend_ref(&mut self, other: &Self) {
        // Updates take precedence over removals, so we want removals from `other` to only apply to
        // the previous accounts.
        self.accounts.retain(|(addr, _)| !other.destroyed_accounts.contains(addr));

        // Extend the sorted accounts vector
        extend_sorted_vec(&mut self.accounts, &other.accounts);

        // Merge destroyed accounts sets
        self.destroyed_accounts.extend(&other.destroyed_accounts);
    }
}

/// Sorted hashed storage optimized for iterating during state trie calculation.
#[derive(Clone, Eq, PartialEq, Debug)]
pub struct HashedStorageSorted {
    /// Sorted hashed storage slots with non-zero value.
    pub non_zero_valued_slots: Vec<(B256, U256)>,
    /// Slots that have been zero valued.
    pub zero_valued_slots: B256Set,
    /// Flag indicating whether the storage was wiped or not.
    pub wiped: bool,
}

impl HashedStorageSorted {
    /// Returns `true` if the account was wiped.
    pub const fn is_wiped(&self) -> bool {
        self.wiped
    }

    /// Returns a sorted iterator over updated storage slots.
    pub fn storage_slots_sorted(&self) -> impl Iterator<Item = (B256, U256)> {
        self.non_zero_valued_slots
            .iter()
            .map(|(hashed_slot, value)| (*hashed_slot, *value))
            .chain(self.zero_valued_slots.iter().map(|hashed_slot| (*hashed_slot, U256::ZERO)))
            .sorted_by_key(|entry| *entry.0)
    }

    /// Returns the total number of storage slot updates.
    pub fn len(&self) -> usize {
        self.non_zero_valued_slots.len() + self.zero_valued_slots.len()
    }

<<<<<<< HEAD
=======
    /// Returns `true` if there are no storage slot updates.
    pub fn is_empty(&self) -> bool {
        self.non_zero_valued_slots.is_empty() && self.zero_valued_slots.is_empty()
    }

>>>>>>> 106ffefc
    /// Extends this storage with contents of another sorted storage.
    /// Entries in `other` take precedence for duplicate keys.
    pub fn extend_ref(&mut self, other: &Self) {
        if other.wiped {
            // If other is wiped, clear everything and copy from other
            self.wiped = true;
            self.non_zero_valued_slots.clear();
            self.zero_valued_slots.clear();
            self.non_zero_valued_slots.extend_from_slice(&other.non_zero_valued_slots);
            self.zero_valued_slots.extend(&other.zero_valued_slots);
            return;
        }

        self.non_zero_valued_slots.retain(|(slot, _)| !other.zero_valued_slots.contains(slot));

        // Extend the sorted non-zero valued slots
        extend_sorted_vec(&mut self.non_zero_valued_slots, &other.non_zero_valued_slots);

        // Merge zero valued slots sets
        self.zero_valued_slots.extend(&other.zero_valued_slots);
    }
}

/// An iterator that yields chunks of the state updates of at most `size` account and storage
/// targets.
///
/// # Notes
/// 1. Chunks are expected to be applied in order, because of storage wipes. If applied out of
///    order, it's possible to wipe more storage than in the original state update.
/// 2. For each account, chunks with storage updates come first, followed by account updates.
#[derive(Debug)]
pub struct ChunkedHashedPostState {
    flattened: alloc::vec::IntoIter<(B256, FlattenedHashedPostStateItem)>,
    size: usize,
}

#[derive(Debug)]
enum FlattenedHashedPostStateItem {
    Account(Option<Account>),
    StorageWipe,
    StorageUpdate { slot: B256, value: U256 },
}

impl ChunkedHashedPostState {
    fn new(hashed_post_state: HashedPostState, size: usize) -> Self {
        let flattened = hashed_post_state
            .storages
            .into_iter()
            .flat_map(|(address, storage)| {
                // Storage wipes should go first
                Some((address, FlattenedHashedPostStateItem::StorageWipe))
                    .filter(|_| storage.wiped)
                    .into_iter()
                    .chain(
                        storage.storage.into_iter().sorted_unstable_by_key(|(slot, _)| *slot).map(
                            move |(slot, value)| {
                                (
                                    address,
                                    FlattenedHashedPostStateItem::StorageUpdate { slot, value },
                                )
                            },
                        ),
                    )
            })
            .chain(hashed_post_state.accounts.into_iter().map(|(address, account)| {
                (address, FlattenedHashedPostStateItem::Account(account))
            }))
            // We need stable sort here to preserve the order for each address:
            // 1. Storage wipes
            // 2. Storage updates
            // 3. Account update
            .sorted_by_key(|(address, _)| *address);

        Self { flattened, size }
    }
}

impl Iterator for ChunkedHashedPostState {
    type Item = HashedPostState;

    fn next(&mut self) -> Option<Self::Item> {
        let mut chunk = HashedPostState::default();

        let mut current_size = 0;
        while current_size < self.size {
            let Some((address, item)) = self.flattened.next() else { break };

            match item {
                FlattenedHashedPostStateItem::Account(account) => {
                    chunk.accounts.insert(address, account);
                }
                FlattenedHashedPostStateItem::StorageWipe => {
                    chunk.storages.entry(address).or_default().wiped = true;
                }
                FlattenedHashedPostStateItem::StorageUpdate { slot, value } => {
                    chunk.storages.entry(address).or_default().storage.insert(slot, value);
                }
            }

            current_size += 1;
        }

        if chunk.is_empty() {
            None
        } else {
            Some(chunk)
        }
    }
}

#[cfg(test)]
mod tests {
    use super::*;
    use crate::KeccakKeyHasher;
    use alloy_primitives::Bytes;
    use revm_database::{states::StorageSlot, StorageWithOriginalValues};
    use revm_state::{AccountInfo, Bytecode};

    #[test]
    fn hashed_state_wiped_extension() {
        let hashed_address = B256::default();
        let hashed_slot = B256::with_last_byte(64);
        let hashed_slot2 = B256::with_last_byte(65);

        // Initialize post state storage
        let original_slot_value = U256::from(123);
        let mut hashed_state = HashedPostState::default().with_storages([(
            hashed_address,
            HashedStorage::from_iter(
                false,
                [(hashed_slot, original_slot_value), (hashed_slot2, original_slot_value)],
            ),
        )]);

        // Update single slot value
        let updated_slot_value = U256::from(321);
        let extension = HashedPostState::default().with_storages([(
            hashed_address,
            HashedStorage::from_iter(false, [(hashed_slot, updated_slot_value)]),
        )]);
        hashed_state.extend(extension);

        let account_storage = hashed_state.storages.get(&hashed_address);
        assert_eq!(
            account_storage.and_then(|st| st.storage.get(&hashed_slot)),
            Some(&updated_slot_value)
        );
        assert_eq!(
            account_storage.and_then(|st| st.storage.get(&hashed_slot2)),
            Some(&original_slot_value)
        );
        assert_eq!(account_storage.map(|st| st.wiped), Some(false));

        // Wipe account storage
        let wiped_extension =
            HashedPostState::default().with_storages([(hashed_address, HashedStorage::new(true))]);
        hashed_state.extend(wiped_extension);

        let account_storage = hashed_state.storages.get(&hashed_address);
        assert_eq!(account_storage.map(|st| st.storage.is_empty()), Some(true));
        assert_eq!(account_storage.map(|st| st.wiped), Some(true));

        // Reinitialize single slot value
        hashed_state.extend(HashedPostState::default().with_storages([(
            hashed_address,
            HashedStorage::from_iter(false, [(hashed_slot, original_slot_value)]),
        )]));
        let account_storage = hashed_state.storages.get(&hashed_address);
        assert_eq!(
            account_storage.and_then(|st| st.storage.get(&hashed_slot)),
            Some(&original_slot_value)
        );
        assert_eq!(account_storage.and_then(|st| st.storage.get(&hashed_slot2)), None);
        assert_eq!(account_storage.map(|st| st.wiped), Some(true));

        // Reinitialize single slot value
        hashed_state.extend(HashedPostState::default().with_storages([(
            hashed_address,
            HashedStorage::from_iter(false, [(hashed_slot2, updated_slot_value)]),
        )]));
        let account_storage = hashed_state.storages.get(&hashed_address);
        assert_eq!(
            account_storage.and_then(|st| st.storage.get(&hashed_slot)),
            Some(&original_slot_value)
        );
        assert_eq!(
            account_storage.and_then(|st| st.storage.get(&hashed_slot2)),
            Some(&updated_slot_value)
        );
        assert_eq!(account_storage.map(|st| st.wiped), Some(true));
    }

    #[test]
    fn test_hashed_post_state_from_bundle_state() {
        // Prepare a random Ethereum address as a key for the account.
        let address = Address::random();

        // Create a mock account info object.
        let account_info = AccountInfo {
            balance: U256::from(123),
            nonce: 42,
            code_hash: B256::random(),
            code: Some(Bytecode::new_raw(Bytes::from(vec![1, 2]))),
        };

        let mut storage = StorageWithOriginalValues::default();
        storage.insert(
            U256::from(1),
            StorageSlot { present_value: U256::from(4), ..Default::default() },
        );

        // Create a `BundleAccount` struct to represent the account and its storage.
        let account = BundleAccount {
            status: AccountStatus::Changed,
            info: Some(account_info.clone()),
            storage,
            original_info: None,
        };

        // Create a vector of tuples representing the bundle state.
        let state = vec![(&address, &account)];

        // Convert the bundle state into a hashed post state.
        let hashed_state = HashedPostState::from_bundle_state::<KeccakKeyHasher>(state);

        // Validate the hashed post state.
        assert_eq!(hashed_state.accounts.len(), 1);
        assert_eq!(hashed_state.storages.len(), 1);

        // Validate the account info.
        assert_eq!(
            *hashed_state.accounts.get(&keccak256(address)).unwrap(),
            Some(account_info.into())
        );
    }

    #[test]
    fn test_hashed_post_state_with_accounts() {
        // Prepare random addresses and mock account info.
        let address_1 = Address::random();
        let address_2 = Address::random();

        let account_info_1 = AccountInfo {
            balance: U256::from(1000),
            nonce: 1,
            code_hash: B256::random(),
            code: None,
        };

        // Create hashed accounts with addresses.
        let account_1 = (keccak256(address_1), Some(account_info_1.into()));
        let account_2 = (keccak256(address_2), None);

        // Add accounts to the hashed post state.
        let hashed_state = HashedPostState::default().with_accounts(vec![account_1, account_2]);

        // Validate the hashed post state.
        assert_eq!(hashed_state.accounts.len(), 2);
        assert!(hashed_state.accounts.contains_key(&keccak256(address_1)));
        assert!(hashed_state.accounts.contains_key(&keccak256(address_2)));
    }

    #[test]
    fn test_hashed_post_state_with_storages() {
        // Prepare random addresses and mock storage entries.
        let address_1 = Address::random();
        let address_2 = Address::random();

        let storage_1 = (keccak256(address_1), HashedStorage::new(false));
        let storage_2 = (keccak256(address_2), HashedStorage::new(true));

        // Add storages to the hashed post state.
        let hashed_state = HashedPostState::default().with_storages(vec![storage_1, storage_2]);

        // Validate the hashed post state.
        assert_eq!(hashed_state.storages.len(), 2);
        assert!(hashed_state.storages.contains_key(&keccak256(address_1)));
        assert!(hashed_state.storages.contains_key(&keccak256(address_2)));
    }

    #[test]
    fn test_hashed_post_state_is_empty() {
        // Create an empty hashed post state and validate it's empty.
        let empty_state = HashedPostState::default();
        assert!(empty_state.is_empty());

        // Add an account and validate the state is no longer empty.
        let non_empty_state = HashedPostState::default()
            .with_accounts(vec![(keccak256(Address::random()), Some(Account::default()))]);
        assert!(!non_empty_state.is_empty());
    }

    fn create_state_for_multi_proof_targets() -> HashedPostState {
        let mut state = HashedPostState::default();

        let addr1 = B256::random();
        let addr2 = B256::random();
        state.accounts.insert(addr1, Some(Default::default()));
        state.accounts.insert(addr2, Some(Default::default()));

        let mut storage = HashedStorage::default();
        let slot1 = B256::random();
        let slot2 = B256::random();
        storage.storage.insert(slot1, U256::ZERO);
        storage.storage.insert(slot2, U256::from(1));
        state.storages.insert(addr1, storage);

        state
    }

    #[test]
    fn test_multi_proof_targets_difference_empty_state() {
        let state = HashedPostState::default();
        let excluded = MultiProofTargets::default();

        let targets = state.multi_proof_targets_difference(&excluded);
        assert!(targets.is_empty());
    }

    #[test]
    fn test_multi_proof_targets_difference_new_account_targets() {
        let state = create_state_for_multi_proof_targets();
        let excluded = MultiProofTargets::default();

        // should return all accounts as targets since excluded is empty
        let targets = state.multi_proof_targets_difference(&excluded);
        assert_eq!(targets.len(), state.accounts.len());
        for addr in state.accounts.keys() {
            assert!(targets.contains_key(addr));
        }
    }

    #[test]
    fn test_multi_proof_targets_difference_new_storage_targets() {
        let state = create_state_for_multi_proof_targets();
        let excluded = MultiProofTargets::default();

        let targets = state.multi_proof_targets_difference(&excluded);

        // verify storage slots are included for accounts with storage
        for (addr, storage) in &state.storages {
            assert!(targets.contains_key(addr));
            let target_slots = &targets[addr];
            assert_eq!(target_slots.len(), storage.storage.len());
            for slot in storage.storage.keys() {
                assert!(target_slots.contains(slot));
            }
        }
    }

    #[test]
    fn test_multi_proof_targets_difference_filter_excluded_accounts() {
        let state = create_state_for_multi_proof_targets();
        let mut excluded = MultiProofTargets::default();

        // select an account that has no storage updates
        let excluded_addr = state
            .accounts
            .keys()
            .find(|&&addr| !state.storages.contains_key(&addr))
            .expect("Should have an account without storage");

        // mark the account as excluded
        excluded.insert(*excluded_addr, HashSet::default());

        let targets = state.multi_proof_targets_difference(&excluded);

        // should not include the already excluded account since it has no storage updates
        assert!(!targets.contains_key(excluded_addr));
        // other accounts should still be included
        assert_eq!(targets.len(), state.accounts.len() - 1);
    }

    #[test]
    fn test_multi_proof_targets_difference_filter_excluded_storage() {
        let state = create_state_for_multi_proof_targets();
        let mut excluded = MultiProofTargets::default();

        // mark one storage slot as excluded
        let (addr, storage) = state.storages.iter().next().unwrap();
        let mut excluded_slots = HashSet::default();
        let excluded_slot = *storage.storage.keys().next().unwrap();
        excluded_slots.insert(excluded_slot);
        excluded.insert(*addr, excluded_slots);

        let targets = state.multi_proof_targets_difference(&excluded);

        // should not include the excluded storage slot
        let target_slots = &targets[addr];
        assert!(!target_slots.contains(&excluded_slot));
        assert_eq!(target_slots.len(), storage.storage.len() - 1);
    }

    #[test]
    fn test_multi_proof_targets_difference_mixed_excluded_state() {
        let mut state = HashedPostState::default();
        let mut excluded = MultiProofTargets::default();

        let addr1 = B256::random();
        let addr2 = B256::random();
        let slot1 = B256::random();
        let slot2 = B256::random();

        state.accounts.insert(addr1, Some(Default::default()));
        state.accounts.insert(addr2, Some(Default::default()));

        let mut storage = HashedStorage::default();
        storage.storage.insert(slot1, U256::ZERO);
        storage.storage.insert(slot2, U256::from(1));
        state.storages.insert(addr1, storage);

        let mut excluded_slots = HashSet::default();
        excluded_slots.insert(slot1);
        excluded.insert(addr1, excluded_slots);

        let targets = state.multi_proof_targets_difference(&excluded);

        assert!(targets.contains_key(&addr2));
        assert!(!targets[&addr1].contains(&slot1));
        assert!(targets[&addr1].contains(&slot2));
    }

    #[test]
    fn test_multi_proof_targets_difference_unmodified_account_with_storage() {
        let mut state = HashedPostState::default();
        let excluded = MultiProofTargets::default();

        let addr = B256::random();
        let slot1 = B256::random();
        let slot2 = B256::random();

        // don't add the account to state.accounts (simulating unmodified account)
        // but add storage updates for this account
        let mut storage = HashedStorage::default();
        storage.storage.insert(slot1, U256::from(1));
        storage.storage.insert(slot2, U256::from(2));
        state.storages.insert(addr, storage);

        assert!(!state.accounts.contains_key(&addr));
        assert!(!excluded.contains_key(&addr));

        let targets = state.multi_proof_targets_difference(&excluded);

        // verify that we still get the storage slots for the unmodified account
        assert!(targets.contains_key(&addr));

        let target_slots = &targets[&addr];
        assert_eq!(target_slots.len(), 2);
        assert!(target_slots.contains(&slot1));
        assert!(target_slots.contains(&slot2));
    }

    #[test]
    fn test_partition_by_targets() {
        let addr1 = B256::random();
        let addr2 = B256::random();
        let slot1 = B256::random();
        let slot2 = B256::random();

        let state = HashedPostState {
            accounts: B256Map::from_iter([
                (addr1, Some(Default::default())),
                (addr2, Some(Default::default())),
            ]),
            storages: B256Map::from_iter([(
                addr1,
                HashedStorage {
                    wiped: true,
                    storage: B256Map::from_iter([(slot1, U256::ZERO), (slot2, U256::from(1))]),
                },
            )]),
        };
        let targets = MultiProofTargets::from_iter([(addr1, HashSet::from_iter([slot1]))]);

        let (with_targets, without_targets) =
            state.partition_by_targets(&targets, &MultiAddedRemovedKeys::new());

        assert_eq!(
            with_targets,
            HashedPostState {
                accounts: B256Map::from_iter([(addr1, Some(Default::default()))]),
                storages: B256Map::from_iter([(
                    addr1,
                    HashedStorage {
                        wiped: true,
                        storage: B256Map::from_iter([(slot1, U256::ZERO)])
                    }
                )]),
            }
        );
        assert_eq!(
            without_targets,
            HashedPostState {
                accounts: B256Map::from_iter([(addr2, Some(Default::default()))]),
                storages: B256Map::from_iter([(
                    addr1,
                    HashedStorage {
                        wiped: false,
                        storage: B256Map::from_iter([(slot2, U256::from(1))])
                    }
                )]),
            }
        );
    }

    #[test]
    fn test_chunks() {
        let addr1 = B256::from([1; 32]);
        let addr2 = B256::from([2; 32]);
        let slot1 = B256::from([1; 32]);
        let slot2 = B256::from([2; 32]);

        let state = HashedPostState {
            accounts: B256Map::from_iter([
                (addr1, Some(Default::default())),
                (addr2, Some(Default::default())),
            ]),
            storages: B256Map::from_iter([(
                addr2,
                HashedStorage {
                    wiped: true,
                    storage: B256Map::from_iter([(slot1, U256::ZERO), (slot2, U256::from(1))]),
                },
            )]),
        };

        let mut chunks = state.chunks(2);
        assert_eq!(
            chunks.next(),
            Some(HashedPostState {
                accounts: B256Map::from_iter([(addr1, Some(Default::default()))]),
                storages: B256Map::from_iter([(addr2, HashedStorage::new(true)),])
            })
        );
        assert_eq!(
            chunks.next(),
            Some(HashedPostState {
                accounts: B256Map::default(),
                storages: B256Map::from_iter([(
                    addr2,
                    HashedStorage {
                        wiped: false,
                        storage: B256Map::from_iter([(slot1, U256::ZERO), (slot2, U256::from(1))]),
                    },
                )])
            })
        );
        assert_eq!(
            chunks.next(),
            Some(HashedPostState {
                accounts: B256Map::from_iter([(addr2, Some(Default::default()))]),
                storages: B256Map::default()
            })
        );
        assert_eq!(chunks.next(), None);
    }

    #[test]
    fn test_hashed_post_state_sorted_extend_ref() {
        // Test extending accounts
        let mut state1 = HashedPostStateSorted {
            accounts: HashedAccountsSorted {
                accounts: vec![
                    (B256::from([1; 32]), Account::default()),
                    (B256::from([3; 32]), Account::default()),
                ],
                destroyed_accounts: B256Set::from_iter([B256::from([5; 32])]),
            },
            storages: B256Map::default(),
        };

        let state2 = HashedPostStateSorted {
            accounts: HashedAccountsSorted {
                accounts: vec![
                    (B256::from([2; 32]), Account::default()),
                    (B256::from([3; 32]), Account { nonce: 1, ..Default::default() }), // Override
                    (B256::from([4; 32]), Account::default()),
                ],
                destroyed_accounts: B256Set::from_iter([B256::from([6; 32])]),
            },
            storages: B256Map::default(),
        };

        state1.extend_ref(&state2);

        // Check accounts are merged and sorted
        assert_eq!(state1.accounts.accounts.len(), 4);
        assert_eq!(state1.accounts.accounts[0].0, B256::from([1; 32]));
        assert_eq!(state1.accounts.accounts[1].0, B256::from([2; 32]));
        assert_eq!(state1.accounts.accounts[2].0, B256::from([3; 32]));
        assert_eq!(state1.accounts.accounts[2].1.nonce, 1); // Should have state2's value
        assert_eq!(state1.accounts.accounts[3].0, B256::from([4; 32]));

        // Check destroyed accounts are merged
        assert!(state1.accounts.destroyed_accounts.contains(&B256::from([5; 32])));
        assert!(state1.accounts.destroyed_accounts.contains(&B256::from([6; 32])));
    }

    #[test]
    fn test_hashed_storage_sorted_extend_ref() {
        // Test normal extension
        let mut storage1 = HashedStorageSorted {
            non_zero_valued_slots: vec![
                (B256::from([1; 32]), U256::from(10)),
                (B256::from([3; 32]), U256::from(30)),
            ],
            zero_valued_slots: B256Set::from_iter([B256::from([5; 32])]),
            wiped: false,
        };

        let storage2 = HashedStorageSorted {
            non_zero_valued_slots: vec![
                (B256::from([2; 32]), U256::from(20)),
                (B256::from([3; 32]), U256::from(300)), // Override
                (B256::from([4; 32]), U256::from(40)),
            ],
            zero_valued_slots: B256Set::from_iter([B256::from([6; 32])]),
            wiped: false,
        };

        storage1.extend_ref(&storage2);

        assert_eq!(storage1.non_zero_valued_slots.len(), 4);
        assert_eq!(storage1.non_zero_valued_slots[0].0, B256::from([1; 32]));
        assert_eq!(storage1.non_zero_valued_slots[1].0, B256::from([2; 32]));
        assert_eq!(storage1.non_zero_valued_slots[2].0, B256::from([3; 32]));
        assert_eq!(storage1.non_zero_valued_slots[2].1, U256::from(300)); // Should have storage2's value
        assert_eq!(storage1.non_zero_valued_slots[3].0, B256::from([4; 32]));
        assert!(storage1.zero_valued_slots.contains(&B256::from([5; 32])));
        assert!(storage1.zero_valued_slots.contains(&B256::from([6; 32])));
        assert!(!storage1.wiped);

        // Test wiped storage
        let mut storage3 = HashedStorageSorted {
            non_zero_valued_slots: vec![(B256::from([1; 32]), U256::from(10))],
            zero_valued_slots: B256Set::from_iter([B256::from([2; 32])]),
            wiped: false,
        };

        let storage4 = HashedStorageSorted {
            non_zero_valued_slots: vec![(B256::from([3; 32]), U256::from(30))],
            zero_valued_slots: B256Set::from_iter([B256::from([4; 32])]),
            wiped: true,
        };

        storage3.extend_ref(&storage4);

        assert!(storage3.wiped);
        // When wiped, should only have storage4's values
        assert_eq!(storage3.non_zero_valued_slots.len(), 1);
        assert_eq!(storage3.non_zero_valued_slots[0].0, B256::from([3; 32]));
        assert_eq!(storage3.zero_valued_slots.len(), 1);
        assert!(storage3.zero_valued_slots.contains(&B256::from([4; 32])));
    }
}<|MERGE_RESOLUTION|>--- conflicted
+++ resolved
@@ -580,14 +580,11 @@
         self.non_zero_valued_slots.len() + self.zero_valued_slots.len()
     }
 
-<<<<<<< HEAD
-=======
     /// Returns `true` if there are no storage slot updates.
     pub fn is_empty(&self) -> bool {
         self.non_zero_valued_slots.is_empty() && self.zero_valued_slots.is_empty()
     }
 
->>>>>>> 106ffefc
     /// Extends this storage with contents of another sorted storage.
     /// Entries in `other` take precedence for duplicate keys.
     pub fn extend_ref(&mut self, other: &Self) {
