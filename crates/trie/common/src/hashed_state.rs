use core::ops::Not;

use crate::{
    added_removed_keys::MultiAddedRemovedKeys,
    prefix_set::{PrefixSetMut, TriePrefixSetsMut},
    utils::extend_sorted_vec,
    KeyHasher, MultiProofTargets, Nibbles,
};
use alloc::{borrow::Cow, vec::Vec};
use alloy_primitives::{
    keccak256,
    map::{hash_map, B256Map, B256Set, HashMap, HashSet},
    Address, B256, U256,
};
use itertools::Itertools;
#[cfg(feature = "rayon")]
pub use rayon::*;
use reth_primitives_traits::Account;

#[cfg(feature = "rayon")]
use rayon::prelude::{IntoParallelIterator, ParallelIterator};

use revm_database::{AccountStatus, BundleAccount};

/// Representation of in-memory hashed state.
#[derive(PartialEq, Eq, Clone, Default, Debug)]
#[cfg_attr(feature = "serde", derive(serde::Serialize, serde::Deserialize))]
pub struct HashedPostState {
    /// Mapping of hashed address to account info, `None` if destroyed.
    pub accounts: B256Map<Option<Account>>,
    /// Mapping of hashed address to hashed storage.
    pub storages: B256Map<HashedStorage>,
}

impl HashedPostState {
    /// Create new instance of [`HashedPostState`].
    pub fn with_capacity(capacity: usize) -> Self {
        Self {
            accounts: B256Map::with_capacity_and_hasher(capacity, Default::default()),
            storages: B256Map::with_capacity_and_hasher(capacity, Default::default()),
        }
    }

    /// Initialize [`HashedPostState`] from bundle state.
    /// Hashes all changed accounts and storage entries that are currently stored in the bundle
    /// state.
    #[inline]
    #[cfg(feature = "rayon")]
    pub fn from_bundle_state<'a, KH: KeyHasher>(
        state: impl IntoParallelIterator<Item = (&'a Address, &'a BundleAccount)>,
    ) -> Self {
        let hashed = state
            .into_par_iter()
            .map(|(address, account)| {
                let hashed_address = KH::hash_key(address);
                let hashed_account = account.info.as_ref().map(Into::into);
                let hashed_storage = HashedStorage::from_plain_storage(
                    account.status,
                    account.storage.iter().map(|(slot, value)| (slot, &value.present_value)),
                );
                (hashed_address, (hashed_account, hashed_storage))
            })
            .collect::<Vec<(B256, (Option<Account>, HashedStorage))>>();

        let mut accounts = HashMap::with_capacity_and_hasher(hashed.len(), Default::default());
        let mut storages = HashMap::with_capacity_and_hasher(hashed.len(), Default::default());
        for (address, (account, storage)) in hashed {
            accounts.insert(address, account);
            if !storage.is_empty() {
                storages.insert(address, storage);
            }
        }
        Self { accounts, storages }
    }

    /// Initialize [`HashedPostState`] from bundle state.
    /// Hashes all changed accounts and storage entries that are currently stored in the bundle
    /// state.
    #[cfg(not(feature = "rayon"))]
    pub fn from_bundle_state<'a, KH: KeyHasher>(
        state: impl IntoIterator<Item = (&'a Address, &'a BundleAccount)>,
    ) -> Self {
        let hashed = state
            .into_iter()
            .map(|(address, account)| {
                let hashed_address = KH::hash_key(address);
                let hashed_account = account.info.as_ref().map(Into::into);
                let hashed_storage = HashedStorage::from_plain_storage(
                    account.status,
                    account.storage.iter().map(|(slot, value)| (slot, &value.present_value)),
                );
                (hashed_address, (hashed_account, hashed_storage))
            })
            .collect::<Vec<(B256, (Option<Account>, HashedStorage))>>();

        let mut accounts = HashMap::with_capacity_and_hasher(hashed.len(), Default::default());
        let mut storages = HashMap::with_capacity_and_hasher(hashed.len(), Default::default());
        for (address, (account, storage)) in hashed {
            accounts.insert(address, account);
            if !storage.is_empty() {
                storages.insert(address, storage);
            }
        }
        Self { accounts, storages }
    }

    /// Construct [`HashedPostState`] from a single [`HashedStorage`].
    pub fn from_hashed_storage(hashed_address: B256, storage: HashedStorage) -> Self {
        Self {
            accounts: HashMap::default(),
            storages: HashMap::from_iter([(hashed_address, storage)]),
        }
    }

    /// Set account entries on hashed state.
    pub fn with_accounts(
        mut self,
        accounts: impl IntoIterator<Item = (B256, Option<Account>)>,
    ) -> Self {
        self.accounts = HashMap::from_iter(accounts);
        self
    }

    /// Set storage entries on hashed state.
    pub fn with_storages(
        mut self,
        storages: impl IntoIterator<Item = (B256, HashedStorage)>,
    ) -> Self {
        self.storages = HashMap::from_iter(storages);
        self
    }

    /// Returns `true` if the hashed state is empty.
    pub fn is_empty(&self) -> bool {
        self.accounts.is_empty() && self.storages.is_empty()
    }

    /// Construct [`TriePrefixSetsMut`] from hashed post state.
    /// The prefix sets contain the hashed account and storage keys that have been changed in the
    /// post state.
    pub fn construct_prefix_sets(&self) -> TriePrefixSetsMut {
        // Populate account prefix set.
        let mut account_prefix_set = PrefixSetMut::with_capacity(self.accounts.len());
        let mut destroyed_accounts = HashSet::default();
        for (hashed_address, account) in &self.accounts {
            account_prefix_set.insert(Nibbles::unpack(hashed_address));

            if account.is_none() {
                destroyed_accounts.insert(*hashed_address);
            }
        }

        // Populate storage prefix sets.
        let mut storage_prefix_sets =
            HashMap::with_capacity_and_hasher(self.storages.len(), Default::default());
        for (hashed_address, hashed_storage) in &self.storages {
            account_prefix_set.insert(Nibbles::unpack(hashed_address));
            storage_prefix_sets.insert(*hashed_address, hashed_storage.construct_prefix_set());
        }

        TriePrefixSetsMut { account_prefix_set, storage_prefix_sets, destroyed_accounts }
    }

    /// Create multiproof targets for this state.
    pub fn multi_proof_targets(&self) -> MultiProofTargets {
        // Pre-allocate minimum capacity for the targets.
        let mut targets = MultiProofTargets::with_capacity(self.accounts.len());
        for hashed_address in self.accounts.keys() {
            targets.insert(*hashed_address, Default::default());
        }
        for (hashed_address, storage) in &self.storages {
            targets.entry(*hashed_address).or_default().extend(storage.storage.keys().copied());
        }
        targets
    }

    /// Create multiproof targets difference for this state,
    /// i.e., the targets that are in targets create from `self` but not in `excluded`.
    ///
    /// This method is preferred to first calling `Self::multi_proof_targets` and the calling
    /// `MultiProofTargets::retain_difference`, because it does not over allocate the targets map.
    pub fn multi_proof_targets_difference(
        &self,
        excluded: &MultiProofTargets,
    ) -> MultiProofTargets {
        let mut targets = MultiProofTargets::default();
        for hashed_address in self.accounts.keys() {
            if !excluded.contains_key(hashed_address) {
                targets.insert(*hashed_address, Default::default());
            }
        }
        for (hashed_address, storage) in &self.storages {
            let maybe_excluded_storage = excluded.get(hashed_address);
            let mut hashed_slots_targets = storage
                .storage
                .keys()
                .filter(|slot| !maybe_excluded_storage.is_some_and(|f| f.contains(*slot)))
                .peekable();
            if hashed_slots_targets.peek().is_some() {
                targets.entry(*hashed_address).or_default().extend(hashed_slots_targets);
            }
        }
        targets
    }

    /// Partition the state update into two state updates:
    /// - First with accounts and storages slots that are present in the provided targets.
    /// - Second with all other.
    ///
    /// CAUTION: The state updates are expected to be applied in order, so that the storage wipes
    /// are done correctly.
    pub fn partition_by_targets(
        mut self,
        targets: &MultiProofTargets,
        added_removed_keys: &MultiAddedRemovedKeys,
    ) -> (Self, Self) {
        let mut state_updates_not_in_targets = Self::default();

        self.storages.retain(|&address, storage| {
            let storage_added_removed_keys = added_removed_keys.get_storage(&address);

            let (retain, storage_not_in_targets) = match targets.get(&address) {
                Some(storage_in_targets) => {
                    let mut storage_not_in_targets = HashedStorage::default();
                    storage.storage.retain(|&slot, value| {
                        if storage_in_targets.contains(&slot) &&
                            !storage_added_removed_keys.is_some_and(|k| k.is_removed(&slot))
                        {
                            return true
                        }

                        storage_not_in_targets.storage.insert(slot, *value);
                        false
                    });

                    // We do not check the wiped flag here, because targets only contain addresses
                    // and storage slots. So if there are no storage slots left, the storage update
                    // can be fully removed.
                    let retain = !storage.storage.is_empty();

                    // Since state updates are expected to be applied in order, we can only set the
                    // wiped flag in the second storage update if the first storage update is empty
                    // and will not be retained.
                    if !retain {
                        storage_not_in_targets.wiped = storage.wiped;
                    }

                    (
                        retain,
                        storage_not_in_targets.is_empty().not().then_some(storage_not_in_targets),
                    )
                }
                None => (false, Some(core::mem::take(storage))),
            };

            if let Some(storage_not_in_targets) = storage_not_in_targets {
                state_updates_not_in_targets.storages.insert(address, storage_not_in_targets);
            }

            retain
        });
        self.accounts.retain(|&address, account| {
            if targets.contains_key(&address) {
                return true
            }

            state_updates_not_in_targets.accounts.insert(address, *account);
            false
        });

        (self, state_updates_not_in_targets)
    }

    /// Returns an iterator that yields chunks of the specified size.
    ///
    /// See [`ChunkedHashedPostState`] for more information.
    pub fn chunks(self, size: usize) -> ChunkedHashedPostState {
        ChunkedHashedPostState::new(self, size)
    }

    /// Returns the number of items that will be considered during chunking in `[Self::chunks]`.
    pub fn chunking_length(&self) -> usize {
        self.accounts.len() +
            self.storages
                .values()
                .map(|storage| if storage.wiped { 1 } else { 0 } + storage.storage.len())
                .sum::<usize>()
    }

    /// Extend this hashed post state with contents of another.
    /// Entries in the second hashed post state take precedence.
    pub fn extend(&mut self, other: Self) {
        self.extend_inner(Cow::Owned(other));
    }

    /// Extend this hashed post state with contents of another.
    /// Entries in the second hashed post state take precedence.
    ///
    /// Slightly less efficient than [`Self::extend`], but preferred to `extend(other.clone())`.
    pub fn extend_ref(&mut self, other: &Self) {
        self.extend_inner(Cow::Borrowed(other));
    }

    fn extend_inner(&mut self, other: Cow<'_, Self>) {
        self.accounts.extend(other.accounts.iter().map(|(&k, &v)| (k, v)));

        self.storages.reserve(other.storages.len());
        match other {
            Cow::Borrowed(other) => {
                self.extend_storages(other.storages.iter().map(|(k, v)| (*k, Cow::Borrowed(v))))
            }
            Cow::Owned(other) => {
                self.extend_storages(other.storages.into_iter().map(|(k, v)| (k, Cow::Owned(v))))
            }
        }
    }

    fn extend_storages<'a>(
        &mut self,
        storages: impl IntoIterator<Item = (B256, Cow<'a, HashedStorage>)>,
    ) {
        for (hashed_address, storage) in storages {
            match self.storages.entry(hashed_address) {
                hash_map::Entry::Vacant(entry) => {
                    entry.insert(storage.into_owned());
                }
                hash_map::Entry::Occupied(mut entry) => {
                    entry.get_mut().extend(&storage);
                }
            }
        }
    }

    /// Extend this hashed post state with sorted data, converting directly into the unsorted
    /// `HashMap` representation. This is more efficient than first converting to `HashedPostState`
    /// and then extending, as it avoids creating intermediate `HashMap` allocations.
    pub fn extend_from_sorted(&mut self, sorted: &HashedPostStateSorted) {
        // Reserve capacity for accounts
        self.accounts
            .reserve(sorted.accounts.accounts.len() + sorted.accounts.destroyed_accounts.len());

        // Insert updated accounts
        for (address, account) in &sorted.accounts.accounts {
            self.accounts.insert(*address, Some(*account));
        }

        // Insert destroyed accounts
        for address in &sorted.accounts.destroyed_accounts {
            self.accounts.insert(*address, None);
        }

        // Reserve capacity for storages
        self.storages.reserve(sorted.storages.len());

        // Extend storages
        for (hashed_address, sorted_storage) in &sorted.storages {
            match self.storages.entry(*hashed_address) {
                hash_map::Entry::Vacant(entry) => {
                    let mut new_storage = HashedStorage::new(false);
                    new_storage.extend_from_sorted(sorted_storage);
                    entry.insert(new_storage);
                }
                hash_map::Entry::Occupied(mut entry) => {
                    entry.get_mut().extend_from_sorted(sorted_storage);
                }
            }
        }
    }

    /// Converts hashed post state into [`HashedPostStateSorted`].
    pub fn into_sorted(self) -> HashedPostStateSorted {
        let mut updated_accounts = Vec::new();
        let mut destroyed_accounts = HashSet::default();
        for (hashed_address, info) in self.accounts {
            if let Some(info) = info {
                updated_accounts.push((hashed_address, info));
            } else {
                destroyed_accounts.insert(hashed_address);
            }
        }
        updated_accounts.sort_unstable_by_key(|(address, _)| *address);
        let accounts = HashedAccountsSorted { accounts: updated_accounts, destroyed_accounts };

        let storages = self
            .storages
            .into_iter()
            .map(|(hashed_address, storage)| (hashed_address, storage.into_sorted()))
            .collect();

        HashedPostStateSorted { accounts, storages }
    }

    /// Clears the account and storage maps of this `HashedPostState`.
    pub fn clear(&mut self) {
        self.accounts.clear();
        self.storages.clear();
    }
}

/// Representation of in-memory hashed storage.
#[derive(PartialEq, Eq, Clone, Debug, Default)]
#[cfg_attr(feature = "serde", derive(serde::Serialize, serde::Deserialize))]
pub struct HashedStorage {
    /// Flag indicating whether the storage was wiped or not.
    pub wiped: bool,
    /// Mapping of hashed storage slot to storage value.
    pub storage: B256Map<U256>,
}

impl HashedStorage {
    /// Create new instance of [`HashedStorage`].
    pub fn new(wiped: bool) -> Self {
        Self { wiped, storage: HashMap::default() }
    }

    /// Check if self is empty.
    pub fn is_empty(&self) -> bool {
        !self.wiped && self.storage.is_empty()
    }

    /// Create new hashed storage from iterator.
    pub fn from_iter(wiped: bool, iter: impl IntoIterator<Item = (B256, U256)>) -> Self {
        Self { wiped, storage: HashMap::from_iter(iter) }
    }

    /// Create new hashed storage from account status and plain storage.
    pub fn from_plain_storage<'a>(
        status: AccountStatus,
        storage: impl IntoIterator<Item = (&'a U256, &'a U256)>,
    ) -> Self {
        Self::from_iter(
            status.was_destroyed(),
            storage.into_iter().map(|(key, value)| (keccak256(B256::from(*key)), *value)),
        )
    }

    /// Construct [`PrefixSetMut`] from hashed storage.
    pub fn construct_prefix_set(&self) -> PrefixSetMut {
        if self.wiped {
            PrefixSetMut::all()
        } else {
            let mut prefix_set = PrefixSetMut::with_capacity(self.storage.len());
            for hashed_slot in self.storage.keys() {
                prefix_set.insert(Nibbles::unpack(hashed_slot));
            }
            prefix_set
        }
    }

    /// Extend hashed storage with contents of other.
    /// The entries in second hashed storage take precedence.
    pub fn extend(&mut self, other: &Self) {
        if other.wiped {
            self.wiped = true;
            self.storage.clear();
        }
        self.storage.extend(other.storage.iter().map(|(&k, &v)| (k, v)));
    }

    /// Extend hashed storage with sorted data, converting directly into the unsorted `HashMap`
    /// representation. This is more efficient than first converting to `HashedStorage` and
    /// then extending, as it avoids creating intermediate `HashMap` allocations.
    pub fn extend_from_sorted(&mut self, sorted: &HashedStorageSorted) {
        if sorted.wiped {
            self.wiped = true;
            self.storage.clear();
        }

        // Reserve capacity for all slots
        self.storage.reserve(sorted.non_zero_valued_slots.len() + sorted.zero_valued_slots.len());

        // Insert non-zero valued slots
        for (slot, value) in &sorted.non_zero_valued_slots {
            self.storage.insert(*slot, *value);
        }

        // Insert zero-valued slots
        for slot in &sorted.zero_valued_slots {
            self.storage.insert(*slot, U256::ZERO);
        }
    }

    /// Converts hashed storage into [`HashedStorageSorted`].
    pub fn into_sorted(self) -> HashedStorageSorted {
        let mut non_zero_valued_slots = Vec::new();
        let mut zero_valued_slots = HashSet::default();
        for (hashed_slot, value) in self.storage {
            if value.is_zero() {
                zero_valued_slots.insert(hashed_slot);
            } else {
                non_zero_valued_slots.push((hashed_slot, value));
            }
        }
        non_zero_valued_slots.sort_unstable_by_key(|(key, _)| *key);

        HashedStorageSorted { non_zero_valued_slots, zero_valued_slots, wiped: self.wiped }
    }
}

/// Sorted hashed post state optimized for iterating during state trie calculation.
#[derive(PartialEq, Eq, Clone, Default, Debug)]
pub struct HashedPostStateSorted {
    /// Updated state of accounts.
    pub accounts: HashedAccountsSorted,
    /// Map of hashed addresses to hashed storage.
    pub storages: B256Map<HashedStorageSorted>,
}

impl HashedPostStateSorted {
    /// Create new instance of [`HashedPostStateSorted`]
    pub const fn new(
        accounts: HashedAccountsSorted,
        storages: B256Map<HashedStorageSorted>,
    ) -> Self {
        Self { accounts, storages }
    }

    /// Returns reference to hashed accounts.
    pub const fn accounts(&self) -> &HashedAccountsSorted {
        &self.accounts
    }

    /// Returns reference to hashed account storages.
    pub const fn account_storages(&self) -> &B256Map<HashedStorageSorted> {
        &self.storages
    }

    /// Returns `true` if there are no account or storage updates.
    pub fn is_empty(&self) -> bool {
        self.accounts.accounts.is_empty() &&
            self.accounts.destroyed_accounts.is_empty() &&
            self.storages.is_empty()
    }

    /// Returns the total number of updates including all accounts and storage updates.
    pub fn total_len(&self) -> usize {
        self.accounts.accounts.len() +
            self.accounts.destroyed_accounts.len() +
            self.storages.values().map(|storage| storage.len()).sum::<usize>()
    }

    /// Extends this state with contents of another sorted state.
    /// Entries in `other` take precedence for duplicate keys.
    pub fn extend_ref(&mut self, other: &Self) {
        // Extend accounts
        self.accounts.extend_ref(&other.accounts);

        // Extend storages
        for (hashed_address, other_storage) in &other.storages {
            self.storages
                .entry(*hashed_address)
                .and_modify(|existing| existing.extend_ref(other_storage))
                .or_insert_with(|| other_storage.clone());
        }
    }

    /// Clears all accounts and storage data.
    pub fn clear(&mut self) {
        self.accounts.accounts.clear();
        self.accounts.destroyed_accounts.clear();
        self.storages.clear();
    }
}

impl AsRef<Self> for HashedPostStateSorted {
    fn as_ref(&self) -> &Self {
        self
    }
}

/// Sorted account state optimized for iterating during state trie calculation.
#[derive(Clone, Eq, PartialEq, Default, Debug)]
pub struct HashedAccountsSorted {
    /// Sorted collection of hashed addresses and their account info.
    pub accounts: Vec<(B256, Account)>,
    /// Set of destroyed account keys.
    pub destroyed_accounts: B256Set,
}

impl HashedAccountsSorted {
    /// Returns a sorted iterator over updated accounts.
    pub fn accounts_sorted(&self) -> impl Iterator<Item = (B256, Option<Account>)> {
        self.accounts
            .iter()
            .map(|(address, account)| (*address, Some(*account)))
            .chain(self.destroyed_accounts.iter().map(|address| (*address, None)))
            .sorted_by_key(|entry| *entry.0)
    }

    /// Extends this collection with contents of another sorted collection.
    /// Entries in `other` take precedence for duplicate keys.
    pub fn extend_ref(&mut self, other: &Self) {
        // Updates take precedence over removals, so we want removals from `other` to only apply to
        // the previous accounts.
        self.accounts.retain(|(addr, _)| !other.destroyed_accounts.contains(addr));

        // Extend the sorted accounts vector
        extend_sorted_vec(&mut self.accounts, &other.accounts);

        // Merge destroyed accounts sets
        self.destroyed_accounts.extend(&other.destroyed_accounts);
    }
}

/// Sorted hashed storage optimized for iterating during state trie calculation.
#[derive(Clone, Eq, PartialEq, Debug)]
pub struct HashedStorageSorted {
    /// Sorted hashed storage slots with non-zero value.
    pub non_zero_valued_slots: Vec<(B256, U256)>,
    /// Slots that have been zero valued.
    pub zero_valued_slots: B256Set,
    /// Flag indicating whether the storage was wiped or not.
    pub wiped: bool,
}

impl HashedStorageSorted {
    /// Returns `true` if the account was wiped.
    pub const fn is_wiped(&self) -> bool {
        self.wiped
    }

    /// Returns a sorted iterator over updated storage slots.
    pub fn storage_slots_sorted(&self) -> impl Iterator<Item = (B256, U256)> {
        self.non_zero_valued_slots
            .iter()
            .map(|(hashed_slot, value)| (*hashed_slot, *value))
            .chain(self.zero_valued_slots.iter().map(|hashed_slot| (*hashed_slot, U256::ZERO)))
            .sorted_by_key(|entry| *entry.0)
    }

    /// Returns the total number of storage slot updates.
    pub fn len(&self) -> usize {
        self.non_zero_valued_slots.len() + self.zero_valued_slots.len()
    }

    /// Returns `true` if there are no storage slot updates.
    pub fn is_empty(&self) -> bool {
        self.non_zero_valued_slots.is_empty() && self.zero_valued_slots.is_empty()
    }

    /// Extends this storage with contents of another sorted storage.
    /// Entries in `other` take precedence for duplicate keys.
    pub fn extend_ref(&mut self, other: &Self) {
        if other.wiped {
            // If other is wiped, clear everything and copy from other
            self.wiped = true;
            self.non_zero_valued_slots.clear();
            self.zero_valued_slots.clear();
            self.non_zero_valued_slots.extend_from_slice(&other.non_zero_valued_slots);
            self.zero_valued_slots.extend(&other.zero_valued_slots);
            return;
        }

        self.non_zero_valued_slots.retain(|(slot, _)| !other.zero_valued_slots.contains(slot));

        // Extend the sorted non-zero valued slots
        extend_sorted_vec(&mut self.non_zero_valued_slots, &other.non_zero_valued_slots);

        // Merge zero valued slots sets
        self.zero_valued_slots.extend(&other.zero_valued_slots);
    }
}

/// An iterator that yields chunks of the state updates of at most `size` account and storage
/// targets.
///
/// # Notes
/// 1. Chunks are expected to be applied in order, because of storage wipes. If applied out of
///    order, it's possible to wipe more storage than in the original state update.
/// 2. For each account, chunks with storage updates come first, followed by account updates.
#[derive(Debug)]
pub struct ChunkedHashedPostState {
    flattened: alloc::vec::IntoIter<(B256, FlattenedHashedPostStateItem)>,
    size: usize,
}

#[derive(Debug)]
enum FlattenedHashedPostStateItem {
    Account(Option<Account>),
    StorageWipe,
    StorageUpdate { slot: B256, value: U256 },
}

impl ChunkedHashedPostState {
    fn new(hashed_post_state: HashedPostState, size: usize) -> Self {
        let flattened = hashed_post_state
            .storages
            .into_iter()
            .flat_map(|(address, storage)| {
                // Storage wipes should go first
                Some((address, FlattenedHashedPostStateItem::StorageWipe))
                    .filter(|_| storage.wiped)
                    .into_iter()
                    .chain(
                        storage.storage.into_iter().sorted_unstable_by_key(|(slot, _)| *slot).map(
                            move |(slot, value)| {
                                (
                                    address,
                                    FlattenedHashedPostStateItem::StorageUpdate { slot, value },
                                )
                            },
                        ),
                    )
            })
            .chain(hashed_post_state.accounts.into_iter().map(|(address, account)| {
                (address, FlattenedHashedPostStateItem::Account(account))
            }))
            // We need stable sort here to preserve the order for each address:
            // 1. Storage wipes
            // 2. Storage updates
            // 3. Account update
            .sorted_by_key(|(address, _)| *address);

        Self { flattened, size }
    }
}

impl Iterator for ChunkedHashedPostState {
    type Item = HashedPostState;

    fn next(&mut self) -> Option<Self::Item> {
        let mut chunk = HashedPostState::default();

        let mut current_size = 0;
        while current_size < self.size {
            let Some((address, item)) = self.flattened.next() else { break };

            match item {
                FlattenedHashedPostStateItem::Account(account) => {
                    chunk.accounts.insert(address, account);
                }
                FlattenedHashedPostStateItem::StorageWipe => {
                    chunk.storages.entry(address).or_default().wiped = true;
                }
                FlattenedHashedPostStateItem::StorageUpdate { slot, value } => {
                    chunk.storages.entry(address).or_default().storage.insert(slot, value);
                }
            }

            current_size += 1;
        }

        if chunk.is_empty() {
            None
        } else {
            Some(chunk)
        }
    }
}

#[cfg(test)]
mod tests {
    use super::*;
    use crate::KeccakKeyHasher;
    use alloy_primitives::Bytes;
    use revm_database::{states::StorageSlot, StorageWithOriginalValues};
    use revm_state::{AccountInfo, Bytecode};

    #[test]
    fn hashed_state_wiped_extension() {
        let hashed_address = B256::default();
        let hashed_slot = B256::with_last_byte(64);
        let hashed_slot2 = B256::with_last_byte(65);

        // Initialize post state storage
        let original_slot_value = U256::from(123);
        let mut hashed_state = HashedPostState::default().with_storages([(
            hashed_address,
            HashedStorage::from_iter(
                false,
                [(hashed_slot, original_slot_value), (hashed_slot2, original_slot_value)],
            ),
        )]);

        // Update single slot value
        let updated_slot_value = U256::from(321);
        let extension = HashedPostState::default().with_storages([(
            hashed_address,
            HashedStorage::from_iter(false, [(hashed_slot, updated_slot_value)]),
        )]);
        hashed_state.extend(extension);

        let account_storage = hashed_state.storages.get(&hashed_address);
        assert_eq!(
            account_storage.and_then(|st| st.storage.get(&hashed_slot)),
            Some(&updated_slot_value)
        );
        assert_eq!(
            account_storage.and_then(|st| st.storage.get(&hashed_slot2)),
            Some(&original_slot_value)
        );
        assert_eq!(account_storage.map(|st| st.wiped), Some(false));

        // Wipe account storage
        let wiped_extension =
            HashedPostState::default().with_storages([(hashed_address, HashedStorage::new(true))]);
        hashed_state.extend(wiped_extension);

        let account_storage = hashed_state.storages.get(&hashed_address);
        assert_eq!(account_storage.map(|st| st.storage.is_empty()), Some(true));
        assert_eq!(account_storage.map(|st| st.wiped), Some(true));

        // Reinitialize single slot value
        hashed_state.extend(HashedPostState::default().with_storages([(
            hashed_address,
            HashedStorage::from_iter(false, [(hashed_slot, original_slot_value)]),
        )]));
        let account_storage = hashed_state.storages.get(&hashed_address);
        assert_eq!(
            account_storage.and_then(|st| st.storage.get(&hashed_slot)),
            Some(&original_slot_value)
        );
        assert_eq!(account_storage.and_then(|st| st.storage.get(&hashed_slot2)), None);
        assert_eq!(account_storage.map(|st| st.wiped), Some(true));

        // Reinitialize single slot value
        hashed_state.extend(HashedPostState::default().with_storages([(
            hashed_address,
            HashedStorage::from_iter(false, [(hashed_slot2, updated_slot_value)]),
        )]));
        let account_storage = hashed_state.storages.get(&hashed_address);
        assert_eq!(
            account_storage.and_then(|st| st.storage.get(&hashed_slot)),
            Some(&original_slot_value)
        );
        assert_eq!(
            account_storage.and_then(|st| st.storage.get(&hashed_slot2)),
            Some(&updated_slot_value)
        );
        assert_eq!(account_storage.map(|st| st.wiped), Some(true));
    }

    #[test]
    fn test_hashed_post_state_from_bundle_state() {
        // Prepare a random Ethereum address as a key for the account.
        let address = Address::random();

        // Create a mock account info object.
        let account_info = AccountInfo {
            balance: U256::from(123),
            nonce: 42,
            code_hash: B256::random(),
            code: Some(Bytecode::new_raw(Bytes::from(vec![1, 2]))),
        };

        let mut storage = StorageWithOriginalValues::default();
        storage.insert(
            U256::from(1),
            StorageSlot { present_value: U256::from(4), ..Default::default() },
        );

        // Create a `BundleAccount` struct to represent the account and its storage.
        let account = BundleAccount {
            status: AccountStatus::Changed,
            info: Some(account_info.clone()),
            storage,
            original_info: None,
        };

        // Create a vector of tuples representing the bundle state.
        let state = vec![(&address, &account)];

        // Convert the bundle state into a hashed post state.
        let hashed_state = HashedPostState::from_bundle_state::<KeccakKeyHasher>(state);

        // Validate the hashed post state.
        assert_eq!(hashed_state.accounts.len(), 1);
        assert_eq!(hashed_state.storages.len(), 1);

        // Validate the account info.
        assert_eq!(
            *hashed_state.accounts.get(&keccak256(address)).unwrap(),
            Some(account_info.into())
        );
    }

    #[test]
    fn test_hashed_post_state_with_accounts() {
        // Prepare random addresses and mock account info.
        let address_1 = Address::random();
        let address_2 = Address::random();

        let account_info_1 = AccountInfo {
            balance: U256::from(1000),
            nonce: 1,
            code_hash: B256::random(),
            code: None,
        };

        // Create hashed accounts with addresses.
        let account_1 = (keccak256(address_1), Some(account_info_1.into()));
        let account_2 = (keccak256(address_2), None);

        // Add accounts to the hashed post state.
        let hashed_state = HashedPostState::default().with_accounts(vec![account_1, account_2]);

        // Validate the hashed post state.
        assert_eq!(hashed_state.accounts.len(), 2);
        assert!(hashed_state.accounts.contains_key(&keccak256(address_1)));
        assert!(hashed_state.accounts.contains_key(&keccak256(address_2)));
    }

    #[test]
    fn test_hashed_post_state_with_storages() {
        // Prepare random addresses and mock storage entries.
        let address_1 = Address::random();
        let address_2 = Address::random();

        let storage_1 = (keccak256(address_1), HashedStorage::new(false));
        let storage_2 = (keccak256(address_2), HashedStorage::new(true));

        // Add storages to the hashed post state.
        let hashed_state = HashedPostState::default().with_storages(vec![storage_1, storage_2]);

        // Validate the hashed post state.
        assert_eq!(hashed_state.storages.len(), 2);
        assert!(hashed_state.storages.contains_key(&keccak256(address_1)));
        assert!(hashed_state.storages.contains_key(&keccak256(address_2)));
    }

    #[test]
    fn test_hashed_post_state_is_empty() {
        // Create an empty hashed post state and validate it's empty.
        let empty_state = HashedPostState::default();
        assert!(empty_state.is_empty());

        // Add an account and validate the state is no longer empty.
        let non_empty_state = HashedPostState::default()
            .with_accounts(vec![(keccak256(Address::random()), Some(Account::default()))]);
        assert!(!non_empty_state.is_empty());
    }

    fn create_state_for_multi_proof_targets() -> HashedPostState {
        let mut state = HashedPostState::default();

        let addr1 = B256::random();
        let addr2 = B256::random();
        state.accounts.insert(addr1, Some(Default::default()));
        state.accounts.insert(addr2, Some(Default::default()));

        let mut storage = HashedStorage::default();
        let slot1 = B256::random();
        let slot2 = B256::random();
        storage.storage.insert(slot1, U256::ZERO);
        storage.storage.insert(slot2, U256::from(1));
        state.storages.insert(addr1, storage);

        state
    }

    #[test]
    fn test_multi_proof_targets_difference_empty_state() {
        let state = HashedPostState::default();
        let excluded = MultiProofTargets::default();

        let targets = state.multi_proof_targets_difference(&excluded);
        assert!(targets.is_empty());
    }

    #[test]
    fn test_multi_proof_targets_difference_new_account_targets() {
        let state = create_state_for_multi_proof_targets();
        let excluded = MultiProofTargets::default();

        // should return all accounts as targets since excluded is empty
        let targets = state.multi_proof_targets_difference(&excluded);
        assert_eq!(targets.len(), state.accounts.len());
        for addr in state.accounts.keys() {
            assert!(targets.contains_key(addr));
        }
    }

    #[test]
    fn test_multi_proof_targets_difference_new_storage_targets() {
        let state = create_state_for_multi_proof_targets();
        let excluded = MultiProofTargets::default();

        let targets = state.multi_proof_targets_difference(&excluded);

        // verify storage slots are included for accounts with storage
        for (addr, storage) in &state.storages {
            assert!(targets.contains_key(addr));
            let target_slots = &targets[addr];
            assert_eq!(target_slots.len(), storage.storage.len());
            for slot in storage.storage.keys() {
                assert!(target_slots.contains(slot));
            }
        }
    }

    #[test]
    fn test_multi_proof_targets_difference_filter_excluded_accounts() {
        let state = create_state_for_multi_proof_targets();
        let mut excluded = MultiProofTargets::default();

        // select an account that has no storage updates
        let excluded_addr = state
            .accounts
            .keys()
            .find(|&&addr| !state.storages.contains_key(&addr))
            .expect("Should have an account without storage");

        // mark the account as excluded
        excluded.insert(*excluded_addr, HashSet::default());

        let targets = state.multi_proof_targets_difference(&excluded);

        // should not include the already excluded account since it has no storage updates
        assert!(!targets.contains_key(excluded_addr));
        // other accounts should still be included
        assert_eq!(targets.len(), state.accounts.len() - 1);
    }

    #[test]
    fn test_multi_proof_targets_difference_filter_excluded_storage() {
        let state = create_state_for_multi_proof_targets();
        let mut excluded = MultiProofTargets::default();

        // mark one storage slot as excluded
        let (addr, storage) = state.storages.iter().next().unwrap();
        let mut excluded_slots = HashSet::default();
        let excluded_slot = *storage.storage.keys().next().unwrap();
        excluded_slots.insert(excluded_slot);
        excluded.insert(*addr, excluded_slots);

        let targets = state.multi_proof_targets_difference(&excluded);

        // should not include the excluded storage slot
        let target_slots = &targets[addr];
        assert!(!target_slots.contains(&excluded_slot));
        assert_eq!(target_slots.len(), storage.storage.len() - 1);
    }

    #[test]
    fn test_multi_proof_targets_difference_mixed_excluded_state() {
        let mut state = HashedPostState::default();
        let mut excluded = MultiProofTargets::default();

        let addr1 = B256::random();
        let addr2 = B256::random();
        let slot1 = B256::random();
        let slot2 = B256::random();

        state.accounts.insert(addr1, Some(Default::default()));
        state.accounts.insert(addr2, Some(Default::default()));

        let mut storage = HashedStorage::default();
        storage.storage.insert(slot1, U256::ZERO);
        storage.storage.insert(slot2, U256::from(1));
        state.storages.insert(addr1, storage);

        let mut excluded_slots = HashSet::default();
        excluded_slots.insert(slot1);
        excluded.insert(addr1, excluded_slots);

        let targets = state.multi_proof_targets_difference(&excluded);

        assert!(targets.contains_key(&addr2));
        assert!(!targets[&addr1].contains(&slot1));
        assert!(targets[&addr1].contains(&slot2));
    }

    #[test]
    fn test_multi_proof_targets_difference_unmodified_account_with_storage() {
        let mut state = HashedPostState::default();
        let excluded = MultiProofTargets::default();

        let addr = B256::random();
        let slot1 = B256::random();
        let slot2 = B256::random();

        // don't add the account to state.accounts (simulating unmodified account)
        // but add storage updates for this account
        let mut storage = HashedStorage::default();
        storage.storage.insert(slot1, U256::from(1));
        storage.storage.insert(slot2, U256::from(2));
        state.storages.insert(addr, storage);

        assert!(!state.accounts.contains_key(&addr));
        assert!(!excluded.contains_key(&addr));

        let targets = state.multi_proof_targets_difference(&excluded);

        // verify that we still get the storage slots for the unmodified account
        assert!(targets.contains_key(&addr));

        let target_slots = &targets[&addr];
        assert_eq!(target_slots.len(), 2);
        assert!(target_slots.contains(&slot1));
        assert!(target_slots.contains(&slot2));
    }

    #[test]
    fn test_partition_by_targets() {
        let addr1 = B256::random();
        let addr2 = B256::random();
        let slot1 = B256::random();
        let slot2 = B256::random();

        let state = HashedPostState {
            accounts: B256Map::from_iter([
                (addr1, Some(Default::default())),
                (addr2, Some(Default::default())),
            ]),
            storages: B256Map::from_iter([(
                addr1,
                HashedStorage {
                    wiped: true,
                    storage: B256Map::from_iter([(slot1, U256::ZERO), (slot2, U256::from(1))]),
                },
            )]),
        };
        let targets = MultiProofTargets::from_iter([(addr1, HashSet::from_iter([slot1]))]);

        let (with_targets, without_targets) =
            state.partition_by_targets(&targets, &MultiAddedRemovedKeys::new());

        assert_eq!(
            with_targets,
            HashedPostState {
                accounts: B256Map::from_iter([(addr1, Some(Default::default()))]),
                storages: B256Map::from_iter([(
                    addr1,
                    HashedStorage {
                        wiped: true,
                        storage: B256Map::from_iter([(slot1, U256::ZERO)])
                    }
                )]),
            }
        );
        assert_eq!(
            without_targets,
            HashedPostState {
                accounts: B256Map::from_iter([(addr2, Some(Default::default()))]),
                storages: B256Map::from_iter([(
                    addr1,
                    HashedStorage {
                        wiped: false,
                        storage: B256Map::from_iter([(slot2, U256::from(1))])
                    }
                )]),
            }
        );
    }

    #[test]
    fn test_chunks() {
        let addr1 = B256::from([1; 32]);
        let addr2 = B256::from([2; 32]);
        let slot1 = B256::from([1; 32]);
        let slot2 = B256::from([2; 32]);

        let state = HashedPostState {
            accounts: B256Map::from_iter([
                (addr1, Some(Default::default())),
                (addr2, Some(Default::default())),
            ]),
            storages: B256Map::from_iter([(
                addr2,
                HashedStorage {
                    wiped: true,
                    storage: B256Map::from_iter([(slot1, U256::ZERO), (slot2, U256::from(1))]),
                },
            )]),
        };

        let mut chunks = state.chunks(2);
        assert_eq!(
            chunks.next(),
            Some(HashedPostState {
                accounts: B256Map::from_iter([(addr1, Some(Default::default()))]),
                storages: B256Map::from_iter([(addr2, HashedStorage::new(true)),])
            })
        );
        assert_eq!(
            chunks.next(),
            Some(HashedPostState {
                accounts: B256Map::default(),
                storages: B256Map::from_iter([(
                    addr2,
                    HashedStorage {
                        wiped: false,
                        storage: B256Map::from_iter([(slot1, U256::ZERO), (slot2, U256::from(1))]),
                    },
                )])
            })
        );
        assert_eq!(
            chunks.next(),
            Some(HashedPostState {
                accounts: B256Map::from_iter([(addr2, Some(Default::default()))]),
                storages: B256Map::default()
            })
        );
        assert_eq!(chunks.next(), None);
    }

    #[test]
    fn test_hashed_post_state_sorted_extend_ref() {
        // Test extending accounts
        let mut state1 = HashedPostStateSorted {
            accounts: HashedAccountsSorted {
                accounts: vec![
                    (B256::from([1; 32]), Account::default()),
                    (B256::from([3; 32]), Account::default()),
                ],
                destroyed_accounts: B256Set::from_iter([B256::from([5; 32])]),
            },
            storages: B256Map::default(),
        };

        let state2 = HashedPostStateSorted {
            accounts: HashedAccountsSorted {
                accounts: vec![
                    (B256::from([2; 32]), Account::default()),
                    (B256::from([3; 32]), Account { nonce: 1, ..Default::default() }), // Override
                    (B256::from([4; 32]), Account::default()),
                ],
                destroyed_accounts: B256Set::from_iter([B256::from([6; 32])]),
            },
            storages: B256Map::default(),
        };

        state1.extend_ref(&state2);

        // Check accounts are merged and sorted
        assert_eq!(state1.accounts.accounts.len(), 4);
        assert_eq!(state1.accounts.accounts[0].0, B256::from([1; 32]));
        assert_eq!(state1.accounts.accounts[1].0, B256::from([2; 32]));
        assert_eq!(state1.accounts.accounts[2].0, B256::from([3; 32]));
        assert_eq!(state1.accounts.accounts[2].1.nonce, 1); // Should have state2's value
        assert_eq!(state1.accounts.accounts[3].0, B256::from([4; 32]));

        // Check destroyed accounts are merged
        assert!(state1.accounts.destroyed_accounts.contains(&B256::from([5; 32])));
        assert!(state1.accounts.destroyed_accounts.contains(&B256::from([6; 32])));
    }

    #[test]
    fn test_hashed_storage_sorted_extend_ref() {
        // Test normal extension
        let mut storage1 = HashedStorageSorted {
            non_zero_valued_slots: vec![
                (B256::from([1; 32]), U256::from(10)),
                (B256::from([3; 32]), U256::from(30)),
            ],
            zero_valued_slots: B256Set::from_iter([B256::from([5; 32])]),
            wiped: false,
        };

        let storage2 = HashedStorageSorted {
            non_zero_valued_slots: vec![
                (B256::from([2; 32]), U256::from(20)),
                (B256::from([3; 32]), U256::from(300)), // Override
                (B256::from([4; 32]), U256::from(40)),
            ],
            zero_valued_slots: B256Set::from_iter([B256::from([6; 32])]),
            wiped: false,
        };

        storage1.extend_ref(&storage2);

        assert_eq!(storage1.non_zero_valued_slots.len(), 4);
        assert_eq!(storage1.non_zero_valued_slots[0].0, B256::from([1; 32]));
        assert_eq!(storage1.non_zero_valued_slots[1].0, B256::from([2; 32]));
        assert_eq!(storage1.non_zero_valued_slots[2].0, B256::from([3; 32]));
        assert_eq!(storage1.non_zero_valued_slots[2].1, U256::from(300)); // Should have storage2's value
        assert_eq!(storage1.non_zero_valued_slots[3].0, B256::from([4; 32]));
        assert!(storage1.zero_valued_slots.contains(&B256::from([5; 32])));
        assert!(storage1.zero_valued_slots.contains(&B256::from([6; 32])));
        assert!(!storage1.wiped);

        // Test wiped storage
        let mut storage3 = HashedStorageSorted {
            non_zero_valued_slots: vec![(B256::from([1; 32]), U256::from(10))],
            zero_valued_slots: B256Set::from_iter([B256::from([2; 32])]),
            wiped: false,
        };

        let storage4 = HashedStorageSorted {
            non_zero_valued_slots: vec![(B256::from([3; 32]), U256::from(30))],
            zero_valued_slots: B256Set::from_iter([B256::from([4; 32])]),
            wiped: true,
        };

        storage3.extend_ref(&storage4);

        assert!(storage3.wiped);
        // When wiped, should only have storage4's values
        assert_eq!(storage3.non_zero_valued_slots.len(), 1);
        assert_eq!(storage3.non_zero_valued_slots[0].0, B256::from([3; 32]));
        assert_eq!(storage3.zero_valued_slots.len(), 1);
        assert!(storage3.zero_valued_slots.contains(&B256::from([4; 32])));
    }

<<<<<<< HEAD
    /// Test extending with sorted accounts merges correctly into `HashMap`
    #[test]
    fn test_hashed_post_state_extend_from_sorted_with_accounts() {
        let addr1 = B256::random();
        let addr2 = B256::random();

        let mut state = HashedPostState::default();
        state.accounts.insert(addr1, Some(Default::default()));

        let mut sorted_state = HashedPostStateSorted::default();
        sorted_state.accounts.accounts.push((addr2, Default::default()));

        state.extend_from_sorted(&sorted_state);

        assert_eq!(state.accounts.len(), 2);
        assert!(state.accounts.contains_key(&addr1));
        assert!(state.accounts.contains_key(&addr2));
    }

    /// Test destroyed accounts (None values) are inserted correctly
    #[test]
    fn test_hashed_post_state_extend_from_sorted_with_destroyed_accounts() {
        let addr1 = B256::random();

        let mut state = HashedPostState::default();

        let mut sorted_state = HashedPostStateSorted::default();
        sorted_state.accounts.destroyed_accounts.insert(addr1);

        state.extend_from_sorted(&sorted_state);

        assert!(state.accounts.contains_key(&addr1));
        assert_eq!(state.accounts.get(&addr1), Some(&None));
    }

    /// Test non-wiped storage merges both zero and non-zero valued slots
    #[test]
    fn test_hashed_storage_extend_from_sorted_non_wiped() {
        let slot1 = B256::random();
        let slot2 = B256::random();
        let slot3 = B256::random();

        let mut storage = HashedStorage::from_iter(false, [(slot1, U256::from(100))]);

        let mut zero_valued_slots = B256Set::default();
        zero_valued_slots.insert(slot3);

        let sorted = HashedStorageSorted {
            non_zero_valued_slots: vec![(slot2, U256::from(200))],
            zero_valued_slots,
            wiped: false,
        };

        storage.extend_from_sorted(&sorted);

        assert!(!storage.wiped);
        assert_eq!(storage.storage.len(), 3);
        assert_eq!(storage.storage.get(&slot1), Some(&U256::from(100)));
        assert_eq!(storage.storage.get(&slot2), Some(&U256::from(200)));
        assert_eq!(storage.storage.get(&slot3), Some(&U256::ZERO));
    }

    /// Test wiped=true clears existing storage and only keeps new slots (critical edge case)
    #[test]
    fn test_hashed_storage_extend_from_sorted_wiped() {
        let slot1 = B256::random();
        let slot2 = B256::random();

        let mut storage = HashedStorage::from_iter(false, [(slot1, U256::from(100))]);

        let sorted = HashedStorageSorted {
            non_zero_valued_slots: vec![(slot2, U256::from(200))],
            zero_valued_slots: Default::default(),
            wiped: true,
        };

        storage.extend_from_sorted(&sorted);

        assert!(storage.wiped);
        // After wipe, old storage should be cleared and only new storage remains
        assert_eq!(storage.storage.len(), 1);
        assert_eq!(storage.storage.get(&slot2), Some(&U256::from(200)));
=======
    #[test]
    fn test_hashed_post_state_chunking_length() {
        let addr1 = B256::from([1; 32]);
        let addr2 = B256::from([2; 32]);
        let addr3 = B256::from([3; 32]);
        let addr4 = B256::from([4; 32]);
        let slot1 = B256::from([1; 32]);
        let slot2 = B256::from([2; 32]);
        let slot3 = B256::from([3; 32]);

        let state = HashedPostState {
            accounts: B256Map::from_iter([(addr1, None), (addr2, None), (addr4, None)]),
            storages: B256Map::from_iter([
                (
                    addr1,
                    HashedStorage {
                        wiped: false,
                        storage: B256Map::from_iter([
                            (slot1, U256::ZERO),
                            (slot2, U256::ZERO),
                            (slot3, U256::ZERO),
                        ]),
                    },
                ),
                (
                    addr2,
                    HashedStorage {
                        wiped: true,
                        storage: B256Map::from_iter([
                            (slot1, U256::ZERO),
                            (slot2, U256::ZERO),
                            (slot3, U256::ZERO),
                        ]),
                    },
                ),
                (
                    addr3,
                    HashedStorage {
                        wiped: false,
                        storage: B256Map::from_iter([
                            (slot1, U256::ZERO),
                            (slot2, U256::ZERO),
                            (slot3, U256::ZERO),
                        ]),
                    },
                ),
            ]),
        };

        let chunking_length = state.chunking_length();
        for size in 1..=state.clone().chunks(1).count() {
            let chunk_count = state.clone().chunks(size).count();
            let expected_count = chunking_length.div_ceil(size);
            assert_eq!(
                chunk_count, expected_count,
                "chunking_length: {}, size: {}",
                chunking_length, size
            );
        }
>>>>>>> 0bca7b15
    }
}<|MERGE_RESOLUTION|>--- conflicted
+++ resolved
@@ -1293,7 +1293,6 @@
         assert!(storage3.zero_valued_slots.contains(&B256::from([4; 32])));
     }
 
-<<<<<<< HEAD
     /// Test extending with sorted accounts merges correctly into `HashMap`
     #[test]
     fn test_hashed_post_state_extend_from_sorted_with_accounts() {
@@ -1376,7 +1375,6 @@
         // After wipe, old storage should be cleared and only new storage remains
         assert_eq!(storage.storage.len(), 1);
         assert_eq!(storage.storage.get(&slot2), Some(&U256::from(200)));
-=======
     #[test]
     fn test_hashed_post_state_chunking_length() {
         let addr1 = B256::from([1; 32]);
@@ -1436,6 +1434,5 @@
                 chunking_length, size
             );
         }
->>>>>>> 0bca7b15
     }
 }