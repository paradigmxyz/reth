[package]
name = "reth-trie-common"
version.workspace = true
edition.workspace = true
homepage.workspace = true
license.workspace = true
repository.workspace = true
rust-version.workspace = true
description = "Commonly used types for trie usage in reth."

[lints]
workspace = true

[dependencies]
# alloy
alloy-primitives.workspace = true
alloy-rlp = { workspace = true, features = ["arrayvec"] }
alloy-trie.workspace = true
alloy-consensus.workspace = true
reth-primitives-traits.workspace = true
<<<<<<< HEAD
reth-codecs.workspace = true

# revm-primitives scroll re-export
revm-primitives = { package = "reth-scroll-revm", path = "../../scroll/revm" }
reth-scroll-primitives = { workspace = true, optional = true }
=======
reth-codecs = { workspace = true, optional = true }
>>>>>>> abc4ff97

alloy-rpc-types-eth = { workspace = true, optional = true }
alloy-serde = { workspace = true, optional = true }

bytes = { workspace = true, optional = true }
derive_more.workspace = true
itertools.workspace = true
nybbles = { workspace = true, features = ["rlp"] }
smallvec = { version = "1.0", default-features = false, features = [
    "const_new",
] }

# `serde` feature
serde = { workspace = true, optional = true }
serde_with = { workspace = true, optional = true }

# `test-utils` feature
hash-db = { version = "=0.15.2", optional = true }
plain_hasher = { version = "0.2", optional = true }
arbitrary = { workspace = true, features = ["derive"], optional = true }

[dev-dependencies]
reth-primitives-traits = { workspace = true, features = ["serde"] }
reth-codecs.workspace = true
alloy-genesis.workspace = true

alloy-primitives = { workspace = true, features = ["getrandom"] }
alloy-trie = { workspace = true, features = ["arbitrary", "serde"] }
bytes.workspace = true
hash-db = "=0.15.2"
plain_hasher = "0.2"
arbitrary = { workspace = true, features = ["derive"] }
proptest.workspace = true
proptest-arbitrary-interop.workspace = true
criterion.workspace = true
bincode.workspace = true
serde.workspace = true
serde_json.workspace = true
serde_with.workspace = true
reth-scroll-primitives.workspace = true

[features]
eip1186 = [
    "alloy-rpc-types-eth/serde",
    "dep:alloy-serde",
]
serde = [
    "dep:serde",
    "bytes?/serde",
    "nybbles/serde",
    "smallvec/serde",
    "alloy-primitives/serde",
    "alloy-consensus/serde",
    "alloy-trie/serde",
    "alloy-rpc-types-eth?/serde",
    "reth-primitives-traits/serde",
<<<<<<< HEAD
    "reth-codecs/serde",
    "reth-scroll-primitives?/serde"
=======
    "reth-codecs?/serde"
]
reth-codec = [
    "dep:reth-codecs",
    "dep:bytes",
>>>>>>> abc4ff97
]
serde-bincode-compat = [
    "serde",
	"reth-primitives-traits/serde-bincode-compat",
	"alloy-consensus/serde-bincode-compat",
    "dep:serde_with"
]
test-utils = [
    "dep:plain_hasher",
    "dep:hash-db",
    "arbitrary",
    "reth-primitives-traits/test-utils",
    "reth-codecs/test-utils",
	"revm-primitives/test-utils"
]
arbitrary = [
<<<<<<< HEAD
    "alloy-trie/arbitrary",
    "dep:arbitrary",
    "reth-primitives-traits/arbitrary",
    "alloy-consensus/arbitrary",
    "alloy-primitives/arbitrary",
    "nybbles/arbitrary",
    "smallvec/arbitrary",
    "revm-primitives/arbitrary",
    "reth-codecs/arbitrary",
	"reth-scroll-primitives?/arbitrary"
]
scroll = [
	"reth-primitives-traits/scroll",
	"dep:reth-scroll-primitives",
	"revm-primitives/scroll"
=======
	"dep:reth-codecs",
	"alloy-trie/arbitrary",
	"dep:arbitrary",
    "alloy-serde?/arbitrary",
	"reth-primitives-traits/arbitrary",
	"alloy-consensus/arbitrary",
	"alloy-primitives/arbitrary",
	"nybbles/arbitrary",
	"reth-codecs/arbitrary",
	"alloy-rpc-types-eth?/arbitrary"
>>>>>>> abc4ff97
]

[[bench]]
name = "prefix_set"
harness = false<|MERGE_RESOLUTION|>--- conflicted
+++ resolved
@@ -18,15 +18,10 @@
 alloy-trie.workspace = true
 alloy-consensus.workspace = true
 reth-primitives-traits.workspace = true
-<<<<<<< HEAD
-reth-codecs.workspace = true
+reth-codecs = { workspace = true, optional = true }
 
-# revm-primitives scroll re-export
-revm-primitives = { package = "reth-scroll-revm", path = "../../scroll/revm" }
+# scroll
 reth-scroll-primitives = { workspace = true, optional = true }
-=======
-reth-codecs = { workspace = true, optional = true }
->>>>>>> abc4ff97
 
 alloy-rpc-types-eth = { workspace = true, optional = true }
 alloy-serde = { workspace = true, optional = true }
@@ -83,16 +78,12 @@
     "alloy-trie/serde",
     "alloy-rpc-types-eth?/serde",
     "reth-primitives-traits/serde",
-<<<<<<< HEAD
-    "reth-codecs/serde",
+    "reth-codecs?/serde",
     "reth-scroll-primitives?/serde"
-=======
-    "reth-codecs?/serde"
 ]
 reth-codec = [
     "dep:reth-codecs",
     "dep:bytes",
->>>>>>> abc4ff97
 ]
 serde-bincode-compat = [
     "serde",
@@ -106,26 +97,8 @@
     "arbitrary",
     "reth-primitives-traits/test-utils",
     "reth-codecs/test-utils",
-	"revm-primitives/test-utils"
 ]
 arbitrary = [
-<<<<<<< HEAD
-    "alloy-trie/arbitrary",
-    "dep:arbitrary",
-    "reth-primitives-traits/arbitrary",
-    "alloy-consensus/arbitrary",
-    "alloy-primitives/arbitrary",
-    "nybbles/arbitrary",
-    "smallvec/arbitrary",
-    "revm-primitives/arbitrary",
-    "reth-codecs/arbitrary",
-	"reth-scroll-primitives?/arbitrary"
-]
-scroll = [
-	"reth-primitives-traits/scroll",
-	"dep:reth-scroll-primitives",
-	"revm-primitives/scroll"
-=======
 	"dep:reth-codecs",
 	"alloy-trie/arbitrary",
 	"dep:arbitrary",
@@ -134,9 +107,14 @@
 	"alloy-consensus/arbitrary",
 	"alloy-primitives/arbitrary",
 	"nybbles/arbitrary",
+    "smallvec/arbitrary",
 	"reth-codecs/arbitrary",
-	"alloy-rpc-types-eth?/arbitrary"
->>>>>>> abc4ff97
+	"alloy-rpc-types-eth?/arbitrary",
+	"reth-scroll-primitives?/arbitrary"
+]
+scroll = [
+	"reth-primitives-traits/scroll",
+	"dep:reth-scroll-primitives",
 ]
 
 [[bench]]
