#![allow(missing_docs)]

use alloy_primitives::{B256, U256};
use criterion::{criterion_group, criterion_main, BatchSize, BenchmarkId, Criterion};
use proptest::{prelude::*, strategy::ValueTree};
use rand::seq::IteratorRandom;
use reth_trie_common::Nibbles;
use reth_trie_sparse::SparseTrie;

const LEAF_COUNTS: [usize; 2] = [1_000, 5_000];

fn update_leaf(c: &mut Criterion) {
    let mut group = c.benchmark_group("update_leaf");

    for leaf_count in LEAF_COUNTS {
        group.bench_function(BenchmarkId::from_parameter(leaf_count), |b| {
            let leaves = generate_leaves(leaf_count);
<<<<<<< HEAD
            b.iter_with_setup(
                || {
                    // Start with an empty trie
                    let mut trie = SparseTrie::revealed_empty();
                    // Pre-populate with data
                    for (path, value) in &leaves {
                        trie.update_leaf(*path, value.clone()).unwrap();
                    }
=======
            // Start with an empty trie
            let mut trie = SparseTrie::revealed_empty();
            // Pre-populate with data
            for (path, value) in leaves.iter().cloned() {
                trie.update_leaf(path, value).unwrap();
            }
>>>>>>> 343983d0

            b.iter_batched(
                || {
                    let new_leaves = leaves
                        .iter()
                        // Update 10% of existing leaves with new values
                        .choose_multiple(&mut rand::rng(), leaf_count / 10)
                        .into_iter()
                        .map(|(path, _)| {
                            (
                                path,
                                alloy_rlp::encode_fixed_size(&U256::from(path.len() * 2)).to_vec(),
                            )
                        })
                        .collect::<Vec<_>>();

                    (trie.clone(), new_leaves)
                },
                |(mut trie, new_leaves)| {
                    for (path, new_value) in new_leaves {
                        trie.update_leaf(*path, new_value).unwrap();
                    }
                    trie
                },
                BatchSize::LargeInput,
            );
        });
    }
}

fn remove_leaf(c: &mut Criterion) {
    let mut group = c.benchmark_group("remove_leaf");

    for leaf_count in LEAF_COUNTS {
        group.bench_function(BenchmarkId::from_parameter(leaf_count), |b| {
            let leaves = generate_leaves(leaf_count);
<<<<<<< HEAD
            b.iter_with_setup(
                || {
                    // Start with an empty trie
                    let mut trie = SparseTrie::revealed_empty();
                    // Pre-populate with data
                    for (path, value) in &leaves {
                        trie.update_leaf(*path, value.clone()).unwrap();
                    }
=======
            // Start with an empty trie
            let mut trie = SparseTrie::revealed_empty();
            // Pre-populate with data
            for (path, value) in leaves.iter().cloned() {
                trie.update_leaf(path, value).unwrap();
            }
>>>>>>> 343983d0

            b.iter_batched(
                || {
                    let delete_leaves = leaves
                        .iter()
                        .map(|(path, _)| path)
                        // Remove 10% leaves
                        .choose_multiple(&mut rand::rng(), leaf_count / 10);

                    (trie.clone(), delete_leaves)
                },
                |(mut trie, delete_leaves)| {
                    for path in delete_leaves {
                        trie.remove_leaf(path).unwrap();
                    }
                    trie
                },
                BatchSize::LargeInput,
            );
        });
    }
}

fn generate_leaves(size: usize) -> Vec<(Nibbles, Vec<u8>)> {
    proptest::collection::hash_map(any::<B256>(), any::<U256>(), size)
        .new_tree(&mut Default::default())
        .unwrap()
        .current()
        .iter()
        .map(|(key, value)| (Nibbles::unpack(key), alloy_rlp::encode_fixed_size(value).to_vec()))
        .collect()
}

criterion_group!(benches, update_leaf, remove_leaf);
criterion_main!(benches);<|MERGE_RESOLUTION|>--- conflicted
+++ resolved
@@ -15,23 +15,12 @@
     for leaf_count in LEAF_COUNTS {
         group.bench_function(BenchmarkId::from_parameter(leaf_count), |b| {
             let leaves = generate_leaves(leaf_count);
-<<<<<<< HEAD
-            b.iter_with_setup(
-                || {
-                    // Start with an empty trie
-                    let mut trie = SparseTrie::revealed_empty();
-                    // Pre-populate with data
-                    for (path, value) in &leaves {
-                        trie.update_leaf(*path, value.clone()).unwrap();
-                    }
-=======
             // Start with an empty trie
             let mut trie = SparseTrie::revealed_empty();
             // Pre-populate with data
             for (path, value) in leaves.iter().cloned() {
                 trie.update_leaf(path, value).unwrap();
             }
->>>>>>> 343983d0
 
             b.iter_batched(
                 || {
@@ -68,23 +57,12 @@
     for leaf_count in LEAF_COUNTS {
         group.bench_function(BenchmarkId::from_parameter(leaf_count), |b| {
             let leaves = generate_leaves(leaf_count);
-<<<<<<< HEAD
-            b.iter_with_setup(
-                || {
-                    // Start with an empty trie
-                    let mut trie = SparseTrie::revealed_empty();
-                    // Pre-populate with data
-                    for (path, value) in &leaves {
-                        trie.update_leaf(*path, value.clone()).unwrap();
-                    }
-=======
             // Start with an empty trie
             let mut trie = SparseTrie::revealed_empty();
             // Pre-populate with data
             for (path, value) in leaves.iter().cloned() {
                 trie.update_leaf(path, value).unwrap();
             }
->>>>>>> 343983d0
 
             b.iter_batched(
                 || {
