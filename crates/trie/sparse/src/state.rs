--- conflicted
+++ resolved
@@ -1,11 +1,7 @@
 use crate::{
     blinded::{BlindedProvider, BlindedProviderFactory},
     traits::SparseTrieInterface,
-<<<<<<< HEAD
-    RevealedSparseTrie, SparseTrie, TrieMasks,
-=======
-    LeafLookup, SerialSparseTrie, SparseTrie, TrieMasks,
->>>>>>> c274422b
+    SerialSparseTrie, SparseTrie, TrieMasks,
 };
 use alloc::{collections::VecDeque, vec::Vec};
 use alloy_primitives::{
