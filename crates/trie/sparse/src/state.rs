use crate::{
    blinded::{BlindedProvider, BlindedProviderFactory, DefaultBlindedProviderFactory},
    RevealedSparseTrie, SparseTrie, TrieMasks,
};
use alloy_primitives::{
    hex,
    map::{B256Map, HashSet},
    Bytes, B256,
};
use alloy_rlp::{Decodable, Encodable};
use reth_execution_errors::{SparseStateTrieErrorKind, SparseStateTrieResult, SparseTrieErrorKind};
use reth_primitives_traits::Account;
use reth_tracing::tracing::trace;
use reth_trie_common::{
    updates::{StorageTrieUpdates, TrieUpdates},
    MultiProof, Nibbles, RlpNode, TrieAccount, TrieNode, EMPTY_ROOT_HASH,
    TRIE_ACCOUNT_RLP_MAX_SIZE,
};
use std::{collections::VecDeque, fmt, iter::Peekable};

/// Sparse state trie representing lazy-loaded Ethereum state trie.
pub struct SparseStateTrie<F: BlindedProviderFactory = DefaultBlindedProviderFactory> {
    /// Blinded node provider factory.
    provider_factory: F,
    /// Sparse account trie.
    state: SparseTrie<F::AccountNodeProvider>,
    /// Sparse storage tries.
    storages: B256Map<SparseTrie<F::StorageNodeProvider>>,
    /// Collection of revealed account trie paths.
    revealed_account_paths: HashSet<Nibbles>,
    /// Collection of revealed storage trie paths, per account.
    revealed_storage_paths: B256Map<HashSet<Nibbles>>,
    /// Flag indicating whether trie updates should be retained.
    retain_updates: bool,
    /// Reusable buffer for RLP encoding of trie accounts.
    account_rlp_buf: Vec<u8>,
}

impl Default for SparseStateTrie {
    fn default() -> Self {
        Self {
            provider_factory: Default::default(),
            state: Default::default(),
            storages: Default::default(),
            revealed_account_paths: Default::default(),
            revealed_storage_paths: Default::default(),
            retain_updates: false,
            account_rlp_buf: Vec::with_capacity(TRIE_ACCOUNT_RLP_MAX_SIZE),
        }
    }
}

impl<P: BlindedProviderFactory> fmt::Debug for SparseStateTrie<P> {
    fn fmt(&self, f: &mut fmt::Formatter<'_>) -> fmt::Result {
        f.debug_struct("SparseStateTrie")
            .field("state", &self.state)
            .field("storages", &self.storages)
            .field("revealed_account_paths", &self.revealed_account_paths)
            .field("revealed_storage_paths", &self.revealed_storage_paths)
            .field("retain_updates", &self.retain_updates)
            .field("account_rlp_buf", &hex::encode(&self.account_rlp_buf))
            .finish_non_exhaustive()
    }
}

impl SparseStateTrie {
    /// Create state trie from state trie.
    pub fn from_state(state: SparseTrie) -> Self {
        Self { state, ..Default::default() }
    }
}

impl<F: BlindedProviderFactory> SparseStateTrie<F> {
    /// Create new [`SparseStateTrie`] with blinded node provider factory.
    pub fn new(provider_factory: F) -> Self {
        Self {
            provider_factory,
            state: Default::default(),
            storages: Default::default(),
            revealed_account_paths: Default::default(),
            revealed_storage_paths: Default::default(),
            retain_updates: false,
            account_rlp_buf: Vec::with_capacity(TRIE_ACCOUNT_RLP_MAX_SIZE),
        }
    }

    /// Set the retention of branch node updates and deletions.
    pub const fn with_updates(mut self, retain_updates: bool) -> Self {
        self.retain_updates = retain_updates;
        self
    }

    /// Returns `true` if account was already revealed.
    pub fn is_account_revealed(&self, account: B256) -> bool {
        self.revealed_account_paths.contains(&Nibbles::unpack(account))
    }

    /// Returns `true` if storage slot for account was already revealed.
    pub fn is_storage_slot_revealed(&self, account: B256, slot: B256) -> bool {
        self.revealed_storage_paths
            .get(&account)
            .is_some_and(|slots| slots.contains(&Nibbles::unpack(slot)))
    }

    /// Returns reference to bytes representing leaf value for the target account.
    pub fn get_account_value(&self, account: &B256) -> Option<&Vec<u8>> {
        self.state.as_revealed_ref()?.get_leaf_value(&Nibbles::unpack(account))
    }

    /// Returns reference to bytes representing leaf value for the target account and storage slot.
    pub fn get_storage_slot_value(&self, account: &B256, slot: &B256) -> Option<&Vec<u8>> {
        self.storages.get(account)?.as_revealed_ref()?.get_leaf_value(&Nibbles::unpack(slot))
    }

    /// Returns reference to state trie if it was revealed.
    pub const fn state_trie_ref(&self) -> Option<&RevealedSparseTrie<F::AccountNodeProvider>> {
        self.state.as_revealed_ref()
    }

    /// Returns reference to storage trie if it was revealed.
    pub fn storage_trie_ref(
        &self,
        address: &B256,
    ) -> Option<&RevealedSparseTrie<F::StorageNodeProvider>> {
        self.storages.get(address).and_then(|e| e.as_revealed_ref())
    }

    /// Returns mutable reference to storage sparse trie if it was revealed.
    pub fn storage_trie_mut(
        &mut self,
        address: &B256,
    ) -> Option<&mut RevealedSparseTrie<F::StorageNodeProvider>> {
        self.storages.get_mut(address).and_then(|e| e.as_revealed_mut())
    }

    /// Takes the storage trie for the provided address.
    pub fn take_storage_trie(
        &mut self,
        address: &B256,
    ) -> Option<SparseTrie<F::StorageNodeProvider>> {
        self.storages.remove(address)
    }

    /// Inserts storage trie for the provided address.
    pub fn insert_storage_trie(
        &mut self,
        address: B256,
        storage_trie: SparseTrie<F::StorageNodeProvider>,
    ) {
        self.storages.insert(address, storage_trie);
    }

    /// Reveal unknown trie paths from provided leaf path and its proof for the account.
    ///
    /// Panics if trie updates retention is enabled.
    ///
    /// NOTE: This method does not extensively validate the proof.
    pub fn reveal_account(
        &mut self,
        account: B256,
        proof: impl IntoIterator<Item = (Nibbles, Bytes)>,
    ) -> SparseStateTrieResult<()> {
        assert!(!self.retain_updates);

        if self.is_account_revealed(account) {
            return Ok(());
        }

        let mut proof = proof.into_iter().peekable();

        let Some(root_node) = self.validate_root_node(&mut proof)? else { return Ok(()) };

        // Reveal root node if it wasn't already.
        let trie = self.state.reveal_root_with_provider(
            self.provider_factory.account_node_provider(),
            root_node,
            TrieMasks::none(),
            self.retain_updates,
        )?;

        // Reveal the remaining proof nodes.
        for (path, bytes) in proof {
            if self.revealed_account_paths.contains(&path) {
                continue
            }
            let node = TrieNode::decode(&mut &bytes[..])?;
            trie.reveal_node(path.clone(), node, TrieMasks::none())?;

            // Track the revealed path.
            self.revealed_account_paths.insert(path);
        }

        Ok(())
    }

    /// Reveal unknown trie paths from provided leaf path and its proof for the storage slot.
    ///
    /// Panics if trie updates retention is enabled.
    ///
    /// NOTE: This method does not extensively validate the proof.
    pub fn reveal_storage_slot(
        &mut self,
        account: B256,
        slot: B256,
        proof: impl IntoIterator<Item = (Nibbles, Bytes)>,
    ) -> SparseStateTrieResult<()> {
        assert!(!self.retain_updates);

        if self.is_storage_slot_revealed(account, slot) {
            return Ok(());
        }

        let mut proof = proof.into_iter().peekable();

        let Some(root_node) = self.validate_root_node(&mut proof)? else { return Ok(()) };

        // Reveal root node if it wasn't already.
        let trie = self.storages.entry(account).or_default().reveal_root_with_provider(
            self.provider_factory.storage_node_provider(account),
            root_node,
            TrieMasks::none(),
            self.retain_updates,
        )?;

        let revealed_nodes = self.revealed_storage_paths.entry(account).or_default();

        // Reveal the remaining proof nodes.
        for (path, bytes) in proof {
            // If the node is already revealed, skip it.
            if revealed_nodes.contains(&path) {
                continue
            }
            let node = TrieNode::decode(&mut &bytes[..])?;
            trie.reveal_node(path.clone(), node, TrieMasks::none())?;

            // Track the revealed path.
            revealed_nodes.insert(path);
        }

        Ok(())
    }

    /// Reveal unknown trie paths from multiproof.
    /// NOTE: This method does not extensively validate the proof.
    pub fn reveal_multiproof(&mut self, multiproof: MultiProof) -> SparseStateTrieResult<()> {
        let account_subtree = multiproof.account_subtree.into_nodes_sorted();
        let mut account_nodes = account_subtree.into_iter().peekable();

        if let Some(root_node) = self.validate_root_node(&mut account_nodes)? {
            // Reveal root node if it wasn't already.
            let trie = self.state.reveal_root_with_provider(
                self.provider_factory.account_node_provider(),
                root_node,
                TrieMasks {
                    hash_mask: multiproof.branch_node_hash_masks.get(&Nibbles::default()).copied(),
                    tree_mask: multiproof.branch_node_tree_masks.get(&Nibbles::default()).copied(),
                },
                self.retain_updates,
            )?;

            // Reveal the remaining proof nodes.
            for (path, bytes) in account_nodes {
                // If the node is already revealed, skip it.
                if self.revealed_account_paths.contains(&path) {
                    continue
                }
                let node = TrieNode::decode(&mut &bytes[..])?;
                let (hash_mask, tree_mask) = if let TrieNode::Branch(_) = node {
                    (
                        multiproof.branch_node_hash_masks.get(&path).copied(),
                        multiproof.branch_node_tree_masks.get(&path).copied(),
                    )
                } else {
                    (None, None)
                };

                trace!(target: "trie::sparse", ?path, ?node, ?hash_mask, ?tree_mask, "Revealing account node");
                trie.reveal_node(path.clone(), node, TrieMasks { hash_mask, tree_mask })?;

                // Track the revealed path.
                self.revealed_account_paths.insert(path);
            }
        }

        for (account, storage_subtree) in multiproof.storages {
            let subtree = storage_subtree.subtree.into_nodes_sorted();
            let mut nodes = subtree.into_iter().peekable();

            if let Some(root_node) = self.validate_root_node(&mut nodes)? {
                // Reveal root node if it wasn't already.
                let trie = self.storages.entry(account).or_default().reveal_root_with_provider(
                    self.provider_factory.storage_node_provider(account),
                    root_node,
                    TrieMasks {
                        hash_mask: storage_subtree
                            .branch_node_hash_masks
                            .get(&Nibbles::default())
                            .copied(),
                        tree_mask: storage_subtree
                            .branch_node_tree_masks
                            .get(&Nibbles::default())
                            .copied(),
                    },
                    self.retain_updates,
                )?;
                let revealed_nodes = self.revealed_storage_paths.entry(account).or_default();

                // Reveal the remaining proof nodes.
                for (path, bytes) in nodes {
                    // If the node is already revealed, skip it.
                    if revealed_nodes.contains(&path) {
                        continue
                    }
                    let node = TrieNode::decode(&mut &bytes[..])?;
                    let (hash_mask, tree_mask) = if let TrieNode::Branch(_) = node {
                        (
                            storage_subtree.branch_node_hash_masks.get(&path).copied(),
                            storage_subtree.branch_node_tree_masks.get(&path).copied(),
                        )
                    } else {
                        (None, None)
                    };

                    trace!(target: "trie::sparse", ?account, ?path, ?node, ?hash_mask, ?tree_mask, "Revealing storage node");
                    trie.reveal_node(path.clone(), node, TrieMasks { hash_mask, tree_mask })?;

                    // Track the revealed path.
                    revealed_nodes.insert(path);
                }
            }
        }

        Ok(())
    }

    /// Reveal state witness with the given state root.
    /// The state witness is expected to be a map of `keccak(rlp(node)): rlp(node).`
    /// NOTE: This method does not extensively validate the witness.
    pub fn reveal_witness(
        &mut self,
        state_root: B256,
        witness: &B256Map<Bytes>,
    ) -> SparseStateTrieResult<()> {
        // Create a `(hash, path, maybe_account)` queue for traversing witness trie nodes
        // starting from the root node.
        let mut queue = VecDeque::from([(state_root, Nibbles::default(), None)]);

        while let Some((hash, path, maybe_account)) = queue.pop_front() {
            // Retrieve the trie node and decode it.
            let Some(trie_node_bytes) = witness.get(&hash) else { continue };
            let trie_node = TrieNode::decode(&mut &trie_node_bytes[..])?;

            // Push children nodes into the queue.
            match &trie_node {
                TrieNode::Branch(branch) => {
                    for (idx, maybe_child) in branch.as_ref().children() {
                        if let Some(child_hash) = maybe_child.and_then(RlpNode::as_hash) {
                            let mut child_path = path.clone();
                            child_path.push_unchecked(idx);
                            queue.push_back((child_hash, child_path, maybe_account));
                        }
                    }
                }
                TrieNode::Extension(ext) => {
                    if let Some(child_hash) = ext.child.as_hash() {
                        let mut child_path = path.clone();
                        child_path.extend_from_slice_unchecked(&ext.key);
                        queue.push_back((child_hash, child_path, maybe_account));
                    }
                }
                TrieNode::Leaf(leaf) => {
                    let mut full_path = path.clone();
                    full_path.extend_from_slice_unchecked(&leaf.key);
                    if maybe_account.is_none() {
                        let hashed_address = B256::from_slice(&full_path.pack());
                        let account = TrieAccount::decode(&mut &leaf.value[..])?;
                        if account.storage_root != EMPTY_ROOT_HASH {
                            queue.push_back((
                                account.storage_root,
                                Nibbles::default(),
                                Some(hashed_address),
                            ));
                        }
                    }
                }
                TrieNode::EmptyRoot => {} // nothing to do here
            };

            // Reveal the node itself.
            if let Some(account) = maybe_account {
                // Check that the path was not already revealed.
                if self
                    .revealed_storage_paths
                    .get(&account)
                    .is_none_or(|paths| !paths.contains(&path))
                {
                    let storage_trie_entry = self.storages.entry(account).or_default();
                    if path.is_empty() {
                        // Handle special storage state root node case.
                        storage_trie_entry.reveal_root_with_provider(
                            self.provider_factory.storage_node_provider(account),
                            trie_node,
                            TrieMasks::none(),
                            self.retain_updates,
                        )?;
                    } else {
                        // Reveal non-root storage trie node.
                        storage_trie_entry
                            .as_revealed_mut()
                            .ok_or(SparseTrieErrorKind::Blind)?
                            .reveal_node(path.clone(), trie_node, TrieMasks::none())?;
                    }

                    // Track the revealed path.
                    self.revealed_storage_paths.entry(account).or_default().insert(path);
                }
            }
            // Check that the path was not already revealed.
            else if !self.revealed_account_paths.contains(&path) {
                if path.is_empty() {
                    // Handle special state root node case.
                    self.state.reveal_root_with_provider(
                        self.provider_factory.account_node_provider(),
                        trie_node,
                        TrieMasks::none(),
                        self.retain_updates,
                    )?;
                } else {
                    // Reveal non-root state trie node.
                    self.state.as_revealed_mut().ok_or(SparseTrieErrorKind::Blind)?.reveal_node(
                        path.clone(),
                        trie_node,
                        TrieMasks::none(),
                    )?;
                }

                // Track the revealed path.
                self.revealed_account_paths.insert(path);
            }
        }

        Ok(())
    }

    /// Validates the root node of the proof and returns it if it exists and is valid.
    fn validate_root_node<I: Iterator<Item = (Nibbles, Bytes)>>(
        &self,
        proof: &mut Peekable<I>,
    ) -> SparseStateTrieResult<Option<TrieNode>> {
        let mut proof = proof.into_iter().peekable();

        // Validate root node.
        let Some((path, node)) = proof.next() else { return Ok(None) };
        if !path.is_empty() {
            return Err(SparseStateTrieErrorKind::InvalidRootNode { path, node }.into())
        }

        // Decode root node and perform sanity check.
        let root_node = TrieNode::decode(&mut &node[..])?;
        if matches!(root_node, TrieNode::EmptyRoot) && proof.peek().is_some() {
            return Err(SparseStateTrieErrorKind::InvalidRootNode { path, node }.into())
        }

        Ok(Some(root_node))
    }

    /// Wipe the storage trie at the provided address.
    pub fn wipe_storage(&mut self, address: B256) -> SparseStateTrieResult<()> {
        if let Some(trie) = self.storages.get_mut(&address) {
            trie.wipe()?;
        }
        Ok(())
    }

    /// Calculates the hashes of the nodes below the provided level.
    ///
    /// If the trie has not been revealed, this function does nothing.
    pub fn calculate_below_level(&mut self, level: usize) {
        if let SparseTrie::Revealed(trie) = &mut self.state {
            trie.update_rlp_node_level(level);
        }
    }

    /// Returns storage sparse trie root if the trie has been revealed.
    pub fn storage_root(&mut self, account: B256) -> Option<B256> {
        self.storages.get_mut(&account).and_then(|trie| trie.root())
    }

    /// Returns mutable reference to the revealed sparse trie.
    ///
    /// If the trie is not revealed yet, its root will be revealed using the blinded node provider.
    fn revealed_trie_mut(
        &mut self,
    ) -> SparseStateTrieResult<&mut RevealedSparseTrie<F::AccountNodeProvider>> {
        match self.state {
            SparseTrie::Blind => {
                let (root_node, hash_mask, tree_mask) = self
                    .provider_factory
                    .account_node_provider()
                    .blinded_node(&Nibbles::default())?
                    .map(|node| {
                        TrieNode::decode(&mut &node.node[..])
                            .map(|decoded| (decoded, node.hash_mask, node.tree_mask))
                    })
                    .transpose()?
                    .unwrap_or((TrieNode::EmptyRoot, None, None));
                self.state
                    .reveal_root_with_provider(
                        self.provider_factory.account_node_provider(),
                        root_node,
                        TrieMasks { hash_mask, tree_mask },
                        self.retain_updates,
                    )
                    .map_err(Into::into)
            }
            SparseTrie::Revealed(ref mut trie) => Ok(trie),
        }
    }

    /// Returns sparse trie root.
    ///
    /// If the trie has not been revealed, this function reveals the root node and returns its hash.
    pub fn root(&mut self) -> SparseStateTrieResult<B256> {
        Ok(self.revealed_trie_mut()?.root())
    }

    /// Returns sparse trie root and trie updates if the trie has been revealed.
    pub fn root_with_updates(&mut self) -> SparseStateTrieResult<(B256, TrieUpdates)> {
        let storage_tries = self.storage_trie_updates();
        let revealed = self.revealed_trie_mut()?;

        let (root, updates) = (revealed.root(), revealed.take_updates());
        let updates = TrieUpdates {
            account_nodes: updates.updated_nodes,
            removed_nodes: updates.removed_nodes,
            storage_tries,
        };
        Ok((root, updates))
    }

    /// Returns storage trie updates for tries that have been revealed.
    ///
    /// Panics if any of the storage tries are not revealed.
    pub fn storage_trie_updates(&mut self) -> B256Map<StorageTrieUpdates> {
        self.storages
            .iter_mut()
            .map(|(address, trie)| {
                let trie = trie.as_revealed_mut().unwrap();
                let updates = trie.take_updates();
                let updates = StorageTrieUpdates {
                    is_deleted: updates.wiped,
                    storage_nodes: updates.updated_nodes,
                    removed_nodes: updates.removed_nodes,
                };
                (*address, updates)
            })
            .filter(|(_, updates)| !updates.is_empty())
            .collect()
    }

    /// Returns [`TrieUpdates`] by taking the updates from the revealed sparse tries.
    ///
    /// Returns `None` if the accounts trie is not revealed.
    pub fn take_trie_updates(&mut self) -> Option<TrieUpdates> {
        let storage_tries = self.storage_trie_updates();
        self.state.as_revealed_mut().map(|state| {
            let updates = state.take_updates();
            TrieUpdates {
                account_nodes: updates.updated_nodes,
                removed_nodes: updates.removed_nodes,
                storage_tries,
            }
        })
    }
}
impl<F: BlindedProviderFactory> SparseStateTrie<F> {
    /// Update the account leaf node.
    pub fn update_account_leaf(
        &mut self,
        path: Nibbles,
        value: Vec<u8>,
    ) -> SparseStateTrieResult<()> {
        self.state.update_leaf(path, value)?;
        Ok(())
    }

    /// Update the leaf node of a storage trie at the provided address.
    pub fn update_storage_leaf(
        &mut self,
        address: B256,
        slot: Nibbles,
        value: Vec<u8>,
    ) -> SparseStateTrieResult<()> {
        let storage_trie = self.storages.get_mut(&address).ok_or(SparseTrieErrorKind::Blind)?;
        storage_trie.update_leaf(slot, value)?;
        Ok(())
    }

    /// Update or remove trie account based on new account info. This method will either recompute
    /// the storage root based on update storage trie or look it up from existing leaf value.
    ///
    /// If the new account info and storage trie are empty, the account leaf will be removed.
    pub fn update_account(&mut self, address: B256, account: Account) -> SparseStateTrieResult<()> {
        let nibbles = Nibbles::unpack(address);
        let storage_root = if let Some(storage_trie) = self.storages.get_mut(&address) {
            trace!(target: "trie::sparse", ?address, "Calculating storage root to update account");
            storage_trie.root().ok_or(SparseTrieErrorKind::Blind)?
        } else if self.is_account_revealed(address) {
            trace!(target: "trie::sparse", ?address, "Retrieving storage root from account leaf to update account");
            let state = self.state.as_revealed_mut().ok_or(SparseTrieErrorKind::Blind)?;
            // The account was revealed, either...
            if let Some(value) = state.get_leaf_value(&nibbles) {
                // ..it exists and we should take it's current storage root or...
                TrieAccount::decode(&mut &value[..])?.storage_root
            } else {
                // ...the account is newly created and the storage trie is empty.
                EMPTY_ROOT_HASH
            }
        } else {
            return Err(SparseTrieErrorKind::Blind.into())
        };

        if account.is_empty() && storage_root == EMPTY_ROOT_HASH {
            trace!(target: "trie::sparse", ?address, "Removing account");
            self.remove_account_leaf(&nibbles)
        } else {
            trace!(target: "trie::sparse", ?address, "Updating account");
            self.account_rlp_buf.clear();
            account.into_trie_account(storage_root).encode(&mut self.account_rlp_buf);
            self.update_account_leaf(nibbles, self.account_rlp_buf.clone())
        }
    }

    /// Remove the account leaf node.
    pub fn remove_account_leaf(&mut self, path: &Nibbles) -> SparseStateTrieResult<()> {
        self.state.remove_leaf(path)?;
        Ok(())
    }

    /// Update the leaf node of a storage trie at the provided address.
    pub fn remove_storage_leaf(
        &mut self,
        address: B256,
        slot: &Nibbles,
    ) -> SparseStateTrieResult<()> {
        let storage_trie = self.storages.get_mut(&address).ok_or(SparseTrieErrorKind::Blind)?;
        storage_trie.remove_leaf(slot)?;
        Ok(())
    }
}

#[cfg(test)]
mod tests {
    use super::*;
    use alloy_primitives::{
        b256,
        map::{HashMap, HashSet},
        Bytes, U256,
    };
    use alloy_rlp::EMPTY_STRING_CODE;
    use arbitrary::Arbitrary;
    use assert_matches::assert_matches;
    use rand::{rngs::StdRng, Rng, SeedableRng};
    use reth_primitives_traits::Account;
    use reth_trie::{updates::StorageTrieUpdates, HashBuilder, EMPTY_ROOT_HASH};
    use reth_trie_common::{
        proof::{ProofNodes, ProofRetainer},
        BranchNode, LeafNode, StorageMultiProof, TrieMask,
    };

    #[test]
    fn validate_root_node_first_node_not_root() {
        let sparse = SparseStateTrie::default();
        let proof = [(Nibbles::from_nibbles([0x1]), Bytes::from([EMPTY_STRING_CODE]))];
        assert_matches!(
            sparse.validate_root_node(&mut proof.into_iter().peekable()).map_err(|e| e.into_kind()),
            Err(SparseStateTrieErrorKind::InvalidRootNode { .. })
        );
    }

    #[test]
    fn validate_root_node_invalid_proof_with_empty_root() {
        let sparse = SparseStateTrie::default();
        let proof = [
            (Nibbles::default(), Bytes::from([EMPTY_STRING_CODE])),
            (Nibbles::from_nibbles([0x1]), Bytes::new()),
        ];
        assert_matches!(
            sparse.validate_root_node(&mut proof.into_iter().peekable()).map_err(|e| e.into_kind()),
            Err(SparseStateTrieErrorKind::InvalidRootNode { .. })
        );
    }

    #[test]
    fn reveal_account_empty() {
        let retainer = ProofRetainer::from_iter([Nibbles::default()]);
        let mut hash_builder = HashBuilder::default().with_proof_retainer(retainer);
        hash_builder.root();
        let proofs = hash_builder.take_proof_nodes();
        assert_eq!(proofs.len(), 1);

        let mut sparse = SparseStateTrie::default();
        assert_eq!(sparse.state, SparseTrie::Blind);

        sparse.reveal_account(Default::default(), proofs.into_inner()).unwrap();
        assert_eq!(sparse.state, SparseTrie::revealed_empty());
    }

    #[test]
    fn reveal_storage_slot_empty() {
        let retainer = ProofRetainer::from_iter([Nibbles::default()]);
        let mut hash_builder = HashBuilder::default().with_proof_retainer(retainer);
        hash_builder.root();
        let proofs = hash_builder.take_proof_nodes();
        assert_eq!(proofs.len(), 1);

        let mut sparse = SparseStateTrie::default();
        assert!(sparse.storages.is_empty());

        sparse
            .reveal_storage_slot(Default::default(), Default::default(), proofs.into_inner())
            .unwrap();
        assert_eq!(
            sparse.storages,
            HashMap::from_iter([(Default::default(), SparseTrie::revealed_empty())])
        );
    }

    #[test]
    fn reveal_account_path_twice() {
        let mut sparse = SparseStateTrie::default();

        let leaf_value = alloy_rlp::encode(TrieAccount::default());
        let leaf_1 = alloy_rlp::encode(TrieNode::Leaf(LeafNode::new(
            Nibbles::default(),
            leaf_value.clone(),
        )));
        let leaf_2 = alloy_rlp::encode(TrieNode::Leaf(LeafNode::new(
            Nibbles::default(),
            leaf_value.clone(),
        )));

        let multiproof = MultiProof {
            account_subtree: ProofNodes::from_iter([
                (
                    Nibbles::default(),
                    alloy_rlp::encode(TrieNode::Branch(BranchNode {
                        stack: vec![RlpNode::from_rlp(&leaf_1), RlpNode::from_rlp(&leaf_2)],
                        state_mask: TrieMask::new(0b11),
                    }))
                    .into(),
                ),
                (Nibbles::from_nibbles([0x0]), leaf_1.clone().into()),
                (Nibbles::from_nibbles([0x1]), leaf_1.clone().into()),
            ]),
            ..Default::default()
        };

        // Reveal multiproof and check that the state trie contains the leaf node and value
        sparse.reveal_multiproof(multiproof.clone()).unwrap();
        assert!(sparse
            .state_trie_ref()
            .unwrap()
            .nodes_ref()
            .contains_key(&Nibbles::from_nibbles([0x0])),);
        assert_eq!(
            sparse.state_trie_ref().unwrap().get_leaf_value(&Nibbles::from_nibbles([0x0])),
            Some(&leaf_value)
        );

        // Remove the leaf node and check that the state trie does not contain the leaf node and
        // value
        sparse.remove_account_leaf(&Nibbles::from_nibbles([0x0])).unwrap();
        assert!(!sparse
            .state_trie_ref()
            .unwrap()
            .nodes_ref()
            .contains_key(&Nibbles::from_nibbles([0x0])),);
        assert!(sparse
            .state_trie_ref()
            .unwrap()
            .get_leaf_value(&Nibbles::from_nibbles([0x0]))
            .is_none());

        // Reveal multiproof again and check that the state trie still does not contain the leaf
        // node and value, because they were already revealed before
        sparse.reveal_multiproof(multiproof).unwrap();
        assert!(!sparse
            .state_trie_ref()
            .unwrap()
            .nodes_ref()
            .contains_key(&Nibbles::from_nibbles([0x0])));
        assert!(sparse
            .state_trie_ref()
            .unwrap()
            .get_leaf_value(&Nibbles::from_nibbles([0x0]))
            .is_none());
    }

    #[test]
    fn reveal_storage_path_twice() {
        let mut sparse = SparseStateTrie::default();

        let leaf_value = alloy_rlp::encode(TrieAccount::default());
        let leaf_1 = alloy_rlp::encode(TrieNode::Leaf(LeafNode::new(
            Nibbles::default(),
            leaf_value.clone(),
        )));
        let leaf_2 = alloy_rlp::encode(TrieNode::Leaf(LeafNode::new(
            Nibbles::default(),
            leaf_value.clone(),
        )));

        let multiproof = MultiProof {
            storages: HashMap::from_iter([(
                B256::ZERO,
                StorageMultiProof {
                    root: B256::ZERO,
                    subtree: ProofNodes::from_iter([
                        (
                            Nibbles::default(),
                            alloy_rlp::encode(TrieNode::Branch(BranchNode {
                                stack: vec![RlpNode::from_rlp(&leaf_1), RlpNode::from_rlp(&leaf_2)],
                                state_mask: TrieMask::new(0b11),
                            }))
                            .into(),
                        ),
                        (Nibbles::from_nibbles([0x0]), leaf_1.clone().into()),
                        (Nibbles::from_nibbles([0x1]), leaf_1.clone().into()),
                    ]),
                    branch_node_hash_masks: Default::default(),
                    branch_node_tree_masks: Default::default(),
                },
            )]),
            ..Default::default()
        };

        // Reveal multiproof and check that the storage trie contains the leaf node and value
        sparse.reveal_multiproof(multiproof.clone()).unwrap();
        assert!(sparse
            .storage_trie_ref(&B256::ZERO)
            .unwrap()
            .nodes_ref()
            .contains_key(&Nibbles::from_nibbles([0x0])),);
        assert_eq!(
            sparse
                .storage_trie_ref(&B256::ZERO)
                .unwrap()
                .get_leaf_value(&Nibbles::from_nibbles([0x0])),
            Some(&leaf_value)
        );

        // Remove the leaf node and check that the storage trie does not contain the leaf node and
        // value
        sparse.remove_storage_leaf(B256::ZERO, &Nibbles::from_nibbles([0x0])).unwrap();
        assert!(!sparse
            .storage_trie_ref(&B256::ZERO)
            .unwrap()
            .nodes_ref()
            .contains_key(&Nibbles::from_nibbles([0x0])),);
        assert!(sparse
            .storage_trie_ref(&B256::ZERO)
            .unwrap()
            .get_leaf_value(&Nibbles::from_nibbles([0x0]))
            .is_none());

        // Reveal multiproof again and check that the storage trie still does not contain the leaf
        // node and value, because they were already revealed before
        sparse.reveal_multiproof(multiproof).unwrap();
        assert!(!sparse
            .storage_trie_ref(&B256::ZERO)
            .unwrap()
            .nodes_ref()
            .contains_key(&Nibbles::from_nibbles([0x0])));
        assert!(sparse
            .storage_trie_ref(&B256::ZERO)
            .unwrap()
            .get_leaf_value(&Nibbles::from_nibbles([0x0]))
            .is_none());
    }

    #[test]
    fn take_trie_updates() {
        reth_tracing::init_test_tracing();

        // let mut rng = generators::rng();
        let mut rng = StdRng::seed_from_u64(1);

        let mut bytes = [0u8; 1024];
        rng.fill(bytes.as_mut_slice());

        let slot_1 = b256!("0x1000000000000000000000000000000000000000000000000000000000000000");
        let slot_path_1 = Nibbles::unpack(slot_1);
<<<<<<< HEAD
        let value_1 = U256::from(rng.r#gen::<u64>());
        let slot_2 = b256!("1100000000000000000000000000000000000000000000000000000000000000");
        let slot_path_2 = Nibbles::unpack(slot_2);
        let value_2 = U256::from(rng.r#gen::<u64>());
        let slot_3 = b256!("2000000000000000000000000000000000000000000000000000000000000000");
=======
        let value_1 = U256::from(rng.gen::<u64>());
        let slot_2 = b256!("0x1100000000000000000000000000000000000000000000000000000000000000");
        let slot_path_2 = Nibbles::unpack(slot_2);
        let value_2 = U256::from(rng.gen::<u64>());
        let slot_3 = b256!("0x2000000000000000000000000000000000000000000000000000000000000000");
>>>>>>> 5d237fcc
        let slot_path_3 = Nibbles::unpack(slot_3);
        let value_3 = U256::from(rng.r#gen::<u64>());

        let mut storage_hash_builder =
            HashBuilder::default().with_proof_retainer(ProofRetainer::from_iter([
                slot_path_1.clone(),
                slot_path_2.clone(),
            ]));
        storage_hash_builder.add_leaf(slot_path_1, &alloy_rlp::encode_fixed_size(&value_1));
        storage_hash_builder.add_leaf(slot_path_2, &alloy_rlp::encode_fixed_size(&value_2));

        let storage_root = storage_hash_builder.root();
        let storage_proof_nodes = storage_hash_builder.take_proof_nodes();
        let storage_branch_node_hash_masks = HashMap::from_iter([
            (Nibbles::default(), TrieMask::new(0b010)),
            (Nibbles::from_nibbles([0x1]), TrieMask::new(0b11)),
        ]);

        let address_1 = b256!("0x1000000000000000000000000000000000000000000000000000000000000000");
        let address_path_1 = Nibbles::unpack(address_1);
        let account_1 = Account::arbitrary(&mut arbitrary::Unstructured::new(&bytes)).unwrap();
        let mut trie_account_1 = account_1.into_trie_account(storage_root);
        let address_2 = b256!("0x1100000000000000000000000000000000000000000000000000000000000000");
        let address_path_2 = Nibbles::unpack(address_2);
        let account_2 = Account::arbitrary(&mut arbitrary::Unstructured::new(&bytes)).unwrap();
        let mut trie_account_2 = account_2.into_trie_account(EMPTY_ROOT_HASH);

        let mut hash_builder =
            HashBuilder::default().with_proof_retainer(ProofRetainer::from_iter([
                address_path_1.clone(),
                address_path_2.clone(),
            ]));
        hash_builder.add_leaf(address_path_1.clone(), &alloy_rlp::encode(trie_account_1));
        hash_builder.add_leaf(address_path_2.clone(), &alloy_rlp::encode(trie_account_2));

        let root = hash_builder.root();
        let proof_nodes = hash_builder.take_proof_nodes();

        let mut sparse = SparseStateTrie::default().with_updates(true);
        sparse
            .reveal_multiproof(MultiProof {
                account_subtree: proof_nodes,
                branch_node_hash_masks: HashMap::from_iter([(
                    Nibbles::from_nibbles([0x1]),
                    TrieMask::new(0b00),
                )]),
                branch_node_tree_masks: HashMap::default(),
                storages: HashMap::from_iter([
                    (
                        address_1,
                        StorageMultiProof {
                            root,
                            subtree: storage_proof_nodes.clone(),
                            branch_node_hash_masks: storage_branch_node_hash_masks.clone(),
                            branch_node_tree_masks: HashMap::default(),
                        },
                    ),
                    (
                        address_2,
                        StorageMultiProof {
                            root,
                            subtree: storage_proof_nodes,
                            branch_node_hash_masks: storage_branch_node_hash_masks,
                            branch_node_tree_masks: HashMap::default(),
                        },
                    ),
                ]),
            })
            .unwrap();

        assert_eq!(sparse.root().unwrap(), root);

        let address_3 = b256!("0x2000000000000000000000000000000000000000000000000000000000000000");
        let address_path_3 = Nibbles::unpack(address_3);
        let account_3 = Account { nonce: account_1.nonce + 1, ..account_1 };
        let trie_account_3 = account_3.into_trie_account(EMPTY_ROOT_HASH);

        sparse.update_account_leaf(address_path_3, alloy_rlp::encode(trie_account_3)).unwrap();

        sparse.update_storage_leaf(address_1, slot_path_3, alloy_rlp::encode(value_3)).unwrap();
        trie_account_1.storage_root = sparse.storage_root(address_1).unwrap();
        sparse.update_account_leaf(address_path_1, alloy_rlp::encode(trie_account_1)).unwrap();

        sparse.wipe_storage(address_2).unwrap();
        trie_account_2.storage_root = sparse.storage_root(address_2).unwrap();
        sparse.update_account_leaf(address_path_2, alloy_rlp::encode(trie_account_2)).unwrap();

        sparse.root().unwrap();

        let sparse_updates = sparse.take_trie_updates().unwrap();
        // TODO(alexey): assert against real state root calculation updates
        pretty_assertions::assert_eq!(
            sparse_updates,
            TrieUpdates {
                account_nodes: HashMap::default(),
                storage_tries: HashMap::from_iter([(
                    b256!("0x1100000000000000000000000000000000000000000000000000000000000000"),
                    StorageTrieUpdates {
                        is_deleted: true,
                        storage_nodes: HashMap::default(),
                        removed_nodes: HashSet::default()
                    }
                )]),
                removed_nodes: HashSet::default()
            }
        );
    }
}<|MERGE_RESOLUTION|>--- conflicted
+++ resolved
@@ -891,19 +891,11 @@
 
         let slot_1 = b256!("0x1000000000000000000000000000000000000000000000000000000000000000");
         let slot_path_1 = Nibbles::unpack(slot_1);
-<<<<<<< HEAD
-        let value_1 = U256::from(rng.r#gen::<u64>());
-        let slot_2 = b256!("1100000000000000000000000000000000000000000000000000000000000000");
-        let slot_path_2 = Nibbles::unpack(slot_2);
-        let value_2 = U256::from(rng.r#gen::<u64>());
-        let slot_3 = b256!("2000000000000000000000000000000000000000000000000000000000000000");
-=======
         let value_1 = U256::from(rng.gen::<u64>());
         let slot_2 = b256!("0x1100000000000000000000000000000000000000000000000000000000000000");
         let slot_path_2 = Nibbles::unpack(slot_2);
         let value_2 = U256::from(rng.gen::<u64>());
         let slot_3 = b256!("0x2000000000000000000000000000000000000000000000000000000000000000");
->>>>>>> 5d237fcc
         let slot_path_3 = Nibbles::unpack(slot_3);
         let value_3 = U256::from(rng.r#gen::<u64>());
 
