--- conflicted
+++ resolved
@@ -580,15 +580,11 @@
         path: Nibbles,
         value: Vec<u8>,
     ) -> SparseStateTrieResult<()> {
-<<<<<<< HEAD
-        self.state.update_leaf(path, value, &mut self.provider_factory.account_node_provider())?;
-=======
         if !self.revealed_account_paths.contains(&path) {
             self.revealed_account_paths.insert(path.clone());
         }
 
-        self.state.update_leaf(path, value)?;
->>>>>>> 03c5abba
+        self.state.update_leaf(path, value, &mut self.provider_factory.account_node_provider())?;
         Ok(())
     }
 
