--- conflicted
+++ resolved
@@ -145,7 +145,6 @@
     path: Nibbles,
     /// The map from paths to sparse trie nodes within this subtrie.
     nodes: HashMap<Nibbles, SparseNode>,
-<<<<<<< HEAD
     /// Map from leaf key paths to their values.
     /// All values are stored here instead of directly in leaf nodes.
     values: HashMap<Nibbles, Vec<u8>>,
@@ -348,7 +347,7 @@
         }
 
         self.reveal_node(path, &TrieNode::decode(&mut &child[..])?, TrieMasks::none())
-=======
+    }
 }
 
 /// Sparse Subtrie Type.
@@ -421,6 +420,5 @@
             SparseSubtrieType::from_path(&Nibbles::from_nibbles([15, 15, 0])),
             SparseSubtrieType::Lower(255)
         );
->>>>>>> 9002d3a2
     }
 }