use crate::{
    blinded::BlindedProvider, RlpNodePathStackItem, RlpNodeStackItem, SparseNode, SparseNodeType,
    SparseTrieUpdates, TrieMasks,
};
use alloc::{boxed::Box, vec::Vec};
<<<<<<< HEAD
use alloy_primitives::{map::HashMap, B256};
use alloy_trie::{BranchNodeCompact, TrieMask, EMPTY_ROOT_HASH};
use reth_execution_errors::SparseTrieResult;
use reth_trie_common::{
    prefix_set::{PrefixSet, PrefixSetMut},
    BranchNodeRef, ExtensionNodeRef, LeafNodeRef, Nibbles, RlpNode, TrieNode, CHILD_INDEX_RANGE,
=======
use alloy_primitives::{
    map::{Entry, HashMap},
    B256,
};
use alloy_rlp::Decodable;
use alloy_trie::TrieMask;
use reth_execution_errors::{SparseTrieErrorKind, SparseTrieResult};
use reth_trie_common::{
    prefix_set::{PrefixSet, PrefixSetMut},
    Nibbles, TrieNode, CHILD_INDEX_RANGE,
>>>>>>> ebd57f77
};
use smallvec::SmallVec;
use tracing::trace;

/// A revealed sparse trie with subtries that can be updated in parallel.
///
/// ## Invariants
///
/// - Each leaf entry in the `subtries` and `upper_trie` collection must have a corresponding entry
///   in `values` collection. If the root node is a leaf, it must also have an entry in `values`.
/// - All keys in `values` collection are full leaf paths.
#[derive(Clone, PartialEq, Eq, Debug)]
pub struct ParallelSparseTrie {
    /// This contains the trie nodes for the upper part of the trie.
    upper_subtrie: SparseSubtrie,
    /// An array containing the subtries at the second level of the trie.
    lower_subtries: [Option<Box<SparseSubtrie>>; 256],
    /// Optional tracking of trie updates for later use.
    updates: Option<SparseTrieUpdates>,
}

impl Default for ParallelSparseTrie {
    fn default() -> Self {
        Self {
            upper_subtrie: SparseSubtrie::default(),
            lower_subtries: [const { None }; 256],
            updates: None,
        }
    }
}

impl ParallelSparseTrie {
    /// Returns mutable ref to the lower `SparseSubtrie` for the given path, or None if the path
    /// belongs to the upper trie.
    fn lower_subtrie_for_path(&mut self, path: &Nibbles) -> Option<&mut SparseSubtrie> {
        match SparseSubtrieType::from_path(path) {
            SparseSubtrieType::Upper => None,
            SparseSubtrieType::Lower(idx) => {
                if self.lower_subtries[idx].is_none() {
                    let upper_path = path.slice(..2);
                    self.lower_subtries[idx] = Some(SparseSubtrie::new(upper_path));
                }

                self.lower_subtries[idx].as_mut()
            }
        }
    }

    /// Creates a new revealed sparse trie from the given root node.
    ///
    /// # Returns
    ///
    /// A [`ParallelSparseTrie`] if successful, or an error if revealing fails.
    pub fn from_root(
        root_node: TrieNode,
        masks: TrieMasks,
        retain_updates: bool,
    ) -> SparseTrieResult<Self> {
        let mut trie = Self::default().with_updates(retain_updates);
        trie.reveal_node(Nibbles::default(), root_node, masks)?;
        Ok(trie)
    }

    /// Reveals a trie node if it has not been revealed before.
    ///
    /// This internal function decodes a trie node and inserts it into the nodes map.
    /// It handles different node types (leaf, extension, branch) by appropriately
    /// adding them to the trie structure and recursively revealing their children.
    ///
    /// # Returns
    ///
    /// `Ok(())` if successful, or an error if node was not revealed.
    pub fn reveal_node(
        &mut self,
        path: Nibbles,
        node: TrieNode,
        masks: TrieMasks,
    ) -> SparseTrieResult<()> {
        // TODO parallelize
        if let Some(subtrie) = self.lower_subtrie_for_path(&path) {
            return subtrie.reveal_node(path, &node, masks);
        }

        // If there is no subtrie for the path it means the path is 2 or less nibbles, and so
        // belongs to the upper trie.
        self.upper_subtrie.reveal_node(path.clone(), &node, masks)?;

        // The previous upper_trie.reveal_node call will not have revealed any child nodes via
        // reveal_node_or_hash if the child node would be found on a lower subtrie. We handle that
        // here by manually checking the specific cases where this could happen, and calling
        // reveal_node_or_hash for each.
        match node {
            TrieNode::Branch(branch) => {
                // If a branch is at the second level of the trie then it will be in the upper trie,
                // but all of its children will be in the lower trie.
                if path.len() == 2 {
                    let mut stack_ptr = branch.as_ref().first_child_index();
                    for idx in CHILD_INDEX_RANGE {
                        if branch.state_mask.is_bit_set(idx) {
                            let mut child_path = path.clone();
                            child_path.push_unchecked(idx);
                            self.lower_subtrie_for_path(&child_path)
                                .expect("child_path must have a lower subtrie")
                                .reveal_node_or_hash(child_path, &branch.stack[stack_ptr])?;
                            stack_ptr += 1;
                        }
                    }
                }
            }
            TrieNode::Extension(ext) => {
                let mut child_path = path.clone();
                child_path.extend_from_slice_unchecked(&ext.key);
                if child_path.len() > 2 {
                    self.lower_subtrie_for_path(&child_path)
                        .expect("child_path must have a lower subtrie")
                        .reveal_node_or_hash(child_path, &ext.child)?;
                }
            }
            TrieNode::EmptyRoot | TrieNode::Leaf(_) => (),
        }

        Ok(())
    }

    /// Updates or inserts a leaf node at the specified key path with the provided RLP-encoded
    /// value.
    ///
    /// This method updates the internal prefix set and, if the leaf did not previously exist,
    /// adjusts the trie structure by inserting new leaf nodes, splitting branch nodes, or
    /// collapsing extension nodes as needed.
    ///
    /// # Returns
    ///
    /// Returns `Ok(())` if the update is successful.
    ///
    /// Note: If an update requires revealing a blinded node, an error is returned if the blinded
    /// provider returns an error.
    pub fn update_leaf(
        &mut self,
        key_path: Nibbles,
        value: Vec<u8>,
        masks: TrieMasks,
        provider: impl BlindedProvider,
    ) -> SparseTrieResult<()> {
        let _key_path = key_path;
        let _value = value;
        let _masks = masks;
        let _provider = provider;
        todo!()
    }

    /// Removes a leaf node from the trie at the specified key path.
    ///
    /// This function removes the leaf value from the internal values map and then traverses
    /// the trie to remove or adjust intermediate nodes, merging or collapsing them as necessary.
    ///
    /// # Returns
    ///
    /// Returns `Ok(())` if the leaf is successfully removed, otherwise returns an error
    /// if the leaf is not present or if a blinded node prevents removal.
    pub fn remove_leaf(
        &mut self,
        path: &Nibbles,
        provider: impl BlindedProvider,
    ) -> SparseTrieResult<()> {
        let _path = path;
        let _provider = provider;
        todo!()
    }

    /// Recalculates and updates the RLP hashes of nodes up to level 2 of the trie.
    ///
    /// The root node is considered to be at level 0. This method is useful for optimizing
    /// hash recalculations after localized changes to the trie structure.
    ///
    /// This function first identifies all nodes that have changed (based on the prefix set) below
    /// level 2 of the trie, then recalculates their RLP representation.
    pub fn update_subtrie_hashes(&mut self) -> SparseTrieResult<()> {
        trace!(target: "trie::parallel_sparse", "Updating subtrie hashes");
        todo!()
    }

    /// Calculates and returns the root hash of the trie.
    ///
    /// Before computing the hash, this function processes any remaining (dirty) nodes by
    /// updating their RLP encodings. The root hash is either:
    /// 1. The cached hash (if no dirty nodes were found)
    /// 2. The keccak256 hash of the root node's RLP representation
    pub fn root(&mut self) -> B256 {
        trace!(target: "trie::parallel_sparse", "Calculating trie root hash");
        todo!()
    }

    /// Configures the trie to retain information about updates.
    ///
    /// If `retain_updates` is true, the trie will record branch node updates and deletions.
    /// This information can then be used to efficiently update an external database.
    pub fn with_updates(mut self, retain_updates: bool) -> Self {
        if retain_updates {
            self.updates = Some(SparseTrieUpdates::default());
        }
        self
    }

    /// Returns a list of [subtries](SparseSubtrie) identifying the subtries that have changed
    /// according to the provided [prefix set](PrefixSet).
    ///
    /// Along with the subtries, prefix sets are returned. Each prefix set contains the keys from
    /// the original prefix set that belong to the subtrie.
    ///
    /// This method helps optimize hash recalculations by identifying which specific
    /// subtries need to be updated. Each subtrie can then be updated in parallel.
    #[allow(unused)]
    fn get_changed_subtries(
        &mut self,
        prefix_set: &mut PrefixSet,
    ) -> Vec<(Box<SparseSubtrie>, PrefixSet)> {
        // Clone the prefix set to iterate over its keys. Cloning is cheap, it's just an Arc.
        let prefix_set_clone = prefix_set.clone();
        let mut prefix_set_iter = prefix_set_clone.into_iter();

        let mut subtries = Vec::new();
        for subtrie in &mut self.lower_subtries {
            if let Some(subtrie) = subtrie.take_if(|subtrie| prefix_set.contains(&subtrie.path)) {
                let prefix_set = if prefix_set.all() {
                    PrefixSetMut::all()
                } else {
                    // Take those keys from the original prefix set that start with the subtrie path
                    //
                    // Subtries are stored in the order of their paths, so we can use the same
                    // prefix set iterator.
                    PrefixSetMut::from(
                        prefix_set_iter
                            .by_ref()
                            .skip_while(|key| key < &&subtrie.path)
                            .take_while(|key| key.has_prefix(&subtrie.path))
                            .cloned(),
                    )
                }
                .freeze();

                subtries.push((subtrie, prefix_set));
            }
        }
        subtries
    }
}

/// This is a subtrie of the [`ParallelSparseTrie`] that contains a map from path to sparse trie
/// nodes.
#[derive(Clone, PartialEq, Eq, Debug, Default)]
pub struct SparseSubtrie {
    /// The root path of this subtrie.
    ///
    /// This is the _full_ path to this subtrie, meaning it includes the first two nibbles that we
    /// also use for indexing subtries in the [`ParallelSparseTrie`].
    ///
    /// There should be a node for this path in `nodes` map.
    path: Nibbles,
    /// The map from paths to sparse trie nodes within this subtrie.
    nodes: HashMap<Nibbles, SparseNode>,
    /// When a branch is set, the corresponding child subtree is stored in the database.
    branch_node_tree_masks: HashMap<Nibbles, TrieMask>,
    /// When a bit is set, the corresponding child is stored as a hash in the database.
    branch_node_hash_masks: HashMap<Nibbles, TrieMask>,
    /// Map from leaf key paths to their values.
    /// All values are stored here instead of directly in leaf nodes.
    values: HashMap<Nibbles, Vec<u8>>,
    /// Whether to retain [`SparseTrieUpdates`].
    retain_updates: bool,
    buffers: SparseSubtrieBuffers,
}

impl SparseSubtrie {
    fn new(path: Nibbles) -> Self {
        Self { path, ..Default::default() }
    }

<<<<<<< HEAD
    /// Configures the trie to retain information about updates.
    ///
    /// If `retain_updates` is true, the trie will record branch node updates and deletions.
    /// This information can then be used to efficiently update an external database.
    pub const fn with_updates(mut self, retain_updates: bool) -> Self {
        self.retain_updates = retain_updates;
        self
=======
    /// Returns true if the current path and its child are both found in the same level. This
    /// function assumes that if `current_path` is in a lower level then `child_path` is too.
    fn is_child_same_level(current_path: &Nibbles, child_path: &Nibbles) -> bool {
        let current_level = core::mem::discriminant(&SparseSubtrieType::from_path(current_path));
        let child_level = core::mem::discriminant(&SparseSubtrieType::from_path(child_path));
        current_level == child_level
    }

    /// Internal implementation of the method of the same name on `ParallelSparseTrie`.
    fn reveal_node(
        &mut self,
        path: Nibbles,
        node: &TrieNode,
        masks: TrieMasks,
    ) -> SparseTrieResult<()> {
        // If the node is already revealed and it's not a hash node, do nothing.
        if self.nodes.get(&path).is_some_and(|node| !node.is_hash()) {
            return Ok(())
        }

        if let Some(tree_mask) = masks.tree_mask {
            self.branch_node_tree_masks.insert(path.clone(), tree_mask);
        }
        if let Some(hash_mask) = masks.hash_mask {
            self.branch_node_hash_masks.insert(path.clone(), hash_mask);
        }

        match node {
            TrieNode::EmptyRoot => {
                // For an empty root, ensure that we are at the root path, and at the upper subtrie.
                debug_assert!(path.is_empty());
                debug_assert!(self.path.is_empty());
                self.nodes.insert(path, SparseNode::Empty);
            }
            TrieNode::Branch(branch) => {
                // For a branch node, iterate over all potential children
                let mut stack_ptr = branch.as_ref().first_child_index();
                for idx in CHILD_INDEX_RANGE {
                    if branch.state_mask.is_bit_set(idx) {
                        let mut child_path = path.clone();
                        child_path.push_unchecked(idx);
                        if Self::is_child_same_level(&path, &child_path) {
                            // Reveal each child node or hash it has, but only if the child is on
                            // the same level as the parent.
                            self.reveal_node_or_hash(child_path, &branch.stack[stack_ptr])?;
                        }
                        stack_ptr += 1;
                    }
                }
                // Update the branch node entry in the nodes map, handling cases where a blinded
                // node is now replaced with a revealed node.
                match self.nodes.entry(path) {
                    Entry::Occupied(mut entry) => match entry.get() {
                        // Replace a hash node with a fully revealed branch node.
                        SparseNode::Hash(hash) => {
                            entry.insert(SparseNode::Branch {
                                state_mask: branch.state_mask,
                                // Memoize the hash of a previously blinded node in a new branch
                                // node.
                                hash: Some(*hash),
                                store_in_db_trie: Some(
                                    masks.hash_mask.is_some_and(|mask| !mask.is_empty()) ||
                                        masks.tree_mask.is_some_and(|mask| !mask.is_empty()),
                                ),
                            });
                        }
                        // Branch node already exists, or an extension node was placed where a
                        // branch node was before.
                        SparseNode::Branch { .. } | SparseNode::Extension { .. } => {}
                        // All other node types can't be handled.
                        node @ (SparseNode::Empty | SparseNode::Leaf { .. }) => {
                            return Err(SparseTrieErrorKind::Reveal {
                                path: entry.key().clone(),
                                node: Box::new(node.clone()),
                            }
                            .into())
                        }
                    },
                    Entry::Vacant(entry) => {
                        entry.insert(SparseNode::new_branch(branch.state_mask));
                    }
                }
            }
            TrieNode::Extension(ext) => match self.nodes.entry(path.clone()) {
                Entry::Occupied(mut entry) => match entry.get() {
                    // Replace a hash node with a revealed extension node.
                    SparseNode::Hash(hash) => {
                        let mut child_path = entry.key().clone();
                        child_path.extend_from_slice_unchecked(&ext.key);
                        entry.insert(SparseNode::Extension {
                            key: ext.key.clone(),
                            // Memoize the hash of a previously blinded node in a new extension
                            // node.
                            hash: Some(*hash),
                            store_in_db_trie: None,
                        });
                        if Self::is_child_same_level(&path, &child_path) {
                            self.reveal_node_or_hash(child_path, &ext.child)?;
                        }
                    }
                    // Extension node already exists, or an extension node was placed where a branch
                    // node was before.
                    SparseNode::Extension { .. } | SparseNode::Branch { .. } => {}
                    // All other node types can't be handled.
                    node @ (SparseNode::Empty | SparseNode::Leaf { .. }) => {
                        return Err(SparseTrieErrorKind::Reveal {
                            path: entry.key().clone(),
                            node: Box::new(node.clone()),
                        }
                        .into())
                    }
                },
                Entry::Vacant(entry) => {
                    let mut child_path = entry.key().clone();
                    child_path.extend_from_slice_unchecked(&ext.key);
                    entry.insert(SparseNode::new_ext(ext.key.clone()));
                    if Self::is_child_same_level(&path, &child_path) {
                        self.reveal_node_or_hash(child_path, &ext.child)?;
                    }
                }
            },
            TrieNode::Leaf(leaf) => match self.nodes.entry(path) {
                Entry::Occupied(mut entry) => match entry.get() {
                    // Replace a hash node with a revealed leaf node and store leaf node value.
                    SparseNode::Hash(hash) => {
                        let mut full = entry.key().clone();
                        full.extend_from_slice_unchecked(&leaf.key);
                        self.values.insert(full, leaf.value.clone());
                        entry.insert(SparseNode::Leaf {
                            key: leaf.key.clone(),
                            // Memoize the hash of a previously blinded node in a new leaf
                            // node.
                            hash: Some(*hash),
                        });
                    }
                    // Leaf node already exists.
                    SparseNode::Leaf { .. } => {}
                    // All other node types can't be handled.
                    node @ (SparseNode::Empty |
                    SparseNode::Extension { .. } |
                    SparseNode::Branch { .. }) => {
                        return Err(SparseTrieErrorKind::Reveal {
                            path: entry.key().clone(),
                            node: Box::new(node.clone()),
                        }
                        .into())
                    }
                },
                Entry::Vacant(entry) => {
                    let mut full = entry.key().clone();
                    full.extend_from_slice_unchecked(&leaf.key);
                    entry.insert(SparseNode::new_leaf(leaf.key.clone()));
                    self.values.insert(full, leaf.value.clone());
                }
            },
        }

        Ok(())
    }

    /// Reveals either a node or its hash placeholder based on the provided child data.
    ///
    /// When traversing the trie, we often encounter references to child nodes that
    /// are either directly embedded or represented by their hash. This method
    /// handles both cases:
    ///
    /// 1. If the child data represents a hash (32+1=33 bytes), store it as a hash node
    /// 2. Otherwise, decode the data as a [`TrieNode`] and recursively reveal it using
    ///    `reveal_node`
    ///
    /// # Returns
    ///
    /// Returns `Ok(())` if successful, or an error if the node cannot be revealed.
    ///
    /// # Error Handling
    ///
    /// Will error if there's a conflict between a new hash node and an existing one
    /// at the same path
    fn reveal_node_or_hash(&mut self, path: Nibbles, child: &[u8]) -> SparseTrieResult<()> {
        if child.len() == B256::len_bytes() + 1 {
            let hash = B256::from_slice(&child[1..]);
            match self.nodes.entry(path) {
                Entry::Occupied(entry) => match entry.get() {
                    // Hash node with a different hash can't be handled.
                    SparseNode::Hash(previous_hash) if previous_hash != &hash => {
                        return Err(SparseTrieErrorKind::Reveal {
                            path: entry.key().clone(),
                            node: Box::new(SparseNode::Hash(hash)),
                        }
                        .into())
                    }
                    _ => {}
                },
                Entry::Vacant(entry) => {
                    entry.insert(SparseNode::Hash(hash));
                }
            }
            return Ok(())
        }

        self.reveal_node(path, &TrieNode::decode(&mut &child[..])?, TrieMasks::none())
>>>>>>> ebd57f77
    }

    /// Recalculates and updates the RLP hashes for the changed nodes in this subtrie.
    ///
    /// The function starts from the subtrie root, traverses down to leaves, and then calculates
    /// the hashes from leaves back up to the root. It uses a stack from [`RlpNodeBuffers`] to
    /// track the traversal and accumulate RLP encodings.
    ///
    /// # Parameters
    ///
    /// - `prefix_set`: The set of trie paths whose nodes have changed.
    ///
    /// # Returns
    ///
    /// A tuple containing the root node of the updated subtrie and an optional set of updates.
    /// Updates are [`Some`] if [`Self::with_updates`] was set to `true`.
    ///
    /// # Panics
    ///
    /// If the node at the root path does not exist.
    pub fn update_hashes(
        &mut self,
        prefix_set: &mut PrefixSet,
    ) -> (RlpNode, Option<SparseTrieUpdates>) {
        trace!(target: "trie::parallel_sparse", root=?self.path, "Updating subtrie hashes");

        debug_assert!(self.buffers.path_stack.is_empty());
        self.buffers.path_stack.push(RlpNodePathStackItem {
            level: 0,
            path: self.path.clone(),
            is_in_prefix_set: None,
        });

        let mut updates = self.retain_updates.then_some(SparseTrieUpdates::default());

        'main: while let Some(RlpNodePathStackItem { level, path, mut is_in_prefix_set }) =
            self.buffers.path_stack.pop()
        {
            let node = self.nodes.get_mut(&path).unwrap();
            trace!(
                target: "trie::parallel_sparse",
                root = ?self.path,
                ?level,
                ?path,
                ?is_in_prefix_set,
                ?node,
                "Popped node from path stack"
            );

            // Check if the path is in the prefix set.
            // First, check the cached value. If it's `None`, then check the prefix set, and update
            // the cached value.
            let mut prefix_set_contains =
                |path: &Nibbles| *is_in_prefix_set.get_or_insert_with(|| prefix_set.contains(path));

            let (rlp_node, node_type) = match node {
                SparseNode::Empty => (RlpNode::word_rlp(&EMPTY_ROOT_HASH), SparseNodeType::Empty),
                SparseNode::Hash(hash) => (RlpNode::word_rlp(hash), SparseNodeType::Hash),
                SparseNode::Leaf { key, hash } => {
                    let mut path = path.clone();
                    path.extend_from_slice_unchecked(key);
                    if let Some(hash) = hash.filter(|_| !prefix_set_contains(&path)) {
                        (RlpNode::word_rlp(&hash), SparseNodeType::Leaf)
                    } else {
                        let value = self.values.get(&path).unwrap();
                        self.buffers.rlp_buf.clear();
                        let rlp_node = LeafNodeRef { key, value }.rlp(&mut self.buffers.rlp_buf);
                        *hash = rlp_node.as_hash();
                        (rlp_node, SparseNodeType::Leaf)
                    }
                }
                SparseNode::Extension { key, hash, store_in_db_trie } => {
                    let mut child_path = path.clone();
                    child_path.extend_from_slice_unchecked(key);
                    if let Some((hash, store_in_db_trie)) =
                        hash.zip(*store_in_db_trie).filter(|_| !prefix_set_contains(&path))
                    {
                        (
                            RlpNode::word_rlp(&hash),
                            SparseNodeType::Extension { store_in_db_trie: Some(store_in_db_trie) },
                        )
                    } else if self
                        .buffers
                        .rlp_node_stack
                        .last()
                        .is_some_and(|e| e.path == child_path)
                    {
                        let RlpNodeStackItem {
                            path: _,
                            rlp_node: child,
                            node_type: child_node_type,
                        } = self.buffers.rlp_node_stack.pop().unwrap();
                        self.buffers.rlp_buf.clear();
                        let rlp_node =
                            ExtensionNodeRef::new(key, &child).rlp(&mut self.buffers.rlp_buf);
                        *hash = rlp_node.as_hash();

                        let store_in_db_trie_value = child_node_type.store_in_db_trie();

                        trace!(
                            target: "trie::parallel_sparse",
                            ?path,
                            ?child_path,
                            ?child_node_type,
                            "Extension node"
                        );

                        *store_in_db_trie = store_in_db_trie_value;

                        (
                            rlp_node,
                            SparseNodeType::Extension {
                                // Inherit the `store_in_db_trie` flag from the child node, which is
                                // always the branch node
                                store_in_db_trie: store_in_db_trie_value,
                            },
                        )
                    } else {
                        // need to get rlp node for child first
                        self.buffers.path_stack.extend([
                            RlpNodePathStackItem { level, path, is_in_prefix_set },
                            RlpNodePathStackItem {
                                level: level + 1,
                                path: child_path,
                                is_in_prefix_set: None,
                            },
                        ]);
                        continue
                    }
                }
                SparseNode::Branch { state_mask, hash, store_in_db_trie } => {
                    if let Some((hash, store_in_db_trie)) =
                        hash.zip(*store_in_db_trie).filter(|_| !prefix_set_contains(&path))
                    {
                        self.buffers.rlp_node_stack.push(RlpNodeStackItem {
                            path,
                            rlp_node: RlpNode::word_rlp(&hash),
                            node_type: SparseNodeType::Branch {
                                store_in_db_trie: Some(store_in_db_trie),
                            },
                        });
                        continue
                    }
                    let retain_updates = updates.is_some() && prefix_set_contains(&path);

                    self.buffers.branch_child_buf.clear();
                    // Walk children in a reverse order from `f` to `0`, so we pop the `0` first
                    // from the stack and keep walking in the sorted order.
                    for bit in CHILD_INDEX_RANGE.rev() {
                        if state_mask.is_bit_set(bit) {
                            let mut child = path.clone();
                            child.push_unchecked(bit);
                            self.buffers.branch_child_buf.push(child);
                        }
                    }

                    self.buffers
                        .branch_value_stack_buf
                        .resize(self.buffers.branch_child_buf.len(), Default::default());
                    let mut added_children = false;

                    let mut tree_mask = TrieMask::default();
                    let mut hash_mask = TrieMask::default();
                    let mut hashes = Vec::new();
                    for (i, child_path) in self.buffers.branch_child_buf.iter().enumerate() {
                        if self.buffers.rlp_node_stack.last().is_some_and(|e| &e.path == child_path)
                        {
                            let RlpNodeStackItem {
                                path: _,
                                rlp_node: child,
                                node_type: child_node_type,
                            } = self.buffers.rlp_node_stack.pop().unwrap();

                            // Update the masks only if we need to retain trie updates
                            if retain_updates {
                                // SAFETY: it's a child, so it's never empty
                                let last_child_nibble = child_path.last().unwrap();

                                // Determine whether we need to set trie mask bit.
                                let should_set_tree_mask_bit = if let Some(store_in_db_trie) =
                                    child_node_type.store_in_db_trie()
                                {
                                    // A branch or an extension node explicitly set the
                                    // `store_in_db_trie` flag
                                    store_in_db_trie
                                } else {
                                    // A blinded node has the tree mask bit set
                                    child_node_type.is_hash() &&
                                        self.branch_node_tree_masks.get(&path).is_some_and(
                                            |mask| mask.is_bit_set(last_child_nibble),
                                        )
                                };
                                if should_set_tree_mask_bit {
                                    tree_mask.set_bit(last_child_nibble);
                                }

                                // Set the hash mask. If a child node is a revealed branch node OR
                                // is a blinded node that has its hash mask bit set according to the
                                // database, set the hash mask bit and save the hash.
                                let hash = child.as_hash().filter(|_| {
                                    child_node_type.is_branch() ||
                                        (child_node_type.is_hash() &&
                                            self.branch_node_hash_masks
                                                .get(&path)
                                                .is_some_and(|mask| {
                                                    mask.is_bit_set(last_child_nibble)
                                                }))
                                });
                                if let Some(hash) = hash {
                                    hash_mask.set_bit(last_child_nibble);
                                    hashes.push(hash);
                                }
                            }

                            // Insert children in the resulting buffer in a normal order,
                            // because initially we iterated in reverse.
                            // SAFETY: i < len and len is never 0
                            let original_idx = self.buffers.branch_child_buf.len() - i - 1;
                            self.buffers.branch_value_stack_buf[original_idx] = child;
                            added_children = true;
                        } else {
                            debug_assert!(!added_children);
                            self.buffers.path_stack.push(RlpNodePathStackItem {
                                level,
                                path,
                                is_in_prefix_set,
                            });
                            self.buffers.path_stack.extend(
                                self.buffers.branch_child_buf.drain(..).map(|path| {
                                    RlpNodePathStackItem {
                                        level: level + 1,
                                        path,
                                        is_in_prefix_set: None,
                                    }
                                }),
                            );
                            continue 'main
                        }
                    }

                    trace!(
                        target: "trie::parallel_sparse",
                        ?path,
                        ?tree_mask,
                        ?hash_mask,
                        "Branch node masks"
                    );

                    self.buffers.rlp_buf.clear();
                    let branch_node_ref =
                        BranchNodeRef::new(&self.buffers.branch_value_stack_buf, *state_mask);
                    let rlp_node = branch_node_ref.rlp(&mut self.buffers.rlp_buf);
                    *hash = rlp_node.as_hash();

                    // Save a branch node update only if it's not a root node, and we need to
                    // persist updates.
                    let store_in_db_trie_value = if let Some(updates) =
                        updates.as_mut().filter(|_| retain_updates && !path.is_empty())
                    {
                        let store_in_db_trie = !tree_mask.is_empty() || !hash_mask.is_empty();
                        if store_in_db_trie {
                            // Store in DB trie if there are either any children that are stored in
                            // the DB trie, or any children represent hashed values
                            hashes.reverse();
                            let branch_node = BranchNodeCompact::new(
                                *state_mask,
                                tree_mask,
                                hash_mask,
                                hashes,
                                hash.filter(|_| path.is_empty()),
                            );
                            updates.updated_nodes.insert(path.clone(), branch_node);
                        } else if self
                            .branch_node_tree_masks
                            .get(&path)
                            .is_some_and(|mask| !mask.is_empty()) ||
                            self.branch_node_hash_masks
                                .get(&path)
                                .is_some_and(|mask| !mask.is_empty())
                        {
                            // If new tree and hash masks are empty, but previously they weren't, we
                            // need to remove the node update and add the node itself to the list of
                            // removed nodes.
                            updates.updated_nodes.remove(&path);
                            updates.removed_nodes.insert(path.clone());
                        } else if self
                            .branch_node_hash_masks
                            .get(&path)
                            .is_none_or(|mask| mask.is_empty()) &&
                            self.branch_node_hash_masks
                                .get(&path)
                                .is_none_or(|mask| mask.is_empty())
                        {
                            // If new tree and hash masks are empty, and they were previously empty
                            // as well, we need to remove the node update.
                            updates.updated_nodes.remove(&path);
                        }

                        store_in_db_trie
                    } else {
                        false
                    };
                    *store_in_db_trie = Some(store_in_db_trie_value);

                    (
                        rlp_node,
                        SparseNodeType::Branch { store_in_db_trie: Some(store_in_db_trie_value) },
                    )
                }
            };

            trace!(
                target: "trie::parallel_sparse",
                root = ?self.path,
                ?level,
                ?path,
                ?node,
                ?node_type,
                ?is_in_prefix_set,
                "Added node to rlp node stack"
            );

            self.buffers.rlp_node_stack.push(RlpNodeStackItem { path, rlp_node, node_type });
        }

        debug_assert_eq!(self.buffers.rlp_node_stack.len(), 1);
        (self.buffers.rlp_node_stack.pop().unwrap().rlp_node, updates)
    }
}

/// Sparse Subtrie Type.
///
/// Used to determine the type of subtrie a certain path belongs to:
/// - Paths in the range `0x..=0xff` belong to the upper subtrie.
/// - Paths in the range `0x000..` belong to one of the lower subtries. The index of the lower
///   subtrie is determined by the path first nibbles of the path.
///
/// There can be at most 256 lower subtries.
#[derive(Clone, Copy, PartialEq, Eq, Debug)]
pub enum SparseSubtrieType {
    /// Upper subtrie with paths in the range `0x..=0xff`
    Upper,
    /// Lower subtrie with paths in the range `0x000..`. Includes the index of the subtrie,
    /// according to the path prefix.
    Lower(usize),
}

impl SparseSubtrieType {
    /// Returns the type of subtrie based on the given path.
    pub fn from_path(path: &Nibbles) -> Self {
        if path.len() <= 2 {
            Self::Upper
        } else {
            Self::Lower(path_subtrie_index_unchecked(path))
        }
    }
}

/// Collection of reusable buffers for [`RevealedSparseTrie::rlp_node`] calculations.
///
/// These buffers reduce allocations when computing RLP representations during trie updates.
#[derive(Clone, PartialEq, Eq, Debug, Default)]
pub struct SparseSubtrieBuffers {
    /// Stack of RLP node paths
    path_stack: Vec<RlpNodePathStackItem>,
    /// Stack of RLP nodes
    rlp_node_stack: Vec<RlpNodeStackItem>,
    /// Reusable branch child path
    branch_child_buf: SmallVec<[Nibbles; 16]>,
    /// Reusable branch value stack
    branch_value_stack_buf: SmallVec<[RlpNode; 16]>,
    /// Reusable RLP buffer
    rlp_buf: Vec<u8>,
}

/// Convert first two nibbles of the path into a lower subtrie index in the range [0, 255].
///
/// # Panics
///
/// If the path is shorter than two nibbles.
fn path_subtrie_index_unchecked(path: &Nibbles) -> usize {
    (path[0] << 4 | path[1]) as usize
}

#[cfg(test)]
mod tests {
    use crate::{
        parallel_trie::{path_subtrie_index_unchecked, SparseSubtrieType},
        ParallelSparseTrie, SparseNode, SparseSubtrie, TrieMasks,
    };
    use alloy_primitives::B256;
    use alloy_rlp::Encodable;
    use alloy_trie::Nibbles;
    use assert_matches::assert_matches;
    use reth_primitives_traits::Account;
    use reth_trie_common::{
        prefix_set::{PrefixSet, PrefixSetMut},
        BranchNode, ExtensionNode, LeafNode, RlpNode, TrieMask, TrieNode, EMPTY_ROOT_HASH,
    };

    // Test helpers
    fn encode_account_value(nonce: u64) -> Vec<u8> {
        let account = Account { nonce, ..Default::default() };
        let trie_account = account.into_trie_account(EMPTY_ROOT_HASH);
        let mut buf = Vec::new();
        trie_account.encode(&mut buf);
        buf
    }

    fn create_leaf_node(key: &[u8], value_nonce: u64) -> TrieNode {
        TrieNode::Leaf(LeafNode::new(
            Nibbles::from_nibbles_unchecked(key),
            encode_account_value(value_nonce),
        ))
    }

    fn create_extension_node(key: &[u8], child_hash: B256) -> TrieNode {
        TrieNode::Extension(ExtensionNode::new(
            Nibbles::from_nibbles_unchecked(key),
            RlpNode::word_rlp(&child_hash),
        ))
    }

    fn create_branch_node_with_children(
        children_indices: &[u8],
        child_hashes: &[B256],
    ) -> TrieNode {
        let mut stack = Vec::new();
        let mut state_mask = 0u16;

        for (&idx, &hash) in children_indices.iter().zip(child_hashes.iter()) {
            state_mask |= 1 << idx;
            stack.push(RlpNode::word_rlp(&hash));
        }

        TrieNode::Branch(BranchNode::new(stack, TrieMask::new(state_mask)))
    }

    #[test]
    fn test_get_changed_subtries_empty() {
        let mut trie = ParallelSparseTrie::default();
        let mut prefix_set = PrefixSet::default();

        let changed = trie.get_changed_subtries(&mut prefix_set);
        assert!(changed.is_empty());
    }

    #[test]
    fn test_get_changed_subtries() {
        // Create a trie with three subtries
        let mut trie = ParallelSparseTrie::default();
        let subtrie_1 = SparseSubtrie::new(Nibbles::from_nibbles([0x0, 0x0]));
        let subtrie_1_index = path_subtrie_index_unchecked(&subtrie_1.path);
        let subtrie_2 = SparseSubtrie::new(Nibbles::from_nibbles([0x1, 0x0]));
        let subtrie_2_index = path_subtrie_index_unchecked(&subtrie_2.path);
        let subtrie_3 = SparseSubtrie::new(Nibbles::from_nibbles([0x3, 0x0]));
        let subtrie_3_index = path_subtrie_index_unchecked(&subtrie_3.path);

        // Add subtries at specific positions
        trie.lower_subtries[subtrie_1_index] = Some(subtrie_1.clone());
        trie.lower_subtries[subtrie_2_index] = Some(subtrie_2.clone());
        trie.lower_subtries[subtrie_3_index] = Some(subtrie_3);

        // Create a prefix set with the keys that match only the second subtrie
        let mut prefix_set = PrefixSetMut::from([
            // Doesn't match any subtries
            Nibbles::from_nibbles_unchecked([0x0]),
            // Match second subtrie
            Nibbles::from_nibbles_unchecked([0x1, 0x0, 0x0]),
            Nibbles::from_nibbles_unchecked([0x1, 0x0, 0x1, 0x0]),
            // Doesn't match any subtries
            Nibbles::from_nibbles_unchecked([0x2, 0x0, 0x0]),
        ])
        .freeze();

        // Second subtrie should be removed and returned
        let changed = trie.get_changed_subtries(&mut prefix_set);
        assert_eq!(
            changed
                .into_iter()
                .map(|(subtrie, prefix_set)| {
                    (subtrie, prefix_set.iter().cloned().collect::<Vec<_>>())
                })
                .collect::<Vec<_>>(),
            vec![(
                subtrie_2,
                vec![
                    Nibbles::from_nibbles_unchecked([0x1, 0x0, 0x0]),
                    Nibbles::from_nibbles_unchecked([0x1, 0x0, 0x1, 0x0])
                ]
            )]
        );
        assert!(trie.lower_subtries[subtrie_2_index].is_none());

        // First subtrie should remain unchanged
        assert_eq!(trie.lower_subtries[subtrie_1_index], Some(subtrie_1));
    }

    #[test]
    fn test_get_changed_subtries_all() {
        // Create a trie with three subtries
        let mut trie = ParallelSparseTrie::default();
        let subtrie_1 = SparseSubtrie::new(Nibbles::from_nibbles([0x0, 0x0]));
        let subtrie_1_index = path_subtrie_index_unchecked(&subtrie_1.path);
        let subtrie_2 = SparseSubtrie::new(Nibbles::from_nibbles([0x1, 0x0]));
        let subtrie_2_index = path_subtrie_index_unchecked(&subtrie_2.path);
        let subtrie_3 = SparseSubtrie::new(Nibbles::from_nibbles([0x3, 0x0]));
        let subtrie_3_index = path_subtrie_index_unchecked(&subtrie_3.path);

        // Add subtries at specific positions
        trie.lower_subtries[subtrie_1_index] = Some(subtrie_1.clone());
        trie.lower_subtries[subtrie_2_index] = Some(subtrie_2.clone());
        trie.lower_subtries[subtrie_3_index] = Some(subtrie_3.clone());

        // Create a prefix set that matches any key
        let mut prefix_set = PrefixSetMut::all().freeze();

        // All subtries should be removed and returned
        let changed = trie.get_changed_subtries(&mut prefix_set);
        assert_eq!(
            changed
                .into_iter()
                .map(|(subtrie, prefix_set)| { (subtrie, prefix_set.all()) })
                .collect::<Vec<_>>(),
            vec![(subtrie_1, true), (subtrie_2, true), (subtrie_3, true)]
        );
        assert!(trie.lower_subtries.iter().all(Option::is_none));
    }

    #[test]
    fn sparse_subtrie_type() {
        assert_eq!(
            SparseSubtrieType::from_path(&Nibbles::from_nibbles([0, 0])),
            SparseSubtrieType::Upper
        );
        assert_eq!(
            SparseSubtrieType::from_path(&Nibbles::from_nibbles([15, 15])),
            SparseSubtrieType::Upper
        );
        assert_eq!(
            SparseSubtrieType::from_path(&Nibbles::from_nibbles([0, 0, 0])),
            SparseSubtrieType::Lower(0)
        );
        assert_eq!(
            SparseSubtrieType::from_path(&Nibbles::from_nibbles([0, 1, 0])),
            SparseSubtrieType::Lower(1)
        );
        assert_eq!(
            SparseSubtrieType::from_path(&Nibbles::from_nibbles([0, 15, 0])),
            SparseSubtrieType::Lower(15)
        );
        assert_eq!(
            SparseSubtrieType::from_path(&Nibbles::from_nibbles([15, 0, 0])),
            SparseSubtrieType::Lower(240)
        );
        assert_eq!(
            SparseSubtrieType::from_path(&Nibbles::from_nibbles([15, 1, 0])),
            SparseSubtrieType::Lower(241)
        );
        assert_eq!(
            SparseSubtrieType::from_path(&Nibbles::from_nibbles([15, 15, 0])),
            SparseSubtrieType::Lower(255)
        );
    }

    #[test]
    fn reveal_node_leaves() {
        let mut trie = ParallelSparseTrie::default();

        // Reveal leaf in the upper trie
        {
            let path = Nibbles::from_nibbles([0x1, 0x2]);
            let node = create_leaf_node(&[0x3, 0x4], 42);
            let masks = TrieMasks::none();

            trie.reveal_node(path.clone(), node, masks).unwrap();

            assert_matches!(
                trie.upper_subtrie.nodes.get(&path),
                Some(SparseNode::Leaf { key, hash: None })
                if key == &Nibbles::from_nibbles([0x3, 0x4])
            );

            let full_path = Nibbles::from_nibbles([0x1, 0x2, 0x3, 0x4]);
            assert_eq!(trie.upper_subtrie.values.get(&full_path), Some(&encode_account_value(42)));
        }

        // Reveal leaf in a lower trie
        {
            let path = Nibbles::from_nibbles([0x1, 0x2, 0x3]);
            let node = create_leaf_node(&[0x4, 0x5], 42);
            let masks = TrieMasks::none();

            trie.reveal_node(path.clone(), node, masks).unwrap();

            // Check that the lower subtrie was created
            let idx = path_subtrie_index_unchecked(&path);
            assert!(trie.lower_subtries[idx].is_some());

            let lower_subtrie = trie.lower_subtries[idx].as_ref().unwrap();
            assert_matches!(
                lower_subtrie.nodes.get(&path),
                Some(SparseNode::Leaf { key, hash: None })
                if key == &Nibbles::from_nibbles([0x4, 0x5])
            );
        }
    }

    #[test]
    fn reveal_node_extension_all_upper() {
        let mut trie = ParallelSparseTrie::default();
        let path = Nibbles::from_nibbles([0x1]);
        let child_hash = B256::repeat_byte(0xab);
        let node = create_extension_node(&[0x2], child_hash);
        let masks = TrieMasks::none();

        trie.reveal_node(path.clone(), node, masks).unwrap();

        assert_matches!(
            trie.upper_subtrie.nodes.get(&path),
            Some(SparseNode::Extension { key, hash: None, .. })
            if key == &Nibbles::from_nibbles([0x2])
        );

        // Child path should be in upper trie
        let child_path = Nibbles::from_nibbles([0x1, 0x2]);
        assert_eq!(trie.upper_subtrie.nodes.get(&child_path), Some(&SparseNode::Hash(child_hash)));
    }

    #[test]
    fn reveal_node_extension_cross_level() {
        let mut trie = ParallelSparseTrie::default();
        let path = Nibbles::from_nibbles([0x1, 0x2]);
        let child_hash = B256::repeat_byte(0xcd);
        let node = create_extension_node(&[0x3], child_hash);
        let masks = TrieMasks::none();

        trie.reveal_node(path.clone(), node, masks).unwrap();

        // Extension node should be in upper trie
        assert_matches!(
            trie.upper_subtrie.nodes.get(&path),
            Some(SparseNode::Extension { key, hash: None, .. })
            if key == &Nibbles::from_nibbles([0x3])
        );

        // Child path (0x1, 0x2, 0x3) should be in lower trie
        let child_path = Nibbles::from_nibbles([0x1, 0x2, 0x3]);
        let idx = path_subtrie_index_unchecked(&child_path);
        assert!(trie.lower_subtries[idx].is_some());

        let lower_subtrie = trie.lower_subtries[idx].as_ref().unwrap();
        assert_eq!(lower_subtrie.nodes.get(&child_path), Some(&SparseNode::Hash(child_hash)));
    }

    #[test]
    fn reveal_node_branch_all_upper() {
        let mut trie = ParallelSparseTrie::default();
        let path = Nibbles::from_nibbles([0x1]);
        let child_hashes = [B256::repeat_byte(0x11), B256::repeat_byte(0x22)];
        let node = create_branch_node_with_children(&[0x0, 0x5], &child_hashes);
        let masks = TrieMasks::none();

        trie.reveal_node(path.clone(), node, masks).unwrap();

        // Branch node should be in upper trie
        assert_matches!(
            trie.upper_subtrie.nodes.get(&path),
            Some(SparseNode::Branch { state_mask, hash: None, .. })
            if *state_mask == 0b0000000000100001.into()
        );

        // Children should be in upper trie (paths of length 2)
        let child_path_0 = Nibbles::from_nibbles([0x1, 0x0]);
        let child_path_5 = Nibbles::from_nibbles([0x1, 0x5]);
        assert_eq!(
            trie.upper_subtrie.nodes.get(&child_path_0),
            Some(&SparseNode::Hash(child_hashes[0]))
        );
        assert_eq!(
            trie.upper_subtrie.nodes.get(&child_path_5),
            Some(&SparseNode::Hash(child_hashes[1]))
        );
    }

    #[test]
    fn reveal_node_branch_cross_level() {
        let mut trie = ParallelSparseTrie::default();
        let path = Nibbles::from_nibbles([0x1, 0x2]); // Exactly 2 nibbles - boundary case
        let child_hashes =
            [B256::repeat_byte(0x33), B256::repeat_byte(0x44), B256::repeat_byte(0x55)];
        let node = create_branch_node_with_children(&[0x0, 0x7, 0xf], &child_hashes);
        let masks = TrieMasks::none();

        trie.reveal_node(path.clone(), node, masks).unwrap();

        // Branch node should be in upper trie
        assert_matches!(
            trie.upper_subtrie.nodes.get(&path),
            Some(SparseNode::Branch { state_mask, hash: None, .. })
            if *state_mask == 0b1000000010000001.into()
        );

        // All children should be in lower tries since they have paths of length 3
        let child_paths = [
            Nibbles::from_nibbles([0x1, 0x2, 0x0]),
            Nibbles::from_nibbles([0x1, 0x2, 0x7]),
            Nibbles::from_nibbles([0x1, 0x2, 0xf]),
        ];

        for (i, child_path) in child_paths.iter().enumerate() {
            let idx = path_subtrie_index_unchecked(child_path);
            let lower_subtrie = trie.lower_subtries[idx].as_ref().unwrap();
            assert_eq!(
                lower_subtrie.nodes.get(child_path),
                Some(&SparseNode::Hash(child_hashes[i])),
            );
        }
    }
}<|MERGE_RESOLUTION|>--- conflicted
+++ resolved
@@ -3,25 +3,16 @@
     SparseTrieUpdates, TrieMasks,
 };
 use alloc::{boxed::Box, vec::Vec};
-<<<<<<< HEAD
-use alloy_primitives::{map::HashMap, B256};
-use alloy_trie::{BranchNodeCompact, TrieMask, EMPTY_ROOT_HASH};
-use reth_execution_errors::SparseTrieResult;
-use reth_trie_common::{
-    prefix_set::{PrefixSet, PrefixSetMut},
-    BranchNodeRef, ExtensionNodeRef, LeafNodeRef, Nibbles, RlpNode, TrieNode, CHILD_INDEX_RANGE,
-=======
 use alloy_primitives::{
     map::{Entry, HashMap},
     B256,
 };
 use alloy_rlp::Decodable;
-use alloy_trie::TrieMask;
+use alloy_trie::{BranchNodeCompact, TrieMask, EMPTY_ROOT_HASH};
 use reth_execution_errors::{SparseTrieErrorKind, SparseTrieResult};
 use reth_trie_common::{
     prefix_set::{PrefixSet, PrefixSetMut},
-    Nibbles, TrieNode, CHILD_INDEX_RANGE,
->>>>>>> ebd57f77
+    BranchNodeRef, ExtensionNodeRef, LeafNodeRef, Nibbles, RlpNode, TrieNode, CHILD_INDEX_RANGE,
 };
 use smallvec::SmallVec;
 use tracing::trace;
@@ -300,7 +291,6 @@
         Self { path, ..Default::default() }
     }
 
-<<<<<<< HEAD
     /// Configures the trie to retain information about updates.
     ///
     /// If `retain_updates` is true, the trie will record branch node updates and deletions.
@@ -308,7 +298,8 @@
     pub const fn with_updates(mut self, retain_updates: bool) -> Self {
         self.retain_updates = retain_updates;
         self
-=======
+    }
+
     /// Returns true if the current path and its child are both found in the same level. This
     /// function assumes that if `current_path` is in a lower level then `child_path` is too.
     fn is_child_same_level(current_path: &Nibbles, child_path: &Nibbles) -> bool {
@@ -510,7 +501,6 @@
         }
 
         self.reveal_node(path, &TrieNode::decode(&mut &child[..])?, TrieMasks::none())
->>>>>>> ebd57f77
     }
 
     /// Recalculates and updates the RLP hashes for the changed nodes in this subtrie.
