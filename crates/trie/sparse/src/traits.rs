--- conflicted
+++ resolved
@@ -9,11 +9,7 @@
 };
 use alloy_trie::BranchNodeCompact;
 use reth_execution_errors::SparseTrieResult;
-<<<<<<< HEAD
-use reth_trie_common::{Nibbles, SparseTrieNode, TrieMasks, TrieNode};
-=======
 use reth_trie_common::{Nibbles, ProofTrieNode, TrieMasks, TrieNode};
->>>>>>> 17985b2c
 
 use crate::provider::TrieNodeProvider;
 
@@ -78,11 +74,7 @@
         node: TrieNode,
         masks: TrieMasks,
     ) -> SparseTrieResult<()> {
-<<<<<<< HEAD
-        self.reveal_nodes(vec![SparseTrieNode { path, node, masks }])
-=======
         self.reveal_nodes(vec![ProofTrieNode { path, node, masks }])
->>>>>>> 17985b2c
     }
 
     /// Reveals one or more trie nodes if they have not been revealed before.
@@ -99,11 +91,7 @@
     /// # Returns
     ///
     /// `Ok(())` if successful, or an error if any of the nodes was not revealed.
-<<<<<<< HEAD
-    fn reveal_nodes(&mut self, nodes: Vec<SparseTrieNode>) -> SparseTrieResult<()>;
-=======
     fn reveal_nodes(&mut self, nodes: Vec<ProofTrieNode>) -> SparseTrieResult<()>;
->>>>>>> 17985b2c
 
     /// Updates the value of a leaf node at the specified path.
     ///
