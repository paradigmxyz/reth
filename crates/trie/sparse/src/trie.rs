--- conflicted
+++ resolved
@@ -1317,21 +1317,6 @@
 }
 
 impl<P: BlindedProvider> RevealedSparseTrie<P> {
-<<<<<<< HEAD
-    /// Updates or inserts a leaf node at the specified key path with the provided RLP-encoded
-    /// value.
-    ///
-    /// This method updates the internal prefix set and, if the leaf did not previously exist,
-    /// adjusts the trie structure by inserting new leaf nodes, splitting branch nodes, or
-    /// collapsing extension nodes as needed.
-    ///
-    /// # Returns
-    ///
-    /// Returns `Ok(())` if the update is successful.
-    ///
-    /// Note: If an update requires revealing a blinded node, an error is returned if the blinded
-    /// provider returns an error.
-=======
     /// Attempts to find a leaf node at the specified path.
     ///
     /// This method traverses the trie from the root down to the given path, checking
@@ -1479,8 +1464,19 @@
         Ok(LeafLookup::NonExistent { diverged_at: current })
     }
 
-    /// Update the leaf node with provided value.
->>>>>>> b5c9984f
+    /// Updates or inserts a leaf node at the specified key path with the provided RLP-encoded
+    /// value.
+    ///
+    /// This method updates the internal prefix set and, if the leaf did not previously exist,
+    /// adjusts the trie structure by inserting new leaf nodes, splitting branch nodes, or
+    /// collapsing extension nodes as needed.
+    ///
+    /// # Returns
+    ///
+    /// Returns `Ok(())` if the update is successful.
+    ///
+    /// Note: If an update requires revealing a blinded node, an error is returned if the blinded
+    /// provider returns an error.
     pub fn update_leaf(&mut self, path: Nibbles, value: Vec<u8>) -> SparseTrieResult<()> {
         self.prefix_set.insert(path.clone());
         let existing = self.values.insert(path.clone(), value);
