--- conflicted
+++ resolved
@@ -570,13 +570,9 @@
     /// depth. Root node has a level of 0.
     pub fn update_rlp_node_level(&mut self, depth: usize) {
         let mut prefix_set = self.prefix_set.clone().freeze();
-
-<<<<<<< HEAD
         let mut buffers = RlpNodeBuffers::default();
 
-=======
         let targets = self.get_changed_nodes_at_depth(&mut prefix_set, depth);
->>>>>>> 1b0f625f
         for target in targets {
             buffers.path_stack.push(target);
             self.rlp_node(&mut prefix_set, &mut buffers);
@@ -681,15 +677,10 @@
                         continue
                     }
 
-<<<<<<< HEAD
                     buffers.branch_child_buf.clear();
-                    for bit in CHILD_INDEX_RANGE {
-=======
-                    branch_child_buf.clear();
                     // Walk children in a reverse order from `f` to `0`, so we pop the `0` first
                     // from the stack.
                     for bit in CHILD_INDEX_RANGE.rev() {
->>>>>>> 1b0f625f
                         if state_mask.is_bit_set(bit) {
                             let mut child = path.clone();
                             child.push_unchecked(bit);
@@ -697,31 +688,22 @@
                         }
                     }
 
-<<<<<<< HEAD
-                    buffers.branch_value_stack_buf.clear();
-                    for child_path in &buffers.branch_child_buf {
+                    buffers
+                        .branch_value_stack_buf
+                        .resize(buffers.branch_child_buf.len(), Default::default());
+                    let mut added_children = false;
+                    for (i, child_path) in buffers.branch_child_buf.iter().enumerate() {
                         if buffers.rlp_node_stack.last().map_or(false, |e| &e.0 == child_path) {
                             let (_, child) = buffers.rlp_node_stack.pop().unwrap();
-                            buffers.branch_value_stack_buf.push(child);
-                        } else {
-                            debug_assert!(buffers.branch_value_stack_buf.is_empty());
-                            buffers.path_stack.push(path);
-                            buffers.path_stack.extend(buffers.branch_child_buf.drain(..));
-=======
-                    branch_value_stack_buf.resize(branch_child_buf.len(), Default::default());
-                    let mut added_children = false;
-                    for (i, child_path) in branch_child_buf.iter().enumerate() {
-                        if rlp_node_stack.last().map_or(false, |e| &e.0 == child_path) {
-                            let (_, child) = rlp_node_stack.pop().unwrap();
                             // Insert children in the resulting buffer in a normal order, because
                             // initially we iterated in reverse.
-                            branch_value_stack_buf[branch_child_buf.len() - i - 1] = child;
+                            buffers.branch_value_stack_buf
+                                [buffers.branch_child_buf.len() - i - 1] = child;
                             added_children = true;
                         } else {
                             debug_assert!(!added_children);
-                            path_stack.push(path);
-                            path_stack.extend(branch_child_buf.drain(..));
->>>>>>> 1b0f625f
+                            buffers.path_stack.push(path);
+                            buffers.path_stack.extend(buffers.branch_child_buf.drain(..));
                             continue 'main
                         }
                     }
