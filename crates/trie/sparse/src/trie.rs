--- conflicted
+++ resolved
@@ -574,7 +574,7 @@
 
         let targets = self.get_changed_nodes_at_depth(&mut prefix_set, depth);
         for target in targets {
-            buffers.path_stack.push(target);
+            buffers.path_stack.push((target, Some(true)));
             self.rlp_node(&mut prefix_set, &mut buffers);
         }
     }
@@ -631,34 +631,19 @@
         targets
     }
 
-<<<<<<< HEAD
     fn rlp_node_allocate(&mut self, path: Nibbles, prefix_set: &mut PrefixSet) -> RlpNode {
         let mut buffers = RlpNodeBuffers::new_with_path(path);
-
         self.rlp_node(prefix_set, &mut buffers)
     }
 
     fn rlp_node(&mut self, prefix_set: &mut PrefixSet, buffers: &mut RlpNodeBuffers) -> RlpNode {
-        'main: while let Some(path) = buffers.path_stack.pop() {
-=======
-    fn rlp_node(&mut self, path: Nibbles, prefix_set: &mut PrefixSet) -> RlpNode {
-        // stack of paths we need rlp nodes for
-        let mut path_stack = Vec::from([(path, None)]);
-        // stack of rlp nodes
-        let mut rlp_node_stack = Vec::<(Nibbles, RlpNode)>::new();
-        // reusable branch child path
-        let mut branch_child_buf = SmallVec::<[Nibbles; 16]>::new_const();
-        // reusable branch value stack
-        let mut branch_value_stack_buf = SmallVec::<[RlpNode; 16]>::new_const();
-
-        'main: while let Some((path, mut is_in_prefix_set)) = path_stack.pop() {
+        'main: while let Some((path, mut is_in_prefix_set)) = buffers.path_stack.pop() {
             // Check if the path is in the prefix set.
             // First, check the cached value. If it's `None`, then check the prefix set, and update
             // the cached value.
             let mut prefix_set_contains =
                 |path: &Nibbles| *is_in_prefix_set.get_or_insert_with(|| prefix_set.contains(path));
 
->>>>>>> e446feb1
             let rlp_node = match self.nodes.get_mut(&path).unwrap() {
                 SparseNode::Empty => RlpNode::word_rlp(&EMPTY_ROOT_HASH),
                 SparseNode::Hash(hash) => RlpNode::word_rlp(hash),
@@ -687,23 +672,14 @@
                         *hash = rlp_node.as_hash();
                         rlp_node
                     } else {
-<<<<<<< HEAD
-                        buffers.path_stack.extend([path, child_path]); // need to get rlp node for child first
-=======
                         // need to get rlp node for child first
-                        path_stack.extend([(path, is_in_prefix_set), (child_path, None)]);
->>>>>>> e446feb1
+                        buffers.path_stack.extend([(path, is_in_prefix_set), (child_path, None)]);
                         continue
                     }
                 }
                 SparseNode::Branch { state_mask, hash } => {
-<<<<<<< HEAD
-                    if let Some(hash) = hash.filter(|_| !prefix_set.contains(&path)) {
+                    if let Some(hash) = hash.filter(|_| !prefix_set_contains(&path)) {
                         buffers.rlp_node_stack.push((path, RlpNode::word_rlp(&hash)));
-=======
-                    if let Some(hash) = hash.filter(|_| !prefix_set_contains(&path)) {
-                        rlp_node_stack.push((path, RlpNode::word_rlp(&hash)));
->>>>>>> e446feb1
                         continue
                     }
 
@@ -732,13 +708,10 @@
                             added_children = true;
                         } else {
                             debug_assert!(!added_children);
-<<<<<<< HEAD
-                            buffers.path_stack.push(path);
-                            buffers.path_stack.extend(buffers.branch_child_buf.drain(..));
-=======
-                            path_stack.push((path, is_in_prefix_set));
-                            path_stack.extend(branch_child_buf.drain(..).map(|p| (p, None)));
->>>>>>> e446feb1
+                            buffers.path_stack.push((path, is_in_prefix_set));
+                            buffers
+                                .path_stack
+                                .extend(buffers.branch_child_buf.drain(..).map(|p| (p, None)));
                             continue 'main
                         }
                     }
@@ -836,8 +809,8 @@
 /// Collection of reusable buffers for [`RevealedSparseTrie::rlp_node`].
 #[derive(Debug, Default)]
 struct RlpNodeBuffers {
-    /// Stack of paths we need rlp nodes for
-    path_stack: Vec<Nibbles>,
+    /// Stack of paths we need rlp nodes for and whether the path is in the prefix set.
+    path_stack: Vec<(Nibbles, Option<bool>)>,
     /// Stack of rlp nodes
     rlp_node_stack: Vec<(Nibbles, RlpNode)>,
     /// Reusable branch child path
@@ -850,7 +823,7 @@
     /// Creates a new instance of buffers with the given path on the stack.
     fn new_with_path(path: Nibbles) -> Self {
         Self {
-            path_stack: vec![path],
+            path_stack: vec![(path, None)],
             rlp_node_stack: Vec::new(),
             branch_child_buf: SmallVec::<[Nibbles; 16]>::new_const(),
             branch_value_stack_buf: SmallVec::<[RlpNode; 16]>::new_const(),
