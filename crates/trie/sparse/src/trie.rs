--- conflicted
+++ resolved
@@ -267,19 +267,11 @@
     /// Remove leaf node from the trie.
     pub fn remove_leaf(&mut self, path: &Nibbles) -> SparseTrieResult<()> {
         self.prefix_set.insert(path.clone());
-<<<<<<< HEAD
-        self.values.remove(&path);
+        self.values.remove(path);
 
         // If the path wasn't present in `values`, we still need to walk the trie and ensure that
         // there is no node at the path. When a leaf node is a blinded `Hash`, it will have an entry
         // in `nodes`, but not in the `values`.
-=======
-        let existing = self.values.remove(path);
-        if existing.is_none() {
-            // trie structure unchanged, return immediately
-            return Ok(())
-        }
->>>>>>> 51594c9a
 
         let mut removed_nodes = self.take_nodes_for_path(path)?;
         debug!(target: "trie::sparse", ?path, ?removed_nodes, "Removed nodes for path");
