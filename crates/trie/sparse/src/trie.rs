use crate::{SparseTrieError, SparseTrieResult};
use alloy_primitives::{hex, keccak256, map::HashMap, B256};
use alloy_rlp::Decodable;
use reth_tracing::tracing::debug;
use reth_trie::{
    prefix_set::{PrefixSet, PrefixSetMut},
    RlpNode,
};
use reth_trie_common::{
    BranchNodeRef, ExtensionNodeRef, LeafNodeRef, Nibbles, TrieMask, TrieNode, CHILD_INDEX_RANGE,
    EMPTY_ROOT_HASH,
};
use smallvec::SmallVec;
use std::fmt;

/// Inner representation of the sparse trie.
/// Sparse trie is blind by default until nodes are revealed.
#[derive(PartialEq, Eq, Default, Debug)]
pub enum SparseTrie {
    /// None of the trie nodes are known.
    #[default]
    Blind,
    /// The trie nodes have been revealed.
    Revealed(RevealedSparseTrie),
}

impl SparseTrie {
    /// Creates new revealed empty trie.
    pub fn revealed_empty() -> Self {
        Self::Revealed(RevealedSparseTrie::default())
    }

    /// Returns `true` if the sparse trie has no revealed nodes.
    pub const fn is_blind(&self) -> bool {
        matches!(self, Self::Blind)
    }

    /// Returns mutable reference to revealed sparse trie if the trie is not blind.
    pub fn as_revealed_mut(&mut self) -> Option<&mut RevealedSparseTrie> {
        if let Self::Revealed(revealed) = self {
            Some(revealed)
        } else {
            None
        }
    }

    /// Reveals the root node if the trie is blinded.
    ///
    /// # Returns
    ///
    /// Mutable reference to [`RevealedSparseTrie`].
    pub fn reveal_root(&mut self, root: TrieNode) -> SparseTrieResult<&mut RevealedSparseTrie> {
        if self.is_blind() {
            *self = Self::Revealed(RevealedSparseTrie::from_root(root)?)
        }
        Ok(self.as_revealed_mut().unwrap())
    }

    /// Update the leaf node.
    pub fn update_leaf(&mut self, path: Nibbles, value: Vec<u8>) -> SparseTrieResult<()> {
        let revealed = self.as_revealed_mut().ok_or(SparseTrieError::Blind)?;
        revealed.update_leaf(path, value)?;
        Ok(())
    }

    /// Calculates and returns the trie root if the trie has been revealed.
    pub fn root(&mut self) -> Option<B256> {
        Some(self.as_revealed_mut()?.root())
    }
}

/// The representation of revealed sparse trie.
///
/// ## Invariants
///
/// - The root node is always present in `nodes` collection.
/// - Each leaf entry in `nodes` collection must have a corresponding entry in `values` collection.
///   The opposite is also true.
/// - All keys in `values` collection are full leaf paths.
#[derive(PartialEq, Eq)]
pub struct RevealedSparseTrie {
    /// All trie nodes.
    nodes: HashMap<Nibbles, SparseNode>,
    /// All leaf values.
    values: HashMap<Nibbles, Vec<u8>>,
    /// Prefix set.
    prefix_set: PrefixSetMut,
    /// Reusable buffer for RLP encoding of nodes.
    rlp_buf: Vec<u8>,
}

impl fmt::Debug for RevealedSparseTrie {
    fn fmt(&self, f: &mut fmt::Formatter<'_>) -> fmt::Result {
        f.debug_struct("RevealedSparseTrie")
            .field("nodes", &self.nodes)
            .field("values", &self.values)
            .field("prefix_set", &self.prefix_set)
            .field("rlp_buf", &hex::encode(&self.rlp_buf))
            .finish()
    }
}

impl Default for RevealedSparseTrie {
    fn default() -> Self {
        Self {
            nodes: HashMap::from_iter([(Nibbles::default(), SparseNode::Empty)]),
            values: HashMap::default(),
            prefix_set: PrefixSetMut::default(),
            rlp_buf: Vec::new(),
        }
    }
}

impl RevealedSparseTrie {
    /// Create new revealed sparse trie from the given root node.
    pub fn from_root(node: TrieNode) -> SparseTrieResult<Self> {
        let mut this = Self {
            nodes: HashMap::default(),
            values: HashMap::default(),
            prefix_set: PrefixSetMut::default(),
            rlp_buf: Vec::new(),
        };
        this.reveal_node(Nibbles::default(), node)?;
        Ok(this)
    }

    /// Reveal the trie node only if it was not known already.
    pub fn reveal_node(&mut self, path: Nibbles, node: TrieNode) -> SparseTrieResult<()> {
        // TODO: revise all inserts to not overwrite existing entries
        match node {
            TrieNode::EmptyRoot => {
                debug_assert!(path.is_empty());
                self.nodes.insert(path, SparseNode::Empty);
            }
            TrieNode::Branch(branch) => {
                let mut stack_ptr = branch.as_ref().first_child_index();
                for idx in CHILD_INDEX_RANGE {
                    if branch.state_mask.is_bit_set(idx) {
                        let mut child_path = path.clone();
                        child_path.push_unchecked(idx);
                        self.reveal_node_or_hash(child_path, &branch.stack[stack_ptr])?;
                        stack_ptr += 1;
                    }
                }

                match self.nodes.get(&path) {
                    // Blinded and non-existent nodes can be replaced.
                    Some(SparseNode::Hash(_)) | None => {
                        self.nodes.insert(
                            path,
                            SparseNode::Branch { state_mask: branch.state_mask, hash: None },
                        );
                    }
                    // Branch node already exists, or an extension node was placed where a
                    // branch node was before.
                    Some(SparseNode::Branch { .. } | SparseNode::Extension { .. }) => {}
                    // All other node types can't be handled.
                    Some(node @ (SparseNode::Empty | SparseNode::Leaf { .. })) => {
                        return Err(SparseTrieError::Reveal { path, node: Box::new(node.clone()) })
                    }
                }
            }
            TrieNode::Extension(ext) => match self.nodes.get(&path) {
                Some(SparseNode::Hash(_)) | None => {
                    let mut child_path = path.clone();
                    child_path.extend_from_slice_unchecked(&ext.key);
                    self.reveal_node_or_hash(child_path, &ext.child)?;
                    self.nodes.insert(path, SparseNode::Extension { key: ext.key, hash: None });
                }
                // Extension node already exists, or an extension node was placed where a branch
                // node was before.
                Some(SparseNode::Extension { .. } | SparseNode::Branch { .. }) => {}
                // All other node types can't be handled.
                Some(node @ (SparseNode::Empty | SparseNode::Leaf { .. })) => {
                    return Err(SparseTrieError::Reveal { path, node: Box::new(node.clone()) })
                }
            },
            TrieNode::Leaf(leaf) => match self.nodes.get(&path) {
                Some(SparseNode::Hash(_)) | None => {
                    let mut full = path.clone();
                    full.extend_from_slice_unchecked(&leaf.key);
                    self.values.insert(full, leaf.value);
                    self.nodes.insert(path, SparseNode::new_leaf(leaf.key));
                }
                // Left node already exists.
                Some(SparseNode::Leaf { .. }) => {}
                // All other node types can't be handled.
                Some(
                    node @ (SparseNode::Empty |
                    SparseNode::Extension { .. } |
                    SparseNode::Branch { .. }),
                ) => return Err(SparseTrieError::Reveal { path, node: Box::new(node.clone()) }),
            },
        }

        Ok(())
    }

    fn reveal_node_or_hash(&mut self, path: Nibbles, child: &[u8]) -> SparseTrieResult<()> {
        if child.len() == B256::len_bytes() + 1 {
            let hash = B256::from_slice(&child[1..]);
            match self.nodes.get(&path) {
                // Hash node with a different hash can't be handled.
                Some(node @ SparseNode::Hash(previous_hash)) if previous_hash != &hash => {
                    return Err(SparseTrieError::Reveal { path, node: Box::new(node.clone()) })
                }
                None => {
                    self.nodes.insert(path, SparseNode::Hash(hash));
                }
                // All other node types mean that it has already been revealed.
                Some(_) => {}
            }
            return Ok(())
        }

        self.reveal_node(path, TrieNode::decode(&mut &child[..])?)
    }

    /// Update the leaf node with provided value.
    pub fn update_leaf(&mut self, path: Nibbles, value: Vec<u8>) -> SparseTrieResult<()> {
        self.prefix_set.insert(path.clone());
        let existing = self.values.insert(path.clone(), value);
        if existing.is_some() {
            // trie structure unchanged, return immediately
            return Ok(())
        }

        let mut current = Nibbles::default();
        while let Some(node) = self.nodes.get_mut(&current) {
            match node {
                SparseNode::Empty => {
                    *node = SparseNode::new_leaf(path);
                    break
                }
                SparseNode::Hash(hash) => {
                    return Err(SparseTrieError::BlindedNode { path: current, hash: *hash })
                }
                SparseNode::Leaf { key: current_key, .. } => {
                    current.extend_from_slice_unchecked(current_key);

                    // this leaf is being updated
                    if current == path {
                        unreachable!("we already checked leaf presence in the beginning");
                    }

                    // find the common prefix
                    let common = current.common_prefix_length(&path);

                    // update existing node
                    let new_ext_key = current.slice(current.len() - current_key.len()..common);
                    *node = SparseNode::new_ext(new_ext_key);

                    // create a branch node and corresponding leaves
                    self.nodes.insert(
                        current.slice(..common),
                        SparseNode::new_split_branch(current[common], path[common]),
                    );
                    self.nodes.insert(
                        path.slice(..=common),
                        SparseNode::new_leaf(path.slice(common + 1..)),
                    );
                    self.nodes.insert(
                        current.slice(..=common),
                        SparseNode::new_leaf(current.slice(common + 1..)),
                    );

                    break;
                }
                SparseNode::Extension { key, .. } => {
                    current.extend_from_slice(key);
                    if !path.starts_with(&current) {
                        // find the common prefix
                        let common = current.common_prefix_length(&path);

                        *key = current.slice(current.len() - key.len()..common);

                        // create state mask for new branch node
                        // NOTE: this might overwrite the current extension node
                        let branch = SparseNode::new_split_branch(current[common], path[common]);
                        self.nodes.insert(current.slice(..common), branch);

                        // create new leaf
                        let new_leaf = SparseNode::new_leaf(path.slice(common + 1..));
                        self.nodes.insert(path.slice(..=common), new_leaf);

                        // recreate extension to previous child if needed
                        let key = current.slice(common + 1..);
                        if !key.is_empty() {
                            self.nodes.insert(current.slice(..=common), SparseNode::new_ext(key));
                        }

                        break;
                    }
                }
                SparseNode::Branch { state_mask, .. } => {
                    let nibble = path[current.len()];
                    current.push_unchecked(nibble);
                    if !state_mask.is_bit_set(nibble) {
                        state_mask.set_bit(nibble);
                        let new_leaf = SparseNode::new_leaf(path.slice(current.len()..));
                        self.nodes.insert(current, new_leaf);
                        break;
                    }
                }
            };
        }

        Ok(())
    }

    /// Remove leaf node from the trie.
    pub fn remove_leaf(&mut self, path: &Nibbles) -> SparseTrieResult<()> {
        self.prefix_set.insert(path.clone());
        self.values.remove(path);

        // If the path wasn't present in `values`, we still need to walk the trie and ensure that
        // there is no node at the path. When a leaf node is a blinded `Hash`, it will have an entry
        // in `nodes`, but not in the `values`.

        // If the path wasn't present in `values`, we still need to walk the trie and ensure that
        // there is no node at the path. When a leaf node is a blinded `Hash`, it will have an entry
        // in `nodes`, but not in the `values`.

        let mut removed_nodes = self.take_nodes_for_path(path)?;
        debug!(target: "trie::sparse", ?path, ?removed_nodes, "Removed nodes for path");
        // Pop the first node from the stack which is the leaf node we want to remove.
        let mut child = removed_nodes.pop().expect("leaf exists");
        #[cfg(debug_assertions)]
        {
            let mut child_path = child.path.clone();
            let SparseNode::Leaf { key, .. } = &child.node else { panic!("expected leaf node") };
            child_path.extend_from_slice_unchecked(key);
            assert_eq!(&child_path, path);
        }

        // If we don't have any other removed nodes, insert an empty node at the root.
        if removed_nodes.is_empty() {
            debug_assert!(self.nodes.is_empty());
            self.nodes.insert(Nibbles::default(), SparseNode::Empty);

            return Ok(())
        }

        // Walk the stack of removed nodes from the back and re-insert them back into the trie,
        // adjusting the node type as needed.
        while let Some(removed_node) = removed_nodes.pop() {
            let removed_path = removed_node.path;

            let new_node = match &removed_node.node {
                SparseNode::Empty => return Err(SparseTrieError::Blind),
                SparseNode::Hash(hash) => {
                    return Err(SparseTrieError::BlindedNode { path: removed_path, hash: *hash })
                }
                SparseNode::Leaf { .. } => {
                    unreachable!("we already popped the leaf node")
                }
                SparseNode::Extension { key, .. } => {
                    // If the node is an extension node, we need to look at its child to see if we
                    // need to merge them.
                    match &child.node {
                        SparseNode::Empty => return Err(SparseTrieError::Blind),
                        SparseNode::Hash(hash) => {
                            return Err(SparseTrieError::BlindedNode {
                                path: child.path,
                                hash: *hash,
                            })
                        }
                        // For a leaf node, we collapse the extension node into a leaf node,
                        // extending the key. While it's impossible to encounter an extension node
                        // followed by a leaf node in a complete trie, it's possible here because we
                        // could have downgraded the extension node's child into a leaf node from
                        // another node type.
                        SparseNode::Leaf { key: leaf_key, .. } => {
                            self.nodes.remove(&child.path);

                            let mut new_key = key.clone();
                            new_key.extend_from_slice_unchecked(leaf_key);
                            SparseNode::new_leaf(new_key)
                        }
                        // For an extension node, we collapse them into one extension node,
                        // extending the key
                        SparseNode::Extension { key: extension_key, .. } => {
                            self.nodes.remove(&child.path);

                            let mut new_key = key.clone();
                            new_key.extend_from_slice_unchecked(extension_key);
                            SparseNode::new_ext(new_key)
                        }
                        // For a branch node, we just leave the extension node as-is.
                        SparseNode::Branch { .. } => removed_node.node,
                    }
                }
                SparseNode::Branch { mut state_mask, hash: _ } => {
                    // If the node is a branch node, we need to check the number of children left
                    // after deleting the child at the given nibble.

                    if let Some(removed_nibble) = removed_node.unset_branch_nibble {
                        state_mask.unset_bit(removed_nibble);
                    }

                    // If only one child is left set in the branch node, we need to collapse it.
                    if state_mask.count_bits() == 1 {
                        let child_nibble =
                            state_mask.first_set_bit_index().expect("state mask is not empty");

                        // Get full path of the only child node left.
                        let mut child_path = removed_path.clone();
                        child_path.push_unchecked(child_nibble);

                        // Remove the only child node.
                        let child = self.nodes.get(&child_path).unwrap();

                        debug!(target: "trie::sparse", ?removed_path, ?child_path, ?child, "Branch node has only one child");

                        let mut delete_child = false;
                        let new_node = match child {
                            SparseNode::Empty => return Err(SparseTrieError::Blind),
                            SparseNode::Hash(hash) => {
                                return Err(SparseTrieError::BlindedNode {
                                    path: child_path,
                                    hash: *hash,
                                })
                            }
                            // If the only child is a leaf node, we downgrade the branch node into a
                            // leaf node, prepending the nibble to the key, and delete the old
                            // child.
                            SparseNode::Leaf { key, .. } => {
                                delete_child = true;

                                let mut new_key = Nibbles::from_nibbles_unchecked([child_nibble]);
                                new_key.extend_from_slice_unchecked(key);
                                SparseNode::new_leaf(new_key)
                            }
                            // If the only child node is an extension node, we downgrade the branch
                            // node into an even longer extension node, prepending the nibble to the
                            // key, and delete the old child.
                            SparseNode::Extension { key, .. } => {
                                delete_child = true;

                                let mut new_key = Nibbles::from_nibbles_unchecked([child_nibble]);
                                new_key.extend_from_slice_unchecked(key);
                                SparseNode::new_ext(new_key)
                            }
                            // If the only child is a branch node, we downgrade the current branch
                            // node into a one-nibble extension node.
                            SparseNode::Branch { .. } => {
                                SparseNode::new_ext(Nibbles::from_nibbles_unchecked([child_nibble]))
                            }
                        };

                        if delete_child {
                            self.nodes.remove(&child_path);
                        }

                        new_node
                    }
                    // If more than one child is left set in the branch, we just re-insert it
                    // as-is.
                    else {
                        SparseNode::new_branch(state_mask)
                    }
                }
            };

            child = RemovedSparseNode {
                path: removed_path.clone(),
                node: new_node.clone(),
                unset_branch_nibble: None,
            };
            debug!(target: "trie::sparse", ?removed_path, ?new_node, "Re-inserting the node");
            self.nodes.insert(removed_path, new_node);
        }

        Ok(())
    }

    /// Traverse trie nodes down to the leaf node and collect all nodes along the path.
    fn take_nodes_for_path(&mut self, path: &Nibbles) -> SparseTrieResult<Vec<RemovedSparseNode>> {
        let mut current = Nibbles::default(); // Start traversal from the root
        let mut nodes = Vec::new(); // Collect traversed nodes

        while let Some(node) = self.nodes.remove(&current) {
            match &node {
                SparseNode::Empty => return Err(SparseTrieError::Blind),
                SparseNode::Hash(hash) => {
                    return Err(SparseTrieError::BlindedNode { path: current, hash: *hash })
                }
                SparseNode::Leaf { key: _key, .. } => {
                    // Leaf node is always the one that we're deleting, and no other leaf nodes can
                    // be found during traversal.

                    #[cfg(debug_assertions)]
                    {
                        let mut current = current.clone();
                        current.extend_from_slice_unchecked(_key);
                        assert_eq!(&current, path);
                    }

                    nodes.push(RemovedSparseNode {
                        path: current.clone(),
                        node,
                        unset_branch_nibble: None,
                    });
                    break
                }
                SparseNode::Extension { key, .. } => {
                    #[cfg(debug_assertions)]
                    {
                        let mut current = current.clone();
                        current.extend_from_slice_unchecked(key);
                        assert!(path.starts_with(&current));
                    }

                    let path = current.clone();
                    current.extend_from_slice_unchecked(key);
                    nodes.push(RemovedSparseNode { path, node, unset_branch_nibble: None });
                }
                SparseNode::Branch { state_mask, .. } => {
                    let nibble = path[current.len()];
                    debug_assert!(state_mask.is_bit_set(nibble));

                    // If the branch node has a child that is a leaf node that we're removing,
                    // we need to unset this nibble.
                    // Any other branch nodes will not require unsetting the nibble, because
                    // deleting one leaf node can not remove the whole path
                    // where the branch node is located.
                    let mut child_path =
                        Nibbles::from_nibbles([current.as_slice(), &[nibble]].concat());
                    let unset_branch_nibble = self
                        .nodes
                        .get(&child_path)
                        .map_or(false, move |node| match node {
                            SparseNode::Leaf { key, .. } => {
                                // Get full path of the leaf node
                                child_path.extend_from_slice_unchecked(key);
                                &child_path == path
                            }
                            _ => false,
                        })
                        .then_some(nibble);

                    nodes.push(RemovedSparseNode {
                        path: current.clone(),
                        node,
                        unset_branch_nibble,
                    });

                    current.push_unchecked(nibble);
                }
            }
        }

        Ok(nodes)
    }

    /// Return the root of the sparse trie.
    /// Updates all remaining dirty nodes before calculating the root.
    pub fn root(&mut self) -> B256 {
        // take the current prefix set.
        let mut prefix_set = std::mem::take(&mut self.prefix_set).freeze();
        let root_rlp = self.rlp_node(Nibbles::default(), &mut prefix_set);
        if let Some(root_hash) = root_rlp.as_hash() {
            root_hash
        } else {
            keccak256(root_rlp)
        }
    }

    /// Update hashes of the nodes that are located at a level deeper than or equal to the provided
    /// depth. Root node has a level of 0.
    pub fn update_rlp_node_level(&mut self, depth: usize) {
        let targets = self.get_nodes_at_depth(depth);
        let mut prefix_set = self.prefix_set.clone().freeze();
        for target in targets {
            self.rlp_node(target, &mut prefix_set);
        }
    }

    /// Returns a list of paths to the nodes that are located at the provided depth when counting
    /// from the root node. If there's a leaf at a depth less than the provided depth, it will be
    /// included in the result.
    fn get_nodes_at_depth(&self, depth: usize) -> Vec<Nibbles> {
        let mut paths = Vec::from([(Nibbles::default(), 0)]);
        let mut targets = Vec::new();

        while let Some((mut path, level)) = paths.pop() {
            match self.nodes.get(&path).unwrap() {
                SparseNode::Empty | SparseNode::Hash(_) => {}
                SparseNode::Leaf { .. } => {
                    targets.push(path);
                }
                SparseNode::Extension { key, .. } => {
                    if level >= depth {
                        targets.push(path);
                    } else {
                        path.extend_from_slice_unchecked(key);
                        paths.push((path, level + 1));
                    }
                }
                SparseNode::Branch { state_mask, .. } => {
                    if level >= depth {
                        targets.push(path);
                    } else {
                        for bit in CHILD_INDEX_RANGE.rev() {
                            if state_mask.is_bit_set(bit) {
                                let mut child_path = path.clone();
                                child_path.push_unchecked(bit);
                                paths.push((child_path, level + 1));
                            }
                        }
                    }
                }
            }
        }

        targets
    }

    fn rlp_node(&mut self, path: Nibbles, prefix_set: &mut PrefixSet) -> RlpNode {
        // stack of paths we need rlp nodes for
        let mut path_stack = Vec::from([(path, None)]);
        // stack of rlp nodes
        let mut rlp_node_stack = Vec::<(Nibbles, RlpNode)>::new();
        // reusable branch child path
        let mut branch_child_buf = SmallVec::<[Nibbles; 16]>::new_const();
        // reusable branch value stack
        let mut branch_value_stack_buf = SmallVec::<[RlpNode; 16]>::new_const();

        'main: while let Some((path, mut is_in_prefix_set)) = path_stack.pop() {
            // Check if the path is in the prefix set.
            // First, check the cached value. If it's `None`, then check the prefix set, and update
            // the cached value.
            let mut prefix_set_contains = |path: &Nibbles| {
                if let Some(is_in_prefix_set) = is_in_prefix_set {
                    return is_in_prefix_set
                }
                *is_in_prefix_set.insert(prefix_set.contains(path))
            };

            let rlp_node = match self.nodes.get_mut(&path).unwrap() {
                SparseNode::Empty => RlpNode::word_rlp(&EMPTY_ROOT_HASH),
                SparseNode::Hash(hash) => RlpNode::word_rlp(hash),
                SparseNode::Leaf { key, hash } => {
                    self.rlp_buf.clear();
                    let mut path = path.clone();
                    path.extend_from_slice_unchecked(key);
                    if let Some(hash) = hash.filter(|_| prefix_set_contains(&path)) {
                        RlpNode::word_rlp(&hash)
                    } else {
                        let value = self.values.get(&path).unwrap();
                        let rlp_node = LeafNodeRef { key, value }.rlp(&mut self.rlp_buf);
                        *hash = rlp_node.as_hash();
                        rlp_node
                    }
                }
                SparseNode::Extension { key, hash } => {
                    let mut child_path = path.clone();
                    child_path.extend_from_slice_unchecked(key);
                    if let Some(hash) = hash.filter(|_| prefix_set_contains(&path)) {
                        RlpNode::word_rlp(&hash)
                    } else if rlp_node_stack.last().map_or(false, |e| e.0 == child_path) {
                        let (_, child) = rlp_node_stack.pop().unwrap();
                        self.rlp_buf.clear();
                        let rlp_node = ExtensionNodeRef::new(key, &child).rlp(&mut self.rlp_buf);
                        *hash = rlp_node.as_hash();
                        rlp_node
                    } else {
                        // need to get rlp node for child first
                        path_stack.extend([(path, is_in_prefix_set), (child_path, None)]);
                        continue
                    }
                }
                SparseNode::Branch { state_mask, hash } => {
                    if let Some(hash) = hash.filter(|_| prefix_set_contains(&path)) {
                        rlp_node_stack.push((path, RlpNode::word_rlp(&hash)));
                        continue
                    }

                    branch_child_buf.clear();
                    // Walk children in a reverse order from `f` to `0`, so we pop the `0` first
                    // from the stack.
                    for bit in CHILD_INDEX_RANGE.rev() {
                        if state_mask.is_bit_set(bit) {
                            let mut child = path.clone();
                            child.push_unchecked(bit);
                            branch_child_buf.push(child);
                        }
                    }

                    branch_value_stack_buf.resize(branch_child_buf.len(), Default::default());
                    let mut added_children = false;
                    for (i, child_path) in branch_child_buf.iter().enumerate() {
                        if rlp_node_stack.last().map_or(false, |e| &e.0 == child_path) {
                            let (_, child) = rlp_node_stack.pop().unwrap();
                            // Insert children in the resulting buffer in a normal order, because
                            // initially we iterated in reverse.
                            branch_value_stack_buf[branch_child_buf.len() - i - 1] = child;
                            added_children = true;
                        } else {
<<<<<<< HEAD
                            debug_assert!(branch_value_stack_buf.is_empty());
                            path_stack.push((path, is_in_prefix_set));
                            path_stack.extend(branch_child_buf.drain(..).map(|p| (p, None)));
=======
                            debug_assert!(!added_children);
                            path_stack.push(path);
                            path_stack.extend(branch_child_buf.drain(..));
>>>>>>> 8f5fd1d7
                            continue 'main
                        }
                    }

                    self.rlp_buf.clear();
                    let rlp_node = BranchNodeRef::new(&branch_value_stack_buf, *state_mask)
                        .rlp(&mut self.rlp_buf);
                    *hash = rlp_node.as_hash();
                    rlp_node
                }
            };
            rlp_node_stack.push((path, rlp_node));
        }

        rlp_node_stack.pop().unwrap().1
    }
}

/// Enum representing trie nodes in sparse trie.
#[derive(PartialEq, Eq, Clone, Debug)]
pub enum SparseNode {
    /// Empty trie node.
    Empty,
    /// The hash of the node that was not revealed.
    Hash(B256),
    /// Sparse leaf node with remaining key suffix.
    Leaf {
        /// Remaining key suffix for the leaf node.
        key: Nibbles,
        /// Pre-computed hash of the sparse node.
        /// Can be reused unless this trie path has been updated.
        hash: Option<B256>,
    },
    /// Sparse extension node with key.
    Extension {
        /// The key slice stored by this extension node.
        key: Nibbles,
        /// Pre-computed hash of the sparse node.
        /// Can be reused unless this trie path has been updated.
        hash: Option<B256>,
    },
    /// Sparse branch node with state mask.
    Branch {
        /// The bitmask representing children present in the branch node.
        state_mask: TrieMask,
        /// Pre-computed hash of the sparse node.
        /// Can be reused unless this trie path has been updated.
        hash: Option<B256>,
    },
}

impl SparseNode {
    /// Create new sparse node from [`TrieNode`].
    pub fn from_node(node: TrieNode) -> Self {
        match node {
            TrieNode::EmptyRoot => Self::Empty,
            TrieNode::Leaf(leaf) => Self::new_leaf(leaf.key),
            TrieNode::Extension(ext) => Self::new_ext(ext.key),
            TrieNode::Branch(branch) => Self::new_branch(branch.state_mask),
        }
    }

    /// Create new [`SparseNode::Branch`] from state mask.
    pub const fn new_branch(state_mask: TrieMask) -> Self {
        Self::Branch { state_mask, hash: None }
    }

    /// Create new [`SparseNode::Branch`] with two bits set.
    pub const fn new_split_branch(bit_a: u8, bit_b: u8) -> Self {
        let state_mask = TrieMask::new(
            // set bits for both children
            (1u16 << bit_a) | (1u16 << bit_b),
        );
        Self::Branch { state_mask, hash: None }
    }

    /// Create new [`SparseNode::Extension`] from the key slice.
    pub const fn new_ext(key: Nibbles) -> Self {
        Self::Extension { key, hash: None }
    }

    /// Create new [`SparseNode::Leaf`] from leaf key and value.
    pub const fn new_leaf(key: Nibbles) -> Self {
        Self::Leaf { key, hash: None }
    }
}

#[derive(Debug)]
struct RemovedSparseNode {
    path: Nibbles,
    node: SparseNode,
    unset_branch_nibble: Option<u8>,
}

#[cfg(test)]
mod tests {
    use std::collections::BTreeMap;

    use super::*;
    use alloy_primitives::U256;
    use assert_matches::assert_matches;
    use itertools::Itertools;
    use prop::sample::SizeRange;
    use proptest::prelude::*;
    use rand::seq::IteratorRandom;
    use reth_testing_utils::generators;
    use reth_trie::{BranchNode, ExtensionNode, LeafNode};
    use reth_trie_common::{
        proof::{ProofNodes, ProofRetainer},
        HashBuilder,
    };

    /// Calculate the state root by feeding the provided state to the hash builder and retaining the
    /// proofs for the provided targets.
    ///
    /// Returns the state root and the retained proof nodes.
    fn hash_builder_root_with_proofs<V: AsRef<[u8]>>(
        state: impl IntoIterator<Item = (Nibbles, V)>,
        proof_targets: impl IntoIterator<Item = Nibbles>,
    ) -> (B256, ProofNodes) {
        let mut hash_builder =
            HashBuilder::default().with_proof_retainer(ProofRetainer::from_iter(proof_targets));
        for (key, value) in state {
            hash_builder.add_leaf(key, value.as_ref());
        }
        (hash_builder.root(), hash_builder.take_proof_nodes())
    }

    /// Assert that the sparse trie nodes and the proof nodes from the hash builder are equal.
    fn assert_eq_sparse_trie_proof_nodes(
        sparse_trie: &RevealedSparseTrie,
        proof_nodes: ProofNodes,
    ) {
        let proof_nodes = proof_nodes
            .into_nodes_sorted()
            .into_iter()
            .map(|(path, node)| (path, TrieNode::decode(&mut node.as_ref()).unwrap()));

        let sparse_nodes = sparse_trie.nodes.iter().sorted_by_key(|(path, _)| *path);

        for ((proof_node_path, proof_node), (sparse_node_path, sparse_node)) in
            proof_nodes.zip(sparse_nodes)
        {
            assert_eq!(&proof_node_path, sparse_node_path);

            let equals = match (&proof_node, &sparse_node) {
                // Both nodes are empty
                (TrieNode::EmptyRoot, SparseNode::Empty) => true,
                // Both nodes are branches and have the same state mask
                (
                    TrieNode::Branch(BranchNode { state_mask: proof_state_mask, .. }),
                    SparseNode::Branch { state_mask: sparse_state_mask, .. },
                ) => proof_state_mask == sparse_state_mask,
                // Both nodes are extensions and have the same key
                (
                    TrieNode::Extension(ExtensionNode { key: proof_key, .. }),
                    SparseNode::Extension { key: sparse_key, .. },
                ) |
                // Both nodes are leaves and have the same key
                (
                    TrieNode::Leaf(LeafNode { key: proof_key, .. }),
                    SparseNode::Leaf { key: sparse_key, .. },
                ) => proof_key == sparse_key,
                // Empty and hash nodes are specific to the sparse trie, skip them
                (_, SparseNode::Empty | SparseNode::Hash(_)) => continue,
                _ => false,
            };
            assert!(equals, "proof node: {:?}, sparse node: {:?}", proof_node, sparse_node);
        }
    }

    #[test]
    fn sparse_trie_is_blind() {
        assert!(SparseTrie::default().is_blind());
        assert!(!SparseTrie::revealed_empty().is_blind());
    }

    #[test]
    fn sparse_trie_empty_update_one() {
        let path = Nibbles::unpack(B256::with_last_byte(42));
        let value = alloy_rlp::encode_fixed_size(&U256::from(1));

        let (hash_builder_root, hash_builder_proof_nodes) =
            hash_builder_root_with_proofs([(path.clone(), &value)], [path.clone()]);

        let mut sparse = RevealedSparseTrie::default();
        sparse.update_leaf(path, value.to_vec()).unwrap();
        let sparse_root = sparse.root();

        assert_eq!(sparse_root, hash_builder_root);
        assert_eq_sparse_trie_proof_nodes(&sparse, hash_builder_proof_nodes);
    }

    #[test]
    fn sparse_trie_empty_update_multiple_lower_nibbles() {
        let paths = (0..=16).map(|b| Nibbles::unpack(B256::with_last_byte(b))).collect::<Vec<_>>();
        let value = alloy_rlp::encode_fixed_size(&U256::from(1));

        let (hash_builder_root, hash_builder_proof_nodes) = hash_builder_root_with_proofs(
            paths.iter().cloned().zip(std::iter::repeat_with(|| value.clone())),
            paths.clone(),
        );

        let mut sparse = RevealedSparseTrie::default();
        for path in &paths {
            sparse.update_leaf(path.clone(), value.to_vec()).unwrap();
        }
        let sparse_root = sparse.root();

        assert_eq!(sparse_root, hash_builder_root);
        assert_eq_sparse_trie_proof_nodes(&sparse, hash_builder_proof_nodes);
    }

    #[test]
    fn sparse_trie_empty_update_multiple_upper_nibbles() {
        let paths = (239..=255).map(|b| Nibbles::unpack(B256::repeat_byte(b))).collect::<Vec<_>>();
        let value = alloy_rlp::encode_fixed_size(&U256::from(1));

        let (hash_builder_root, hash_builder_proof_nodes) = hash_builder_root_with_proofs(
            paths.iter().cloned().zip(std::iter::repeat_with(|| value.clone())),
            paths.clone(),
        );

        let mut sparse = RevealedSparseTrie::default();
        for path in &paths {
            sparse.update_leaf(path.clone(), value.to_vec()).unwrap();
        }
        let sparse_root = sparse.root();

        assert_eq!(sparse_root, hash_builder_root);
        assert_eq_sparse_trie_proof_nodes(&sparse, hash_builder_proof_nodes);
    }

    #[test]
    fn sparse_trie_empty_update_multiple() {
        let paths = (0..=255)
            .map(|b| {
                Nibbles::unpack(if b % 2 == 0 {
                    B256::repeat_byte(b)
                } else {
                    B256::with_last_byte(b)
                })
            })
            .collect::<Vec<_>>();
        let value = alloy_rlp::encode_fixed_size(&U256::from(1));

        let (hash_builder_root, hash_builder_proof_nodes) = hash_builder_root_with_proofs(
            paths.iter().sorted_unstable().cloned().zip(std::iter::repeat_with(|| value.clone())),
            paths.clone(),
        );

        let mut sparse = RevealedSparseTrie::default();
        for path in &paths {
            sparse.update_leaf(path.clone(), value.to_vec()).unwrap();
        }
        let sparse_root = sparse.root();

        assert_eq!(sparse_root, hash_builder_root);
        assert_eq_sparse_trie_proof_nodes(&sparse, hash_builder_proof_nodes);
    }

    #[test]
    fn sparse_trie_empty_update_repeated() {
        let paths = (0..=255).map(|b| Nibbles::unpack(B256::repeat_byte(b))).collect::<Vec<_>>();
        let old_value = alloy_rlp::encode_fixed_size(&U256::from(1));
        let new_value = alloy_rlp::encode_fixed_size(&U256::from(2));

        let (hash_builder_root, hash_builder_proof_nodes) = hash_builder_root_with_proofs(
            paths.iter().cloned().zip(std::iter::repeat_with(|| old_value.clone())),
            paths.clone(),
        );

        let mut sparse = RevealedSparseTrie::default();
        for path in &paths {
            sparse.update_leaf(path.clone(), old_value.to_vec()).unwrap();
        }
        let sparse_root = sparse.root();

        assert_eq!(sparse_root, hash_builder_root);
        assert_eq_sparse_trie_proof_nodes(&sparse, hash_builder_proof_nodes);

        let (hash_builder_root, hash_builder_proof_nodes) = hash_builder_root_with_proofs(
            paths.iter().cloned().zip(std::iter::repeat_with(|| new_value.clone())),
            paths.clone(),
        );

        for path in &paths {
            sparse.update_leaf(path.clone(), new_value.to_vec()).unwrap();
        }
        let sparse_root = sparse.root();

        assert_eq!(sparse_root, hash_builder_root);
        assert_eq_sparse_trie_proof_nodes(&sparse, hash_builder_proof_nodes);
    }

    #[test]
    fn sparse_trie_remove_leaf() {
        reth_tracing::init_test_tracing();

        let mut sparse = RevealedSparseTrie::default();

        let value = alloy_rlp::encode_fixed_size(&U256::ZERO).to_vec();

        sparse
            .update_leaf(Nibbles::from_nibbles([0x5, 0x0, 0x2, 0x3, 0x1]), value.clone())
            .unwrap();
        sparse
            .update_leaf(Nibbles::from_nibbles([0x5, 0x0, 0x2, 0x3, 0x3]), value.clone())
            .unwrap();
        sparse
            .update_leaf(Nibbles::from_nibbles([0x5, 0x2, 0x0, 0x1, 0x3]), value.clone())
            .unwrap();
        sparse
            .update_leaf(Nibbles::from_nibbles([0x5, 0x3, 0x1, 0x0, 0x2]), value.clone())
            .unwrap();
        sparse
            .update_leaf(Nibbles::from_nibbles([0x5, 0x3, 0x3, 0x0, 0x2]), value.clone())
            .unwrap();
        sparse.update_leaf(Nibbles::from_nibbles([0x5, 0x3, 0x3, 0x2, 0x0]), value).unwrap();

        // Extension (Key = 5)
        // └── Branch (Mask = 1011)
        //     ├── 0 -> Extension (Key = 23)
        //     │        └── Branch (Mask = 0101)
        //     │              ├── 1 -> Leaf (Key = 1, Path = 50231)
        //     │              └── 3 -> Leaf (Key = 3, Path = 50233)
        //     ├── 2 -> Leaf (Key = 013, Path = 52013)
        //     └── 3 -> Branch (Mask = 0101)
        //                ├── 1 -> Leaf (Key = 3102, Path = 53102)
        //                └── 3 -> Branch (Mask = 1010)
        //                       ├── 0 -> Leaf (Key = 3302, Path = 53302)
        //                       └── 2 -> Leaf (Key = 3320, Path = 53320)
        pretty_assertions::assert_eq!(
            sparse.nodes.clone().into_iter().collect::<BTreeMap<_, _>>(),
            BTreeMap::from_iter([
                (Nibbles::default(), SparseNode::new_ext(Nibbles::from_nibbles([0x5]))),
                (Nibbles::from_nibbles([0x5]), SparseNode::new_branch(0b1101.into())),
                (
                    Nibbles::from_nibbles([0x5, 0x0]),
                    SparseNode::new_ext(Nibbles::from_nibbles([0x2, 0x3]))
                ),
                (
                    Nibbles::from_nibbles([0x5, 0x0, 0x2, 0x3]),
                    SparseNode::new_branch(0b1010.into())
                ),
                (
                    Nibbles::from_nibbles([0x5, 0x0, 0x2, 0x3, 0x1]),
                    SparseNode::new_leaf(Nibbles::default())
                ),
                (
                    Nibbles::from_nibbles([0x5, 0x0, 0x2, 0x3, 0x3]),
                    SparseNode::new_leaf(Nibbles::default())
                ),
                (
                    Nibbles::from_nibbles([0x5, 0x2]),
                    SparseNode::new_leaf(Nibbles::from_nibbles([0x0, 0x1, 0x3]))
                ),
                (Nibbles::from_nibbles([0x5, 0x3]), SparseNode::new_branch(0b1010.into())),
                (
                    Nibbles::from_nibbles([0x5, 0x3, 0x1]),
                    SparseNode::new_leaf(Nibbles::from_nibbles([0x0, 0x2]))
                ),
                (Nibbles::from_nibbles([0x5, 0x3, 0x3]), SparseNode::new_branch(0b0101.into())),
                (
                    Nibbles::from_nibbles([0x5, 0x3, 0x3, 0x0]),
                    SparseNode::new_leaf(Nibbles::from_nibbles([0x2]))
                ),
                (
                    Nibbles::from_nibbles([0x5, 0x3, 0x3, 0x2]),
                    SparseNode::new_leaf(Nibbles::from_nibbles([0x0]))
                )
            ])
        );

        sparse.remove_leaf(&Nibbles::from_nibbles([0x5, 0x2, 0x0, 0x1, 0x3])).unwrap();

        // Extension (Key = 5)
        // └── Branch (Mask = 1001)
        //     ├── 0 -> Extension (Key = 23)
        //     │        └── Branch (Mask = 0101)
        //     │              ├── 1 -> Leaf (Key = 0231, Path = 50231)
        //     │              └── 3 -> Leaf (Key = 0233, Path = 50233)
        //     └── 3 -> Branch (Mask = 0101)
        //                ├── 1 -> Leaf (Key = 3102, Path = 53102)
        //                └── 3 -> Branch (Mask = 1010)
        //                       ├── 0 -> Leaf (Key = 3302, Path = 53302)
        //                       └── 2 -> Leaf (Key = 3320, Path = 53320)
        pretty_assertions::assert_eq!(
            sparse.nodes.clone().into_iter().collect::<BTreeMap<_, _>>(),
            BTreeMap::from_iter([
                (Nibbles::default(), SparseNode::new_ext(Nibbles::from_nibbles([0x5]))),
                (Nibbles::from_nibbles([0x5]), SparseNode::new_branch(0b1001.into())),
                (
                    Nibbles::from_nibbles([0x5, 0x0]),
                    SparseNode::new_ext(Nibbles::from_nibbles([0x2, 0x3]))
                ),
                (
                    Nibbles::from_nibbles([0x5, 0x0, 0x2, 0x3]),
                    SparseNode::new_branch(0b1010.into())
                ),
                (
                    Nibbles::from_nibbles([0x5, 0x0, 0x2, 0x3, 0x1]),
                    SparseNode::new_leaf(Nibbles::default())
                ),
                (
                    Nibbles::from_nibbles([0x5, 0x0, 0x2, 0x3, 0x3]),
                    SparseNode::new_leaf(Nibbles::default())
                ),
                (Nibbles::from_nibbles([0x5, 0x3]), SparseNode::new_branch(0b1010.into())),
                (
                    Nibbles::from_nibbles([0x5, 0x3, 0x1]),
                    SparseNode::new_leaf(Nibbles::from_nibbles([0x0, 0x2]))
                ),
                (Nibbles::from_nibbles([0x5, 0x3, 0x3]), SparseNode::new_branch(0b0101.into())),
                (
                    Nibbles::from_nibbles([0x5, 0x3, 0x3, 0x0]),
                    SparseNode::new_leaf(Nibbles::from_nibbles([0x2]))
                ),
                (
                    Nibbles::from_nibbles([0x5, 0x3, 0x3, 0x2]),
                    SparseNode::new_leaf(Nibbles::from_nibbles([0x0]))
                )
            ])
        );

        sparse.remove_leaf(&Nibbles::from_nibbles([0x5, 0x0, 0x2, 0x3, 0x1])).unwrap();

        // Extension (Key = 5)
        // └── Branch (Mask = 1001)
        //     ├── 0 -> Leaf (Key = 0233, Path = 50233)
        //     └── 3 -> Branch (Mask = 0101)
        //                ├── 1 -> Leaf (Key = 3102, Path = 53102)
        //                └── 3 -> Branch (Mask = 1010)
        //                       ├── 0 -> Leaf (Key = 3302, Path = 53302)
        //                       └── 2 -> Leaf (Key = 3320, Path = 53320)
        pretty_assertions::assert_eq!(
            sparse.nodes.clone().into_iter().collect::<BTreeMap<_, _>>(),
            BTreeMap::from_iter([
                (Nibbles::default(), SparseNode::new_ext(Nibbles::from_nibbles([0x5]))),
                (Nibbles::from_nibbles([0x5]), SparseNode::new_branch(0b1001.into())),
                (
                    Nibbles::from_nibbles([0x5, 0x0]),
                    SparseNode::new_leaf(Nibbles::from_nibbles([0x2, 0x3, 0x3]))
                ),
                (Nibbles::from_nibbles([0x5, 0x3]), SparseNode::new_branch(0b1010.into())),
                (
                    Nibbles::from_nibbles([0x5, 0x3, 0x1]),
                    SparseNode::new_leaf(Nibbles::from_nibbles([0x0, 0x2]))
                ),
                (Nibbles::from_nibbles([0x5, 0x3, 0x3]), SparseNode::new_branch(0b0101.into())),
                (
                    Nibbles::from_nibbles([0x5, 0x3, 0x3, 0x0]),
                    SparseNode::new_leaf(Nibbles::from_nibbles([0x2]))
                ),
                (
                    Nibbles::from_nibbles([0x5, 0x3, 0x3, 0x2]),
                    SparseNode::new_leaf(Nibbles::from_nibbles([0x0]))
                )
            ])
        );

        sparse.remove_leaf(&Nibbles::from_nibbles([0x5, 0x3, 0x1, 0x0, 0x2])).unwrap();

        // Extension (Key = 5)
        // └── Branch (Mask = 1001)
        //     ├── 0 -> Leaf (Key = 0233, Path = 50233)
        //     └── 3 -> Branch (Mask = 1010)
        //                ├── 0 -> Leaf (Key = 3302, Path = 53302)
        //                └── 2 -> Leaf (Key = 3320, Path = 53320)
        pretty_assertions::assert_eq!(
            sparse.nodes.clone().into_iter().collect::<BTreeMap<_, _>>(),
            BTreeMap::from_iter([
                (Nibbles::default(), SparseNode::new_ext(Nibbles::from_nibbles([0x5]))),
                (Nibbles::from_nibbles([0x5]), SparseNode::new_branch(0b1001.into())),
                (
                    Nibbles::from_nibbles([0x5, 0x0]),
                    SparseNode::new_leaf(Nibbles::from_nibbles([0x2, 0x3, 0x3]))
                ),
                (
                    Nibbles::from_nibbles([0x5, 0x3]),
                    SparseNode::new_ext(Nibbles::from_nibbles([0x3]))
                ),
                (Nibbles::from_nibbles([0x5, 0x3, 0x3]), SparseNode::new_branch(0b0101.into())),
                (
                    Nibbles::from_nibbles([0x5, 0x3, 0x3, 0x0]),
                    SparseNode::new_leaf(Nibbles::from_nibbles([0x2]))
                ),
                (
                    Nibbles::from_nibbles([0x5, 0x3, 0x3, 0x2]),
                    SparseNode::new_leaf(Nibbles::from_nibbles([0x0]))
                )
            ])
        );

        sparse.remove_leaf(&Nibbles::from_nibbles([0x5, 0x3, 0x3, 0x2, 0x0])).unwrap();

        // Extension (Key = 5)
        // └── Branch (Mask = 1001)
        //     ├── 0 -> Leaf (Key = 0233, Path = 50233)
        //     └── 3 -> Leaf (Key = 3302, Path = 53302)
        pretty_assertions::assert_eq!(
            sparse.nodes.clone().into_iter().collect::<BTreeMap<_, _>>(),
            BTreeMap::from_iter([
                (Nibbles::default(), SparseNode::new_ext(Nibbles::from_nibbles([0x5]))),
                (Nibbles::from_nibbles([0x5]), SparseNode::new_branch(0b1001.into())),
                (
                    Nibbles::from_nibbles([0x5, 0x0]),
                    SparseNode::new_leaf(Nibbles::from_nibbles([0x2, 0x3, 0x3]))
                ),
                (
                    Nibbles::from_nibbles([0x5, 0x3]),
                    SparseNode::new_leaf(Nibbles::from_nibbles([0x3, 0x0, 0x2]))
                ),
            ])
        );

        sparse.remove_leaf(&Nibbles::from_nibbles([0x5, 0x0, 0x2, 0x3, 0x3])).unwrap();

        // Leaf (Key = 53302)
        pretty_assertions::assert_eq!(
            sparse.nodes.clone().into_iter().collect::<BTreeMap<_, _>>(),
            BTreeMap::from_iter([(
                Nibbles::default(),
                SparseNode::new_leaf(Nibbles::from_nibbles([0x5, 0x3, 0x3, 0x0, 0x2]))
            ),])
        );

        sparse.remove_leaf(&Nibbles::from_nibbles([0x5, 0x3, 0x3, 0x0, 0x2])).unwrap();

        // Empty
        pretty_assertions::assert_eq!(
            sparse.nodes.clone().into_iter().collect::<BTreeMap<_, _>>(),
            BTreeMap::from_iter([(Nibbles::default(), SparseNode::Empty)])
        );
    }

    #[test]
    fn sparse_trie_remove_leaf_blinded() {
        let leaf = LeafNode::new(
            Nibbles::default(),
            alloy_rlp::encode_fixed_size(&U256::from(1)).to_vec(),
        );
        let branch = TrieNode::Branch(BranchNode::new(
            vec![
                RlpNode::word_rlp(&B256::repeat_byte(1)),
                RlpNode::from_raw_rlp(&alloy_rlp::encode(leaf.clone())).unwrap(),
            ],
            TrieMask::new(0b11),
        ));

        let mut sparse = RevealedSparseTrie::from_root(branch.clone()).unwrap();

        // Reveal a branch node and one of its children
        //
        // Branch (Mask = 11)
        // ├── 0 -> Hash (Path = 0)
        // └── 1 -> Leaf (Path = 1)
        sparse.reveal_node(Nibbles::default(), branch).unwrap();
        sparse.reveal_node(Nibbles::from_nibbles([0x1]), TrieNode::Leaf(leaf)).unwrap();

        // Removing a blinded leaf should result in an error
        assert_matches!(
            sparse.remove_leaf(&Nibbles::from_nibbles([0x0])),
            Err(SparseTrieError::BlindedNode { path, hash }) if path == Nibbles::from_nibbles([0x0]) && hash == B256::repeat_byte(1)
        );
    }

    #[test]
    fn sparse_trie_fuzz() {
        // Having only the first 3 nibbles set, we narrow down the range of keys
        // to 4096 different hashes. It allows us to generate collisions more likely
        // to test the sparse trie updates.
        const KEY_NIBBLES_LEN: usize = 3;

        fn test<I, T>(updates: I)
        where
            I: IntoIterator<Item = T>,
            T: IntoIterator<Item = (Nibbles, Vec<u8>)> + Clone,
        {
            let mut rng = generators::rng();

            let mut state = BTreeMap::default();
            let mut sparse = RevealedSparseTrie::default();

            for update in updates {
                let mut count = 0;
                // Insert state updates into the sparse trie and calculate the root
                for (key, value) in update.clone() {
                    sparse.update_leaf(key, value).unwrap();
                    count += 1;
                }
                let keys_to_delete_len = count / 2;
                let sparse_root = sparse.root();

                // Insert state updates into the hash builder and calculate the root
                state.extend(update);
                let (hash_builder_root, hash_builder_proof_nodes) = hash_builder_root_with_proofs(
                    state.clone(),
                    state.keys().cloned().collect::<Vec<_>>(),
                );

                // Assert that the sparse trie root matches the hash builder root
                assert_eq!(sparse_root, hash_builder_root);
                // Assert that the sparse trie nodes match the hash builder proof nodes
                assert_eq_sparse_trie_proof_nodes(&sparse, hash_builder_proof_nodes);

                // Delete some keys from both the hash builder and the sparse trie and check
                // that the sparse trie root still matches the hash builder root

                let keys_to_delete = state
                    .keys()
                    .choose_multiple(&mut rng, keys_to_delete_len)
                    .into_iter()
                    .cloned()
                    .collect::<Vec<_>>();
                for key in keys_to_delete {
                    state.remove(&key).unwrap();
                    sparse.remove_leaf(&key).unwrap();
                }

                let sparse_root = sparse.root();

                let (hash_builder_root, hash_builder_proof_nodes) = hash_builder_root_with_proofs(
                    state.clone(),
                    state.keys().cloned().collect::<Vec<_>>(),
                );

                // Assert that the sparse trie root matches the hash builder root
                assert_eq!(sparse_root, hash_builder_root);
                // Assert that the sparse trie nodes match the hash builder proof nodes
                assert_eq_sparse_trie_proof_nodes(&sparse, hash_builder_proof_nodes);
            }
        }

        /// Pad nibbles of length [`KEY_NIBBLES_LEN`] with zeros to the length of a B256 hash.
        fn pad_nibbles(nibbles: Nibbles) -> Nibbles {
            let mut base =
                Nibbles::from_nibbles_unchecked([0; { B256::len_bytes() / 2 - KEY_NIBBLES_LEN }]);
            base.extend_from_slice_unchecked(&nibbles);
            base
        }

        proptest!(ProptestConfig::with_cases(10), |(
            updates in proptest::collection::vec(
                proptest::collection::hash_map(
                    any_with::<Nibbles>(SizeRange::new(KEY_NIBBLES_LEN..=KEY_NIBBLES_LEN)).prop_map(pad_nibbles),
                    any::<Vec<u8>>(),
                    1..100,
                ),
                1..100,
            )
        )| {
            test(updates) });
    }

    /// We have three leaves that share the same prefix: 0x00, 0x01 and 0x02. Hash builder trie has
    /// only nodes 0x00 and 0x01, and we have proofs for them. Node B is new and inserted in the
    /// sparse trie first.
    ///
    /// 1. Reveal the hash builder proof to leaf 0x00 in the sparse trie.
    /// 2. Insert leaf 0x01 into the sparse trie.
    /// 3. Reveal the hash builder proof to leaf 0x02 in the sparse trie.
    ///
    /// The hash builder proof to the leaf 0x02 didn't have the leaf 0x01 at the corresponding
    /// nibble of the branch node, so we need to adjust the branch node instead of fully
    /// replacing it.
    #[test]
    fn sparse_trie_reveal_node_1() {
        let key1 = || Nibbles::from_nibbles_unchecked([0x00]);
        let key2 = || Nibbles::from_nibbles_unchecked([0x01]);
        let key3 = || Nibbles::from_nibbles_unchecked([0x02]);
        let value = || alloy_rlp::encode_fixed_size(&B256::repeat_byte(1));

        // Generate the proof for the root node and initialize the sparse trie with it
        let (_, proof_nodes) = hash_builder_root_with_proofs(
            [(key1(), value()), (key3(), value())],
            [Nibbles::default()],
        );
        let mut sparse = RevealedSparseTrie::from_root(
            TrieNode::decode(&mut &proof_nodes.nodes_sorted()[0].1[..]).unwrap(),
        )
        .unwrap();

        // Generate the proof for the first key and reveal it in the sparse trie
        let (_, proof_nodes) =
            hash_builder_root_with_proofs([(key1(), value()), (key3(), value())], [key1()]);
        for (path, node) in proof_nodes.nodes_sorted() {
            sparse.reveal_node(path, TrieNode::decode(&mut &node[..]).unwrap()).unwrap();
        }

        // Check that the branch node exists with only two nibbles set
        assert_eq!(
            sparse.nodes.get(&Nibbles::default()),
            Some(&SparseNode::new_branch(0b101.into()))
        );

        // Insert the leaf for the second key
        sparse.update_leaf(key2(), value().to_vec()).unwrap();

        // Check that the branch node was updated and another nibble was set
        assert_eq!(
            sparse.nodes.get(&Nibbles::default()),
            Some(&SparseNode::new_branch(0b111.into()))
        );

        // Generate the proof for the third key and reveal it in the sparse trie
        let (_, proof_nodes_3) =
            hash_builder_root_with_proofs([(key1(), value()), (key3(), value())], [key3()]);
        for (path, node) in proof_nodes_3.nodes_sorted() {
            sparse.reveal_node(path, TrieNode::decode(&mut &node[..]).unwrap()).unwrap();
        }

        // Check that nothing changed in the branch node
        assert_eq!(
            sparse.nodes.get(&Nibbles::default()),
            Some(&SparseNode::new_branch(0b111.into()))
        );

        // Generate the nodes for the full trie with all three key using the hash builder, and
        // compare them to the sparse trie
        let (_, proof_nodes) = hash_builder_root_with_proofs(
            [(key1(), value()), (key2(), value()), (key3(), value())],
            [key1(), key2(), key3()],
        );

        assert_eq_sparse_trie_proof_nodes(&sparse, proof_nodes);
    }

    /// We have three leaves: 0x0000, 0x0101, and 0x0102. Hash builder trie has all nodes, and we
    /// have proofs for them.
    ///
    /// 1. Reveal the hash builder proof to leaf 0x00 in the sparse trie.
    /// 2. Remove leaf 0x00 from the sparse trie (that will remove the branch node and create an
    ///    extension node with the key 0x0000).
    /// 3. Reveal the hash builder proof to leaf 0x0101 in the sparse trie.
    ///
    /// The hash builder proof to the leaf 0x0101 had a branch node in the path, but we turned it
    /// into an extension node, so it should ignore this node.
    #[test]
    fn sparse_trie_reveal_node_2() {
        let key1 = || Nibbles::from_nibbles_unchecked([0x00, 0x00]);
        let key2 = || Nibbles::from_nibbles_unchecked([0x01, 0x01]);
        let key3 = || Nibbles::from_nibbles_unchecked([0x01, 0x02]);
        let value = || alloy_rlp::encode_fixed_size(&B256::repeat_byte(1));

        // Generate the proof for the root node and initialize the sparse trie with it
        let (_, proof_nodes) = hash_builder_root_with_proofs(
            [(key1(), value()), (key2(), value()), (key3(), value())],
            [Nibbles::default()],
        );
        let mut sparse = RevealedSparseTrie::from_root(
            TrieNode::decode(&mut &proof_nodes.nodes_sorted()[0].1[..]).unwrap(),
        )
        .unwrap();

        // Generate the proof for the children of the root branch node and reveal it in the sparse
        // trie
        let (_, proof_nodes) = hash_builder_root_with_proofs(
            [(key1(), value()), (key2(), value()), (key3(), value())],
            [key1(), Nibbles::from_nibbles_unchecked([0x01])],
        );
        for (path, node) in proof_nodes.nodes_sorted() {
            sparse.reveal_node(path, TrieNode::decode(&mut &node[..]).unwrap()).unwrap();
        }

        // Check that the branch node exists
        assert_eq!(
            sparse.nodes.get(&Nibbles::default()),
            Some(&SparseNode::new_branch(0b11.into()))
        );

        // Remove the leaf for the first key
        sparse.remove_leaf(&key1()).unwrap();

        // Check that the branch node was turned into an extension node
        assert_eq!(
            sparse.nodes.get(&Nibbles::default()),
            Some(&SparseNode::new_ext(Nibbles::from_nibbles_unchecked([0x01])))
        );

        // Generate the proof for the third key and reveal it in the sparse trie
        let (_, proof_nodes) = hash_builder_root_with_proofs(
            [(key1(), value()), (key2(), value()), (key3(), value())],
            [key2()],
        );
        for (path, node) in proof_nodes.nodes_sorted() {
            sparse.reveal_node(path, TrieNode::decode(&mut &node[..]).unwrap()).unwrap();
        }

        // Check that nothing changed in the extension node
        assert_eq!(
            sparse.nodes.get(&Nibbles::default()),
            Some(&SparseNode::new_ext(Nibbles::from_nibbles_unchecked([0x01])))
        );
    }

    /// We have two leaves that share the same prefix: 0x0001 and 0x0002, and a leaf with a
    /// different prefix: 0x0100. Hash builder trie has only the first two leaves, and we have
    /// proofs for them.
    ///
    /// 1. Insert the leaf 0x0100 into the sparse trie, and check that the root extensino node was
    ///    turned into a branch node.
    /// 2. Reveal the leaf 0x0001 in the sparse trie, and check that the root branch node wasn't
    ///    overwritten with the extension node from the proof.
    #[test]
    fn sparse_trie_reveal_node_3() {
        let key1 = || Nibbles::from_nibbles_unchecked([0x00, 0x01]);
        let key2 = || Nibbles::from_nibbles_unchecked([0x00, 0x02]);
        let key3 = || Nibbles::from_nibbles_unchecked([0x01, 0x00]);
        let value = || alloy_rlp::encode_fixed_size(&B256::repeat_byte(1));

        // Generate the proof for the root node and initialize the sparse trie with it
        let (_, proof_nodes) = hash_builder_root_with_proofs(
            [(key1(), value()), (key2(), value())],
            [Nibbles::default()],
        );
        let mut sparse = RevealedSparseTrie::from_root(
            TrieNode::decode(&mut &proof_nodes.nodes_sorted()[0].1[..]).unwrap(),
        )
        .unwrap();

        // Check that the root extension node exists
        assert_matches!(
            sparse.nodes.get(&Nibbles::default()),
            Some(SparseNode::Extension { key, hash: None }) if *key == Nibbles::from_nibbles([0x00])
        );

        // Insert the leaf with a different prefix
        sparse.update_leaf(key3(), value().to_vec()).unwrap();

        // Check that the extension node was turned into a branch node
        assert_matches!(
            sparse.nodes.get(&Nibbles::default()),
            Some(SparseNode::Branch { state_mask, hash: None }) if *state_mask == TrieMask::new(0b11)
        );

        // Generate the proof for the first key and reveal it in the sparse trie
        let (_, proof_nodes) =
            hash_builder_root_with_proofs([(key1(), value()), (key2(), value())], [key1()]);
        for (path, node) in proof_nodes.nodes_sorted() {
            sparse.reveal_node(path, TrieNode::decode(&mut &node[..]).unwrap()).unwrap();
        }

        // Check that the branch node wasn't overwritten by the extension node in the proof
        assert_matches!(
            sparse.nodes.get(&Nibbles::default()),
            Some(SparseNode::Branch { state_mask, hash: None }) if *state_mask == TrieMask::new(0b11)
        );
    }

    #[test]
    fn sparse_trie_get_nodes_at_depth() {
        let mut sparse = RevealedSparseTrie::default();

        let value = alloy_rlp::encode_fixed_size(&U256::ZERO).to_vec();

        // Extension (Key = 5) – Level 0
        // └── Branch (Mask = 1011) – Level 1
        //     ├── 0 -> Extension (Key = 23) – Level 2
        //     │        └── Branch (Mask = 0101) – Level 3
        //     │              ├── 1 -> Leaf (Key = 1, Path = 50231) – Level 4
        //     │              └── 3 -> Leaf (Key = 3, Path = 50233) – Level 4
        //     ├── 2 -> Leaf (Key = 013, Path = 52013) – Level 2
        //     └── 3 -> Branch (Mask = 0101) – Level 2
        //                ├── 1 -> Leaf (Key = 3102, Path = 53102) – Level 3
        //                └── 3 -> Branch (Mask = 1010) – Level 3
        //                       ├── 0 -> Leaf (Key = 3302, Path = 53302) – Level 4
        //                       └── 2 -> Leaf (Key = 3320, Path = 53320) – Level 4
        sparse
            .update_leaf(Nibbles::from_nibbles([0x5, 0x0, 0x2, 0x3, 0x1]), value.clone())
            .unwrap();
        sparse
            .update_leaf(Nibbles::from_nibbles([0x5, 0x0, 0x2, 0x3, 0x3]), value.clone())
            .unwrap();
        sparse
            .update_leaf(Nibbles::from_nibbles([0x5, 0x2, 0x0, 0x1, 0x3]), value.clone())
            .unwrap();
        sparse
            .update_leaf(Nibbles::from_nibbles([0x5, 0x3, 0x1, 0x0, 0x2]), value.clone())
            .unwrap();
        sparse
            .update_leaf(Nibbles::from_nibbles([0x5, 0x3, 0x3, 0x0, 0x2]), value.clone())
            .unwrap();
        sparse.update_leaf(Nibbles::from_nibbles([0x5, 0x3, 0x3, 0x2, 0x0]), value).unwrap();

        assert_eq!(sparse.get_nodes_at_depth(0), vec![Nibbles::default()]);
        assert_eq!(sparse.get_nodes_at_depth(1), vec![Nibbles::from_nibbles_unchecked([0x5])]);
        assert_eq!(
            sparse.get_nodes_at_depth(2),
            vec![
                Nibbles::from_nibbles_unchecked([0x5, 0x0]),
                Nibbles::from_nibbles_unchecked([0x5, 0x2]),
                Nibbles::from_nibbles_unchecked([0x5, 0x3])
            ]
        );
        assert_eq!(
            sparse.get_nodes_at_depth(3),
            vec![
                Nibbles::from_nibbles_unchecked([0x5, 0x0, 0x2, 0x3]),
                Nibbles::from_nibbles_unchecked([0x5, 0x2]),
                Nibbles::from_nibbles_unchecked([0x5, 0x3, 0x1]),
                Nibbles::from_nibbles_unchecked([0x5, 0x3, 0x3])
            ]
        );
        assert_eq!(
            sparse.get_nodes_at_depth(4),
            vec![
                Nibbles::from_nibbles_unchecked([0x5, 0x0, 0x2, 0x3, 0x1]),
                Nibbles::from_nibbles_unchecked([0x5, 0x0, 0x2, 0x3, 0x3]),
                Nibbles::from_nibbles_unchecked([0x5, 0x2]),
                Nibbles::from_nibbles_unchecked([0x5, 0x3, 0x1]),
                Nibbles::from_nibbles_unchecked([0x5, 0x3, 0x3, 0x0]),
                Nibbles::from_nibbles_unchecked([0x5, 0x3, 0x3, 0x2])
            ]
        );
    }
}<|MERGE_RESOLUTION|>--- conflicted
+++ resolved
@@ -697,15 +697,9 @@
                             branch_value_stack_buf[branch_child_buf.len() - i - 1] = child;
                             added_children = true;
                         } else {
-<<<<<<< HEAD
-                            debug_assert!(branch_value_stack_buf.is_empty());
+                            debug_assert!(!added_children);
                             path_stack.push((path, is_in_prefix_set));
                             path_stack.extend(branch_child_buf.drain(..).map(|p| (p, None)));
-=======
-                            debug_assert!(!added_children);
-                            path_stack.push(path);
-                            path_stack.extend(branch_child_buf.drain(..));
->>>>>>> 8f5fd1d7
                             continue 'main
                         }
                     }
