--- conflicted
+++ resolved
@@ -19,13 +19,8 @@
 use reth_execution_errors::{SparseTrieErrorKind, SparseTrieResult};
 use reth_trie_common::{
     prefix_set::{PrefixSet, PrefixSetMut},
-<<<<<<< HEAD
-    BranchNodeCompact, BranchNodeRef, ExtensionNodeRef, LeafNodeRef, Nibbles, RlpNode,
-    SparseTrieNode, TrieMask, TrieMasks, TrieNode, CHILD_INDEX_RANGE, EMPTY_ROOT_HASH,
-=======
     BranchNodeCompact, BranchNodeRef, ExtensionNodeRef, LeafNodeRef, Nibbles, ProofTrieNode,
     RlpNode, TrieMask, TrieMasks, TrieNode, CHILD_INDEX_RANGE, EMPTY_ROOT_HASH,
->>>>>>> 17985b2c
 };
 use smallvec::SmallVec;
 use tracing::{debug, instrument, trace};
@@ -593,11 +588,7 @@
         Ok(())
     }
 
-<<<<<<< HEAD
-    fn reveal_nodes(&mut self, mut nodes: Vec<SparseTrieNode>) -> SparseTrieResult<()> {
-=======
     fn reveal_nodes(&mut self, mut nodes: Vec<ProofTrieNode>) -> SparseTrieResult<()> {
->>>>>>> 17985b2c
         nodes.sort_unstable_by_key(|node| node.path);
         for node in nodes {
             self.reveal_node(node.path, node.node, node.masks)?;
