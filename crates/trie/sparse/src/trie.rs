use crate::blinded::{BlindedProvider, DefaultBlindedProvider, RevealedNode};
use alloc::{
    borrow::Cow,
    boxed::Box,
    fmt,
    string::{String, ToString},
    vec,
    vec::Vec,
};
use alloy_primitives::{
    hex, keccak256,
    map::{Entry, HashMap, HashSet},
    B256,
};
use alloy_rlp::Decodable;
use reth_execution_errors::{SparseTrieErrorKind, SparseTrieResult};
use reth_trie_common::{
    prefix_set::{PrefixSet, PrefixSetMut},
    BranchNodeCompact, BranchNodeRef, ExtensionNodeRef, LeafNodeRef, Nibbles, RlpNode, TrieMask,
    TrieNode, CHILD_INDEX_RANGE, EMPTY_ROOT_HASH,
};
use smallvec::SmallVec;
use tracing::trace;

/// Struct for passing around branch node mask information.
///
/// Branch nodes can have up to 16 children (one for each nibble).
/// The masks represent which children are stored in different ways:
/// - `hash_mask`: Indicates which children are stored as hashes in the database
/// - `tree_mask`: Indicates which children are complete subtrees stored in the database
///
/// These masks are essential for efficient trie traversal and serialization, as they
/// determine how nodes should be encoded and stored on disk.
#[derive(Debug)]
pub struct TrieMasks {
    /// Branch node hash mask, if any.
    ///
    /// When a bit is set, the corresponding child node's hash is stored in the trie.
    ///
    /// This mask enables selective hashing of child nodes.
    pub hash_mask: Option<TrieMask>,
    /// Branch node tree mask, if any.
    ///
    /// When a bit is set, the corresponding child subtree is stored in the database.
    pub tree_mask: Option<TrieMask>,
}

impl TrieMasks {
    /// Helper function, returns both fields `hash_mask` and `tree_mask` as [`None`]
    pub const fn none() -> Self {
        Self { hash_mask: None, tree_mask: None }
    }
}

/// A struct for keeping the hashmaps from `RevealedSparseTrie`.
#[derive(Debug, Clone, PartialEq, Eq, Default)]
pub struct SparseTrieState {
    /// Map from a path (nibbles) to its corresponding sparse trie node.
    nodes: HashMap<Nibbles, SparseNode>,
    /// When a branch is set, the corresponding child subtree is stored in the database.
    branch_node_tree_masks: HashMap<Nibbles, TrieMask>,
    /// When a bit is set, the corresponding child is stored as a hash in the database.
    branch_node_hash_masks: HashMap<Nibbles, TrieMask>,
    /// Map from leaf key paths to their values.
    values: HashMap<Nibbles, Vec<u8>>,
}

/// A sparse trie that is either in a "blind" state (no nodes are revealed, root node hash is
/// unknown) or in a "revealed" state (root node has been revealed and the trie can be updated).
///
/// In blind mode the trie does not contain any decoded node data, which saves memory but
/// prevents direct access to node contents. The revealed mode stores decoded nodes along
/// with additional information such as values, allowing direct manipulation.
///
/// The sparse trie design is optimised for:
/// 1. Memory efficiency - only revealed nodes are loaded into memory
/// 2. Update tracking - changes to the trie structure can be tracked and selectively persisted
/// 3. Incremental operations - nodes can be revealed as needed without loading the entire trie.
///    This is what gives rise to the notion of a "sparse" trie.
#[derive(PartialEq, Eq, Default, Clone)]
pub enum SparseTrie<P = DefaultBlindedProvider> {
    /// This is a variant that can be used to store a previously allocated trie. In these cases,
    /// the trie will still be treated as blind, but the allocated trie will be reused if the trie
    /// becomes revealed.
    AllocatedEmpty {
        /// This is the state of the allocated trie.
        allocated: SparseTrieState,
    },
    /// The trie is blind -- no nodes have been revealed
    ///
    /// This is the default state. In this state,
    /// the trie cannot be directly queried or modified until nodes are revealed.
    #[default]
    Blind,
    /// Some nodes in the Trie have been revealed.
    ///
    /// In this state, the trie can be queried and modified for the parts
    /// that have been revealed. Other parts remain blind and require revealing
    /// before they can be accessed.
    Revealed(Box<RevealedSparseTrie<P>>),
}

impl<P> fmt::Debug for SparseTrie<P> {
    fn fmt(&self, f: &mut fmt::Formatter<'_>) -> fmt::Result {
        match self {
            Self::AllocatedEmpty { .. } => write!(f, "AllocatedEmpty"),
            Self::Blind => write!(f, "Blind"),
            Self::Revealed(revealed) => write!(f, "Revealed({revealed:?})"),
        }
    }
}

impl SparseTrie {
    /// Creates a new blind sparse trie.
    ///
    /// # Examples
    ///
    /// ```
    /// use reth_trie_sparse::{blinded::DefaultBlindedProvider, SparseTrie};
    ///
    /// let trie: SparseTrie<DefaultBlindedProvider> = SparseTrie::blind();
    /// assert!(trie.is_blind());
    /// let trie: SparseTrie<DefaultBlindedProvider> = SparseTrie::default();
    /// assert!(trie.is_blind());
    /// ```
    pub const fn blind() -> Self {
        Self::Blind
    }

    /// Creates a new revealed but empty sparse trie with `SparseNode::Empty` as root node.
    ///
    /// # Examples
    ///
    /// ```
    /// use reth_trie_sparse::{blinded::DefaultBlindedProvider, SparseTrie};
    ///
    /// let trie: SparseTrie<DefaultBlindedProvider> = SparseTrie::revealed_empty();
    /// assert!(!trie.is_blind());
    /// ```
    pub fn revealed_empty() -> Self {
        Self::Revealed(Box::default())
    }

    /// Reveals the root node, converting a blind trie into a revealed one.
    ///
    /// If the trie is blinded, its root node is replaced with `root`.
    ///
    /// The `masks` are used to determine how the node's children are stored.
    /// The `retain_updates` flag controls whether changes to the trie structure
    /// should be tracked.
    ///
    /// # Returns
    ///
    /// A mutable reference to the underlying [`RevealedSparseTrie`].
    pub fn reveal_root(
        &mut self,
        root: TrieNode,
        masks: TrieMasks,
        retain_updates: bool,
    ) -> SparseTrieResult<&mut RevealedSparseTrie> {
        self.reveal_root_with_provider(Default::default(), root, masks, retain_updates)
    }
}

impl<P> SparseTrie<P> {
    /// Returns `true` if the sparse trie has no revealed nodes.
    pub const fn is_blind(&self) -> bool {
        matches!(self, Self::Blind)
    }

    /// Returns an immutable reference to the underlying revealed sparse trie.
    ///
    /// Returns `None` if the trie is blinded.
    pub const fn as_revealed_ref(&self) -> Option<&RevealedSparseTrie<P>> {
        if let Self::Revealed(revealed) = self {
            Some(revealed)
        } else {
            None
        }
    }

    /// Returns a mutable reference to the underlying revealed sparse trie.
    ///
    /// Returns `None` if the trie is blinded.
    pub fn as_revealed_mut(&mut self) -> Option<&mut RevealedSparseTrie<P>> {
        if let Self::Revealed(revealed) = self {
            Some(revealed)
        } else {
            None
        }
    }

    /// Reveals the root node using a specified provider.
    ///
    /// This function is similar to [`Self::reveal_root`] but allows the caller to provide
    /// a custom provider for fetching blinded nodes.
    ///
    /// # Returns
    ///
    /// Mutable reference to [`RevealedSparseTrie`].
    pub fn reveal_root_with_provider(
        &mut self,
        provider: P,
        root: TrieNode,
        masks: TrieMasks,
        retain_updates: bool,
    ) -> SparseTrieResult<&mut RevealedSparseTrie<P>> {
        // we take the allocated state here, which will make sure we are either `Blind` or
        // `Revealed`, and giving us the allocated state if we were `AllocatedEmpty`.
        let allocated = self.take_allocated_state();

        // if `Blind`, we initialize the revealed trie
        if self.is_blind() {
            let mut revealed =
                RevealedSparseTrie::from_provider_and_root(provider, root, masks, retain_updates)?;

            // If we had an allocated state, we use its maps internally. use_allocated_state copies
            // over any information we had from revealing.
            if let Some(allocated) = allocated {
                revealed.use_allocated_state(allocated);
            }

            *self = Self::Revealed(Box::new(revealed));
        }
        Ok(self.as_revealed_mut().unwrap())
    }

    /// Take the allocated state if this is `AllocatedEmpty`, otherwise returns `None`.
    ///
    /// Converts this `SparseTrie` into `Blind` if this was `AllocatedEmpty`.
    pub fn take_allocated_state(&mut self) -> Option<SparseTrieState> {
        if let Self::AllocatedEmpty { allocated } = self {
            let state = core::mem::take(allocated);
            *self = Self::Blind;
            Some(state)
        } else {
            None
        }
    }

    /// Wipes the trie by removing all nodes and values,
    /// and resetting the trie to only contain an empty root node.
    ///
    /// Note: This method will error if the trie is blinded.
    pub fn wipe(&mut self) -> SparseTrieResult<()> {
        let revealed = self.as_revealed_mut().ok_or(SparseTrieErrorKind::Blind)?;
        revealed.wipe();
        Ok(())
    }

    /// Returns a `SparseTrieState` obtained by clearing the sparse trie state and reusing the
    /// allocated state if it was `AllocatedEmpty` or `Revealed`.
    pub fn cleared(self) -> SparseTrieState {
        match self {
            Self::Revealed(revealed) => revealed.cleared_state(),
            Self::AllocatedEmpty { allocated } => allocated,
            Self::Blind => Default::default(),
        }
    }

    /// Calculates the root hash of the trie.
    ///
    /// This will update any remaining dirty nodes before computing the root hash.
    /// "dirty" nodes are nodes that need their hashes to be recomputed because one or more of their
    /// children's hashes have changed.
    ///
    /// # Returns
    ///
    /// - `Some(B256)` with the calculated root hash if the trie is revealed.
    /// - `None` if the trie is still blind.
    pub fn root(&mut self) -> Option<B256> {
        Some(self.as_revealed_mut()?.root())
    }

    /// Returns the root hash along with any accumulated update information.
    ///
    /// This is useful for when you need both the root hash and information about
    /// what nodes were modified, which can be used to efficiently update
    /// an external database.
    ///
    /// # Returns
    ///
    /// An `Option` tuple consisting of:
    ///  - The trie root hash (`B256`).
    ///  - A [`SparseTrieUpdates`] structure containing information about updated nodes.
    ///  - `None` if the trie is still blind.
    pub fn root_with_updates(&mut self) -> Option<(B256, SparseTrieUpdates)> {
        let revealed = self.as_revealed_mut()?;
        Some((revealed.root(), revealed.take_updates()))
    }
}

impl<P: BlindedProvider> SparseTrie<P> {
    /// Updates (or inserts) a leaf at the given key path with the specified RLP-encoded value.
    ///
    /// # Errors
    ///
    /// Returns an error if the trie is still blind, or if the update fails.
    pub fn update_leaf(&mut self, path: Nibbles, value: Vec<u8>) -> SparseTrieResult<()> {
        let revealed = self.as_revealed_mut().ok_or(SparseTrieErrorKind::Blind)?;
        revealed.update_leaf(path, value)?;
        Ok(())
    }

    /// Removes a leaf node at the specified key path.
    ///
    /// # Errors
    ///
    /// Returns an error if the trie is still blind, or if the leaf cannot be removed
    pub fn remove_leaf(&mut self, path: &Nibbles) -> SparseTrieResult<()> {
        let revealed = self.as_revealed_mut().ok_or(SparseTrieErrorKind::Blind)?;
        revealed.remove_leaf(path)?;
        Ok(())
    }
}

/// The representation of revealed sparse trie.
///
/// The revealed sparse trie contains the actual trie structure with nodes, values, and
/// tracking for changes. It supports operations like inserting, updating, and removing
/// nodes.
///
///
/// ## Invariants
///
/// - The root node is always present in `nodes` collection.
/// - Each leaf entry in `nodes` collection must have a corresponding entry in `values` collection.
///   The opposite is also true.
/// - All keys in `values` collection are full leaf paths.
#[derive(Clone, PartialEq, Eq)]
pub struct RevealedSparseTrie<P = DefaultBlindedProvider> {
    /// Provider used for retrieving blinded nodes.
    /// This allows lazily loading parts of the trie from an external source.
    provider: P,
    /// Map from a path (nibbles) to its corresponding sparse trie node.
    /// This contains all of the revealed nodes in trie.
    nodes: HashMap<Nibbles, SparseNode>,
    /// When a branch is set, the corresponding child subtree is stored in the database.
    branch_node_tree_masks: HashMap<Nibbles, TrieMask>,
    /// When a bit is set, the corresponding child is stored as a hash in the database.
    branch_node_hash_masks: HashMap<Nibbles, TrieMask>,
    /// Map from leaf key paths to their values.
    /// All values are stored here instead of directly in leaf nodes.
    values: HashMap<Nibbles, Vec<u8>>,
    /// Set of prefixes (key paths) that have been marked as updated.
    /// This is used to track which parts of the trie need to be recalculated.
    prefix_set: PrefixSetMut,
    /// Optional tracking of trie updates for later use.
    updates: Option<SparseTrieUpdates>,
    /// Reusable buffer for RLP encoding of nodes.
    rlp_buf: Vec<u8>,
}

impl<P> fmt::Debug for RevealedSparseTrie<P> {
    fn fmt(&self, f: &mut fmt::Formatter<'_>) -> fmt::Result {
        f.debug_struct("RevealedSparseTrie")
            .field("nodes", &self.nodes)
            .field("branch_tree_masks", &self.branch_node_tree_masks)
            .field("branch_hash_masks", &self.branch_node_hash_masks)
            .field("values", &self.values)
            .field("prefix_set", &self.prefix_set)
            .field("updates", &self.updates)
            .field("rlp_buf", &hex::encode(&self.rlp_buf))
            .finish_non_exhaustive()
    }
}

/// Turns a [`Nibbles`] into a [`String`] by concatenating each nibbles' hex character.
fn encode_nibbles(nibbles: &Nibbles) -> String {
    let encoded = hex::encode(nibbles.pack());
    encoded[..nibbles.len()].to_string()
}

impl<P: BlindedProvider> fmt::Display for RevealedSparseTrie<P> {
    fn fmt(&self, f: &mut fmt::Formatter<'_>) -> fmt::Result {
        // This prints the trie in preorder traversal, using a stack
        let mut stack = Vec::new();
        let mut visited = HashSet::new();

        // 4 spaces as indent per level
        const INDENT: &str = "    ";

        // Track both path and depth
        stack.push((Nibbles::default(), self.nodes_ref().get(&Nibbles::default()).unwrap(), 0));

        while let Some((path, node, depth)) = stack.pop() {
            if !visited.insert(path.clone()) {
                continue;
            }

            // Add indentation if alternate flag (#) is set
            if f.alternate() {
                write!(f, "{}", INDENT.repeat(depth))?;
            }

            let packed_path = if depth == 0 { String::from("Root") } else { encode_nibbles(&path) };

            match node {
                SparseNode::Empty | SparseNode::Hash(_) => {
                    writeln!(f, "{packed_path} -> {node:?}")?;
                }
                SparseNode::Leaf { key, .. } => {
                    // we want to append the key to the path
                    let mut full_path = path.clone();
                    full_path.extend_from_slice_unchecked(key);
                    let packed_path = encode_nibbles(&full_path);

                    writeln!(f, "{packed_path} -> {node:?}")?;
                }
                SparseNode::Extension { key, .. } => {
                    writeln!(f, "{packed_path} -> {node:?}")?;

                    // push the child node onto the stack with increased depth
                    let mut child_path = path.clone();
                    child_path.extend_from_slice_unchecked(key);
                    if let Some(child_node) = self.nodes_ref().get(&child_path) {
                        stack.push((child_path, child_node, depth + 1));
                    }
                }
                SparseNode::Branch { state_mask, .. } => {
                    writeln!(f, "{packed_path} -> {node:?}")?;

                    for i in CHILD_INDEX_RANGE.rev() {
                        if state_mask.is_bit_set(i) {
                            let mut child_path = path.clone();
                            child_path.push_unchecked(i);
                            if let Some(child_node) = self.nodes_ref().get(&child_path) {
                                stack.push((child_path, child_node, depth + 1));
                            }
                        }
                    }
                }
            }
        }

        Ok(())
    }
}

impl Default for RevealedSparseTrie {
    fn default() -> Self {
        Self {
            provider: Default::default(),
            nodes: HashMap::from_iter([(Nibbles::default(), SparseNode::Empty)]),
            branch_node_tree_masks: HashMap::default(),
            branch_node_hash_masks: HashMap::default(),
            values: HashMap::default(),
            prefix_set: PrefixSetMut::default(),
            updates: None,
            rlp_buf: Vec::new(),
        }
    }
}

impl RevealedSparseTrie {
    /// Creates a new revealed sparse trie from the given root node.
    ///
    /// This function initializes the internal structures and then reveals the root.
    /// It is a convenient method to create a [`RevealedSparseTrie`] when you already have
    /// the root node available.
    ///
    /// # Returns
    ///
    /// A [`RevealedSparseTrie`] if successful, or an error if revealing fails.
    pub fn from_root(
        root: TrieNode,
        masks: TrieMasks,
        retain_updates: bool,
    ) -> SparseTrieResult<Self> {
        let mut this = Self {
            provider: Default::default(),
            nodes: HashMap::default(),
            branch_node_tree_masks: HashMap::default(),
            branch_node_hash_masks: HashMap::default(),
            values: HashMap::default(),
            prefix_set: PrefixSetMut::default(),
            rlp_buf: Vec::new(),
            updates: None,
        }
        .with_updates(retain_updates);
        this.reveal_node(Nibbles::default(), root, masks)?;
        Ok(this)
    }
}

impl<P> RevealedSparseTrie<P> {
    /// Creates a new revealed sparse trie from the given provider and root node.
    ///
    /// Similar to `from_root`, but allows specifying a custom provider for
    /// retrieving blinded nodes.
    ///
    /// # Returns
    ///
    /// A [`RevealedSparseTrie`] if successful, or an error if revealing fails.
    pub fn from_provider_and_root(
        provider: P,
        node: TrieNode,
        masks: TrieMasks,
        retain_updates: bool,
    ) -> SparseTrieResult<Self> {
        let mut this = Self {
            provider,
            nodes: HashMap::default(),
            branch_node_tree_masks: HashMap::default(),
            branch_node_hash_masks: HashMap::default(),
            values: HashMap::default(),
            prefix_set: PrefixSetMut::default(),
            updates: None,
            rlp_buf: Vec::new(),
        }
        .with_updates(retain_updates);
        this.reveal_node(Nibbles::default(), node, masks)?;
        Ok(this)
    }

    /// Replaces the current provider with a new provider.
    ///
    /// This allows changing how blinded nodes are retrieved without
    /// rebuilding the entire trie structure.
    ///
    /// # Returns
    ///
    /// A new [`RevealedSparseTrie`] with the updated provider.
    pub fn with_provider<BP>(self, provider: BP) -> RevealedSparseTrie<BP> {
        RevealedSparseTrie {
            provider,
            nodes: self.nodes,
            branch_node_tree_masks: self.branch_node_tree_masks,
            branch_node_hash_masks: self.branch_node_hash_masks,
            values: self.values,
            prefix_set: self.prefix_set,
            updates: self.updates,
            rlp_buf: self.rlp_buf,
        }
    }

    /// Sets the fields of this `RevealedSparseTrie` to the fields of the input
    /// `SparseTrieState`.
    ///
    /// This is meant for reusing the allocated maps contained in the `SparseTrieState`.
    ///
    /// Copies over any existing nodes, branch masks, and values.
    pub fn use_allocated_state(&mut self, mut other: SparseTrieState) {
        for (path, node) in self.nodes.drain() {
            other.nodes.insert(path, node);
        }
        for (path, mask) in self.branch_node_tree_masks.drain() {
            other.branch_node_tree_masks.insert(path, mask);
        }
        for (path, mask) in self.branch_node_hash_masks.drain() {
            other.branch_node_hash_masks.insert(path, mask);
        }
        for (path, value) in self.values.drain() {
            other.values.insert(path, value);
        }

        self.nodes = other.nodes;
        self.branch_node_tree_masks = other.branch_node_tree_masks;
        self.branch_node_hash_masks = other.branch_node_hash_masks;
        self.values = other.values;
    }

    /// Set the provider for the trie.
    pub fn set_provider(&mut self, provider: P) {
        self.provider = provider;
    }

    /// Configures the trie to retain information about updates.
    ///
    /// If `retain_updates` is true, the trie will record branch node updates and deletions.
    /// This information can then be used to efficiently update an external database.
    pub fn with_updates(mut self, retain_updates: bool) -> Self {
        if retain_updates {
            self.updates = Some(SparseTrieUpdates::default());
        }
        self
    }

    /// Returns a reference to the current sparse trie updates.
    ///
    /// If no updates have been made/recorded, returns an empty update set.
    pub fn updates_ref(&self) -> Cow<'_, SparseTrieUpdates> {
        self.updates.as_ref().map_or(Cow::Owned(SparseTrieUpdates::default()), Cow::Borrowed)
    }

    /// Returns an immutable reference to all nodes in the sparse trie.
    pub const fn nodes_ref(&self) -> &HashMap<Nibbles, SparseNode> {
        &self.nodes
    }

    /// Retrieves a reference to the leaf value stored at the given key path, if it is revealed.
    ///
    /// This method efficiently retrieves values from the trie without traversing
    /// the entire node structure, as values are stored in a separate map.
    ///
    /// Note: a value can exist in the full trie and this function still returns `None`
    /// because the value has not been revealed.
    /// Hence a `None` indicates two possibilities:
    /// - The value does not exists in the trie, so it cannot be revealed
    /// - The value has not yet been revealed. In order to determine which is true, one would need
    ///   an exclusion proof.
    pub fn get_leaf_value(&self, path: &Nibbles) -> Option<&Vec<u8>> {
        self.values.get(path)
    }

    /// Consumes and returns the currently accumulated trie updates.
    ///
    /// This is useful when you want to apply the updates to an external database,
    /// and then start tracking a new set of updates.
    pub fn take_updates(&mut self) -> SparseTrieUpdates {
        self.updates.take().unwrap_or_default()
    }

    /// Reserves capacity in the nodes map for at least `additional` more nodes.
    pub fn reserve_nodes(&mut self, additional: usize) {
        self.nodes.reserve(additional);
    }

    /// Reveals a trie node if it has not been revealed before.
    ///
    /// This internal function decodes a trie node and inserts it into the nodes map.
    /// It handles different node types (leaf, extension, branch) by appropriately
    /// adding them to the trie structure and recursively revealing their children.
    ///
    ///
    /// # Returns
    ///
    /// `Ok(())` if successful, or an error if node was not revealed.
    pub fn reveal_node(
        &mut self,
        path: Nibbles,
        node: TrieNode,
        masks: TrieMasks,
    ) -> SparseTrieResult<()> {
        // If the node is already revealed and it's not a hash node, do nothing.
        if self.nodes.get(&path).is_some_and(|node| !node.is_hash()) {
            return Ok(())
        }

        if let Some(tree_mask) = masks.tree_mask {
            self.branch_node_tree_masks.insert(path.clone(), tree_mask);
        }
        if let Some(hash_mask) = masks.hash_mask {
            self.branch_node_hash_masks.insert(path.clone(), hash_mask);
        }

        match node {
            TrieNode::EmptyRoot => {
                // For an empty root, ensure that we are at the root path.
                debug_assert!(path.is_empty());
                self.nodes.insert(path, SparseNode::Empty);
            }
            TrieNode::Branch(branch) => {
                // For a branch node, iterate over all potential children
                let mut stack_ptr = branch.as_ref().first_child_index();
                for idx in CHILD_INDEX_RANGE {
                    if branch.state_mask.is_bit_set(idx) {
                        let mut child_path = path.clone();
                        child_path.push_unchecked(idx);
                        // Reveal each child node or hash it has
                        self.reveal_node_or_hash(child_path, &branch.stack[stack_ptr])?;
                        stack_ptr += 1;
                    }
                }
                // Update the branch node entry in the nodes map, handling cases where a blinded
                // node is now replaced with a revealed node.
                match self.nodes.entry(path) {
                    Entry::Occupied(mut entry) => match entry.get() {
                        // Replace a hash node with a fully revealed branch node.
                        SparseNode::Hash(hash) => {
                            entry.insert(SparseNode::Branch {
                                state_mask: branch.state_mask,
                                // Memoize the hash of a previously blinded node in a new branch
                                // node.
                                hash: Some(*hash),
                                store_in_db_trie: Some(
                                    masks.hash_mask.is_some_and(|mask| !mask.is_empty()) ||
                                        masks.tree_mask.is_some_and(|mask| !mask.is_empty()),
                                ),
                            });
                        }
                        // Branch node already exists, or an extension node was placed where a
                        // branch node was before.
                        SparseNode::Branch { .. } | SparseNode::Extension { .. } => {}
                        // All other node types can't be handled.
                        node @ (SparseNode::Empty | SparseNode::Leaf { .. }) => {
                            return Err(SparseTrieErrorKind::Reveal {
                                path: entry.key().clone(),
                                node: Box::new(node.clone()),
                            }
                            .into())
                        }
                    },
                    Entry::Vacant(entry) => {
                        entry.insert(SparseNode::new_branch(branch.state_mask));
                    }
                }
            }
            TrieNode::Extension(ext) => match self.nodes.entry(path) {
                Entry::Occupied(mut entry) => match entry.get() {
                    // Replace a hash node with a revealed extension node.
                    SparseNode::Hash(hash) => {
                        let mut child_path = entry.key().clone();
                        child_path.extend_from_slice_unchecked(&ext.key);
                        entry.insert(SparseNode::Extension {
                            key: ext.key,
                            // Memoize the hash of a previously blinded node in a new extension
                            // node.
                            hash: Some(*hash),
                            store_in_db_trie: None,
                        });
                        self.reveal_node_or_hash(child_path, &ext.child)?;
                    }
                    // Extension node already exists, or an extension node was placed where a branch
                    // node was before.
                    SparseNode::Extension { .. } | SparseNode::Branch { .. } => {}
                    // All other node types can't be handled.
                    node @ (SparseNode::Empty | SparseNode::Leaf { .. }) => {
                        return Err(SparseTrieErrorKind::Reveal {
                            path: entry.key().clone(),
                            node: Box::new(node.clone()),
                        }
                        .into())
                    }
                },
                Entry::Vacant(entry) => {
                    let mut child_path = entry.key().clone();
                    child_path.extend_from_slice_unchecked(&ext.key);
                    entry.insert(SparseNode::new_ext(ext.key));
                    self.reveal_node_or_hash(child_path, &ext.child)?;
                }
            },
            TrieNode::Leaf(leaf) => match self.nodes.entry(path) {
                Entry::Occupied(mut entry) => match entry.get() {
                    // Replace a hash node with a revealed leaf node and store leaf node value.
                    SparseNode::Hash(hash) => {
                        let mut full = entry.key().clone();
                        full.extend_from_slice_unchecked(&leaf.key);
                        self.values.insert(full, leaf.value);
                        entry.insert(SparseNode::Leaf {
                            key: leaf.key,
                            // Memoize the hash of a previously blinded node in a new leaf
                            // node.
                            hash: Some(*hash),
                        });
                    }
                    // Left node already exists.
                    SparseNode::Leaf { .. } => {}
                    // All other node types can't be handled.
                    node @ (SparseNode::Empty |
                    SparseNode::Extension { .. } |
                    SparseNode::Branch { .. }) => {
                        return Err(SparseTrieErrorKind::Reveal {
                            path: entry.key().clone(),
                            node: Box::new(node.clone()),
                        }
                        .into())
                    }
                },
                Entry::Vacant(entry) => {
                    let mut full = entry.key().clone();
                    full.extend_from_slice_unchecked(&leaf.key);
                    entry.insert(SparseNode::new_leaf(leaf.key));
                    self.values.insert(full, leaf.value);
                }
            },
        }

        Ok(())
    }

    /// Reveals either a node or its hash placeholder based on the provided child data.
    ///
    /// When traversing the trie, we often encounter references to child nodes that
    /// are either directly embedded or represented by their hash. This method
    /// handles both cases:
    ///
    /// 1. If the child data represents a hash (32+1=33 bytes), store it as a hash node
    /// 2. Otherwise, decode the data as a [`TrieNode`] and recursively reveal it using
    ///    `reveal_node`
    ///
    /// # Returns
    ///
    /// Returns `Ok(())` if successful, or an error if the node cannot be revealed.
    ///
    /// # Error Handling
    ///
    /// Will error if there's a conflict between a new hash node and an existing one
    /// at the same path
    fn reveal_node_or_hash(&mut self, path: Nibbles, child: &[u8]) -> SparseTrieResult<()> {
        if child.len() == B256::len_bytes() + 1 {
            let hash = B256::from_slice(&child[1..]);
            match self.nodes.entry(path) {
                Entry::Occupied(entry) => match entry.get() {
                    // Hash node with a different hash can't be handled.
                    SparseNode::Hash(previous_hash) if previous_hash != &hash => {
                        return Err(SparseTrieErrorKind::Reveal {
                            path: entry.key().clone(),
                            node: Box::new(SparseNode::Hash(hash)),
                        }
                        .into())
                    }
                    _ => {}
                },
                Entry::Vacant(entry) => {
                    entry.insert(SparseNode::Hash(hash));
                }
            }
            return Ok(())
        }

        self.reveal_node(path, TrieNode::decode(&mut &child[..])?, TrieMasks::none())
    }

    /// Traverse the trie from the root down to the leaf at the given path,
    /// removing and collecting all nodes along that path.
    ///
    /// This helper function is used during leaf removal to extract the nodes of the trie
    /// that will be affected by the deletion. These nodes are then re-inserted and modified
    /// as needed (collapsing extension nodes etc) given that the leaf has now been removed.
    ///
    /// # Returns
    ///
    /// Returns a vector of [`RemovedSparseNode`] representing the nodes removed during the
    /// traversal.
    ///
    /// # Errors
    ///
    /// Returns an error if a blinded node or an empty node is encountered unexpectedly,
    /// as these prevent proper removal of the leaf.
    fn take_nodes_for_path(&mut self, path: &Nibbles) -> SparseTrieResult<Vec<RemovedSparseNode>> {
        let mut current = Nibbles::default(); // Start traversal from the root
        let mut nodes = Vec::new(); // Collect traversed nodes

        while let Some(node) = self.nodes.remove(&current) {
            match &node {
                SparseNode::Empty => return Err(SparseTrieErrorKind::Blind.into()),
                &SparseNode::Hash(hash) => {
                    return Err(SparseTrieErrorKind::BlindedNode { path: current, hash }.into())
                }
                SparseNode::Leaf { key: _key, .. } => {
                    // Leaf node is always the one that we're deleting, and no other leaf nodes can
                    // be found during traversal.

                    #[cfg(debug_assertions)]
                    {
                        let mut current = current.clone();
                        current.extend_from_slice_unchecked(_key);
                        assert_eq!(&current, path);
                    }

                    nodes.push(RemovedSparseNode {
                        path: current.clone(),
                        node,
                        unset_branch_nibble: None,
                    });
                    break
                }
                SparseNode::Extension { key, .. } => {
                    #[cfg(debug_assertions)]
                    {
                        let mut current = current.clone();
                        current.extend_from_slice_unchecked(key);
                        assert!(
                            path.starts_with(&current),
                            "path: {path:?}, current: {current:?}, key: {key:?}",
                        );
                    }

                    let path = current.clone();
                    current.extend_from_slice_unchecked(key);
                    nodes.push(RemovedSparseNode { path, node, unset_branch_nibble: None });
                }
                SparseNode::Branch { state_mask, .. } => {
                    let nibble = path[current.len()];
                    debug_assert!(
                        state_mask.is_bit_set(nibble),
                        "current: {current:?}, path: {path:?}, nibble: {nibble:?}, state_mask: {state_mask:?}",
                    );

                    // If the branch node has a child that is a leaf node that we're removing,
                    // we need to unset this nibble.
                    // Any other branch nodes will not require unsetting the nibble, because
                    // deleting one leaf node can not remove the whole path
                    // where the branch node is located.
                    let mut child_path =
                        Nibbles::from_nibbles([current.as_slice(), &[nibble]].concat());
                    let unset_branch_nibble = self
                        .nodes
                        .get(&child_path)
                        .is_some_and(move |node| match node {
                            SparseNode::Leaf { key, .. } => {
                                // Get full path of the leaf node
                                child_path.extend_from_slice_unchecked(key);
                                &child_path == path
                            }
                            _ => false,
                        })
                        .then_some(nibble);

                    nodes.push(RemovedSparseNode {
                        path: current.clone(),
                        node,
                        unset_branch_nibble,
                    });

                    current.push_unchecked(nibble);
                }
            }
        }

        Ok(nodes)
    }

    /// Removes all nodes and values from the trie, resetting it to a blank state
    /// with only an empty root node.
    ///
    /// Note: All previously tracked changes to the trie are also removed.
    pub fn wipe(&mut self) {
        self.nodes = HashMap::from_iter([(Nibbles::default(), SparseNode::Empty)]);
        self.values = HashMap::default();
        self.prefix_set = PrefixSetMut::all();
        self.updates = self.updates.is_some().then(SparseTrieUpdates::wiped);
    }

    /// This clears all data structures in the sparse trie, keeping the backing data structures
    /// allocated.
    ///
    /// This is useful for reusing the trie without needing to reallocate memory.
    pub fn clear(&mut self) {
        self.nodes.clear();
        self.branch_node_tree_masks.clear();
        self.branch_node_hash_masks.clear();
        self.values.clear();
        self.prefix_set.clear();
        if let Some(updates) = self.updates.as_mut() {
            updates.clear()
        }
        self.rlp_buf.clear();
    }

    /// Returns the cleared `SparseTrieState` for this `RevealedSparseTrie`.
    pub fn cleared_state(mut self) -> SparseTrieState {
        self.clear();
        SparseTrieState {
            nodes: self.nodes,
            branch_node_tree_masks: self.branch_node_tree_masks,
            branch_node_hash_masks: self.branch_node_hash_masks,
            values: self.values,
        }
    }

    /// Calculates and returns the root hash of the trie.
    ///
    /// Before computing the hash, this function processes any remaining (dirty) nodes by
    /// updating their RLP encodings. The root hash is either:
    /// 1. The cached hash (if no dirty nodes were found)
    /// 2. The keccak256 hash of the root node's RLP representation
    pub fn root(&mut self) -> B256 {
        // Take the current prefix set
        let mut prefix_set = core::mem::take(&mut self.prefix_set).freeze();
        let rlp_node = self.rlp_node_allocate(&mut prefix_set);
        if let Some(root_hash) = rlp_node.as_hash() {
            root_hash
        } else {
            keccak256(rlp_node)
        }
    }

    /// Recalculates and updates the RLP hashes of nodes deeper than or equal to the specified
    /// `depth`.
    ///
    /// The root node is considered to be at level 0. This method is useful for optimizing
    /// hash recalculations after localized changes to the trie structure:
    ///
    /// This function identifies all nodes that have changed (based on the prefix set) at the given
    /// depth and recalculates their RLP representation.
    pub fn update_rlp_node_level(&mut self, depth: usize) {
        // Take the current prefix set
        let mut prefix_set = core::mem::take(&mut self.prefix_set).freeze();
        let mut buffers = RlpNodeBuffers::default();

        // Get the nodes that have changed at the given depth.
        let (targets, new_prefix_set) = self.get_changed_nodes_at_depth(&mut prefix_set, depth);
        // Update the prefix set to the prefix set of the nodes that still need to be updated.
        self.prefix_set = new_prefix_set;

        trace!(target: "trie::sparse", ?depth, ?targets, "Updating nodes at depth");

        let mut temp_rlp_buf = core::mem::take(&mut self.rlp_buf);
        for (level, path) in targets {
            buffers.path_stack.push(RlpNodePathStackItem {
                level,
                path,
                is_in_prefix_set: Some(true),
            });
            self.rlp_node(&mut prefix_set, &mut buffers, &mut temp_rlp_buf);
        }
        self.rlp_buf = temp_rlp_buf;
    }

    /// Returns a list of (level, path) tuples identifying the nodes that have changed at the
    /// specified depth, along with a new prefix set for the paths above the provided depth that
    /// remain unchanged.
    ///
    /// Leaf nodes with a depth less than `depth` are returned too.
    ///
    /// This method helps optimize hash recalculations by identifying which specific
    /// nodes need to be updated at each level of the trie.
    ///
    /// # Parameters
    ///
    /// - `prefix_set`: The current prefix set tracking which paths need updates.
    /// - `depth`: The minimum depth (relative to the root) to include nodes in the targets.
    ///
    /// # Returns
    ///
    /// A tuple containing:
    /// - A vector of `(level, Nibbles)` pairs for nodes that require updates at or below the
    ///   specified depth.
    /// - A `PrefixSetMut` containing paths shallower than the specified depth that still need to be
    ///   tracked for future updates.
    fn get_changed_nodes_at_depth(
        &self,
        prefix_set: &mut PrefixSet,
        depth: usize,
    ) -> (Vec<(usize, Nibbles)>, PrefixSetMut) {
        let mut unchanged_prefix_set = PrefixSetMut::default();
        let mut paths = Vec::from([(Nibbles::default(), 0)]);
        let mut targets = Vec::new();

        while let Some((mut path, level)) = paths.pop() {
            match self.nodes.get(&path).unwrap() {
                SparseNode::Empty | SparseNode::Hash(_) => {}
                SparseNode::Leaf { key: _, hash } => {
                    if hash.is_some() && !prefix_set.contains(&path) {
                        continue
                    }

                    targets.push((level, path));
                }
                SparseNode::Extension { key, hash, store_in_db_trie: _ } => {
                    if hash.is_some() && !prefix_set.contains(&path) {
                        continue
                    }

                    if level >= depth {
                        targets.push((level, path));
                    } else {
                        unchanged_prefix_set.insert(path.clone());

                        path.extend_from_slice_unchecked(key);
                        paths.push((path, level + 1));
                    }
                }
                SparseNode::Branch { state_mask, hash, store_in_db_trie: _ } => {
                    if hash.is_some() && !prefix_set.contains(&path) {
                        continue
                    }

                    if level >= depth {
                        targets.push((level, path));
                    } else {
                        unchanged_prefix_set.insert(path.clone());

                        for bit in CHILD_INDEX_RANGE.rev() {
                            if state_mask.is_bit_set(bit) {
                                let mut child_path = path.clone();
                                child_path.push_unchecked(bit);
                                paths.push((child_path, level + 1));
                            }
                        }
                    }
                }
            }
        }

        (targets, unchanged_prefix_set)
    }

    /// Look up or calculate the RLP of the node at the root path.
    ///
    /// # Panics
    ///
    /// If the node at provided path does not exist.
    pub fn rlp_node_allocate(&mut self, prefix_set: &mut PrefixSet) -> RlpNode {
        let mut buffers = RlpNodeBuffers::new_with_root_path();
        let mut temp_rlp_buf = core::mem::take(&mut self.rlp_buf);
        let result = self.rlp_node(prefix_set, &mut buffers, &mut temp_rlp_buf);
        self.rlp_buf = temp_rlp_buf;

        result
    }

    /// Looks up or computes the RLP encoding of the node specified by the current
    /// path in the provided buffers.
    ///
    /// The function uses a stack (`RlpNodeBuffers::path_stack`) to track the traversal and
    /// accumulate RLP encodings.
    ///
    /// # Parameters
    ///
    /// - `prefix_set`: The set of trie paths that need their nodes updated.
    /// - `buffers`: The reusable buffers for stack management and temporary RLP values.
    ///
    /// # Panics
    ///
    /// If the node at provided path does not exist.
    pub fn rlp_node(
        &mut self,
        prefix_set: &mut PrefixSet,
        buffers: &mut RlpNodeBuffers,
        rlp_buf: &mut Vec<u8>,
    ) -> RlpNode {
        let _starting_path = buffers.path_stack.last().map(|item| item.path.clone());

        'main: while let Some(RlpNodePathStackItem { level, path, mut is_in_prefix_set }) =
            buffers.path_stack.pop()
        {
            let node = self.nodes.get_mut(&path).unwrap();
            trace!(
                target: "trie::sparse",
                ?_starting_path,
                ?level,
                ?path,
                ?is_in_prefix_set,
                ?node,
                "Popped node from path stack"
            );

            // Check if the path is in the prefix set.
            // First, check the cached value. If it's `None`, then check the prefix set, and update
            // the cached value.
            let mut prefix_set_contains =
                |path: &Nibbles| *is_in_prefix_set.get_or_insert_with(|| prefix_set.contains(path));

            let (rlp_node, node_type) = match node {
                SparseNode::Empty => (RlpNode::word_rlp(&EMPTY_ROOT_HASH), SparseNodeType::Empty),
                SparseNode::Hash(hash) => (RlpNode::word_rlp(hash), SparseNodeType::Hash),
                SparseNode::Leaf { key, hash } => {
                    let mut path = path.clone();
                    path.extend_from_slice_unchecked(key);
                    if let Some(hash) = hash.filter(|_| !prefix_set_contains(&path)) {
                        (RlpNode::word_rlp(&hash), SparseNodeType::Leaf)
                    } else {
                        let value = self.values.get(&path).unwrap();
                        rlp_buf.clear();
                        let rlp_node = LeafNodeRef { key, value }.rlp(rlp_buf);
                        *hash = rlp_node.as_hash();
                        (rlp_node, SparseNodeType::Leaf)
                    }
                }
                SparseNode::Extension { key, hash, store_in_db_trie } => {
                    let mut child_path = path.clone();
                    child_path.extend_from_slice_unchecked(key);
                    if let Some((hash, store_in_db_trie)) =
                        hash.zip(*store_in_db_trie).filter(|_| !prefix_set_contains(&path))
                    {
                        (
                            RlpNode::word_rlp(&hash),
                            SparseNodeType::Extension { store_in_db_trie: Some(store_in_db_trie) },
                        )
                    } else if buffers.rlp_node_stack.last().is_some_and(|e| e.path == child_path) {
                        let RlpNodeStackItem {
                            path: _,
                            rlp_node: child,
                            node_type: child_node_type,
                        } = buffers.rlp_node_stack.pop().unwrap();
                        rlp_buf.clear();
                        let rlp_node = ExtensionNodeRef::new(key, &child).rlp(rlp_buf);
                        *hash = rlp_node.as_hash();

                        let store_in_db_trie_value = child_node_type.store_in_db_trie();

                        trace!(
                            target: "trie::sparse",
                            ?path,
                            ?child_path,
                            ?child_node_type,
                            "Extension node"
                        );

                        *store_in_db_trie = store_in_db_trie_value;

                        (
                            rlp_node,
                            SparseNodeType::Extension {
                                // Inherit the `store_in_db_trie` flag from the child node, which is
                                // always the branch node
                                store_in_db_trie: store_in_db_trie_value,
                            },
                        )
                    } else {
                        // need to get rlp node for child first
                        buffers.path_stack.extend([
                            RlpNodePathStackItem { level, path, is_in_prefix_set },
                            RlpNodePathStackItem {
                                level: level + 1,
                                path: child_path,
                                is_in_prefix_set: None,
                            },
                        ]);
                        continue
                    }
                }
                SparseNode::Branch { state_mask, hash, store_in_db_trie } => {
                    if let Some((hash, store_in_db_trie)) =
                        hash.zip(*store_in_db_trie).filter(|_| !prefix_set_contains(&path))
                    {
                        buffers.rlp_node_stack.push(RlpNodeStackItem {
                            path,
                            rlp_node: RlpNode::word_rlp(&hash),
                            node_type: SparseNodeType::Branch {
                                store_in_db_trie: Some(store_in_db_trie),
                            },
                        });
                        continue
                    }
                    let retain_updates = self.updates.is_some() && prefix_set_contains(&path);

                    buffers.branch_child_buf.clear();
                    // Walk children in a reverse order from `f` to `0`, so we pop the `0` first
                    // from the stack and keep walking in the sorted order.
                    for bit in CHILD_INDEX_RANGE.rev() {
                        if state_mask.is_bit_set(bit) {
                            let mut child = path.clone();
                            child.push_unchecked(bit);
                            buffers.branch_child_buf.push(child);
                        }
                    }

                    buffers
                        .branch_value_stack_buf
                        .resize(buffers.branch_child_buf.len(), Default::default());
                    let mut added_children = false;

                    let mut tree_mask = TrieMask::default();
                    let mut hash_mask = TrieMask::default();
                    let mut hashes = Vec::new();
                    for (i, child_path) in buffers.branch_child_buf.iter().enumerate() {
                        if buffers.rlp_node_stack.last().is_some_and(|e| &e.path == child_path) {
                            let RlpNodeStackItem {
                                path: _,
                                rlp_node: child,
                                node_type: child_node_type,
                            } = buffers.rlp_node_stack.pop().unwrap();

                            // Update the masks only if we need to retain trie updates
                            if retain_updates {
                                // SAFETY: it's a child, so it's never empty
                                let last_child_nibble = child_path.last().unwrap();

                                // Determine whether we need to set trie mask bit.
                                let should_set_tree_mask_bit = if let Some(store_in_db_trie) =
                                    child_node_type.store_in_db_trie()
                                {
                                    // A branch or an extension node explicitly set the
                                    // `store_in_db_trie` flag
                                    store_in_db_trie
                                } else {
                                    // A blinded node has the tree mask bit set
                                    child_node_type.is_hash() &&
                                        self.branch_node_tree_masks.get(&path).is_some_and(
                                            |mask| mask.is_bit_set(last_child_nibble),
                                        )
                                };
                                if should_set_tree_mask_bit {
                                    tree_mask.set_bit(last_child_nibble);
                                }

                                // Set the hash mask. If a child node is a revealed branch node OR
                                // is a blinded node that has its hash mask bit set according to the
                                // database, set the hash mask bit and save the hash.
                                let hash = child.as_hash().filter(|_| {
                                    child_node_type.is_branch() ||
                                        (child_node_type.is_hash() &&
                                            self.branch_node_hash_masks
                                                .get(&path)
                                                .is_some_and(|mask| {
                                                    mask.is_bit_set(last_child_nibble)
                                                }))
                                });
                                if let Some(hash) = hash {
                                    hash_mask.set_bit(last_child_nibble);
                                    hashes.push(hash);
                                }
                            }

                            // Insert children in the resulting buffer in a normal order,
                            // because initially we iterated in reverse.
                            // SAFETY: i < len and len is never 0
                            let original_idx = buffers.branch_child_buf.len() - i - 1;
                            buffers.branch_value_stack_buf[original_idx] = child;
                            added_children = true;
                        } else {
                            debug_assert!(!added_children);
                            buffers.path_stack.push(RlpNodePathStackItem {
                                level,
                                path,
                                is_in_prefix_set,
                            });
                            buffers.path_stack.extend(buffers.branch_child_buf.drain(..).map(
                                |path| RlpNodePathStackItem {
                                    level: level + 1,
                                    path,
                                    is_in_prefix_set: None,
                                },
                            ));
                            continue 'main
                        }
                    }

                    trace!(
                        target: "trie::sparse",
                        ?path,
                        ?tree_mask,
                        ?hash_mask,
                        "Branch node masks"
                    );

                    rlp_buf.clear();
                    let branch_node_ref =
                        BranchNodeRef::new(&buffers.branch_value_stack_buf, *state_mask);
                    let rlp_node = branch_node_ref.rlp(rlp_buf);
                    *hash = rlp_node.as_hash();

                    // Save a branch node update only if it's not a root node, and we need to
                    // persist updates.
                    let store_in_db_trie_value = if let Some(updates) =
                        self.updates.as_mut().filter(|_| retain_updates && !path.is_empty())
                    {
                        let store_in_db_trie = !tree_mask.is_empty() || !hash_mask.is_empty();
                        if store_in_db_trie {
                            // Store in DB trie if there are either any children that are stored in
                            // the DB trie, or any children represent hashed values
                            hashes.reverse();
                            let branch_node = BranchNodeCompact::new(
                                *state_mask,
                                tree_mask,
                                hash_mask,
                                hashes,
                                hash.filter(|_| path.is_empty()),
                            );
                            updates.updated_nodes.insert(path.clone(), branch_node);
                        } else if self
                            .branch_node_tree_masks
                            .get(&path)
                            .is_some_and(|mask| !mask.is_empty()) ||
                            self.branch_node_hash_masks
                                .get(&path)
                                .is_some_and(|mask| !mask.is_empty())
                        {
                            // If new tree and hash masks are empty, but previously they weren't, we
                            // need to remove the node update and add the node itself to the list of
                            // removed nodes.
                            updates.updated_nodes.remove(&path);
                            updates.removed_nodes.insert(path.clone());
                        } else if self
                            .branch_node_hash_masks
                            .get(&path)
                            .is_none_or(|mask| mask.is_empty()) &&
                            self.branch_node_hash_masks
                                .get(&path)
                                .is_none_or(|mask| mask.is_empty())
                        {
                            // If new tree and hash masks are empty, and they were previously empty
                            // as well, we need to remove the node update.
                            updates.updated_nodes.remove(&path);
                        }

                        store_in_db_trie
                    } else {
                        false
                    };
                    *store_in_db_trie = Some(store_in_db_trie_value);

                    (
                        rlp_node,
                        SparseNodeType::Branch { store_in_db_trie: Some(store_in_db_trie_value) },
                    )
                }
            };

            trace!(
                target: "trie::sparse",
                ?_starting_path,
                ?level,
                ?path,
                ?node,
                ?node_type,
                ?is_in_prefix_set,
                "Added node to rlp node stack"
            );

            buffers.rlp_node_stack.push(RlpNodeStackItem { path, rlp_node, node_type });
        }

        debug_assert_eq!(buffers.rlp_node_stack.len(), 1);
        buffers.rlp_node_stack.pop().unwrap().rlp_node
    }
}

/// Error type for a leaf lookup operation
#[derive(Debug, Clone, PartialEq, Eq)]
pub enum LeafLookupError {
    /// The path leads to a blinded node, cannot determine if leaf exists.
    /// This means the witness is not complete.
    BlindedNode {
        /// Path to the blinded node.
        path: Nibbles,
        /// Hash of the blinded node.
        hash: B256,
    },
    /// The path leads to a leaf with a different value than expected.
    /// This means the witness is malformed.
    ValueMismatch {
        /// Path to the leaf.
        path: Nibbles,
        /// Expected value.
        expected: Option<Vec<u8>>,
        /// Actual value found.
        actual: Vec<u8>,
    },
}

/// Success value for a leaf lookup operation
#[derive(Debug, Clone, PartialEq, Eq)]
pub enum LeafLookup {
    /// Leaf exists with expected value.
    Exists,
    /// Leaf does not exist (exclusion proof found).
    NonExistent {
        /// Path where the search diverged from the target path.
        diverged_at: Nibbles,
    },
}

impl<P: BlindedProvider> RevealedSparseTrie<P> {
    /// Attempts to find a leaf node at the specified path.
    ///
    /// This method traverses the trie from the root down to the given path, checking
    /// if a leaf exists at that path. It can be used to verify the existence of a leaf
    /// or to generate an exclusion proof (proof that a leaf does not exist).
    ///
    /// # Parameters
    ///
    /// - `path`: The path to search for.
    /// - `expected_value`: Optional expected value. If provided, will verify the leaf value
    ///   matches.
    ///
    /// # Returns
    ///
    /// - `Ok(LeafLookup::Exists)` if the leaf exists with the expected value.
    /// - `Ok(LeafLookup::NonExistent)` if the leaf definitely does not exist (exclusion proof).
    /// - `Err(LeafLookupError)` if the search encountered a blinded node or found a different
    ///   value.
    pub fn find_leaf(
        &self,
        path: &Nibbles,
        expected_value: Option<&Vec<u8>>,
    ) -> Result<LeafLookup, LeafLookupError> {
        // Helper function to check if a value matches the expected value
        fn check_value_match(
            actual_value: &Vec<u8>,
            expected_value: Option<&Vec<u8>>,
            path: &Nibbles,
        ) -> Result<(), LeafLookupError> {
            if let Some(expected) = expected_value {
                if actual_value != expected {
                    return Err(LeafLookupError::ValueMismatch {
                        path: path.clone(),
                        expected: Some(expected.clone()),
                        actual: actual_value.clone(),
                    });
                }
            }
            Ok(())
        }

        let mut current = Nibbles::default(); // Start at the root

        // Inclusion proof
        //
        // First, do a quick check if the value exists in our values map.
        // We assume that if there exists a leaf node, then its value will
        // be in the `values` map.
        if let Some(actual_value) = self.values.get(path) {
            // We found the leaf, check if the value matches (if expected value was provided)
            check_value_match(actual_value, expected_value, path)?;
            return Ok(LeafLookup::Exists);
        }

        // If the value does not exist in the `values` map, then this means that the leaf either:
        // - Does not exist in the trie
        // - Is missing from the witness
        // We traverse the trie to find the location where this leaf would have been, showing
        // that it is not in the trie. Or we find a blinded node, showing that the witness is
        // not complete.
        while current.len() < path.len() {
            match self.nodes.get(&current) {
                Some(SparseNode::Empty) | None => {
                    // None implies no node is at the current path (even in the full trie)
                    // Empty node means there is a node at this path and it is "Empty"
                    return Ok(LeafLookup::NonExistent { diverged_at: current });
                }
                Some(&SparseNode::Hash(hash)) => {
                    // We hit a blinded node - cannot determine if leaf exists
                    return Err(LeafLookupError::BlindedNode { path: current.clone(), hash });
                }
                Some(SparseNode::Leaf { key, .. }) => {
                    // We found a leaf node before reaching our target depth

                    // Temporarily append the leaf key to `current`
                    let saved_len = current.len();
                    current.extend_from_slice_unchecked(key);

                    if &current == path {
                        // This should have been handled by our initial values map check
                        if let Some(value) = self.values.get(path) {
                            check_value_match(value, expected_value, path)?;
                            return Ok(LeafLookup::Exists);
                        }
                    }

                    let diverged_at = current.slice(..saved_len);

                    // The leaf node's path doesn't match our target path,
                    // providing an exclusion proof
                    return Ok(LeafLookup::NonExistent { diverged_at });
                }
                Some(SparseNode::Extension { key, .. }) => {
                    // Temporarily append the extension key to `current`
                    let saved_len = current.len();
                    current.extend_from_slice_unchecked(key);

                    if path.len() < current.len() || !path.starts_with(&current) {
                        let diverged_at = current.slice(..saved_len);
                        current.truncate(saved_len); // restore
                        return Ok(LeafLookup::NonExistent { diverged_at });
                    }
                    // Prefix matched, so we keep walking with the longer `current`.
                }
                Some(SparseNode::Branch { state_mask, .. }) => {
                    // Check if branch has a child at the next nibble in our path
                    let nibble = path[current.len()];
                    if !state_mask.is_bit_set(nibble) {
                        // No child at this nibble - exclusion proof
                        return Ok(LeafLookup::NonExistent { diverged_at: current });
                    }

                    // Continue down the branch
                    current.push_unchecked(nibble);
                }
            }
        }

        // We've traversed to the end of the path and didn't find a leaf
        // Check if there's a node exactly at our target path
        match self.nodes.get(path) {
            Some(SparseNode::Leaf { key, .. }) if key.is_empty() => {
                // We found a leaf with an empty key (exact match)
                // This should be handled by the values map check above
                if let Some(value) = self.values.get(path) {
                    check_value_match(value, expected_value, path)?;
                    return Ok(LeafLookup::Exists);
                }
            }
            Some(&SparseNode::Hash(hash)) => {
                return Err(LeafLookupError::BlindedNode { path: path.clone(), hash });
            }
            _ => {
                // No leaf at exactly the target path
                let parent_path = if path.is_empty() {
                    Nibbles::default()
                } else {
                    path.slice(0..path.len() - 1)
                };
                return Ok(LeafLookup::NonExistent { diverged_at: parent_path });
            }
        }

        // If we get here, there's no leaf at the target path
        Ok(LeafLookup::NonExistent { diverged_at: current })
    }

    /// Updates or inserts a leaf node at the specified key path with the provided RLP-encoded
    /// value.
    ///
    /// This method updates the internal prefix set and, if the leaf did not previously exist,
    /// adjusts the trie structure by inserting new leaf nodes, splitting branch nodes, or
    /// collapsing extension nodes as needed.
    ///
    /// # Returns
    ///
    /// Returns `Ok(())` if the update is successful.
    ///
    /// Note: If an update requires revealing a blinded node, an error is returned if the blinded
    /// provider returns an error.
    pub fn update_leaf(&mut self, path: Nibbles, value: Vec<u8>) -> SparseTrieResult<()> {
        self.prefix_set.insert(path.clone());
        let existing = self.values.insert(path.clone(), value);
        if existing.is_some() {
            // trie structure unchanged, return immediately
            return Ok(())
        }

        let mut current = Nibbles::default();
        while let Some(node) = self.nodes.get_mut(&current) {
            match node {
                SparseNode::Empty => {
                    *node = SparseNode::new_leaf(path);
                    break
                }
                &mut SparseNode::Hash(hash) => {
                    return Err(SparseTrieErrorKind::BlindedNode { path: current, hash }.into())
                }
                SparseNode::Leaf { key: current_key, .. } => {
                    current.extend_from_slice_unchecked(current_key);

                    // this leaf is being updated
                    if current == path {
                        unreachable!("we already checked leaf presence in the beginning");
                    }

                    // find the common prefix
                    let common = current.common_prefix_length(&path);

                    // update existing node
                    let new_ext_key = current.slice(current.len() - current_key.len()..common);
                    *node = SparseNode::new_ext(new_ext_key);

                    // create a branch node and corresponding leaves
                    self.nodes.reserve(3);
                    self.nodes.insert(
                        current.slice(..common),
                        SparseNode::new_split_branch(current[common], path[common]),
                    );
                    self.nodes.insert(
                        path.slice(..=common),
                        SparseNode::new_leaf(path.slice(common + 1..)),
                    );
                    self.nodes.insert(
                        current.slice(..=common),
                        SparseNode::new_leaf(current.slice(common + 1..)),
                    );

                    break;
                }
                SparseNode::Extension { key, .. } => {
                    current.extend_from_slice(key);

                    if !path.starts_with(&current) {
                        // find the common prefix
                        let common = current.common_prefix_length(&path);
                        *key = current.slice(current.len() - key.len()..common);

                        // If branch node updates retention is enabled, we need to query the
                        // extension node child to later set the hash mask for a parent branch node
                        // correctly.
                        if self.updates.is_some() {
                            // Check if the extension node child is a hash that needs to be revealed
                            if self.nodes.get(&current).unwrap().is_hash() {
                                if let Some(RevealedNode { node, tree_mask, hash_mask }) =
                                    self.provider.blinded_node(&current)?
                                {
                                    let decoded = TrieNode::decode(&mut &node[..])?;
                                    trace!(
                                        target: "trie::sparse",
                                        ?current,
                                        ?decoded,
                                        ?tree_mask,
                                        ?hash_mask,
                                        "Revealing extension node child",
                                    );
                                    self.reveal_node(
                                        current.clone(),
                                        decoded,
                                        TrieMasks { hash_mask, tree_mask },
                                    )?;
                                }
                            }
                        }

                        // create state mask for new branch node
                        // NOTE: this might overwrite the current extension node
                        self.nodes.reserve(3);
                        let branch = SparseNode::new_split_branch(current[common], path[common]);
                        self.nodes.insert(current.slice(..common), branch);

                        // create new leaf
                        let new_leaf = SparseNode::new_leaf(path.slice(common + 1..));
                        self.nodes.insert(path.slice(..=common), new_leaf);

                        // recreate extension to previous child if needed
                        let key = current.slice(common + 1..);
                        if !key.is_empty() {
                            self.nodes.insert(current.slice(..=common), SparseNode::new_ext(key));
                        }

                        break;
                    }
                }
                SparseNode::Branch { state_mask, .. } => {
                    let nibble = path[current.len()];
                    current.push_unchecked(nibble);
                    if !state_mask.is_bit_set(nibble) {
                        state_mask.set_bit(nibble);
                        let new_leaf = SparseNode::new_leaf(path.slice(current.len()..));
                        self.nodes.insert(current, new_leaf);
                        break;
                    }
                }
            };
        }

        Ok(())
    }

    /// Removes a leaf node from the trie at the specified key path.
    ///
    /// This function removes the leaf value from the internal values map and then traverses
    /// the trie to remove or adjust intermediate nodes, merging or collapsing them as necessary.
    ///
    /// # Returns
    ///
    /// Returns `Ok(())` if the leaf is successfully removed, otherwise returns an error
    /// if the leaf is not present or if a blinded node prevents removal.
    pub fn remove_leaf(&mut self, path: &Nibbles) -> SparseTrieResult<()> {
        if self.values.remove(path).is_none() {
            if let Some(&SparseNode::Hash(hash)) = self.nodes.get(path) {
                // Leaf is present in the trie, but it's blinded.
                return Err(SparseTrieErrorKind::BlindedNode { path: path.clone(), hash }.into())
            }

            trace!(target: "trie::sparse", ?path, "Leaf node is not present in the trie");
            // Leaf is not present in the trie.
            return Ok(())
        }
        self.prefix_set.insert(path.clone());

        // If the path wasn't present in `values`, we still need to walk the trie and ensure that
        // there is no node at the path. When a leaf node is a blinded `Hash`, it will have an entry
        // in `nodes`, but not in the `values`.

        let mut removed_nodes = self.take_nodes_for_path(path)?;
        trace!(target: "trie::sparse", ?path, ?removed_nodes, "Removed nodes for path");
        // Pop the first node from the stack which is the leaf node we want to remove.
        let mut child = removed_nodes.pop().expect("leaf exists");
        #[cfg(debug_assertions)]
        {
            let mut child_path = child.path.clone();
            let SparseNode::Leaf { key, .. } = &child.node else { panic!("expected leaf node") };
            child_path.extend_from_slice_unchecked(key);
            assert_eq!(&child_path, path);
        }

        // If we don't have any other removed nodes, insert an empty node at the root.
        if removed_nodes.is_empty() {
            debug_assert!(self.nodes.is_empty());
            self.nodes.insert(Nibbles::default(), SparseNode::Empty);

            return Ok(())
        }

        // Walk the stack of removed nodes from the back and re-insert them back into the trie,
        // adjusting the node type as needed.
        while let Some(removed_node) = removed_nodes.pop() {
            let removed_path = removed_node.path;

            let new_node = match &removed_node.node {
                SparseNode::Empty => return Err(SparseTrieErrorKind::Blind.into()),
                &SparseNode::Hash(hash) => {
                    return Err(SparseTrieErrorKind::BlindedNode { path: removed_path, hash }.into())
                }
                SparseNode::Leaf { .. } => {
                    unreachable!("we already popped the leaf node")
                }
                SparseNode::Extension { key, .. } => {
                    // If the node is an extension node, we need to look at its child to see if we
                    // need to merge them.
                    match &child.node {
                        SparseNode::Empty => return Err(SparseTrieErrorKind::Blind.into()),
                        &SparseNode::Hash(hash) => {
                            return Err(
                                SparseTrieErrorKind::BlindedNode { path: child.path, hash }.into()
                            )
                        }
                        // For a leaf node, we collapse the extension node into a leaf node,
                        // extending the key. While it's impossible to encounter an extension node
                        // followed by a leaf node in a complete trie, it's possible here because we
                        // could have downgraded the extension node's child into a leaf node from
                        // another node type.
                        SparseNode::Leaf { key: leaf_key, .. } => {
                            self.nodes.remove(&child.path);

                            let mut new_key = key.clone();
                            new_key.extend_from_slice_unchecked(leaf_key);
                            SparseNode::new_leaf(new_key)
                        }
                        // For an extension node, we collapse them into one extension node,
                        // extending the key
                        SparseNode::Extension { key: extension_key, .. } => {
                            self.nodes.remove(&child.path);

                            let mut new_key = key.clone();
                            new_key.extend_from_slice_unchecked(extension_key);
                            SparseNode::new_ext(new_key)
                        }
                        // For a branch node, we just leave the extension node as-is.
                        SparseNode::Branch { .. } => removed_node.node,
                    }
                }
                &SparseNode::Branch { mut state_mask, hash: _, store_in_db_trie: _ } => {
                    // If the node is a branch node, we need to check the number of children left
                    // after deleting the child at the given nibble.

                    if let Some(removed_nibble) = removed_node.unset_branch_nibble {
                        state_mask.unset_bit(removed_nibble);
                    }

                    // If only one child is left set in the branch node, we need to collapse it.
                    if state_mask.count_bits() == 1 {
                        let child_nibble =
                            state_mask.first_set_bit_index().expect("state mask is not empty");

                        // Get full path of the only child node left.
                        let mut child_path = removed_path.clone();
                        child_path.push_unchecked(child_nibble);

                        trace!(target: "trie::sparse", ?removed_path, ?child_path, "Branch node has only one child");

                        if self.nodes.get(&child_path).unwrap().is_hash() {
                            trace!(target: "trie::sparse", ?child_path, "Retrieving remaining blinded branch child");
                            if let Some(RevealedNode { node, tree_mask, hash_mask }) =
                                self.provider.blinded_node(&child_path)?
                            {
                                let decoded = TrieNode::decode(&mut &node[..])?;
                                trace!(
                                    target: "trie::sparse",
                                    ?child_path,
                                    ?decoded,
                                    ?tree_mask,
                                    ?hash_mask,
                                    "Revealing remaining blinded branch child"
                                );
                                self.reveal_node(
                                    child_path.clone(),
                                    decoded,
                                    TrieMasks { hash_mask, tree_mask },
                                )?;
                            }
                        }

                        // Get the only child node.
                        let child = self.nodes.get(&child_path).unwrap();

                        let mut delete_child = false;
                        let new_node = match child {
                            SparseNode::Empty => return Err(SparseTrieErrorKind::Blind.into()),
                            &SparseNode::Hash(hash) => {
                                return Err(SparseTrieErrorKind::BlindedNode {
                                    path: child_path,
                                    hash,
                                }
                                .into())
                            }
                            // If the only child is a leaf node, we downgrade the branch node into a
                            // leaf node, prepending the nibble to the key, and delete the old
                            // child.
                            SparseNode::Leaf { key, .. } => {
                                delete_child = true;

                                let mut new_key = Nibbles::from_nibbles_unchecked([child_nibble]);
                                new_key.extend_from_slice_unchecked(key);
                                SparseNode::new_leaf(new_key)
                            }
                            // If the only child node is an extension node, we downgrade the branch
                            // node into an even longer extension node, prepending the nibble to the
                            // key, and delete the old child.
                            SparseNode::Extension { key, .. } => {
                                delete_child = true;

                                let mut new_key = Nibbles::from_nibbles_unchecked([child_nibble]);
                                new_key.extend_from_slice_unchecked(key);
                                SparseNode::new_ext(new_key)
                            }
                            // If the only child is a branch node, we downgrade the current branch
                            // node into a one-nibble extension node.
                            SparseNode::Branch { .. } => {
                                SparseNode::new_ext(Nibbles::from_nibbles_unchecked([child_nibble]))
                            }
                        };

                        if delete_child {
                            self.nodes.remove(&child_path);
                        }

                        if let Some(updates) = self.updates.as_mut() {
                            updates.updated_nodes.remove(&removed_path);
                            updates.removed_nodes.insert(removed_path.clone());
                        }

                        new_node
                    }
                    // If more than one child is left set in the branch, we just re-insert it as-is.
                    else {
                        SparseNode::new_branch(state_mask)
                    }
                }
            };

            child = RemovedSparseNode {
                path: removed_path.clone(),
                node: new_node.clone(),
                unset_branch_nibble: None,
            };
            trace!(target: "trie::sparse", ?removed_path, ?new_node, "Re-inserting the node");
            self.nodes.insert(removed_path, new_node);
        }

        Ok(())
    }
}

/// Enum representing sparse trie node type.
#[derive(Debug, Clone, Copy, PartialEq, Eq)]
pub enum SparseNodeType {
    /// Empty trie node.
    Empty,
    /// A placeholder that stores only the hash for a node that has not been fully revealed.
    Hash,
    /// Sparse leaf node.
    Leaf,
    /// Sparse extension node.
    Extension {
        /// A flag indicating whether the extension node should be stored in the database.
        store_in_db_trie: Option<bool>,
    },
    /// Sparse branch node.
    Branch {
        /// A flag indicating whether the branch node should be stored in the database.
        store_in_db_trie: Option<bool>,
    },
}

impl SparseNodeType {
    /// Returns true if the node is a hash node.
    pub const fn is_hash(&self) -> bool {
        matches!(self, Self::Hash)
    }

    /// Returns true if the node is a branch node.
    pub const fn is_branch(&self) -> bool {
        matches!(self, Self::Branch { .. })
    }

    /// Returns true if the node should be stored in the database.
    pub const fn store_in_db_trie(&self) -> Option<bool> {
        match *self {
            Self::Extension { store_in_db_trie } | Self::Branch { store_in_db_trie } => {
                store_in_db_trie
            }
            _ => None,
        }
    }
}

/// Enum representing trie nodes in sparse trie.
#[derive(Debug, Clone, PartialEq, Eq)]
pub enum SparseNode {
    /// Empty trie node.
    Empty,
    /// The hash of the node that was not revealed.
    Hash(B256),
    /// Sparse leaf node with remaining key suffix.
    Leaf {
        /// Remaining key suffix for the leaf node.
        key: Nibbles,
        /// Pre-computed hash of the sparse node.
        /// Can be reused unless this trie path has been updated.
        hash: Option<B256>,
    },
    /// Sparse extension node with key.
    Extension {
        /// The key slice stored by this extension node.
        key: Nibbles,
        /// Pre-computed hash of the sparse node.
        /// Can be reused unless this trie path has been updated.
        ///
        /// If [`None`], then the value is not known and should be calculated from scratch.
        hash: Option<B256>,
        /// Pre-computed flag indicating whether the trie node should be stored in the database.
        /// Can be reused unless this trie path has been updated.
        ///
        /// If [`None`], then the value is not known and should be calculated from scratch.
        store_in_db_trie: Option<bool>,
    },
    /// Sparse branch node with state mask.
    Branch {
        /// The bitmask representing children present in the branch node.
        state_mask: TrieMask,
        /// Pre-computed hash of the sparse node.
        /// Can be reused unless this trie path has been updated.
        ///
        /// If [`None`], then the value is not known and should be calculated from scratch.
        hash: Option<B256>,
        /// Pre-computed flag indicating whether the trie node should be stored in the database.
        /// Can be reused unless this trie path has been updated.
        ///
        /// If [`None`], then the value is not known and should be calculated from scratch.
        store_in_db_trie: Option<bool>,
    },
}

impl SparseNode {
    /// Create new sparse node from [`TrieNode`].
    pub fn from_node(node: TrieNode) -> Self {
        match node {
            TrieNode::EmptyRoot => Self::Empty,
            TrieNode::Leaf(leaf) => Self::new_leaf(leaf.key),
            TrieNode::Extension(ext) => Self::new_ext(ext.key),
            TrieNode::Branch(branch) => Self::new_branch(branch.state_mask),
        }
    }

    /// Create new [`SparseNode::Branch`] from state mask.
    pub const fn new_branch(state_mask: TrieMask) -> Self {
        Self::Branch { state_mask, hash: None, store_in_db_trie: None }
    }

    /// Create new [`SparseNode::Branch`] with two bits set.
    pub const fn new_split_branch(bit_a: u8, bit_b: u8) -> Self {
        let state_mask = TrieMask::new(
            // set bits for both children
            (1u16 << bit_a) | (1u16 << bit_b),
        );
        Self::Branch { state_mask, hash: None, store_in_db_trie: None }
    }

    /// Create new [`SparseNode::Extension`] from the key slice.
    pub const fn new_ext(key: Nibbles) -> Self {
        Self::Extension { key, hash: None, store_in_db_trie: None }
    }

    /// Create new [`SparseNode::Leaf`] from leaf key and value.
    pub const fn new_leaf(key: Nibbles) -> Self {
        Self::Leaf { key, hash: None }
    }

    /// Returns `true` if the node is a hash node.
    pub const fn is_hash(&self) -> bool {
        matches!(self, Self::Hash(_))
    }
}

/// A helper struct used to store information about a node that has been removed
/// during a deletion operation.
#[derive(Debug)]
struct RemovedSparseNode {
    /// The path at which the node was located.
    path: Nibbles,
    /// The removed node
    node: SparseNode,
    /// For branch nodes, an optional nibble that should be unset due to the node being removed.
    ///
    /// During leaf deletion, this identifies the specific branch nibble path that
    /// connects to the leaf being deleted. Then when restructuring the trie after deletion,
    /// this nibble position will be cleared from the branch node's to
    /// indicate that the child no longer exists.
    ///
    /// This is only set for branch nodes that have a direct path to the leaf being deleted.
    unset_branch_nibble: Option<u8>,
}

/// Collection of reusable buffers for [`RevealedSparseTrie::rlp_node`] calculations.
///
/// These buffers reduce allocations when computing RLP representations during trie updates.
#[derive(Debug, Default)]
pub struct RlpNodeBuffers {
    /// Stack of RLP node paths
    path_stack: Vec<RlpNodePathStackItem>,
    /// Stack of RLP nodes
    rlp_node_stack: Vec<RlpNodeStackItem>,
    /// Reusable branch child path
    branch_child_buf: SmallVec<[Nibbles; 16]>,
    /// Reusable branch value stack
    branch_value_stack_buf: SmallVec<[RlpNode; 16]>,
}

impl RlpNodeBuffers {
    /// Creates a new instance of buffers with the root path on the stack.
    fn new_with_root_path() -> Self {
        Self {
            path_stack: vec![RlpNodePathStackItem {
                level: 0,
                path: Nibbles::default(),
                is_in_prefix_set: None,
            }],
            rlp_node_stack: Vec::new(),
            branch_child_buf: SmallVec::<[Nibbles; 16]>::new_const(),
            branch_value_stack_buf: SmallVec::<[RlpNode; 16]>::new_const(),
        }
    }
}

/// RLP node path stack item.
<<<<<<< HEAD
#[derive(Clone, PartialEq, Eq, Debug, Default)]
=======
#[derive(Clone, PartialEq, Eq, Debug)]
>>>>>>> 9231652c
pub struct RlpNodePathStackItem {
    /// Level at which the node is located. Higher numbers correspond to lower levels in the trie.
    pub level: usize,
    /// Path to the node.
    pub path: Nibbles,
    /// Whether the path is in the prefix set. If [`None`], then unknown yet.
    pub is_in_prefix_set: Option<bool>,
}

/// RLP node stack item.
#[derive(Clone, PartialEq, Eq, Debug)]
pub struct RlpNodeStackItem {
    /// Path to the node.
    pub path: Nibbles,
    /// RLP node.
    pub rlp_node: RlpNode,
    /// Type of the node.
    pub node_type: SparseNodeType,
}

/// Tracks modifications to the sparse trie structure.
///
/// Maintains references to both modified and pruned/removed branches, enabling
/// one to make batch updates to a persistent database.
#[derive(Debug, Clone, Default, PartialEq, Eq)]
pub struct SparseTrieUpdates {
    pub(crate) updated_nodes: HashMap<Nibbles, BranchNodeCompact>,
    pub(crate) removed_nodes: HashSet<Nibbles>,
    pub(crate) wiped: bool,
}

impl SparseTrieUpdates {
    /// Create new wiped sparse trie updates.
    pub fn wiped() -> Self {
        Self { wiped: true, ..Default::default() }
    }

    /// Clears the updates, but keeps the backing data structures allocated.
    ///
    /// Sets `wiped` to `false`.
    pub fn clear(&mut self) {
        self.updated_nodes.clear();
        self.removed_nodes.clear();
        self.wiped = false;
    }

    /// Extends the updates with another set of updates.
    pub fn extend(&mut self, other: Self) {
        self.updated_nodes.extend(other.updated_nodes);
        self.removed_nodes.extend(other.removed_nodes);
        self.wiped |= other.wiped;
    }
}

#[cfg(test)]
mod find_leaf_tests {
    use super::*;
    use crate::blinded::DefaultBlindedProvider;
    use alloy_primitives::map::foldhash::fast::RandomState;
    // Assuming this exists
    use alloy_rlp::Encodable;
    use assert_matches::assert_matches;
    use reth_primitives_traits::Account;
    use reth_trie_common::LeafNode;

    // Helper to create some test values
    fn encode_value(nonce: u64) -> Vec<u8> {
        let account = Account { nonce, ..Default::default() };
        let trie_account = account.into_trie_account(EMPTY_ROOT_HASH);
        let mut buf = Vec::new();
        trie_account.encode(&mut buf);
        buf
    }

    const VALUE_A: fn() -> Vec<u8> = || encode_value(1);
    const VALUE_B: fn() -> Vec<u8> = || encode_value(2);

    #[test]
    fn find_leaf_existing_leaf() {
        // Create a simple trie with one leaf
        let mut sparse = RevealedSparseTrie::default();
        let path = Nibbles::from_nibbles([0x1, 0x2, 0x3]);
        let value = b"test_value".to_vec();

        sparse.update_leaf(path.clone(), value.clone()).unwrap();

        // Check that the leaf exists
        let result = sparse.find_leaf(&path, None);
        assert_matches!(result, Ok(LeafLookup::Exists));

        // Check with expected value matching
        let result = sparse.find_leaf(&path, Some(&value));
        assert_matches!(result, Ok(LeafLookup::Exists));
    }

    #[test]
    fn find_leaf_value_mismatch() {
        // Create a simple trie with one leaf
        let mut sparse = RevealedSparseTrie::default();
        let path = Nibbles::from_nibbles([0x1, 0x2, 0x3]);
        let value = b"test_value".to_vec();
        let wrong_value = b"wrong_value".to_vec();

        sparse.update_leaf(path.clone(), value).unwrap();

        // Check with wrong expected value
        let result = sparse.find_leaf(&path, Some(&wrong_value));
        assert_matches!(
            result,
            Err(LeafLookupError::ValueMismatch { path: p, expected: Some(e), actual: _a }) if p == path && e == wrong_value
        );
    }

    #[test]
    fn find_leaf_not_found_empty_trie() {
        // Empty trie
        let sparse = RevealedSparseTrie::default();
        let path = Nibbles::from_nibbles([0x1, 0x2, 0x3]);

        // Leaf should not exist
        let result = sparse.find_leaf(&path, None);
        assert_matches!(
            result,
            Ok(LeafLookup::NonExistent { diverged_at }) if diverged_at == Nibbles::default()
        );
    }

    #[test]
    fn find_leaf_empty_trie() {
        let sparse = RevealedSparseTrie::<DefaultBlindedProvider>::default();
        let path = Nibbles::from_nibbles_unchecked([0x1, 0x2, 0x3, 0x4]);

        let result = sparse.find_leaf(&path, None);

        // In an empty trie, the search diverges immediately at the root.
        assert_matches!(result, Ok(LeafLookup::NonExistent { diverged_at }) if diverged_at == Nibbles::default());
    }

    #[test]
    fn find_leaf_exists_no_value_check() {
        let mut sparse = RevealedSparseTrie::<DefaultBlindedProvider>::default();
        let path = Nibbles::from_nibbles_unchecked([0x1, 0x2, 0x3, 0x4]);
        sparse.update_leaf(path.clone(), VALUE_A()).unwrap();

        let result = sparse.find_leaf(&path, None);
        assert_matches!(result, Ok(LeafLookup::Exists));
    }

    #[test]
    fn find_leaf_exists_with_value_check_ok() {
        let mut sparse = RevealedSparseTrie::<DefaultBlindedProvider>::default();
        let path = Nibbles::from_nibbles_unchecked([0x1, 0x2, 0x3, 0x4]);
        let value = VALUE_A();
        sparse.update_leaf(path.clone(), value.clone()).unwrap();

        let result = sparse.find_leaf(&path, Some(&value));
        assert_matches!(result, Ok(LeafLookup::Exists));
    }

    #[test]
    fn find_leaf_exclusion_branch_divergence() {
        let mut sparse = RevealedSparseTrie::<DefaultBlindedProvider>::default();
        let path1 = Nibbles::from_nibbles_unchecked([0x1, 0x2, 0x3, 0x4]); // Creates branch at 0x12
        let path2 = Nibbles::from_nibbles_unchecked([0x1, 0x2, 0x5, 0x6]); // Belongs to same branch
        let search_path = Nibbles::from_nibbles_unchecked([0x1, 0x2, 0x7, 0x8]); // Diverges at nibble 7

        sparse.update_leaf(path1, VALUE_A()).unwrap();
        sparse.update_leaf(path2, VALUE_B()).unwrap();

        let result = sparse.find_leaf(&search_path, None);

        // Diverged at the branch node because nibble '7' is not present.
        let expected_divergence = Nibbles::from_nibbles_unchecked([0x1, 0x2]);
        assert_matches!(result, Ok(LeafLookup::NonExistent { diverged_at }) if diverged_at == expected_divergence);
    }

    #[test]
    fn find_leaf_exclusion_extension_divergence() {
        let mut sparse = RevealedSparseTrie::<DefaultBlindedProvider>::default();
        // This will create an extension node at root with key 0x12
        let path1 = Nibbles::from_nibbles_unchecked([0x1, 0x2, 0x3, 0x4, 0x5, 0x6]);
        // This path diverges from the extension key
        let search_path = Nibbles::from_nibbles_unchecked([0x1, 0x2, 0x7, 0x8]);

        sparse.update_leaf(path1, VALUE_A()).unwrap();

        let result = sparse.find_leaf(&search_path, None);

        // Diverged where the extension node started because the path doesn't match its key prefix.
        let expected_divergence = Nibbles::default();
        assert_matches!(result, Ok(LeafLookup::NonExistent { diverged_at }) if diverged_at == expected_divergence);
    }

    #[test]
    fn find_leaf_exclusion_leaf_divergence() {
        let mut sparse = RevealedSparseTrie::<DefaultBlindedProvider>::default();
        let existing_leaf_path = Nibbles::from_nibbles_unchecked([0x1, 0x2, 0x3, 0x4]);
        let search_path = Nibbles::from_nibbles_unchecked([0x1, 0x2, 0x3, 0x4, 0x5, 0x6]);

        sparse.update_leaf(existing_leaf_path, VALUE_A()).unwrap();

        let result = sparse.find_leaf(&search_path, None);

        // Diverged when it hit the leaf node at the root, because the search path is longer
        // than the leaf's key stored there. The code returns the path of the node (root)
        // where the divergence occurred.
        let expected_divergence = Nibbles::default();
        assert_matches!(result, Ok(LeafLookup::NonExistent { diverged_at }) if diverged_at == expected_divergence);
    }

    #[test]
    fn find_leaf_exclusion_path_ends_at_branch() {
        let mut sparse = RevealedSparseTrie::<DefaultBlindedProvider>::default();
        let path1 = Nibbles::from_nibbles_unchecked([0x1, 0x2, 0x3, 0x4]); // Creates branch at 0x12
        let path2 = Nibbles::from_nibbles_unchecked([0x1, 0x2, 0x5, 0x6]);
        let search_path = Nibbles::from_nibbles_unchecked([0x1, 0x2]); // Path of the branch itself

        sparse.update_leaf(path1, VALUE_A()).unwrap();
        sparse.update_leaf(path2, VALUE_B()).unwrap();

        let result = sparse.find_leaf(&search_path, None);

        // The path ends, but the node at the path is a branch, not a leaf.
        // Diverged at the parent of the node found at the search path.
        let expected_divergence = Nibbles::from_nibbles_unchecked([0x1]);
        assert_matches!(result, Ok(LeafLookup::NonExistent { diverged_at }) if diverged_at == expected_divergence);
    }

    #[test]
    fn find_leaf_error_blinded_node_at_leaf_path() {
        // Scenario: The node *at* the leaf path is blinded.
        let blinded_hash = B256::repeat_byte(0xBB);
        let leaf_path = Nibbles::from_nibbles_unchecked([0x1, 0x2, 0x3, 0x4]);

        let mut nodes = alloy_primitives::map::HashMap::with_hasher(RandomState::default());
        // Create path to the blinded node
        nodes.insert(
            Nibbles::default(),
            SparseNode::new_ext(Nibbles::from_nibbles_unchecked([0x1, 0x2])),
        ); // Ext 0x12
        nodes.insert(
            Nibbles::from_nibbles_unchecked([0x1, 0x2]),
            SparseNode::new_ext(Nibbles::from_nibbles_unchecked([0x3])),
        ); // Ext 0x123
        nodes.insert(
            Nibbles::from_nibbles_unchecked([0x1, 0x2, 0x3]),
            SparseNode::new_branch(TrieMask::new(0b10000)),
        ); // Branch at 0x123, child 4
        nodes.insert(leaf_path.clone(), SparseNode::Hash(blinded_hash)); // Blinded node at 0x1234

        let sparse = RevealedSparseTrie {
            provider: DefaultBlindedProvider,
            nodes,
            branch_node_tree_masks: Default::default(),
            branch_node_hash_masks: Default::default(),
            /* The value is not in the values map, or else it would early return */
            values: Default::default(),
            prefix_set: Default::default(),
            updates: None,
            rlp_buf: Vec::new(),
        };

        let result = sparse.find_leaf(&leaf_path, None);

        // Should error because it hit the blinded node exactly at the leaf path
        assert_matches!(result, Err(LeafLookupError::BlindedNode { path, hash })
            if path == leaf_path && hash == blinded_hash
        );
    }

    #[test]
    fn find_leaf_error_blinded_node() {
        let blinded_hash = B256::repeat_byte(0xAA);
        let path_to_blind = Nibbles::from_nibbles_unchecked([0x1]);
        let search_path = Nibbles::from_nibbles_unchecked([0x1, 0x2, 0x3, 0x4]);

        let mut nodes = HashMap::with_hasher(RandomState::default());

        // Root is a branch with child 0x1 (blinded) and 0x5 (revealed leaf)
        // So we set Bit 1 and Bit 5 in the state_mask
        let state_mask = TrieMask::new(0b100010);
        nodes.insert(Nibbles::default(), SparseNode::new_branch(state_mask));

        nodes.insert(path_to_blind.clone(), SparseNode::Hash(blinded_hash));
        let path_revealed = Nibbles::from_nibbles_unchecked([0x5]);
        let path_revealed_leaf = Nibbles::from_nibbles_unchecked([0x5, 0x6, 0x7, 0x8]);
        nodes.insert(
            path_revealed,
            SparseNode::new_leaf(Nibbles::from_nibbles_unchecked([0x6, 0x7, 0x8])),
        );

        let mut values = HashMap::with_hasher(RandomState::default());
        values.insert(path_revealed_leaf, VALUE_A());

        let sparse = RevealedSparseTrie {
            provider: DefaultBlindedProvider,
            nodes,
            branch_node_tree_masks: Default::default(),
            branch_node_hash_masks: Default::default(),
            values,
            prefix_set: Default::default(),
            updates: None,
            rlp_buf: Vec::new(),
        };

        let result = sparse.find_leaf(&search_path, None);

        // Should error because it hit the blinded node at path 0x1
        assert_matches!(result, Err(LeafLookupError::BlindedNode { path, hash })
            if path == path_to_blind && hash == blinded_hash
        );
    }

    #[test]
    fn find_leaf_error_blinded_node_via_reveal() {
        let blinded_hash = B256::repeat_byte(0xAA);
        let path_to_blind = Nibbles::from_nibbles_unchecked([0x1]); // Path of the blinded node itself
        let search_path = Nibbles::from_nibbles_unchecked([0x1, 0x2, 0x3, 0x4]); // Path we will search for

        let revealed_leaf_prefix = Nibbles::from_nibbles_unchecked([0x5]);
        let revealed_leaf_suffix = Nibbles::from_nibbles_unchecked([0x6, 0x7, 0x8]);
        let revealed_leaf_full_path = Nibbles::from_nibbles_unchecked([0x5, 0x6, 0x7, 0x8]);
        let revealed_value = VALUE_A();

        // 1. Construct the RLP representation of the children for the root branch
        let rlp_node_child1 = RlpNode::word_rlp(&blinded_hash); // Blinded node

        let leaf_node_child5 = LeafNode::new(revealed_leaf_suffix.clone(), revealed_value.clone());
        let leaf_node_child5_rlp_buf = alloy_rlp::encode(&leaf_node_child5);
        let hash_of_child5 = keccak256(&leaf_node_child5_rlp_buf);
        let rlp_node_child5 = RlpNode::word_rlp(&hash_of_child5);

        // 2. Construct the root BranchNode using the RLP of its children
        // The stack order depends on the bit indices (1 and 5)
        let root_branch_node = reth_trie_common::BranchNode::new(
            vec![rlp_node_child1, rlp_node_child5], // Child 1 first, then Child 5
            TrieMask::new(0b100010),                // Mask with bits 1 and 5 set
        );
        let root_trie_node = TrieNode::Branch(root_branch_node);

        // 3. Initialize the sparse trie using from_root
        // This will internally create Hash nodes for paths "1" and "5" initially.
        let mut sparse = RevealedSparseTrie::from_root(root_trie_node, TrieMasks::none(), false)
            .expect("Failed to create trie from root");

        // Assertions before we reveal child5
        assert_matches!(sparse.nodes.get(&Nibbles::default()), Some(SparseNode::Branch { state_mask, .. }) if *state_mask == TrieMask::new(0b100010)); // Here we check that 1 and 5 are set in the state_mask
        assert_matches!(sparse.nodes.get(&path_to_blind), Some(SparseNode::Hash(h)) if *h == blinded_hash );
        assert!(sparse.nodes.get(&revealed_leaf_prefix).unwrap().is_hash()); // Child 5 is initially a hash of its RLP
        assert!(sparse.values.is_empty());

        // 4. Explicitly reveal the leaf node for child 5
        sparse
            .reveal_node(
                revealed_leaf_prefix.clone(),
                TrieNode::Leaf(leaf_node_child5),
                TrieMasks::none(),
            )
            .expect("Failed to reveal leaf node");

        // Assertions after we reveal child 5
        assert_matches!(sparse.nodes.get(&Nibbles::default()), Some(SparseNode::Branch { state_mask, .. }) if *state_mask == TrieMask::new(0b100010));
        assert_matches!(sparse.nodes.get(&path_to_blind), Some(SparseNode::Hash(h)) if *h == blinded_hash );
        assert_matches!(sparse.nodes.get(&revealed_leaf_prefix), Some(SparseNode::Leaf { key, .. }) if *key == revealed_leaf_suffix);
        assert_eq!(sparse.values.get(&revealed_leaf_full_path), Some(&revealed_value));

        let result = sparse.find_leaf(&search_path, None);

        // 5. Assert the expected error
        // Should error because it hit the blinded node at path "1" only node at "5" was revealed
        assert_matches!(result, Err(LeafLookupError::BlindedNode { path, hash })
            if path == path_to_blind && hash == blinded_hash
        );
    }
}

#[cfg(test)]
mod tests {
    use super::*;
    use alloy_primitives::{map::B256Set, U256};
    use alloy_rlp::Encodable;
    use assert_matches::assert_matches;
    use itertools::Itertools;
    use prop::sample::SizeRange;
    use proptest::prelude::*;
    use proptest_arbitrary_interop::arb;
    use reth_primitives_traits::Account;
    use reth_provider::{test_utils::create_test_provider_factory, TrieWriter};
    use reth_trie::{
        hashed_cursor::{noop::NoopHashedAccountCursor, HashedPostStateAccountCursor},
        node_iter::{TrieElement, TrieNodeIter},
        trie_cursor::{noop::NoopAccountTrieCursor, TrieCursor, TrieCursorFactory},
        walker::TrieWalker,
        BranchNode, ExtensionNode, HashedPostState, LeafNode,
    };
    use reth_trie_common::{
        proof::{ProofNodes, ProofRetainer},
        updates::TrieUpdates,
        HashBuilder,
    };
    use reth_trie_db::DatabaseTrieCursorFactory;
    use std::collections::{BTreeMap, BTreeSet};

    /// Pad nibbles to the length of a B256 hash with zeros on the left.
    fn pad_nibbles_left(nibbles: Nibbles) -> Nibbles {
        let mut base =
            Nibbles::from_nibbles_unchecked(vec![0; B256::len_bytes() * 2 - nibbles.len()]);
        base.extend_from_slice_unchecked(&nibbles);
        base
    }

    /// Pad nibbles to the length of a B256 hash with zeros on the right.
    fn pad_nibbles_right(mut nibbles: Nibbles) -> Nibbles {
        nibbles.extend_from_slice_unchecked(&vec![0; B256::len_bytes() * 2 - nibbles.len()]);
        nibbles
    }

    /// Calculate the state root by feeding the provided state to the hash builder and retaining the
    /// proofs for the provided targets.
    ///
    /// Returns the state root and the retained proof nodes.
    fn run_hash_builder(
        state: impl IntoIterator<Item = (Nibbles, Account)> + Clone,
        trie_cursor: impl TrieCursor,
        destroyed_accounts: B256Set,
        proof_targets: impl IntoIterator<Item = Nibbles>,
    ) -> (B256, TrieUpdates, ProofNodes, HashMap<Nibbles, TrieMask>, HashMap<Nibbles, TrieMask>)
    {
        let mut account_rlp = Vec::new();

        let mut hash_builder = HashBuilder::default()
            .with_updates(true)
            .with_proof_retainer(ProofRetainer::from_iter(proof_targets));

        let mut prefix_set = PrefixSetMut::default();
        prefix_set.extend_keys(state.clone().into_iter().map(|(nibbles, _)| nibbles));
        prefix_set.extend_keys(destroyed_accounts.iter().map(Nibbles::unpack));
        let walker =
            TrieWalker::state_trie(trie_cursor, prefix_set.freeze()).with_deletions_retained(true);
        let hashed_post_state = HashedPostState::default()
            .with_accounts(state.into_iter().map(|(nibbles, account)| {
                (nibbles.pack().into_inner().unwrap().into(), Some(account))
            }))
            .into_sorted();
        let mut node_iter = TrieNodeIter::state_trie(
            walker,
            HashedPostStateAccountCursor::new(
                NoopHashedAccountCursor::default(),
                hashed_post_state.accounts(),
            ),
        );

        while let Some(node) = node_iter.try_next().unwrap() {
            match node {
                TrieElement::Branch(branch) => {
                    hash_builder.add_branch(branch.key, branch.value, branch.children_are_in_trie);
                }
                TrieElement::Leaf(key, account) => {
                    let account = account.into_trie_account(EMPTY_ROOT_HASH);
                    account.encode(&mut account_rlp);

                    hash_builder.add_leaf(Nibbles::unpack(key), &account_rlp);
                    account_rlp.clear();
                }
            }
        }
        let root = hash_builder.root();
        let proof_nodes = hash_builder.take_proof_nodes();
        let branch_node_hash_masks = hash_builder
            .updated_branch_nodes
            .clone()
            .unwrap_or_default()
            .iter()
            .map(|(path, node)| (path.clone(), node.hash_mask))
            .collect();
        let branch_node_tree_masks = hash_builder
            .updated_branch_nodes
            .clone()
            .unwrap_or_default()
            .iter()
            .map(|(path, node)| (path.clone(), node.tree_mask))
            .collect();

        let mut trie_updates = TrieUpdates::default();
        let removed_keys = node_iter.walker.take_removed_keys();
        trie_updates.finalize(hash_builder, removed_keys, destroyed_accounts);

        (root, trie_updates, proof_nodes, branch_node_hash_masks, branch_node_tree_masks)
    }

    /// Assert that the sparse trie nodes and the proof nodes from the hash builder are equal.
    fn assert_eq_sparse_trie_proof_nodes(
        sparse_trie: &RevealedSparseTrie,
        proof_nodes: ProofNodes,
    ) {
        let proof_nodes = proof_nodes
            .into_nodes_sorted()
            .into_iter()
            .map(|(path, node)| (path, TrieNode::decode(&mut node.as_ref()).unwrap()));

        let sparse_nodes = sparse_trie.nodes.iter().sorted_by_key(|(path, _)| *path);

        for ((proof_node_path, proof_node), (sparse_node_path, sparse_node)) in
            proof_nodes.zip(sparse_nodes)
        {
            assert_eq!(&proof_node_path, sparse_node_path);

            let equals = match (&proof_node, &sparse_node) {
                // Both nodes are empty
                (TrieNode::EmptyRoot, SparseNode::Empty) => true,
                // Both nodes are branches and have the same state mask
                (
                    TrieNode::Branch(BranchNode { state_mask: proof_state_mask, .. }),
                    SparseNode::Branch { state_mask: sparse_state_mask, .. },
                ) => proof_state_mask == sparse_state_mask,
                // Both nodes are extensions and have the same key
                (
                    TrieNode::Extension(ExtensionNode { key: proof_key, .. }),
                    SparseNode::Extension { key: sparse_key, .. },
                ) |
                // Both nodes are leaves and have the same key
                (
                    TrieNode::Leaf(LeafNode { key: proof_key, .. }),
                    SparseNode::Leaf { key: sparse_key, .. },
                ) => proof_key == sparse_key,
                // Empty and hash nodes are specific to the sparse trie, skip them
                (_, SparseNode::Empty | SparseNode::Hash(_)) => continue,
                _ => false,
            };
            assert!(
                equals,
                "path: {proof_node_path:?}\nproof node: {proof_node:?}\nsparse node: {sparse_node:?}"
            );
        }
    }

    #[test]
    fn sparse_trie_is_blind() {
        assert!(SparseTrie::blind().is_blind());
        assert!(!SparseTrie::revealed_empty().is_blind());
    }

    #[test]
    fn sparse_trie_empty_update_one() {
        let key = Nibbles::unpack(B256::with_last_byte(42));
        let value = || Account::default();
        let value_encoded = || {
            let mut account_rlp = Vec::new();
            value().into_trie_account(EMPTY_ROOT_HASH).encode(&mut account_rlp);
            account_rlp
        };

        let (hash_builder_root, hash_builder_updates, hash_builder_proof_nodes, _, _) =
            run_hash_builder(
                [(key.clone(), value())],
                NoopAccountTrieCursor::default(),
                Default::default(),
                [key.clone()],
            );

        let mut sparse = RevealedSparseTrie::default().with_updates(true);
        sparse.update_leaf(key, value_encoded()).unwrap();
        let sparse_root = sparse.root();
        let sparse_updates = sparse.take_updates();

        assert_eq!(sparse_root, hash_builder_root);
        assert_eq!(sparse_updates.updated_nodes, hash_builder_updates.account_nodes);
        assert_eq_sparse_trie_proof_nodes(&sparse, hash_builder_proof_nodes);
    }

    #[test]
    fn sparse_trie_empty_update_multiple_lower_nibbles() {
        reth_tracing::init_test_tracing();

        let paths = (0..=16).map(|b| Nibbles::unpack(B256::with_last_byte(b))).collect::<Vec<_>>();
        let value = || Account::default();
        let value_encoded = || {
            let mut account_rlp = Vec::new();
            value().into_trie_account(EMPTY_ROOT_HASH).encode(&mut account_rlp);
            account_rlp
        };

        let (hash_builder_root, hash_builder_updates, hash_builder_proof_nodes, _, _) =
            run_hash_builder(
                paths.iter().cloned().zip(std::iter::repeat_with(value)),
                NoopAccountTrieCursor::default(),
                Default::default(),
                paths.clone(),
            );

        let mut sparse = RevealedSparseTrie::default().with_updates(true);
        for path in &paths {
            sparse.update_leaf(path.clone(), value_encoded()).unwrap();
        }
        let sparse_root = sparse.root();
        let sparse_updates = sparse.take_updates();

        assert_eq!(sparse_root, hash_builder_root);
        assert_eq!(sparse_updates.updated_nodes, hash_builder_updates.account_nodes);
        assert_eq_sparse_trie_proof_nodes(&sparse, hash_builder_proof_nodes);
    }

    #[test]
    fn sparse_trie_empty_update_multiple_upper_nibbles() {
        let paths = (239..=255).map(|b| Nibbles::unpack(B256::repeat_byte(b))).collect::<Vec<_>>();
        let value = || Account::default();
        let value_encoded = || {
            let mut account_rlp = Vec::new();
            value().into_trie_account(EMPTY_ROOT_HASH).encode(&mut account_rlp);
            account_rlp
        };

        let (hash_builder_root, hash_builder_updates, hash_builder_proof_nodes, _, _) =
            run_hash_builder(
                paths.iter().cloned().zip(std::iter::repeat_with(value)),
                NoopAccountTrieCursor::default(),
                Default::default(),
                paths.clone(),
            );

        let mut sparse = RevealedSparseTrie::default().with_updates(true);
        for path in &paths {
            sparse.update_leaf(path.clone(), value_encoded()).unwrap();
        }
        let sparse_root = sparse.root();
        let sparse_updates = sparse.take_updates();

        assert_eq!(sparse_root, hash_builder_root);
        assert_eq!(sparse_updates.updated_nodes, hash_builder_updates.account_nodes);
        assert_eq_sparse_trie_proof_nodes(&sparse, hash_builder_proof_nodes);
    }

    #[test]
    fn sparse_trie_empty_update_multiple() {
        let paths = (0..=255)
            .map(|b| {
                Nibbles::unpack(if b % 2 == 0 {
                    B256::repeat_byte(b)
                } else {
                    B256::with_last_byte(b)
                })
            })
            .collect::<Vec<_>>();
        let value = || Account::default();
        let value_encoded = || {
            let mut account_rlp = Vec::new();
            value().into_trie_account(EMPTY_ROOT_HASH).encode(&mut account_rlp);
            account_rlp
        };

        let (hash_builder_root, hash_builder_updates, hash_builder_proof_nodes, _, _) =
            run_hash_builder(
                paths.iter().sorted_unstable().cloned().zip(std::iter::repeat_with(value)),
                NoopAccountTrieCursor::default(),
                Default::default(),
                paths.clone(),
            );

        let mut sparse = RevealedSparseTrie::default().with_updates(true);
        for path in &paths {
            sparse.update_leaf(path.clone(), value_encoded()).unwrap();
        }
        let sparse_root = sparse.root();
        let sparse_updates = sparse.take_updates();

        assert_eq!(sparse_root, hash_builder_root);
        pretty_assertions::assert_eq!(
            BTreeMap::from_iter(sparse_updates.updated_nodes),
            BTreeMap::from_iter(hash_builder_updates.account_nodes)
        );
        assert_eq_sparse_trie_proof_nodes(&sparse, hash_builder_proof_nodes);
    }

    #[test]
    fn sparse_trie_empty_update_repeated() {
        let paths = (0..=255).map(|b| Nibbles::unpack(B256::repeat_byte(b))).collect::<Vec<_>>();
        let old_value = Account { nonce: 1, ..Default::default() };
        let old_value_encoded = {
            let mut account_rlp = Vec::new();
            old_value.into_trie_account(EMPTY_ROOT_HASH).encode(&mut account_rlp);
            account_rlp
        };
        let new_value = Account { nonce: 2, ..Default::default() };
        let new_value_encoded = {
            let mut account_rlp = Vec::new();
            new_value.into_trie_account(EMPTY_ROOT_HASH).encode(&mut account_rlp);
            account_rlp
        };

        let (hash_builder_root, hash_builder_updates, hash_builder_proof_nodes, _, _) =
            run_hash_builder(
                paths.iter().cloned().zip(std::iter::repeat_with(|| old_value)),
                NoopAccountTrieCursor::default(),
                Default::default(),
                paths.clone(),
            );

        let mut sparse = RevealedSparseTrie::default().with_updates(true);
        for path in &paths {
            sparse.update_leaf(path.clone(), old_value_encoded.clone()).unwrap();
        }
        let sparse_root = sparse.root();
        let sparse_updates = sparse.updates_ref();

        assert_eq!(sparse_root, hash_builder_root);
        assert_eq!(sparse_updates.updated_nodes, hash_builder_updates.account_nodes);
        assert_eq_sparse_trie_proof_nodes(&sparse, hash_builder_proof_nodes);

        let (hash_builder_root, hash_builder_updates, hash_builder_proof_nodes, _, _) =
            run_hash_builder(
                paths.iter().cloned().zip(std::iter::repeat_with(|| new_value)),
                NoopAccountTrieCursor::default(),
                Default::default(),
                paths.clone(),
            );

        for path in &paths {
            sparse.update_leaf(path.clone(), new_value_encoded.clone()).unwrap();
        }
        let sparse_root = sparse.root();
        let sparse_updates = sparse.take_updates();

        assert_eq!(sparse_root, hash_builder_root);
        assert_eq!(sparse_updates.updated_nodes, hash_builder_updates.account_nodes);
        assert_eq_sparse_trie_proof_nodes(&sparse, hash_builder_proof_nodes);
    }

    #[test]
    fn sparse_trie_remove_leaf() {
        reth_tracing::init_test_tracing();

        let mut sparse = RevealedSparseTrie::default();

        let value = alloy_rlp::encode_fixed_size(&U256::ZERO).to_vec();

        sparse
            .update_leaf(Nibbles::from_nibbles([0x5, 0x0, 0x2, 0x3, 0x1]), value.clone())
            .unwrap();
        sparse
            .update_leaf(Nibbles::from_nibbles([0x5, 0x0, 0x2, 0x3, 0x3]), value.clone())
            .unwrap();
        sparse
            .update_leaf(Nibbles::from_nibbles([0x5, 0x2, 0x0, 0x1, 0x3]), value.clone())
            .unwrap();
        sparse
            .update_leaf(Nibbles::from_nibbles([0x5, 0x3, 0x1, 0x0, 0x2]), value.clone())
            .unwrap();
        sparse
            .update_leaf(Nibbles::from_nibbles([0x5, 0x3, 0x3, 0x0, 0x2]), value.clone())
            .unwrap();
        sparse.update_leaf(Nibbles::from_nibbles([0x5, 0x3, 0x3, 0x2, 0x0]), value).unwrap();

        // Extension (Key = 5)
        // └── Branch (Mask = 1011)
        //     ├── 0 -> Extension (Key = 23)
        //     │        └── Branch (Mask = 0101)
        //     │              ├── 1 -> Leaf (Key = 1, Path = 50231)
        //     │              └── 3 -> Leaf (Key = 3, Path = 50233)
        //     ├── 2 -> Leaf (Key = 013, Path = 52013)
        //     └── 3 -> Branch (Mask = 0101)
        //                ├── 1 -> Leaf (Key = 3102, Path = 53102)
        //                └── 3 -> Branch (Mask = 1010)
        //                       ├── 0 -> Leaf (Key = 3302, Path = 53302)
        //                       └── 2 -> Leaf (Key = 3320, Path = 53320)
        pretty_assertions::assert_eq!(
            sparse.nodes.clone().into_iter().collect::<BTreeMap<_, _>>(),
            BTreeMap::from_iter([
                (Nibbles::default(), SparseNode::new_ext(Nibbles::from_nibbles([0x5]))),
                (Nibbles::from_nibbles([0x5]), SparseNode::new_branch(0b1101.into())),
                (
                    Nibbles::from_nibbles([0x5, 0x0]),
                    SparseNode::new_ext(Nibbles::from_nibbles([0x2, 0x3]))
                ),
                (
                    Nibbles::from_nibbles([0x5, 0x0, 0x2, 0x3]),
                    SparseNode::new_branch(0b1010.into())
                ),
                (
                    Nibbles::from_nibbles([0x5, 0x0, 0x2, 0x3, 0x1]),
                    SparseNode::new_leaf(Nibbles::default())
                ),
                (
                    Nibbles::from_nibbles([0x5, 0x0, 0x2, 0x3, 0x3]),
                    SparseNode::new_leaf(Nibbles::default())
                ),
                (
                    Nibbles::from_nibbles([0x5, 0x2]),
                    SparseNode::new_leaf(Nibbles::from_nibbles([0x0, 0x1, 0x3]))
                ),
                (Nibbles::from_nibbles([0x5, 0x3]), SparseNode::new_branch(0b1010.into())),
                (
                    Nibbles::from_nibbles([0x5, 0x3, 0x1]),
                    SparseNode::new_leaf(Nibbles::from_nibbles([0x0, 0x2]))
                ),
                (Nibbles::from_nibbles([0x5, 0x3, 0x3]), SparseNode::new_branch(0b0101.into())),
                (
                    Nibbles::from_nibbles([0x5, 0x3, 0x3, 0x0]),
                    SparseNode::new_leaf(Nibbles::from_nibbles([0x2]))
                ),
                (
                    Nibbles::from_nibbles([0x5, 0x3, 0x3, 0x2]),
                    SparseNode::new_leaf(Nibbles::from_nibbles([0x0]))
                )
            ])
        );

        sparse.remove_leaf(&Nibbles::from_nibbles([0x5, 0x2, 0x0, 0x1, 0x3])).unwrap();

        // Extension (Key = 5)
        // └── Branch (Mask = 1001)
        //     ├── 0 -> Extension (Key = 23)
        //     │        └── Branch (Mask = 0101)
        //     │              ├── 1 -> Leaf (Key = 0231, Path = 50231)
        //     │              └── 3 -> Leaf (Key = 0233, Path = 50233)
        //     └── 3 -> Branch (Mask = 0101)
        //                ├── 1 -> Leaf (Key = 3102, Path = 53102)
        //                └── 3 -> Branch (Mask = 1010)
        //                       ├── 0 -> Leaf (Key = 3302, Path = 53302)
        //                       └── 2 -> Leaf (Key = 3320, Path = 53320)
        pretty_assertions::assert_eq!(
            sparse.nodes.clone().into_iter().collect::<BTreeMap<_, _>>(),
            BTreeMap::from_iter([
                (Nibbles::default(), SparseNode::new_ext(Nibbles::from_nibbles([0x5]))),
                (Nibbles::from_nibbles([0x5]), SparseNode::new_branch(0b1001.into())),
                (
                    Nibbles::from_nibbles([0x5, 0x0]),
                    SparseNode::new_ext(Nibbles::from_nibbles([0x2, 0x3]))
                ),
                (
                    Nibbles::from_nibbles([0x5, 0x0, 0x2, 0x3]),
                    SparseNode::new_branch(0b1010.into())
                ),
                (
                    Nibbles::from_nibbles([0x5, 0x0, 0x2, 0x3, 0x1]),
                    SparseNode::new_leaf(Nibbles::default())
                ),
                (
                    Nibbles::from_nibbles([0x5, 0x0, 0x2, 0x3, 0x3]),
                    SparseNode::new_leaf(Nibbles::default())
                ),
                (Nibbles::from_nibbles([0x5, 0x3]), SparseNode::new_branch(0b1010.into())),
                (
                    Nibbles::from_nibbles([0x5, 0x3, 0x1]),
                    SparseNode::new_leaf(Nibbles::from_nibbles([0x0, 0x2]))
                ),
                (Nibbles::from_nibbles([0x5, 0x3, 0x3]), SparseNode::new_branch(0b0101.into())),
                (
                    Nibbles::from_nibbles([0x5, 0x3, 0x3, 0x0]),
                    SparseNode::new_leaf(Nibbles::from_nibbles([0x2]))
                ),
                (
                    Nibbles::from_nibbles([0x5, 0x3, 0x3, 0x2]),
                    SparseNode::new_leaf(Nibbles::from_nibbles([0x0]))
                )
            ])
        );

        sparse.remove_leaf(&Nibbles::from_nibbles([0x5, 0x0, 0x2, 0x3, 0x1])).unwrap();

        // Extension (Key = 5)
        // └── Branch (Mask = 1001)
        //     ├── 0 -> Leaf (Key = 0233, Path = 50233)
        //     └── 3 -> Branch (Mask = 0101)
        //                ├── 1 -> Leaf (Key = 3102, Path = 53102)
        //                └── 3 -> Branch (Mask = 1010)
        //                       ├── 0 -> Leaf (Key = 3302, Path = 53302)
        //                       └── 2 -> Leaf (Key = 3320, Path = 53320)
        pretty_assertions::assert_eq!(
            sparse.nodes.clone().into_iter().collect::<BTreeMap<_, _>>(),
            BTreeMap::from_iter([
                (Nibbles::default(), SparseNode::new_ext(Nibbles::from_nibbles([0x5]))),
                (Nibbles::from_nibbles([0x5]), SparseNode::new_branch(0b1001.into())),
                (
                    Nibbles::from_nibbles([0x5, 0x0]),
                    SparseNode::new_leaf(Nibbles::from_nibbles([0x2, 0x3, 0x3]))
                ),
                (Nibbles::from_nibbles([0x5, 0x3]), SparseNode::new_branch(0b1010.into())),
                (
                    Nibbles::from_nibbles([0x5, 0x3, 0x1]),
                    SparseNode::new_leaf(Nibbles::from_nibbles([0x0, 0x2]))
                ),
                (Nibbles::from_nibbles([0x5, 0x3, 0x3]), SparseNode::new_branch(0b0101.into())),
                (
                    Nibbles::from_nibbles([0x5, 0x3, 0x3, 0x0]),
                    SparseNode::new_leaf(Nibbles::from_nibbles([0x2]))
                ),
                (
                    Nibbles::from_nibbles([0x5, 0x3, 0x3, 0x2]),
                    SparseNode::new_leaf(Nibbles::from_nibbles([0x0]))
                )
            ])
        );

        sparse.remove_leaf(&Nibbles::from_nibbles([0x5, 0x3, 0x1, 0x0, 0x2])).unwrap();

        // Extension (Key = 5)
        // └── Branch (Mask = 1001)
        //     ├── 0 -> Leaf (Key = 0233, Path = 50233)
        //     └── 3 -> Branch (Mask = 1010)
        //                ├── 0 -> Leaf (Key = 3302, Path = 53302)
        //                └── 2 -> Leaf (Key = 3320, Path = 53320)
        pretty_assertions::assert_eq!(
            sparse.nodes.clone().into_iter().collect::<BTreeMap<_, _>>(),
            BTreeMap::from_iter([
                (Nibbles::default(), SparseNode::new_ext(Nibbles::from_nibbles([0x5]))),
                (Nibbles::from_nibbles([0x5]), SparseNode::new_branch(0b1001.into())),
                (
                    Nibbles::from_nibbles([0x5, 0x0]),
                    SparseNode::new_leaf(Nibbles::from_nibbles([0x2, 0x3, 0x3]))
                ),
                (
                    Nibbles::from_nibbles([0x5, 0x3]),
                    SparseNode::new_ext(Nibbles::from_nibbles([0x3]))
                ),
                (Nibbles::from_nibbles([0x5, 0x3, 0x3]), SparseNode::new_branch(0b0101.into())),
                (
                    Nibbles::from_nibbles([0x5, 0x3, 0x3, 0x0]),
                    SparseNode::new_leaf(Nibbles::from_nibbles([0x2]))
                ),
                (
                    Nibbles::from_nibbles([0x5, 0x3, 0x3, 0x2]),
                    SparseNode::new_leaf(Nibbles::from_nibbles([0x0]))
                )
            ])
        );

        sparse.remove_leaf(&Nibbles::from_nibbles([0x5, 0x3, 0x3, 0x2, 0x0])).unwrap();

        // Extension (Key = 5)
        // └── Branch (Mask = 1001)
        //     ├── 0 -> Leaf (Key = 0233, Path = 50233)
        //     └── 3 -> Leaf (Key = 3302, Path = 53302)
        pretty_assertions::assert_eq!(
            sparse.nodes.clone().into_iter().collect::<BTreeMap<_, _>>(),
            BTreeMap::from_iter([
                (Nibbles::default(), SparseNode::new_ext(Nibbles::from_nibbles([0x5]))),
                (Nibbles::from_nibbles([0x5]), SparseNode::new_branch(0b1001.into())),
                (
                    Nibbles::from_nibbles([0x5, 0x0]),
                    SparseNode::new_leaf(Nibbles::from_nibbles([0x2, 0x3, 0x3]))
                ),
                (
                    Nibbles::from_nibbles([0x5, 0x3]),
                    SparseNode::new_leaf(Nibbles::from_nibbles([0x3, 0x0, 0x2]))
                ),
            ])
        );

        sparse.remove_leaf(&Nibbles::from_nibbles([0x5, 0x0, 0x2, 0x3, 0x3])).unwrap();

        // Leaf (Key = 53302)
        pretty_assertions::assert_eq!(
            sparse.nodes.clone().into_iter().collect::<BTreeMap<_, _>>(),
            BTreeMap::from_iter([(
                Nibbles::default(),
                SparseNode::new_leaf(Nibbles::from_nibbles([0x5, 0x3, 0x3, 0x0, 0x2]))
            ),])
        );

        sparse.remove_leaf(&Nibbles::from_nibbles([0x5, 0x3, 0x3, 0x0, 0x2])).unwrap();

        // Empty
        pretty_assertions::assert_eq!(
            sparse.nodes.clone().into_iter().collect::<BTreeMap<_, _>>(),
            BTreeMap::from_iter([(Nibbles::default(), SparseNode::Empty)])
        );
    }

    #[test]
    fn sparse_trie_remove_leaf_blinded() {
        let leaf = LeafNode::new(
            Nibbles::default(),
            alloy_rlp::encode_fixed_size(&U256::from(1)).to_vec(),
        );
        let branch = TrieNode::Branch(BranchNode::new(
            vec![
                RlpNode::word_rlp(&B256::repeat_byte(1)),
                RlpNode::from_raw_rlp(&alloy_rlp::encode(leaf.clone())).unwrap(),
            ],
            TrieMask::new(0b11),
        ));

        let mut sparse = RevealedSparseTrie::from_root(
            branch.clone(),
            TrieMasks { hash_mask: Some(TrieMask::new(0b01)), tree_mask: None },
            false,
        )
        .unwrap();

        // Reveal a branch node and one of its children
        //
        // Branch (Mask = 11)
        // ├── 0 -> Hash (Path = 0)
        // └── 1 -> Leaf (Path = 1)
        sparse
            .reveal_node(
                Nibbles::default(),
                branch,
                TrieMasks { hash_mask: None, tree_mask: Some(TrieMask::new(0b01)) },
            )
            .unwrap();
        sparse
            .reveal_node(Nibbles::from_nibbles([0x1]), TrieNode::Leaf(leaf), TrieMasks::none())
            .unwrap();

        // Removing a blinded leaf should result in an error
        assert_matches!(
            sparse.remove_leaf(&Nibbles::from_nibbles([0x0])).map_err(|e| e.into_kind()),
            Err(SparseTrieErrorKind::BlindedNode { path, hash }) if path == Nibbles::from_nibbles([0x0]) && hash == B256::repeat_byte(1)
        );
    }

    #[test]
    fn sparse_trie_remove_leaf_non_existent() {
        let leaf = LeafNode::new(
            Nibbles::default(),
            alloy_rlp::encode_fixed_size(&U256::from(1)).to_vec(),
        );
        let branch = TrieNode::Branch(BranchNode::new(
            vec![
                RlpNode::word_rlp(&B256::repeat_byte(1)),
                RlpNode::from_raw_rlp(&alloy_rlp::encode(leaf.clone())).unwrap(),
            ],
            TrieMask::new(0b11),
        ));

        let mut sparse = RevealedSparseTrie::from_root(
            branch.clone(),
            TrieMasks { hash_mask: Some(TrieMask::new(0b01)), tree_mask: None },
            false,
        )
        .unwrap();

        // Reveal a branch node and one of its children
        //
        // Branch (Mask = 11)
        // ├── 0 -> Hash (Path = 0)
        // └── 1 -> Leaf (Path = 1)
        sparse
            .reveal_node(
                Nibbles::default(),
                branch,
                TrieMasks { hash_mask: None, tree_mask: Some(TrieMask::new(0b01)) },
            )
            .unwrap();
        sparse
            .reveal_node(Nibbles::from_nibbles([0x1]), TrieNode::Leaf(leaf), TrieMasks::none())
            .unwrap();

        // Removing a non-existent leaf should be a noop
        let sparse_old = sparse.clone();
        assert_matches!(sparse.remove_leaf(&Nibbles::from_nibbles([0x2])), Ok(()));
        assert_eq!(sparse, sparse_old);
    }

    #[test]
    fn sparse_trie_fuzz() {
        // Having only the first 3 nibbles set, we narrow down the range of keys
        // to 4096 different hashes. It allows us to generate collisions more likely
        // to test the sparse trie updates.
        const KEY_NIBBLES_LEN: usize = 3;

        fn test(updates: Vec<(BTreeMap<Nibbles, Account>, BTreeSet<Nibbles>)>) {
            {
                let mut state = BTreeMap::default();
                let provider_factory = create_test_provider_factory();
                let mut sparse = RevealedSparseTrie::default().with_updates(true);

                for (update, keys_to_delete) in updates {
                    // Insert state updates into the sparse trie and calculate the root
                    for (key, account) in update.clone() {
                        let account = account.into_trie_account(EMPTY_ROOT_HASH);
                        let mut account_rlp = Vec::new();
                        account.encode(&mut account_rlp);
                        sparse.update_leaf(key, account_rlp).unwrap();
                    }
                    // We need to clone the sparse trie, so that all updated branch nodes are
                    // preserved, and not only those that were changed after the last call to
                    // `root()`.
                    let mut updated_sparse = sparse.clone();
                    let sparse_root = updated_sparse.root();
                    let sparse_updates = updated_sparse.take_updates();

                    // Insert state updates into the hash builder and calculate the root
                    state.extend(update);
                    let provider = provider_factory.provider().unwrap();
                    let trie_cursor = DatabaseTrieCursorFactory::new(provider.tx_ref());
                    let (hash_builder_root, hash_builder_updates, hash_builder_proof_nodes, _, _) =
                        run_hash_builder(
                            state.clone(),
                            trie_cursor.account_trie_cursor().unwrap(),
                            Default::default(),
                            state.keys().cloned().collect::<Vec<_>>(),
                        );

                    // Write trie updates to the database
                    let provider_rw = provider_factory.provider_rw().unwrap();
                    provider_rw.write_trie_updates(&hash_builder_updates).unwrap();
                    provider_rw.commit().unwrap();

                    // Assert that the sparse trie root matches the hash builder root
                    assert_eq!(sparse_root, hash_builder_root);
                    // Assert that the sparse trie updates match the hash builder updates
                    pretty_assertions::assert_eq!(
                        BTreeMap::from_iter(sparse_updates.updated_nodes),
                        BTreeMap::from_iter(hash_builder_updates.account_nodes)
                    );
                    // Assert that the sparse trie nodes match the hash builder proof nodes
                    assert_eq_sparse_trie_proof_nodes(&updated_sparse, hash_builder_proof_nodes);

                    // Delete some keys from both the hash builder and the sparse trie and check
                    // that the sparse trie root still matches the hash builder root
                    for key in &keys_to_delete {
                        state.remove(key).unwrap();
                        sparse.remove_leaf(key).unwrap();
                    }

                    // We need to clone the sparse trie, so that all updated branch nodes are
                    // preserved, and not only those that were changed after the last call to
                    // `root()`.
                    let mut updated_sparse = sparse.clone();
                    let sparse_root = updated_sparse.root();
                    let sparse_updates = updated_sparse.take_updates();

                    let provider = provider_factory.provider().unwrap();
                    let trie_cursor = DatabaseTrieCursorFactory::new(provider.tx_ref());
                    let (hash_builder_root, hash_builder_updates, hash_builder_proof_nodes, _, _) =
                        run_hash_builder(
                            state.clone(),
                            trie_cursor.account_trie_cursor().unwrap(),
                            keys_to_delete
                                .iter()
                                .map(|nibbles| B256::from_slice(&nibbles.pack()))
                                .collect(),
                            state.keys().cloned().collect::<Vec<_>>(),
                        );

                    // Write trie updates to the database
                    let provider_rw = provider_factory.provider_rw().unwrap();
                    provider_rw.write_trie_updates(&hash_builder_updates).unwrap();
                    provider_rw.commit().unwrap();

                    // Assert that the sparse trie root matches the hash builder root
                    assert_eq!(sparse_root, hash_builder_root);
                    // Assert that the sparse trie updates match the hash builder updates
                    pretty_assertions::assert_eq!(
                        BTreeMap::from_iter(sparse_updates.updated_nodes),
                        BTreeMap::from_iter(hash_builder_updates.account_nodes)
                    );
                    // Assert that the sparse trie nodes match the hash builder proof nodes
                    assert_eq_sparse_trie_proof_nodes(&updated_sparse, hash_builder_proof_nodes);
                }
            }
        }

        fn transform_updates(
            updates: Vec<BTreeMap<Nibbles, Account>>,
            mut rng: impl rand::Rng,
        ) -> Vec<(BTreeMap<Nibbles, Account>, BTreeSet<Nibbles>)> {
            let mut keys = BTreeSet::new();
            updates
                .into_iter()
                .map(|update| {
                    keys.extend(update.keys().cloned());

                    let keys_to_delete_len = update.len() / 2;
                    let keys_to_delete = (0..keys_to_delete_len)
                        .map(|_| {
                            let key = rand::seq::IteratorRandom::choose(keys.iter(), &mut rng)
                                .unwrap()
                                .clone();
                            keys.take(&key).unwrap()
                        })
                        .collect();

                    (update, keys_to_delete)
                })
                .collect::<Vec<_>>()
        }

        proptest!(ProptestConfig::with_cases(10), |(
            updates in proptest::collection::vec(
                proptest::collection::btree_map(
                    any_with::<Nibbles>(SizeRange::new(KEY_NIBBLES_LEN..=KEY_NIBBLES_LEN)).prop_map(pad_nibbles_right),
                    arb::<Account>(),
                    1..50,
                ),
                1..50,
            ).prop_perturb(transform_updates)
        )| {
            test(updates)
        });
    }

    /// We have three leaves that share the same prefix: 0x00, 0x01 and 0x02. Hash builder trie has
    /// only nodes 0x00 and 0x01, and we have proofs for them. Node B is new and inserted in the
    /// sparse trie first.
    ///
    /// 1. Reveal the hash builder proof to leaf 0x00 in the sparse trie.
    /// 2. Insert leaf 0x01 into the sparse trie.
    /// 3. Reveal the hash builder proof to leaf 0x02 in the sparse trie.
    ///
    /// The hash builder proof to the leaf 0x02 didn't have the leaf 0x01 at the corresponding
    /// nibble of the branch node, so we need to adjust the branch node instead of fully
    /// replacing it.
    #[test]
    fn sparse_trie_reveal_node_1() {
        let key1 = || pad_nibbles_right(Nibbles::from_nibbles_unchecked([0x00]));
        let key2 = || pad_nibbles_right(Nibbles::from_nibbles_unchecked([0x01]));
        let key3 = || pad_nibbles_right(Nibbles::from_nibbles_unchecked([0x02]));
        let value = || Account::default();
        let value_encoded = || {
            let mut account_rlp = Vec::new();
            value().into_trie_account(EMPTY_ROOT_HASH).encode(&mut account_rlp);
            account_rlp
        };

        // Generate the proof for the root node and initialize the sparse trie with it
        let (_, _, hash_builder_proof_nodes, branch_node_hash_masks, branch_node_tree_masks) =
            run_hash_builder(
                [(key1(), value()), (key3(), value())],
                NoopAccountTrieCursor::default(),
                Default::default(),
                [Nibbles::default()],
            );
        let mut sparse = RevealedSparseTrie::from_root(
            TrieNode::decode(&mut &hash_builder_proof_nodes.nodes_sorted()[0].1[..]).unwrap(),
            TrieMasks {
                hash_mask: branch_node_hash_masks.get(&Nibbles::default()).copied(),
                tree_mask: branch_node_tree_masks.get(&Nibbles::default()).copied(),
            },
            false,
        )
        .unwrap();

        // Generate the proof for the first key and reveal it in the sparse trie
        let (_, _, hash_builder_proof_nodes, branch_node_hash_masks, branch_node_tree_masks) =
            run_hash_builder(
                [(key1(), value()), (key3(), value())],
                NoopAccountTrieCursor::default(),
                Default::default(),
                [key1()],
            );
        for (path, node) in hash_builder_proof_nodes.nodes_sorted() {
            let hash_mask = branch_node_hash_masks.get(&path).copied();
            let tree_mask = branch_node_tree_masks.get(&path).copied();
            sparse
                .reveal_node(
                    path,
                    TrieNode::decode(&mut &node[..]).unwrap(),
                    TrieMasks { hash_mask, tree_mask },
                )
                .unwrap();
        }

        // Check that the branch node exists with only two nibbles set
        assert_eq!(
            sparse.nodes.get(&Nibbles::default()),
            Some(&SparseNode::new_branch(0b101.into()))
        );

        // Insert the leaf for the second key
        sparse.update_leaf(key2(), value_encoded()).unwrap();

        // Check that the branch node was updated and another nibble was set
        assert_eq!(
            sparse.nodes.get(&Nibbles::default()),
            Some(&SparseNode::new_branch(0b111.into()))
        );

        // Generate the proof for the third key and reveal it in the sparse trie
        let (_, _, hash_builder_proof_nodes, branch_node_hash_masks, branch_node_tree_masks) =
            run_hash_builder(
                [(key1(), value()), (key3(), value())],
                NoopAccountTrieCursor::default(),
                Default::default(),
                [key3()],
            );
        for (path, node) in hash_builder_proof_nodes.nodes_sorted() {
            let hash_mask = branch_node_hash_masks.get(&path).copied();
            let tree_mask = branch_node_tree_masks.get(&path).copied();
            sparse
                .reveal_node(
                    path,
                    TrieNode::decode(&mut &node[..]).unwrap(),
                    TrieMasks { hash_mask, tree_mask },
                )
                .unwrap();
        }

        // Check that nothing changed in the branch node
        assert_eq!(
            sparse.nodes.get(&Nibbles::default()),
            Some(&SparseNode::new_branch(0b111.into()))
        );

        // Generate the nodes for the full trie with all three key using the hash builder, and
        // compare them to the sparse trie
        let (_, _, hash_builder_proof_nodes, _, _) = run_hash_builder(
            [(key1(), value()), (key2(), value()), (key3(), value())],
            NoopAccountTrieCursor::default(),
            Default::default(),
            [key1(), key2(), key3()],
        );

        assert_eq_sparse_trie_proof_nodes(&sparse, hash_builder_proof_nodes);
    }

    /// We have three leaves: 0x0000, 0x0101, and 0x0102. Hash builder trie has all nodes, and we
    /// have proofs for them.
    ///
    /// 1. Reveal the hash builder proof to leaf 0x00 in the sparse trie.
    /// 2. Remove leaf 0x00 from the sparse trie (that will remove the branch node and create an
    ///    extension node with the key 0x0000).
    /// 3. Reveal the hash builder proof to leaf 0x0101 in the sparse trie.
    ///
    /// The hash builder proof to the leaf 0x0101 had a branch node in the path, but we turned it
    /// into an extension node, so it should ignore this node.
    #[test]
    fn sparse_trie_reveal_node_2() {
        let key1 = || pad_nibbles_right(Nibbles::from_nibbles_unchecked([0x00, 0x00]));
        let key2 = || pad_nibbles_right(Nibbles::from_nibbles_unchecked([0x01, 0x01]));
        let key3 = || pad_nibbles_right(Nibbles::from_nibbles_unchecked([0x01, 0x02]));
        let value = || Account::default();

        // Generate the proof for the root node and initialize the sparse trie with it
        let (_, _, hash_builder_proof_nodes, branch_node_hash_masks, branch_node_tree_masks) =
            run_hash_builder(
                [(key1(), value()), (key2(), value()), (key3(), value())],
                NoopAccountTrieCursor::default(),
                Default::default(),
                [Nibbles::default()],
            );
        let mut sparse = RevealedSparseTrie::from_root(
            TrieNode::decode(&mut &hash_builder_proof_nodes.nodes_sorted()[0].1[..]).unwrap(),
            TrieMasks {
                hash_mask: branch_node_hash_masks.get(&Nibbles::default()).copied(),
                tree_mask: branch_node_tree_masks.get(&Nibbles::default()).copied(),
            },
            false,
        )
        .unwrap();

        // Generate the proof for the children of the root branch node and reveal it in the sparse
        // trie
        let (_, _, hash_builder_proof_nodes, branch_node_hash_masks, branch_node_tree_masks) =
            run_hash_builder(
                [(key1(), value()), (key2(), value()), (key3(), value())],
                NoopAccountTrieCursor::default(),
                Default::default(),
                [key1(), Nibbles::from_nibbles_unchecked([0x01])],
            );
        for (path, node) in hash_builder_proof_nodes.nodes_sorted() {
            let hash_mask = branch_node_hash_masks.get(&path).copied();
            let tree_mask = branch_node_tree_masks.get(&path).copied();
            sparse
                .reveal_node(
                    path,
                    TrieNode::decode(&mut &node[..]).unwrap(),
                    TrieMasks { hash_mask, tree_mask },
                )
                .unwrap();
        }

        // Check that the branch node exists
        assert_eq!(
            sparse.nodes.get(&Nibbles::default()),
            Some(&SparseNode::new_branch(0b11.into()))
        );

        // Remove the leaf for the first key
        sparse.remove_leaf(&key1()).unwrap();

        // Check that the branch node was turned into an extension node
        assert_eq!(
            sparse.nodes.get(&Nibbles::default()),
            Some(&SparseNode::new_ext(Nibbles::from_nibbles_unchecked([0x01])))
        );

        // Generate the proof for the third key and reveal it in the sparse trie
        let (_, _, hash_builder_proof_nodes, branch_node_hash_masks, branch_node_tree_masks) =
            run_hash_builder(
                [(key1(), value()), (key2(), value()), (key3(), value())],
                NoopAccountTrieCursor::default(),
                Default::default(),
                [key2()],
            );
        for (path, node) in hash_builder_proof_nodes.nodes_sorted() {
            let hash_mask = branch_node_hash_masks.get(&path).copied();
            let tree_mask = branch_node_tree_masks.get(&path).copied();
            sparse
                .reveal_node(
                    path,
                    TrieNode::decode(&mut &node[..]).unwrap(),
                    TrieMasks { hash_mask, tree_mask },
                )
                .unwrap();
        }

        // Check that nothing changed in the extension node
        assert_eq!(
            sparse.nodes.get(&Nibbles::default()),
            Some(&SparseNode::new_ext(Nibbles::from_nibbles_unchecked([0x01])))
        );
    }

    /// We have two leaves that share the same prefix: 0x0001 and 0x0002, and a leaf with a
    /// different prefix: 0x0100. Hash builder trie has only the first two leaves, and we have
    /// proofs for them.
    ///
    /// 1. Insert the leaf 0x0100 into the sparse trie, and check that the root extension node was
    ///    turned into a branch node.
    /// 2. Reveal the leaf 0x0001 in the sparse trie, and check that the root branch node wasn't
    ///    overwritten with the extension node from the proof.
    #[test]
    fn sparse_trie_reveal_node_3() {
        let key1 = || pad_nibbles_right(Nibbles::from_nibbles_unchecked([0x00, 0x01]));
        let key2 = || pad_nibbles_right(Nibbles::from_nibbles_unchecked([0x00, 0x02]));
        let key3 = || pad_nibbles_right(Nibbles::from_nibbles_unchecked([0x01, 0x00]));
        let value = || Account::default();
        let value_encoded = || {
            let mut account_rlp = Vec::new();
            value().into_trie_account(EMPTY_ROOT_HASH).encode(&mut account_rlp);
            account_rlp
        };

        // Generate the proof for the root node and initialize the sparse trie with it
        let (_, _, hash_builder_proof_nodes, branch_node_hash_masks, branch_node_tree_masks) =
            run_hash_builder(
                [(key1(), value()), (key2(), value())],
                NoopAccountTrieCursor::default(),
                Default::default(),
                [Nibbles::default()],
            );
        let mut sparse = RevealedSparseTrie::from_root(
            TrieNode::decode(&mut &hash_builder_proof_nodes.nodes_sorted()[0].1[..]).unwrap(),
            TrieMasks {
                hash_mask: branch_node_hash_masks.get(&Nibbles::default()).copied(),
                tree_mask: branch_node_tree_masks.get(&Nibbles::default()).copied(),
            },
            false,
        )
        .unwrap();

        // Check that the root extension node exists
        assert_matches!(
            sparse.nodes.get(&Nibbles::default()),
            Some(SparseNode::Extension { key, hash: None, store_in_db_trie: None }) if *key == Nibbles::from_nibbles([0x00])
        );

        // Insert the leaf with a different prefix
        sparse.update_leaf(key3(), value_encoded()).unwrap();

        // Check that the extension node was turned into a branch node
        assert_matches!(
            sparse.nodes.get(&Nibbles::default()),
            Some(SparseNode::Branch { state_mask, hash: None, store_in_db_trie: None }) if *state_mask == TrieMask::new(0b11)
        );

        // Generate the proof for the first key and reveal it in the sparse trie
        let (_, _, hash_builder_proof_nodes, branch_node_hash_masks, branch_node_tree_masks) =
            run_hash_builder(
                [(key1(), value()), (key2(), value())],
                NoopAccountTrieCursor::default(),
                Default::default(),
                [key1()],
            );
        for (path, node) in hash_builder_proof_nodes.nodes_sorted() {
            let hash_mask = branch_node_hash_masks.get(&path).copied();
            let tree_mask = branch_node_tree_masks.get(&path).copied();
            sparse
                .reveal_node(
                    path,
                    TrieNode::decode(&mut &node[..]).unwrap(),
                    TrieMasks { hash_mask, tree_mask },
                )
                .unwrap();
        }

        // Check that the branch node wasn't overwritten by the extension node in the proof
        assert_matches!(
            sparse.nodes.get(&Nibbles::default()),
            Some(SparseNode::Branch { state_mask, hash: None, store_in_db_trie: None }) if *state_mask == TrieMask::new(0b11)
        );
    }

    #[test]
    fn sparse_trie_get_changed_nodes_at_depth() {
        let mut sparse = RevealedSparseTrie::default();

        let value = alloy_rlp::encode_fixed_size(&U256::ZERO).to_vec();

        // Extension (Key = 5) – Level 0
        // └── Branch (Mask = 1011) – Level 1
        //     ├── 0 -> Extension (Key = 23) – Level 2
        //     │        └── Branch (Mask = 0101) – Level 3
        //     │              ├── 1 -> Leaf (Key = 1, Path = 50231) – Level 4
        //     │              └── 3 -> Leaf (Key = 3, Path = 50233) – Level 4
        //     ├── 2 -> Leaf (Key = 013, Path = 52013) – Level 2
        //     └── 3 -> Branch (Mask = 0101) – Level 2
        //                ├── 1 -> Leaf (Key = 3102, Path = 53102) – Level 3
        //                └── 3 -> Branch (Mask = 1010) – Level 3
        //                       ├── 0 -> Leaf (Key = 3302, Path = 53302) – Level 4
        //                       └── 2 -> Leaf (Key = 3320, Path = 53320) – Level 4
        sparse
            .update_leaf(Nibbles::from_nibbles([0x5, 0x0, 0x2, 0x3, 0x1]), value.clone())
            .unwrap();
        sparse
            .update_leaf(Nibbles::from_nibbles([0x5, 0x0, 0x2, 0x3, 0x3]), value.clone())
            .unwrap();
        sparse
            .update_leaf(Nibbles::from_nibbles([0x5, 0x2, 0x0, 0x1, 0x3]), value.clone())
            .unwrap();
        sparse
            .update_leaf(Nibbles::from_nibbles([0x5, 0x3, 0x1, 0x0, 0x2]), value.clone())
            .unwrap();
        sparse
            .update_leaf(Nibbles::from_nibbles([0x5, 0x3, 0x3, 0x0, 0x2]), value.clone())
            .unwrap();
        sparse.update_leaf(Nibbles::from_nibbles([0x5, 0x3, 0x3, 0x2, 0x0]), value).unwrap();

        assert_eq!(
            sparse.get_changed_nodes_at_depth(&mut PrefixSet::default(), 0),
            (vec![(0, Nibbles::default())], PrefixSetMut::default())
        );
        assert_eq!(
            sparse.get_changed_nodes_at_depth(&mut PrefixSet::default(), 1),
            (vec![(1, Nibbles::from_nibbles_unchecked([0x5]))], [Nibbles::default()].into())
        );
        assert_eq!(
            sparse.get_changed_nodes_at_depth(&mut PrefixSet::default(), 2),
            (
                vec![
                    (2, Nibbles::from_nibbles_unchecked([0x5, 0x0])),
                    (2, Nibbles::from_nibbles_unchecked([0x5, 0x2])),
                    (2, Nibbles::from_nibbles_unchecked([0x5, 0x3]))
                ],
                [Nibbles::default(), Nibbles::from_nibbles_unchecked([0x5])].into()
            )
        );
        assert_eq!(
            sparse.get_changed_nodes_at_depth(&mut PrefixSet::default(), 3),
            (
                vec![
                    (3, Nibbles::from_nibbles_unchecked([0x5, 0x0, 0x2, 0x3])),
                    (2, Nibbles::from_nibbles_unchecked([0x5, 0x2])),
                    (3, Nibbles::from_nibbles_unchecked([0x5, 0x3, 0x1])),
                    (3, Nibbles::from_nibbles_unchecked([0x5, 0x3, 0x3]))
                ],
                [
                    Nibbles::default(),
                    Nibbles::from_nibbles_unchecked([0x5]),
                    Nibbles::from_nibbles_unchecked([0x5, 0x0]),
                    Nibbles::from_nibbles_unchecked([0x5, 0x3])
                ]
                .into()
            )
        );
        assert_eq!(
            sparse.get_changed_nodes_at_depth(&mut PrefixSet::default(), 4),
            (
                vec![
                    (4, Nibbles::from_nibbles_unchecked([0x5, 0x0, 0x2, 0x3, 0x1])),
                    (4, Nibbles::from_nibbles_unchecked([0x5, 0x0, 0x2, 0x3, 0x3])),
                    (2, Nibbles::from_nibbles_unchecked([0x5, 0x2])),
                    (3, Nibbles::from_nibbles_unchecked([0x5, 0x3, 0x1])),
                    (4, Nibbles::from_nibbles_unchecked([0x5, 0x3, 0x3, 0x0])),
                    (4, Nibbles::from_nibbles_unchecked([0x5, 0x3, 0x3, 0x2]))
                ],
                [
                    Nibbles::default(),
                    Nibbles::from_nibbles_unchecked([0x5]),
                    Nibbles::from_nibbles_unchecked([0x5, 0x0]),
                    Nibbles::from_nibbles_unchecked([0x5, 0x0, 0x2, 0x3]),
                    Nibbles::from_nibbles_unchecked([0x5, 0x3]),
                    Nibbles::from_nibbles_unchecked([0x5, 0x3, 0x3])
                ]
                .into()
            )
        );
    }

    #[test]
    fn hash_builder_branch_hash_mask() {
        let key1 = || pad_nibbles_left(Nibbles::from_nibbles_unchecked([0x00]));
        let key2 = || pad_nibbles_left(Nibbles::from_nibbles_unchecked([0x01]));
        let value = || Account { bytecode_hash: Some(B256::repeat_byte(1)), ..Default::default() };
        let value_encoded = || {
            let mut account_rlp = Vec::new();
            value().into_trie_account(EMPTY_ROOT_HASH).encode(&mut account_rlp);
            account_rlp
        };

        let (hash_builder_root, hash_builder_updates, _, _, _) = run_hash_builder(
            [(key1(), value()), (key2(), value())],
            NoopAccountTrieCursor::default(),
            Default::default(),
            [Nibbles::default()],
        );
        let mut sparse = RevealedSparseTrie::default();
        sparse.update_leaf(key1(), value_encoded()).unwrap();
        sparse.update_leaf(key2(), value_encoded()).unwrap();
        let sparse_root = sparse.root();
        let sparse_updates = sparse.take_updates();

        assert_eq!(sparse_root, hash_builder_root);
        assert_eq!(sparse_updates.updated_nodes, hash_builder_updates.account_nodes);
    }

    #[test]
    fn sparse_trie_wipe() {
        let mut sparse = RevealedSparseTrie::default().with_updates(true);

        let value = alloy_rlp::encode_fixed_size(&U256::ZERO).to_vec();

        // Extension (Key = 5) – Level 0
        // └── Branch (Mask = 1011) – Level 1
        //     ├── 0 -> Extension (Key = 23) – Level 2
        //     │        └── Branch (Mask = 0101) – Level 3
        //     │              ├── 1 -> Leaf (Key = 1, Path = 50231) – Level 4
        //     │              └── 3 -> Leaf (Key = 3, Path = 50233) – Level 4
        //     ├── 2 -> Leaf (Key = 013, Path = 52013) – Level 2
        //     └── 3 -> Branch (Mask = 0101) – Level 2
        //                ├── 1 -> Leaf (Key = 3102, Path = 53102) – Level 3
        //                └── 3 -> Branch (Mask = 1010) – Level 3
        //                       ├── 0 -> Leaf (Key = 3302, Path = 53302) – Level 4
        //                       └── 2 -> Leaf (Key = 3320, Path = 53320) – Level 4
        sparse
            .update_leaf(Nibbles::from_nibbles([0x5, 0x0, 0x2, 0x3, 0x1]), value.clone())
            .unwrap();
        sparse
            .update_leaf(Nibbles::from_nibbles([0x5, 0x0, 0x2, 0x3, 0x3]), value.clone())
            .unwrap();
        sparse
            .update_leaf(Nibbles::from_nibbles([0x5, 0x2, 0x0, 0x1, 0x3]), value.clone())
            .unwrap();
        sparse
            .update_leaf(Nibbles::from_nibbles([0x5, 0x3, 0x1, 0x0, 0x2]), value.clone())
            .unwrap();
        sparse
            .update_leaf(Nibbles::from_nibbles([0x5, 0x3, 0x3, 0x0, 0x2]), value.clone())
            .unwrap();
        sparse.update_leaf(Nibbles::from_nibbles([0x5, 0x3, 0x3, 0x2, 0x0]), value).unwrap();

        sparse.wipe();

        assert_eq!(sparse.root(), EMPTY_ROOT_HASH);
    }

    #[test]
    fn sparse_trie_clear() {
        // tests that if we fill a sparse trie with some nodes and then clear it, it has the same
        // contents as an empty sparse trie
        let mut sparse = RevealedSparseTrie::default();
        let value = alloy_rlp::encode_fixed_size(&U256::ZERO).to_vec();
        sparse
            .update_leaf(Nibbles::from_nibbles([0x5, 0x0, 0x2, 0x3, 0x1]), value.clone())
            .unwrap();
        sparse
            .update_leaf(Nibbles::from_nibbles([0x5, 0x0, 0x2, 0x3, 0x3]), value.clone())
            .unwrap();
        sparse
            .update_leaf(Nibbles::from_nibbles([0x5, 0x2, 0x0, 0x1, 0x3]), value.clone())
            .unwrap();
        sparse.update_leaf(Nibbles::from_nibbles([0x5, 0x3, 0x1, 0x0, 0x2]), value).unwrap();

        sparse.clear();

        // we have to update the root hash to be an empty one, because the `Default` impl of
        // `RevealedSparseTrie` sets the root hash to `EMPTY_ROOT_HASH` in the constructor.
        //
        // The default impl is only used in tests.
        sparse.nodes.insert(Nibbles::default(), SparseNode::Empty);

        let empty_trie = RevealedSparseTrie::default();
        assert_eq!(empty_trie, sparse);
    }

    #[test]
    fn sparse_trie_display() {
        let mut sparse = RevealedSparseTrie::default();

        let value = alloy_rlp::encode_fixed_size(&U256::ZERO).to_vec();

        // Extension (Key = 5) – Level 0
        // └── Branch (Mask = 1011) – Level 1
        //     ├── 0 -> Extension (Key = 23) – Level 2
        //     │        └── Branch (Mask = 0101) – Level 3
        //     │              ├── 1 -> Leaf (Key = 1, Path = 50231) – Level 4
        //     │              └── 3 -> Leaf (Key = 3, Path = 50233) – Level 4
        //     ├── 2 -> Leaf (Key = 013, Path = 52013) – Level 2
        //     └── 3 -> Branch (Mask = 0101) – Level 2
        //                ├── 1 -> Leaf (Key = 3102, Path = 53102) – Level 3
        //                └── 3 -> Branch (Mask = 1010) – Level 3
        //                       ├── 0 -> Leaf (Key = 3302, Path = 53302) – Level 4
        //                       └── 2 -> Leaf (Key = 3320, Path = 53320) – Level 4
        sparse
            .update_leaf(Nibbles::from_nibbles([0x5, 0x0, 0x2, 0x3, 0x1]), value.clone())
            .unwrap();
        sparse
            .update_leaf(Nibbles::from_nibbles([0x5, 0x0, 0x2, 0x3, 0x3]), value.clone())
            .unwrap();
        sparse
            .update_leaf(Nibbles::from_nibbles([0x5, 0x2, 0x0, 0x1, 0x3]), value.clone())
            .unwrap();
        sparse
            .update_leaf(Nibbles::from_nibbles([0x5, 0x3, 0x1, 0x0, 0x2]), value.clone())
            .unwrap();
        sparse
            .update_leaf(Nibbles::from_nibbles([0x5, 0x3, 0x3, 0x0, 0x2]), value.clone())
            .unwrap();
        sparse.update_leaf(Nibbles::from_nibbles([0x5, 0x3, 0x3, 0x2, 0x0]), value).unwrap();

        let normal_printed = format!("{sparse}");
        let expected = "\
Root -> Extension { key: Nibbles(0x05), hash: None, store_in_db_trie: None }
5 -> Branch { state_mask: TrieMask(0000000000001101), hash: None, store_in_db_trie: None }
50 -> Extension { key: Nibbles(0x0203), hash: None, store_in_db_trie: None }
5023 -> Branch { state_mask: TrieMask(0000000000001010), hash: None, store_in_db_trie: None }
50231 -> Leaf { key: Nibbles(0x), hash: None }
50233 -> Leaf { key: Nibbles(0x), hash: None }
52013 -> Leaf { key: Nibbles(0x000103), hash: None }
53 -> Branch { state_mask: TrieMask(0000000000001010), hash: None, store_in_db_trie: None }
53102 -> Leaf { key: Nibbles(0x0002), hash: None }
533 -> Branch { state_mask: TrieMask(0000000000000101), hash: None, store_in_db_trie: None }
53302 -> Leaf { key: Nibbles(0x02), hash: None }
53320 -> Leaf { key: Nibbles(0x00), hash: None }
";
        assert_eq!(normal_printed, expected);

        let alternate_printed = format!("{sparse:#}");
        let expected = "\
Root -> Extension { key: Nibbles(0x05), hash: None, store_in_db_trie: None }
    5 -> Branch { state_mask: TrieMask(0000000000001101), hash: None, store_in_db_trie: None }
        50 -> Extension { key: Nibbles(0x0203), hash: None, store_in_db_trie: None }
            5023 -> Branch { state_mask: TrieMask(0000000000001010), hash: None, store_in_db_trie: None }
                50231 -> Leaf { key: Nibbles(0x), hash: None }
                50233 -> Leaf { key: Nibbles(0x), hash: None }
        52013 -> Leaf { key: Nibbles(0x000103), hash: None }
        53 -> Branch { state_mask: TrieMask(0000000000001010), hash: None, store_in_db_trie: None }
            53102 -> Leaf { key: Nibbles(0x0002), hash: None }
            533 -> Branch { state_mask: TrieMask(0000000000000101), hash: None, store_in_db_trie: None }
                53302 -> Leaf { key: Nibbles(0x02), hash: None }
                53320 -> Leaf { key: Nibbles(0x00), hash: None }
";

        assert_eq!(alternate_printed, expected);
    }
}<|MERGE_RESOLUTION|>--- conflicted
+++ resolved
@@ -2104,11 +2104,7 @@
 }
 
 /// RLP node path stack item.
-<<<<<<< HEAD
-#[derive(Clone, PartialEq, Eq, Debug, Default)]
-=======
 #[derive(Clone, PartialEq, Eq, Debug)]
->>>>>>> 9231652c
 pub struct RlpNodePathStackItem {
     /// Level at which the node is located. Higher numbers correspond to lower levels in the trie.
     pub level: usize,
@@ -2135,9 +2131,12 @@
 /// one to make batch updates to a persistent database.
 #[derive(Debug, Clone, Default, PartialEq, Eq)]
 pub struct SparseTrieUpdates {
-    pub(crate) updated_nodes: HashMap<Nibbles, BranchNodeCompact>,
-    pub(crate) removed_nodes: HashSet<Nibbles>,
-    pub(crate) wiped: bool,
+    /// Collection of updated intermediate nodes indexed by full path.
+    pub updated_nodes: HashMap<Nibbles, BranchNodeCompact>,
+    /// Collection of removed intermediate nodes indexed by full path.
+    pub removed_nodes: HashSet<Nibbles>,
+    /// Flag indicating whether the trie was wiped.
+    pub wiped: bool,
 }
 
 impl SparseTrieUpdates {
