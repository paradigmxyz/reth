use crate::{SparseTrieError, SparseTrieResult};
use alloy_primitives::{hex, keccak256, map::HashMap, B256};
use alloy_rlp::Decodable;
use reth_tracing::tracing::debug;
use reth_trie::{
    prefix_set::{PrefixSet, PrefixSetMut},
    RlpNode,
};
use reth_trie_common::{
    BranchNodeRef, ExtensionNodeRef, LeafNodeRef, Nibbles, TrieMask, TrieNode, CHILD_INDEX_RANGE,
    EMPTY_ROOT_HASH,
};
use smallvec::SmallVec;
use std::{collections::HashSet, fmt};

/// Inner representation of the sparse trie.
/// Sparse trie is blind by default until nodes are revealed.
#[derive(PartialEq, Eq, Default, Debug)]
pub enum SparseTrie {
    /// None of the trie nodes are known.
    #[default]
    Blind,
    /// The trie nodes have been revealed.
    Revealed(RevealedSparseTrie),
}

impl SparseTrie {
    /// Creates new revealed empty trie.
    pub fn revealed_empty() -> Self {
        Self::Revealed(RevealedSparseTrie::default())
    }

    /// Returns `true` if the sparse trie has no revealed nodes.
    pub const fn is_blind(&self) -> bool {
        matches!(self, Self::Blind)
    }

    /// Returns mutable reference to revealed sparse trie if the trie is not blind.
    pub fn as_revealed_mut(&mut self) -> Option<&mut RevealedSparseTrie> {
        if let Self::Revealed(revealed) = self {
            Some(revealed)
        } else {
            None
        }
    }

    /// Reveals the root node if the trie is blinded.
    ///
    /// # Returns
    ///
    /// Mutable reference to [`RevealedSparseTrie`].
    pub fn reveal_root(&mut self, root: TrieNode) -> SparseTrieResult<&mut RevealedSparseTrie> {
        if self.is_blind() {
            *self = Self::Revealed(RevealedSparseTrie::from_root(root)?)
        }
        Ok(self.as_revealed_mut().unwrap())
    }

    /// Update the leaf node.
    pub fn update_leaf(&mut self, path: Nibbles, value: Vec<u8>) -> SparseTrieResult<()> {
        let revealed = self.as_revealed_mut().ok_or(SparseTrieError::Blind)?;
        revealed.update_leaf(path, value)?;
        Ok(())
    }

    /// Calculates and returns the trie root if the trie has been revealed.
    pub fn root(&mut self) -> Option<B256> {
        Some(self.as_revealed_mut()?.root())
    }
}

/// The representation of revealed sparse trie.
///
/// ## Invariants
///
/// - The root node is always present in `nodes` collection.
/// - Each leaf entry in `nodes` collection must have a corresponding entry in `values` collection.
///   The opposite is also true.
/// - All keys in `values` collection are full leaf paths.
#[derive(PartialEq, Eq)]
pub struct RevealedSparseTrie {
    /// All trie nodes.
    nodes: HashMap<Nibbles, SparseNode>,
    /// All leaf values.
    values: HashMap<Nibbles, Vec<u8>>,
    /// Prefix set.
    prefix_set: PrefixSetMut,
    /// Reusable buffer for RLP encoding of nodes.
    rlp_buf: Vec<u8>,
}

impl fmt::Debug for RevealedSparseTrie {
    fn fmt(&self, f: &mut fmt::Formatter<'_>) -> fmt::Result {
        f.debug_struct("RevealedSparseTrie")
            .field("nodes", &self.nodes)
            .field("values", &self.values)
            .field("prefix_set", &self.prefix_set)
            .field("rlp_buf", &hex::encode(&self.rlp_buf))
            .finish()
    }
}

impl Default for RevealedSparseTrie {
    fn default() -> Self {
        Self {
            nodes: HashMap::from_iter([(Nibbles::default(), SparseNode::Empty)]),
            values: HashMap::default(),
            prefix_set: PrefixSetMut::default(),
            rlp_buf: Vec::new(),
        }
    }
}

impl RevealedSparseTrie {
    /// Create new revealed sparse trie from the given root node.
    pub fn from_root(node: TrieNode) -> SparseTrieResult<Self> {
        let mut this = Self {
            nodes: HashMap::default(),
            values: HashMap::default(),
            prefix_set: PrefixSetMut::default(),
            rlp_buf: Vec::new(),
        };
        this.reveal_node(Nibbles::default(), node)?;
        Ok(this)
    }

    /// Reveal the trie node only if it was not known already.
    pub fn reveal_node(&mut self, path: Nibbles, node: TrieNode) -> SparseTrieResult<()> {
        // TODO: revise all inserts to not overwrite existing entries
        match node {
            TrieNode::EmptyRoot => {
                debug_assert!(path.is_empty());
                self.nodes.insert(path, SparseNode::Empty);
            }
            TrieNode::Branch(branch) => {
                let mut stack_ptr = branch.as_ref().first_child_index();
                for idx in CHILD_INDEX_RANGE {
                    if branch.state_mask.is_bit_set(idx) {
                        let mut child_path = path.clone();
                        child_path.push_unchecked(idx);
                        self.reveal_node_or_hash(child_path, &branch.stack[stack_ptr])?;
                        stack_ptr += 1;
                    }
                }

                match self.nodes.get(&path) {
                    // Blinded and non-existent nodes can be replaced.
                    Some(SparseNode::Hash(_)) | None => {
                        self.nodes.insert(
                            path,
                            SparseNode::Branch { state_mask: branch.state_mask, hash: None },
                        );
                    }
                    // Branch node already exists, or an extension node was placed where a
                    // branch node was before.
                    Some(SparseNode::Branch { .. } | SparseNode::Extension { .. }) => {}
                    // All other node types can't be handled.
                    Some(node @ (SparseNode::Empty | SparseNode::Leaf { .. })) => {
                        return Err(SparseTrieError::Reveal { path, node: Box::new(node.clone()) })
                    }
                }
            }
            TrieNode::Extension(ext) => match self.nodes.get(&path) {
                Some(SparseNode::Hash(_)) | None => {
                    let mut child_path = path.clone();
                    child_path.extend_from_slice_unchecked(&ext.key);
                    self.reveal_node_or_hash(child_path, &ext.child)?;
                    self.nodes.insert(path, SparseNode::Extension { key: ext.key, hash: None });
                }
                // Extension node already exists, or an extension node was placed where a branch
                // node was before.
                Some(SparseNode::Extension { .. } | SparseNode::Branch { .. }) => {}
                // All other node types can't be handled.
                Some(node @ (SparseNode::Empty | SparseNode::Leaf { .. })) => {
                    return Err(SparseTrieError::Reveal { path, node: Box::new(node.clone()) })
                }
            },
            TrieNode::Leaf(leaf) => match self.nodes.get(&path) {
                Some(SparseNode::Hash(_)) | None => {
                    let mut full = path.clone();
                    full.extend_from_slice_unchecked(&leaf.key);
                    self.values.insert(full, leaf.value);
                    self.nodes.insert(path, SparseNode::new_leaf(leaf.key));
                }
                // Left node already exists.
                Some(SparseNode::Leaf { .. }) => {}
                // All other node types can't be handled.
                Some(
                    node @ (SparseNode::Empty |
                    SparseNode::Extension { .. } |
                    SparseNode::Branch { .. }),
                ) => return Err(SparseTrieError::Reveal { path, node: Box::new(node.clone()) }),
            },
        }

        Ok(())
    }

    fn reveal_node_or_hash(&mut self, path: Nibbles, child: &[u8]) -> SparseTrieResult<()> {
        if child.len() == B256::len_bytes() + 1 {
            let hash = B256::from_slice(&child[1..]);
            match self.nodes.get(&path) {
                // Hash node with a different hash can't be handled.
                Some(node @ SparseNode::Hash(previous_hash)) if previous_hash != &hash => {
                    return Err(SparseTrieError::Reveal { path, node: Box::new(node.clone()) })
                }
                None => {
                    self.nodes.insert(path, SparseNode::Hash(hash));
                }
                // All other node types mean that it has already been revealed.
                Some(_) => {}
            }
            return Ok(())
        }

        self.reveal_node(path, TrieNode::decode(&mut &child[..])?)
    }

    /// Update the leaf node with provided value.
    pub fn update_leaf(&mut self, path: Nibbles, value: Vec<u8>) -> SparseTrieResult<()> {
        self.prefix_set.insert(path.clone());
        let existing = self.values.insert(path.clone(), value);
        if existing.is_some() {
            // trie structure unchanged, return immediately
            return Ok(())
        }

        let mut current = Nibbles::default();
        while let Some(node) = self.nodes.get_mut(&current) {
            match node {
                SparseNode::Empty => {
                    *node = SparseNode::new_leaf(path);
                    break
                }
                SparseNode::Hash(hash) => {
                    return Err(SparseTrieError::BlindedNode { path: current, hash: *hash })
                }
                SparseNode::Leaf { key: current_key, .. } => {
                    current.extend_from_slice_unchecked(current_key);

                    // this leaf is being updated
                    if current == path {
                        unreachable!("we already checked leaf presence in the beginning");
                    }

                    // find the common prefix
                    let common = current.common_prefix_length(&path);

                    // update existing node
                    let new_ext_key = current.slice(current.len() - current_key.len()..common);
                    *node = SparseNode::new_ext(new_ext_key);

                    // create a branch node and corresponding leaves
                    self.nodes.insert(
                        current.slice(..common),
                        SparseNode::new_split_branch(current[common], path[common]),
                    );
                    self.nodes.insert(
                        path.slice(..=common),
                        SparseNode::new_leaf(path.slice(common + 1..)),
                    );
                    self.nodes.insert(
                        current.slice(..=common),
                        SparseNode::new_leaf(current.slice(common + 1..)),
                    );

                    break;
                }
                SparseNode::Extension { key, .. } => {
                    current.extend_from_slice(key);
                    if !path.starts_with(&current) {
                        // find the common prefix
                        let common = current.common_prefix_length(&path);

                        *key = current.slice(current.len() - key.len()..common);

                        // create state mask for new branch node
                        // NOTE: this might overwrite the current extension node
                        let branch = SparseNode::new_split_branch(current[common], path[common]);
                        self.nodes.insert(current.slice(..common), branch);

                        // create new leaf
                        let new_leaf = SparseNode::new_leaf(path.slice(common + 1..));
                        self.nodes.insert(path.slice(..=common), new_leaf);

                        // recreate extension to previous child if needed
                        let key = current.slice(common + 1..);
                        if !key.is_empty() {
                            self.nodes.insert(current.slice(..=common), SparseNode::new_ext(key));
                        }

                        break;
                    }
                }
                SparseNode::Branch { state_mask, .. } => {
                    let nibble = path[current.len()];
                    current.push_unchecked(nibble);
                    if !state_mask.is_bit_set(nibble) {
                        state_mask.set_bit(nibble);
                        let new_leaf = SparseNode::new_leaf(path.slice(current.len()..));
                        self.nodes.insert(current, new_leaf);
                        break;
                    }
                }
            };
        }

        Ok(())
    }

    /// Remove leaf node from the trie.
    pub fn remove_leaf(&mut self, path: &Nibbles) -> SparseTrieResult<()> {
        self.prefix_set.insert(path.clone());
<<<<<<< HEAD
        self.values.remove(&path);

        // If the path wasn't present in `values`, we still need to walk the trie and ensure that
        // there is no node at the path. When a leaf node is a blinded `Hash`, it will have an entry
        // in `nodes`, but not in the `values`.
=======
        self.values.remove(path);
>>>>>>> 6e517622

        // If the path wasn't present in `values`, we still need to walk the trie and ensure that
        // there is no node at the path. When a leaf node is a blinded `Hash`, it will have an entry
        // in `nodes`, but not in the `values`.

        let mut removed_nodes = self.take_nodes_for_path(path)?;
        debug!(target: "trie::sparse", ?path, ?removed_nodes, "Removed nodes for path");
        // Pop the first node from the stack which is the leaf node we want to remove.
        let mut child = removed_nodes.pop().expect("leaf exists");
        #[cfg(debug_assertions)]
        {
            let mut child_path = child.path.clone();
            let SparseNode::Leaf { key, .. } = &child.node else { panic!("expected leaf node") };
            child_path.extend_from_slice_unchecked(key);
            assert_eq!(&child_path, path);
        }

        // If we don't have any other removed nodes, insert an empty node at the root.
        if removed_nodes.is_empty() {
            debug_assert!(self.nodes.is_empty());
            self.nodes.insert(Nibbles::default(), SparseNode::Empty);

            return Ok(())
        }

        // Walk the stack of removed nodes from the back and re-insert them back into the trie,
        // adjusting the node type as needed.
        while let Some(removed_node) = removed_nodes.pop() {
            let removed_path = removed_node.path;

            let new_node = match &removed_node.node {
                SparseNode::Empty => return Err(SparseTrieError::Blind),
                SparseNode::Hash(hash) => {
                    return Err(SparseTrieError::BlindedNode { path: removed_path, hash: *hash })
                }
                SparseNode::Leaf { .. } => {
                    unreachable!("we already popped the leaf node")
                }
                SparseNode::Extension { key, .. } => {
                    // If the node is an extension node, we need to look at its child to see if we
                    // need to merge them.
                    match &child.node {
                        SparseNode::Empty => return Err(SparseTrieError::Blind),
                        SparseNode::Hash(hash) => {
                            return Err(SparseTrieError::BlindedNode {
                                path: child.path,
                                hash: *hash,
                            })
                        }
                        // For a leaf node, we collapse the extension node into a leaf node,
                        // extending the key. While it's impossible to encounter an extension node
                        // followed by a leaf node in a complete trie, it's possible here because we
                        // could have downgraded the extension node's child into a leaf node from
                        // another node type.
                        SparseNode::Leaf { key: leaf_key, .. } => {
                            self.nodes.remove(&child.path);

                            let mut new_key = key.clone();
                            new_key.extend_from_slice_unchecked(leaf_key);
                            SparseNode::new_leaf(new_key)
                        }
                        // For an extension node, we collapse them into one extension node,
                        // extending the key
                        SparseNode::Extension { key: extension_key, .. } => {
                            self.nodes.remove(&child.path);

                            let mut new_key = key.clone();
                            new_key.extend_from_slice_unchecked(extension_key);
                            SparseNode::new_ext(new_key)
                        }
                        // For a branch node, we just leave the extension node as-is.
                        SparseNode::Branch { .. } => removed_node.node,
                    }
                }
                SparseNode::Branch { mut state_mask, hash: _ } => {
                    // If the node is a branch node, we need to check the number of children left
                    // after deleting the child at the given nibble.

                    if let Some(removed_nibble) = removed_node.unset_branch_nibble {
                        state_mask.unset_bit(removed_nibble);
                    }

                    // If only one child is left set in the branch node, we need to collapse it.
                    if state_mask.count_bits() == 1 {
                        let child_nibble =
                            state_mask.first_set_bit_index().expect("state mask is not empty");

                        // Get full path of the only child node left.
                        let mut child_path = removed_path.clone();
                        child_path.push_unchecked(child_nibble);

                        // Remove the only child node.
                        let child = self.nodes.get(&child_path).unwrap();

                        debug!(target: "trie::sparse", ?removed_path, ?child_path, ?child, "Branch node has only one child");

                        let mut delete_child = false;
                        let new_node = match child {
                            SparseNode::Empty => return Err(SparseTrieError::Blind),
                            SparseNode::Hash(hash) => {
                                return Err(SparseTrieError::BlindedNode {
                                    path: child_path,
                                    hash: *hash,
                                })
                            }
                            // If the only child is a leaf node, we downgrade the branch node into a
                            // leaf node, prepending the nibble to the key, and delete the old
                            // child.
                            SparseNode::Leaf { key, .. } => {
                                delete_child = true;

                                let mut new_key = Nibbles::from_nibbles_unchecked([child_nibble]);
                                new_key.extend_from_slice_unchecked(key);
                                SparseNode::new_leaf(new_key)
                            }
                            // If the only child node is an extension node, we downgrade the branch
                            // node into an even longer extension node, prepending the nibble to the
                            // key, and delete the old child.
                            SparseNode::Extension { key, .. } => {
                                delete_child = true;

                                let mut new_key = Nibbles::from_nibbles_unchecked([child_nibble]);
                                new_key.extend_from_slice_unchecked(key);
                                SparseNode::new_ext(new_key)
                            }
                            // If the only child is a branch node, we downgrade the current branch
                            // node into a one-nibble extension node.
                            SparseNode::Branch { .. } => {
                                SparseNode::new_ext(Nibbles::from_nibbles_unchecked([child_nibble]))
                            }
                        };

                        if delete_child {
                            self.nodes.remove(&child_path);
                        }

                        new_node
                    }
                    // If more than one child is left set in the branch, we just re-insert it
                    // as-is.
                    else {
                        SparseNode::new_branch(state_mask)
                    }
                }
            };

            child = RemovedSparseNode {
                path: removed_path.clone(),
                node: new_node.clone(),
                unset_branch_nibble: None,
            };
            debug!(target: "trie::sparse", ?removed_path, ?new_node, "Re-inserting the node");
            self.nodes.insert(removed_path, new_node);
        }

        Ok(())
    }

    /// Traverse trie nodes down to the leaf node and collect all nodes along the path.
    fn take_nodes_for_path(&mut self, path: &Nibbles) -> SparseTrieResult<Vec<RemovedSparseNode>> {
        let mut current = Nibbles::default(); // Start traversal from the root
        let mut nodes = Vec::new(); // Collect traversed nodes

        while let Some(node) = self.nodes.remove(&current) {
            match &node {
                SparseNode::Empty => return Err(SparseTrieError::Blind),
                SparseNode::Hash(hash) => {
                    return Err(SparseTrieError::BlindedNode { path: current, hash: *hash })
                }
                SparseNode::Leaf { key: _key, .. } => {
                    // Leaf node is always the one that we're deleting, and no other leaf nodes can
                    // be found during traversal.

                    #[cfg(debug_assertions)]
                    {
                        let mut current = current.clone();
                        current.extend_from_slice_unchecked(_key);
                        assert_eq!(&current, path);
                    }

                    nodes.push(RemovedSparseNode {
                        path: current.clone(),
                        node,
                        unset_branch_nibble: None,
                    });
                    break
                }
                SparseNode::Extension { key, .. } => {
                    #[cfg(debug_assertions)]
                    {
                        let mut current = current.clone();
                        current.extend_from_slice_unchecked(key);
                        assert!(path.starts_with(&current));
                    }

                    let path = current.clone();
                    current.extend_from_slice_unchecked(key);
                    nodes.push(RemovedSparseNode { path, node, unset_branch_nibble: None });
                }
                SparseNode::Branch { state_mask, .. } => {
                    let nibble = path[current.len()];
                    debug_assert!(state_mask.is_bit_set(nibble));

                    // If the branch node has a child that is a leaf node that we're removing,
                    // we need to unset this nibble.
                    // Any other branch nodes will not require unsetting the nibble, because
                    // deleting one leaf node can not remove the whole path
                    // where the branch node is located.
                    let mut child_path =
                        Nibbles::from_nibbles([current.as_slice(), &[nibble]].concat());
                    let unset_branch_nibble = self
                        .nodes
                        .get(&child_path)
                        .map_or(false, move |node| match node {
                            SparseNode::Leaf { key, .. } => {
                                // Get full path of the leaf node
                                child_path.extend_from_slice_unchecked(key);
                                &child_path == path
                            }
                            _ => false,
                        })
                        .then_some(nibble);

                    nodes.push(RemovedSparseNode {
                        path: current.clone(),
                        node,
                        unset_branch_nibble,
                    });

                    current.push_unchecked(nibble);
                }
            }
        }

        Ok(nodes)
    }

    /// Return the root of the sparse trie.
    /// Updates all remaining dirty nodes before calculating the root.
    pub fn root(&mut self) -> B256 {
        // take the current prefix set.
        let mut prefix_set = std::mem::take(&mut self.prefix_set).freeze();
        let root_rlp = self.rlp_node(Nibbles::default(), &mut prefix_set);
        if let Some(root_hash) = root_rlp.as_hash() {
            root_hash
        } else {
            keccak256(root_rlp)
        }
    }

    /// Update hashes of the nodes that are located at a level deeper than or equal to the provided
    /// depth. Root node has a level of 0.
    pub fn update_rlp_node_level(&mut self, depth: usize) {
        let mut paths = Vec::from([(Nibbles::default(), 0)]);
        let mut targets = HashSet::<Nibbles>::default();

        while let Some((mut path, level)) = paths.pop() {
            match self.nodes.get(&path).unwrap() {
                SparseNode::Empty | SparseNode::Hash(_) => {}
                SparseNode::Leaf { .. } => {
                    targets.insert(path);
                }
                SparseNode::Extension { key, .. } => {
                    if level >= depth {
                        targets.insert(path);
                    } else {
                        path.extend_from_slice_unchecked(key);
                        paths.push((path, level + 1));
                    }
                }
                SparseNode::Branch { state_mask, .. } => {
                    if level >= depth {
                        targets.insert(path);
                    } else {
                        for bit in CHILD_INDEX_RANGE {
                            if state_mask.is_bit_set(bit) {
                                let mut child_path = path.clone();
                                child_path.push_unchecked(bit);
                                paths.push((child_path, level + 1));
                            }
                        }
                    }
                }
            }
        }

        let mut prefix_set = self.prefix_set.clone().freeze();
        for target in targets {
            self.rlp_node(target, &mut prefix_set);
        }
    }

    fn rlp_node(&mut self, path: Nibbles, prefix_set: &mut PrefixSet) -> RlpNode {
        // stack of paths we need rlp nodes for
        let mut path_stack = Vec::from([path]);
        // stack of rlp nodes
        let mut rlp_node_stack = Vec::<(Nibbles, RlpNode)>::new();
        // reusable branch child path
        let mut branch_child_buf = SmallVec::<[Nibbles; 16]>::new_const();
        // reusable branch value stack
        let mut branch_value_stack_buf = SmallVec::<[RlpNode; 16]>::new_const();

        'main: while let Some(path) = path_stack.pop() {
            let rlp_node = match self.nodes.get_mut(&path).unwrap() {
                SparseNode::Empty => RlpNode::word_rlp(&EMPTY_ROOT_HASH),
                SparseNode::Hash(hash) => RlpNode::word_rlp(hash),
                SparseNode::Leaf { key, hash } => {
                    self.rlp_buf.clear();
                    let mut path = path.clone();
                    path.extend_from_slice_unchecked(key);
                    if let Some(hash) = hash.filter(|_| !prefix_set.contains(&path)) {
                        RlpNode::word_rlp(&hash)
                    } else {
                        let value = self.values.get(&path).unwrap();
                        let rlp_node = LeafNodeRef { key, value }.rlp(&mut self.rlp_buf);
                        *hash = rlp_node.as_hash();
                        rlp_node
                    }
                }
                SparseNode::Extension { key, hash } => {
                    let mut child_path = path.clone();
                    child_path.extend_from_slice_unchecked(key);
                    if let Some(hash) = hash.filter(|_| !prefix_set.contains(&path)) {
                        RlpNode::word_rlp(&hash)
                    } else if rlp_node_stack.last().map_or(false, |e| e.0 == child_path) {
                        let (_, child) = rlp_node_stack.pop().unwrap();
                        self.rlp_buf.clear();
                        let rlp_node = ExtensionNodeRef::new(key, &child).rlp(&mut self.rlp_buf);
                        *hash = rlp_node.as_hash();
                        rlp_node
                    } else {
                        path_stack.extend([path, child_path]); // need to get rlp node for child first
                        continue
                    }
                }
                SparseNode::Branch { state_mask, hash } => {
                    if let Some(hash) = hash.filter(|_| !prefix_set.contains(&path)) {
                        rlp_node_stack.push((path, RlpNode::word_rlp(&hash)));
                        continue
                    }

                    branch_child_buf.clear();
                    for bit in CHILD_INDEX_RANGE {
                        if state_mask.is_bit_set(bit) {
                            let mut child = path.clone();
                            child.push_unchecked(bit);
                            branch_child_buf.push(child);
                        }
                    }

                    branch_value_stack_buf.clear();
                    for child_path in &branch_child_buf {
                        if rlp_node_stack.last().map_or(false, |e| &e.0 == child_path) {
                            let (_, child) = rlp_node_stack.pop().unwrap();
                            branch_value_stack_buf.push(child);
                        } else {
                            debug_assert!(branch_value_stack_buf.is_empty());
                            path_stack.push(path);
                            path_stack.extend(branch_child_buf.drain(..));
                            continue 'main
                        }
                    }

                    self.rlp_buf.clear();
                    let rlp_node = BranchNodeRef::new(&branch_value_stack_buf, *state_mask)
                        .rlp(&mut self.rlp_buf);
                    *hash = rlp_node.as_hash();
                    rlp_node
                }
            };
            rlp_node_stack.push((path, rlp_node));
        }

        rlp_node_stack.pop().unwrap().1
    }
}

/// Enum representing trie nodes in sparse trie.
#[derive(PartialEq, Eq, Clone, Debug)]
pub enum SparseNode {
    /// Empty trie node.
    Empty,
    /// The hash of the node that was not revealed.
    Hash(B256),
    /// Sparse leaf node with remaining key suffix.
    Leaf {
        /// Remaining key suffix for the leaf node.
        key: Nibbles,
        /// Pre-computed hash of the sparse node.
        /// Can be reused unless this trie path has been updated.
        hash: Option<B256>,
    },
    /// Sparse extension node with key.
    Extension {
        /// The key slice stored by this extension node.
        key: Nibbles,
        /// Pre-computed hash of the sparse node.
        /// Can be reused unless this trie path has been updated.
        hash: Option<B256>,
    },
    /// Sparse branch node with state mask.
    Branch {
        /// The bitmask representing children present in the branch node.
        state_mask: TrieMask,
        /// Pre-computed hash of the sparse node.
        /// Can be reused unless this trie path has been updated.
        hash: Option<B256>,
    },
}

impl SparseNode {
    /// Create new sparse node from [`TrieNode`].
    pub fn from_node(node: TrieNode) -> Self {
        match node {
            TrieNode::EmptyRoot => Self::Empty,
            TrieNode::Leaf(leaf) => Self::new_leaf(leaf.key),
            TrieNode::Extension(ext) => Self::new_ext(ext.key),
            TrieNode::Branch(branch) => Self::new_branch(branch.state_mask),
        }
    }

    /// Create new [`SparseNode::Branch`] from state mask.
    pub const fn new_branch(state_mask: TrieMask) -> Self {
        Self::Branch { state_mask, hash: None }
    }

    /// Create new [`SparseNode::Branch`] with two bits set.
    pub const fn new_split_branch(bit_a: u8, bit_b: u8) -> Self {
        let state_mask = TrieMask::new(
            // set bits for both children
            (1u16 << bit_a) | (1u16 << bit_b),
        );
        Self::Branch { state_mask, hash: None }
    }

    /// Create new [`SparseNode::Extension`] from the key slice.
    pub const fn new_ext(key: Nibbles) -> Self {
        Self::Extension { key, hash: None }
    }

    /// Create new [`SparseNode::Leaf`] from leaf key and value.
    pub const fn new_leaf(key: Nibbles) -> Self {
        Self::Leaf { key, hash: None }
    }
}

#[derive(Debug)]
struct RemovedSparseNode {
    path: Nibbles,
    node: SparseNode,
    unset_branch_nibble: Option<u8>,
}

#[cfg(test)]
mod tests {
    use std::collections::BTreeMap;

    use super::*;
    use alloy_primitives::U256;
    use assert_matches::assert_matches;
    use itertools::Itertools;
    use prop::sample::SizeRange;
    use proptest::prelude::*;
    use rand::seq::IteratorRandom;
    use reth_testing_utils::generators;
    use reth_trie::{BranchNode, ExtensionNode, LeafNode};
    use reth_trie_common::{
        proof::{ProofNodes, ProofRetainer},
        HashBuilder,
    };

    /// Calculate the state root by feeding the provided state to the hash builder and retaining the
    /// proofs for the provided targets.
    ///
    /// Returns the state root and the retained proof nodes.
    fn hash_builder_root_with_proofs<V: AsRef<[u8]>>(
        state: impl IntoIterator<Item = (Nibbles, V)>,
        proof_targets: impl IntoIterator<Item = Nibbles>,
    ) -> (B256, ProofNodes) {
        let mut hash_builder =
            HashBuilder::default().with_proof_retainer(ProofRetainer::from_iter(proof_targets));
        for (key, value) in state {
            hash_builder.add_leaf(key, value.as_ref());
        }
        (hash_builder.root(), hash_builder.take_proof_nodes())
    }

    /// Assert that the sparse trie nodes and the proof nodes from the hash builder are equal.
    fn assert_eq_sparse_trie_proof_nodes(
        sparse_trie: &RevealedSparseTrie,
        proof_nodes: ProofNodes,
    ) {
        let proof_nodes = proof_nodes
            .into_nodes_sorted()
            .into_iter()
            .map(|(path, node)| (path, TrieNode::decode(&mut node.as_ref()).unwrap()));

        let sparse_nodes = sparse_trie.nodes.iter().sorted_by_key(|(path, _)| *path);

        for ((proof_node_path, proof_node), (sparse_node_path, sparse_node)) in
            proof_nodes.zip(sparse_nodes)
        {
            assert_eq!(&proof_node_path, sparse_node_path);

            let equals = match (&proof_node, &sparse_node) {
                // Both nodes are empty
                (TrieNode::EmptyRoot, SparseNode::Empty) => true,
                // Both nodes are branches and have the same state mask
                (
                    TrieNode::Branch(BranchNode { state_mask: proof_state_mask, .. }),
                    SparseNode::Branch { state_mask: sparse_state_mask, .. },
                ) => proof_state_mask == sparse_state_mask,
                // Both nodes are extensions and have the same key
                (
                    TrieNode::Extension(ExtensionNode { key: proof_key, .. }),
                    SparseNode::Extension { key: sparse_key, .. },
                ) |
                // Both nodes are leaves and have the same key
                (
                    TrieNode::Leaf(LeafNode { key: proof_key, .. }),
                    SparseNode::Leaf { key: sparse_key, .. },
                ) => proof_key == sparse_key,
                // Empty and hash nodes are specific to the sparse trie, skip them
                (_, SparseNode::Empty | SparseNode::Hash(_)) => continue,
                _ => false,
            };
            assert!(equals, "proof node: {:?}, sparse node: {:?}", proof_node, sparse_node);
        }
    }

    #[test]
    fn sparse_trie_is_blind() {
        assert!(SparseTrie::default().is_blind());
        assert!(!SparseTrie::revealed_empty().is_blind());
    }

    #[test]
    fn sparse_trie_empty_update_one() {
        let path = Nibbles::unpack(B256::with_last_byte(42));
        let value = alloy_rlp::encode_fixed_size(&U256::from(1));

        let (hash_builder_root, hash_builder_proof_nodes) =
            hash_builder_root_with_proofs([(path.clone(), &value)], [path.clone()]);

        let mut sparse = RevealedSparseTrie::default();
        sparse.update_leaf(path, value.to_vec()).unwrap();
        let sparse_root = sparse.root();

        assert_eq!(sparse_root, hash_builder_root);
        assert_eq_sparse_trie_proof_nodes(&sparse, hash_builder_proof_nodes);
    }

    #[test]
    fn sparse_trie_empty_update_multiple_lower_nibbles() {
        let paths = (0..=16).map(|b| Nibbles::unpack(B256::with_last_byte(b))).collect::<Vec<_>>();
        let value = alloy_rlp::encode_fixed_size(&U256::from(1));

        let (hash_builder_root, hash_builder_proof_nodes) = hash_builder_root_with_proofs(
            paths.iter().cloned().zip(std::iter::repeat_with(|| value.clone())),
            paths.clone(),
        );

        let mut sparse = RevealedSparseTrie::default();
        for path in &paths {
            sparse.update_leaf(path.clone(), value.to_vec()).unwrap();
        }
        let sparse_root = sparse.root();

        assert_eq!(sparse_root, hash_builder_root);
        assert_eq_sparse_trie_proof_nodes(&sparse, hash_builder_proof_nodes);
    }

    #[test]
    fn sparse_trie_empty_update_multiple_upper_nibbles() {
        let paths = (239..=255).map(|b| Nibbles::unpack(B256::repeat_byte(b))).collect::<Vec<_>>();
        let value = alloy_rlp::encode_fixed_size(&U256::from(1));

        let (hash_builder_root, hash_builder_proof_nodes) = hash_builder_root_with_proofs(
            paths.iter().cloned().zip(std::iter::repeat_with(|| value.clone())),
            paths.clone(),
        );

        let mut sparse = RevealedSparseTrie::default();
        for path in &paths {
            sparse.update_leaf(path.clone(), value.to_vec()).unwrap();
        }
        let sparse_root = sparse.root();

        assert_eq!(sparse_root, hash_builder_root);
        assert_eq_sparse_trie_proof_nodes(&sparse, hash_builder_proof_nodes);
    }

    #[test]
    fn sparse_trie_empty_update_multiple() {
        let paths = (0..=255)
            .map(|b| {
                Nibbles::unpack(if b % 2 == 0 {
                    B256::repeat_byte(b)
                } else {
                    B256::with_last_byte(b)
                })
            })
            .collect::<Vec<_>>();
        let value = alloy_rlp::encode_fixed_size(&U256::from(1));

        let (hash_builder_root, hash_builder_proof_nodes) = hash_builder_root_with_proofs(
            paths.iter().sorted_unstable().cloned().zip(std::iter::repeat_with(|| value.clone())),
            paths.clone(),
        );

        let mut sparse = RevealedSparseTrie::default();
        for path in &paths {
            sparse.update_leaf(path.clone(), value.to_vec()).unwrap();
        }
        let sparse_root = sparse.root();

        assert_eq!(sparse_root, hash_builder_root);
        assert_eq_sparse_trie_proof_nodes(&sparse, hash_builder_proof_nodes);
    }

    #[test]
    fn sparse_trie_empty_update_repeated() {
        let paths = (0..=255).map(|b| Nibbles::unpack(B256::repeat_byte(b))).collect::<Vec<_>>();
        let old_value = alloy_rlp::encode_fixed_size(&U256::from(1));
        let new_value = alloy_rlp::encode_fixed_size(&U256::from(2));

        let (hash_builder_root, hash_builder_proof_nodes) = hash_builder_root_with_proofs(
            paths.iter().cloned().zip(std::iter::repeat_with(|| old_value.clone())),
            paths.clone(),
        );

        let mut sparse = RevealedSparseTrie::default();
        for path in &paths {
            sparse.update_leaf(path.clone(), old_value.to_vec()).unwrap();
        }
        let sparse_root = sparse.root();

        assert_eq!(sparse_root, hash_builder_root);
        assert_eq_sparse_trie_proof_nodes(&sparse, hash_builder_proof_nodes);

        let (hash_builder_root, hash_builder_proof_nodes) = hash_builder_root_with_proofs(
            paths.iter().cloned().zip(std::iter::repeat_with(|| new_value.clone())),
            paths.clone(),
        );

        for path in &paths {
            sparse.update_leaf(path.clone(), new_value.to_vec()).unwrap();
        }
        let sparse_root = sparse.root();

        assert_eq!(sparse_root, hash_builder_root);
        assert_eq_sparse_trie_proof_nodes(&sparse, hash_builder_proof_nodes);
    }

    #[test]
    fn sparse_trie_remove_leaf() {
        reth_tracing::init_test_tracing();

        let mut sparse = RevealedSparseTrie::default();

        let value = alloy_rlp::encode_fixed_size(&U256::ZERO).to_vec();

        sparse
            .update_leaf(Nibbles::from_nibbles([0x5, 0x0, 0x2, 0x3, 0x1]), value.clone())
            .unwrap();
        sparse
            .update_leaf(Nibbles::from_nibbles([0x5, 0x0, 0x2, 0x3, 0x3]), value.clone())
            .unwrap();
        sparse
            .update_leaf(Nibbles::from_nibbles([0x5, 0x2, 0x0, 0x1, 0x3]), value.clone())
            .unwrap();
        sparse
            .update_leaf(Nibbles::from_nibbles([0x5, 0x3, 0x1, 0x0, 0x2]), value.clone())
            .unwrap();
        sparse
            .update_leaf(Nibbles::from_nibbles([0x5, 0x3, 0x3, 0x0, 0x2]), value.clone())
            .unwrap();
        sparse.update_leaf(Nibbles::from_nibbles([0x5, 0x3, 0x3, 0x2, 0x0]), value).unwrap();

        // Extension (Key = 5)
        // └── Branch (Mask = 1011)
        //     ├── 0 -> Extension (Key = 23)
        //     │        └── Branch (Mask = 0101)
        //     │              ├── 1 -> Leaf (Key = 1, Path = 50231)
        //     │              └── 3 -> Leaf (Key = 3, Path = 50233)
        //     ├── 2 -> Leaf (Key = 013, Path = 52013)
        //     └── 3 -> Branch (Mask = 0101)
        //                ├── 1 -> Leaf (Key = 3102, Path = 53102)
        //                └── 3 -> Branch (Mask = 1010)
        //                       ├── 0 -> Leaf (Key = 3302, Path = 53302)
        //                       └── 2 -> Leaf (Key = 3320, Path = 53320)
        pretty_assertions::assert_eq!(
            sparse.nodes.clone().into_iter().collect::<BTreeMap<_, _>>(),
            BTreeMap::from_iter([
                (Nibbles::default(), SparseNode::new_ext(Nibbles::from_nibbles([0x5]))),
                (Nibbles::from_nibbles([0x5]), SparseNode::new_branch(0b1101.into())),
                (
                    Nibbles::from_nibbles([0x5, 0x0]),
                    SparseNode::new_ext(Nibbles::from_nibbles([0x2, 0x3]))
                ),
                (
                    Nibbles::from_nibbles([0x5, 0x0, 0x2, 0x3]),
                    SparseNode::new_branch(0b1010.into())
                ),
                (
                    Nibbles::from_nibbles([0x5, 0x0, 0x2, 0x3, 0x1]),
                    SparseNode::new_leaf(Nibbles::default())
                ),
                (
                    Nibbles::from_nibbles([0x5, 0x0, 0x2, 0x3, 0x3]),
                    SparseNode::new_leaf(Nibbles::default())
                ),
                (
                    Nibbles::from_nibbles([0x5, 0x2]),
                    SparseNode::new_leaf(Nibbles::from_nibbles([0x0, 0x1, 0x3]))
                ),
                (Nibbles::from_nibbles([0x5, 0x3]), SparseNode::new_branch(0b1010.into())),
                (
                    Nibbles::from_nibbles([0x5, 0x3, 0x1]),
                    SparseNode::new_leaf(Nibbles::from_nibbles([0x0, 0x2]))
                ),
                (Nibbles::from_nibbles([0x5, 0x3, 0x3]), SparseNode::new_branch(0b0101.into())),
                (
                    Nibbles::from_nibbles([0x5, 0x3, 0x3, 0x0]),
                    SparseNode::new_leaf(Nibbles::from_nibbles([0x2]))
                ),
                (
                    Nibbles::from_nibbles([0x5, 0x3, 0x3, 0x2]),
                    SparseNode::new_leaf(Nibbles::from_nibbles([0x0]))
                )
            ])
        );

        sparse.remove_leaf(&Nibbles::from_nibbles([0x5, 0x2, 0x0, 0x1, 0x3])).unwrap();

        // Extension (Key = 5)
        // └── Branch (Mask = 1001)
        //     ├── 0 -> Extension (Key = 23)
        //     │        └── Branch (Mask = 0101)
        //     │              ├── 1 -> Leaf (Key = 0231, Path = 50231)
        //     │              └── 3 -> Leaf (Key = 0233, Path = 50233)
        //     └── 3 -> Branch (Mask = 0101)
        //                ├── 1 -> Leaf (Key = 3102, Path = 53102)
        //                └── 3 -> Branch (Mask = 1010)
        //                       ├── 0 -> Leaf (Key = 3302, Path = 53302)
        //                       └── 2 -> Leaf (Key = 3320, Path = 53320)
        pretty_assertions::assert_eq!(
            sparse.nodes.clone().into_iter().collect::<BTreeMap<_, _>>(),
            BTreeMap::from_iter([
                (Nibbles::default(), SparseNode::new_ext(Nibbles::from_nibbles([0x5]))),
                (Nibbles::from_nibbles([0x5]), SparseNode::new_branch(0b1001.into())),
                (
                    Nibbles::from_nibbles([0x5, 0x0]),
                    SparseNode::new_ext(Nibbles::from_nibbles([0x2, 0x3]))
                ),
                (
                    Nibbles::from_nibbles([0x5, 0x0, 0x2, 0x3]),
                    SparseNode::new_branch(0b1010.into())
                ),
                (
                    Nibbles::from_nibbles([0x5, 0x0, 0x2, 0x3, 0x1]),
                    SparseNode::new_leaf(Nibbles::default())
                ),
                (
                    Nibbles::from_nibbles([0x5, 0x0, 0x2, 0x3, 0x3]),
                    SparseNode::new_leaf(Nibbles::default())
                ),
                (Nibbles::from_nibbles([0x5, 0x3]), SparseNode::new_branch(0b1010.into())),
                (
                    Nibbles::from_nibbles([0x5, 0x3, 0x1]),
                    SparseNode::new_leaf(Nibbles::from_nibbles([0x0, 0x2]))
                ),
                (Nibbles::from_nibbles([0x5, 0x3, 0x3]), SparseNode::new_branch(0b0101.into())),
                (
                    Nibbles::from_nibbles([0x5, 0x3, 0x3, 0x0]),
                    SparseNode::new_leaf(Nibbles::from_nibbles([0x2]))
                ),
                (
                    Nibbles::from_nibbles([0x5, 0x3, 0x3, 0x2]),
                    SparseNode::new_leaf(Nibbles::from_nibbles([0x0]))
                )
            ])
        );

        sparse.remove_leaf(&Nibbles::from_nibbles([0x5, 0x0, 0x2, 0x3, 0x1])).unwrap();

        // Extension (Key = 5)
        // └── Branch (Mask = 1001)
        //     ├── 0 -> Leaf (Key = 0233, Path = 50233)
        //     └── 3 -> Branch (Mask = 0101)
        //                ├── 1 -> Leaf (Key = 3102, Path = 53102)
        //                └── 3 -> Branch (Mask = 1010)
        //                       ├── 0 -> Leaf (Key = 3302, Path = 53302)
        //                       └── 2 -> Leaf (Key = 3320, Path = 53320)
        pretty_assertions::assert_eq!(
            sparse.nodes.clone().into_iter().collect::<BTreeMap<_, _>>(),
            BTreeMap::from_iter([
                (Nibbles::default(), SparseNode::new_ext(Nibbles::from_nibbles([0x5]))),
                (Nibbles::from_nibbles([0x5]), SparseNode::new_branch(0b1001.into())),
                (
                    Nibbles::from_nibbles([0x5, 0x0]),
                    SparseNode::new_leaf(Nibbles::from_nibbles([0x2, 0x3, 0x3]))
                ),
                (Nibbles::from_nibbles([0x5, 0x3]), SparseNode::new_branch(0b1010.into())),
                (
                    Nibbles::from_nibbles([0x5, 0x3, 0x1]),
                    SparseNode::new_leaf(Nibbles::from_nibbles([0x0, 0x2]))
                ),
                (Nibbles::from_nibbles([0x5, 0x3, 0x3]), SparseNode::new_branch(0b0101.into())),
                (
                    Nibbles::from_nibbles([0x5, 0x3, 0x3, 0x0]),
                    SparseNode::new_leaf(Nibbles::from_nibbles([0x2]))
                ),
                (
                    Nibbles::from_nibbles([0x5, 0x3, 0x3, 0x2]),
                    SparseNode::new_leaf(Nibbles::from_nibbles([0x0]))
                )
            ])
        );

        sparse.remove_leaf(&Nibbles::from_nibbles([0x5, 0x3, 0x1, 0x0, 0x2])).unwrap();

        // Extension (Key = 5)
        // └── Branch (Mask = 1001)
        //     ├── 0 -> Leaf (Key = 0233, Path = 50233)
        //     └── 3 -> Branch (Mask = 1010)
        //                ├── 0 -> Leaf (Key = 3302, Path = 53302)
        //                └── 2 -> Leaf (Key = 3320, Path = 53320)
        pretty_assertions::assert_eq!(
            sparse.nodes.clone().into_iter().collect::<BTreeMap<_, _>>(),
            BTreeMap::from_iter([
                (Nibbles::default(), SparseNode::new_ext(Nibbles::from_nibbles([0x5]))),
                (Nibbles::from_nibbles([0x5]), SparseNode::new_branch(0b1001.into())),
                (
                    Nibbles::from_nibbles([0x5, 0x0]),
                    SparseNode::new_leaf(Nibbles::from_nibbles([0x2, 0x3, 0x3]))
                ),
                (
                    Nibbles::from_nibbles([0x5, 0x3]),
                    SparseNode::new_ext(Nibbles::from_nibbles([0x3]))
                ),
                (Nibbles::from_nibbles([0x5, 0x3, 0x3]), SparseNode::new_branch(0b0101.into())),
                (
                    Nibbles::from_nibbles([0x5, 0x3, 0x3, 0x0]),
                    SparseNode::new_leaf(Nibbles::from_nibbles([0x2]))
                ),
                (
                    Nibbles::from_nibbles([0x5, 0x3, 0x3, 0x2]),
                    SparseNode::new_leaf(Nibbles::from_nibbles([0x0]))
                )
            ])
        );

        sparse.remove_leaf(&Nibbles::from_nibbles([0x5, 0x3, 0x3, 0x2, 0x0])).unwrap();

        // Extension (Key = 5)
        // └── Branch (Mask = 1001)
        //     ├── 0 -> Leaf (Key = 0233, Path = 50233)
        //     └── 3 -> Leaf (Key = 3302, Path = 53302)
        pretty_assertions::assert_eq!(
            sparse.nodes.clone().into_iter().collect::<BTreeMap<_, _>>(),
            BTreeMap::from_iter([
                (Nibbles::default(), SparseNode::new_ext(Nibbles::from_nibbles([0x5]))),
                (Nibbles::from_nibbles([0x5]), SparseNode::new_branch(0b1001.into())),
                (
                    Nibbles::from_nibbles([0x5, 0x0]),
                    SparseNode::new_leaf(Nibbles::from_nibbles([0x2, 0x3, 0x3]))
                ),
                (
                    Nibbles::from_nibbles([0x5, 0x3]),
                    SparseNode::new_leaf(Nibbles::from_nibbles([0x3, 0x0, 0x2]))
                ),
            ])
        );

        sparse.remove_leaf(&Nibbles::from_nibbles([0x5, 0x0, 0x2, 0x3, 0x3])).unwrap();

        // Leaf (Key = 53302)
        pretty_assertions::assert_eq!(
            sparse.nodes.clone().into_iter().collect::<BTreeMap<_, _>>(),
            BTreeMap::from_iter([(
                Nibbles::default(),
                SparseNode::new_leaf(Nibbles::from_nibbles([0x5, 0x3, 0x3, 0x0, 0x2]))
            ),])
        );

        sparse.remove_leaf(&Nibbles::from_nibbles([0x5, 0x3, 0x3, 0x0, 0x2])).unwrap();

        // Empty
        pretty_assertions::assert_eq!(
            sparse.nodes.clone().into_iter().collect::<BTreeMap<_, _>>(),
            BTreeMap::from_iter([(Nibbles::default(), SparseNode::Empty),])
        );
    }

    #[test]
    fn sparse_trie_remove_leaf_blinded() {
<<<<<<< HEAD
=======
        let mut sparse = RevealedSparseTrie::default();

>>>>>>> 6e517622
        let leaf = LeafNode::new(
            Nibbles::default(),
            alloy_rlp::encode_fixed_size(&U256::from(1)).to_vec(),
        );
<<<<<<< HEAD
        let branch = TrieNode::Branch(BranchNode::new(
            vec![
                RlpNode::word_rlp(&B256::repeat_byte(1)),
                RlpNode::from_raw_rlp(&alloy_rlp::encode(leaf.clone())).unwrap(),
            ],
            TrieMask::new(0b11),
        ));

        let mut sparse = RevealedSparseTrie::from_root(branch.clone()).unwrap();
=======
>>>>>>> 6e517622

        // Reveal a branch node and one of its children
        //
        // Branch (Mask = 11)
        // ├── 0 -> Hash (Path = 0)
        // └── 1 -> Leaf (Path = 1)
<<<<<<< HEAD
        sparse.reveal_node(Nibbles::default(), branch).unwrap();
=======
        sparse
            .reveal_node(
                Nibbles::default(),
                TrieNode::Branch(BranchNode::new(
                    vec![
                        RlpNode::word_rlp(&B256::repeat_byte(1)),
                        RlpNode::from_raw_rlp(&alloy_rlp::encode(leaf.clone())).unwrap(),
                    ],
                    TrieMask::new(0b11),
                )),
            )
            .unwrap();
>>>>>>> 6e517622
        sparse.reveal_node(Nibbles::from_nibbles([0x1]), TrieNode::Leaf(leaf)).unwrap();

        // Removing a blinded leaf should result in an error
        assert_matches!(
<<<<<<< HEAD
            sparse.remove_leaf(Nibbles::from_nibbles([0x0])),
=======
            sparse.remove_leaf(&Nibbles::from_nibbles([0x0])),
>>>>>>> 6e517622
            Err(SparseTrieError::BlindedNode { path, hash }) if path == Nibbles::from_nibbles([0x0]) && hash == B256::repeat_byte(1)
        );
    }

    #[test]
    fn sparse_trie_fuzz() {
        // Having only the first 3 nibbles set, we narrow down the range of keys
        // to 4096 different hashes. It allows us to generate collisions more likely
        // to test the sparse trie updates.
        const KEY_NIBBLES_LEN: usize = 3;

        fn test(updates: Vec<HashMap<Nibbles, Vec<u8>>>) {
            let mut rng = generators::rng();

            let mut state = BTreeMap::default();
            let mut sparse = RevealedSparseTrie::default();

            for update in updates {
                let keys_to_delete_len = update.len() / 2;

                // Insert state updates into the sparse trie and calculate the root
                for (key, value) in update.clone() {
                    sparse.update_leaf(key, value).unwrap();
                }
                let sparse_root = sparse.root();

                // Insert state updates into the hash builder and calculate the root
                state.extend(update);
                let (hash_builder_root, hash_builder_proof_nodes) = hash_builder_root_with_proofs(
                    state.clone(),
                    state.keys().cloned().collect::<Vec<_>>(),
                );

                // Assert that the sparse trie root matches the hash builder root
                assert_eq!(sparse_root, hash_builder_root);
                // Assert that the sparse trie nodes match the hash builder proof nodes
                assert_eq_sparse_trie_proof_nodes(&sparse, hash_builder_proof_nodes);

                // Delete some keys from both the hash builder and the sparse trie and check
                // that the sparse trie root still matches the hash builder root

                let keys_to_delete = state
                    .keys()
                    .choose_multiple(&mut rng, keys_to_delete_len)
                    .into_iter()
                    .cloned()
                    .collect::<Vec<_>>();
                for key in keys_to_delete {
                    state.remove(&key).unwrap();
                    sparse.remove_leaf(&key).unwrap();
                }

                let sparse_root = sparse.root();

                let (hash_builder_root, hash_builder_proof_nodes) = hash_builder_root_with_proofs(
                    state.clone(),
                    state.keys().cloned().collect::<Vec<_>>(),
                );

                // Assert that the sparse trie root matches the hash builder root
                assert_eq!(sparse_root, hash_builder_root);
                // Assert that the sparse trie nodes match the hash builder proof nodes
                assert_eq_sparse_trie_proof_nodes(&sparse, hash_builder_proof_nodes);
            }
        }

        /// Pad nibbles of length [`KEY_NIBBLES_LEN`] with zeros to the length of a B256 hash.
        fn pad_nibbles(nibbles: Nibbles) -> Nibbles {
            let mut base =
                Nibbles::from_nibbles_unchecked([0; { B256::len_bytes() / 2 - KEY_NIBBLES_LEN }]);
            base.extend_from_slice_unchecked(&nibbles);
            base
        }

        proptest!(ProptestConfig::with_cases(10), |(
            updates in proptest::collection::vec(
                proptest::collection::hash_map(
                    any_with::<Nibbles>(SizeRange::new(KEY_NIBBLES_LEN..=KEY_NIBBLES_LEN)).prop_map(pad_nibbles),
                    any::<Vec<u8>>(),
                    1..100,
                ),
                1..100,
            )
        )| { test(updates.into_iter().collect()) });
    }

    /// We have three leaves that share the same prefix: 0x00, 0x01 and 0x02. Hash builder trie has
    /// only nodes 0x00 and 0x01, and we have proofs for them. Node B is new and inserted in the
    /// sparse trie first.
    ///
    /// 1. Reveal the hash builder proof to leaf 0x00 in the sparse trie.
    /// 2. Insert leaf 0x01 into the sparse trie.
    /// 3. Reveal the hash builder proof to leaf 0x02 in the sparse trie.
    ///
    /// The hash builder proof to the leaf 0x02 didn't have the leaf 0x01 at the corresponding
    /// nibble of the branch node, so we need to adjust the branch node instead of fully
    /// replacing it.
    #[test]
    fn sparse_trie_reveal_node_1() {
        let key1 = || Nibbles::from_nibbles_unchecked([0x00]);
        let key2 = || Nibbles::from_nibbles_unchecked([0x01]);
        let key3 = || Nibbles::from_nibbles_unchecked([0x02]);
        let value = || alloy_rlp::encode_fixed_size(&B256::repeat_byte(1));

        // Generate the proof for the root node and initialize the sparse trie with it
        let (_, proof_nodes) = hash_builder_root_with_proofs(
            [(key1(), value()), (key3(), value())],
            [Nibbles::default()],
        );
        let mut sparse = RevealedSparseTrie::from_root(
            TrieNode::decode(&mut &proof_nodes.nodes_sorted()[0].1[..]).unwrap(),
        )
        .unwrap();

        // Generate the proof for the first key and reveal it in the sparse trie
        let (_, proof_nodes) =
            hash_builder_root_with_proofs([(key1(), value()), (key3(), value())], [key1()]);
        for (path, node) in proof_nodes.nodes_sorted() {
            sparse.reveal_node(path, TrieNode::decode(&mut &node[..]).unwrap()).unwrap();
        }

        // Check that the branch node exists with only two nibbles set
        assert_eq!(
            sparse.nodes.get(&Nibbles::default()),
            Some(&SparseNode::new_branch(0b101.into()))
        );

        // Insert the leaf for the second key
        sparse.update_leaf(key2(), value().to_vec()).unwrap();

        // Check that the branch node was updated and another nibble was set
        assert_eq!(
            sparse.nodes.get(&Nibbles::default()),
            Some(&SparseNode::new_branch(0b111.into()))
        );

        // Generate the proof for the third key and reveal it in the sparse trie
        let (_, proof_nodes_3) =
            hash_builder_root_with_proofs([(key1(), value()), (key3(), value())], [key3()]);
        for (path, node) in proof_nodes_3.nodes_sorted() {
            sparse.reveal_node(path, TrieNode::decode(&mut &node[..]).unwrap()).unwrap();
        }

        // Check that nothing changed in the branch node
        assert_eq!(
            sparse.nodes.get(&Nibbles::default()),
            Some(&SparseNode::new_branch(0b111.into()))
        );

        // Generate the nodes for the full trie with all three key using the hash builder, and
        // compare them to the sparse trie
        let (_, proof_nodes) = hash_builder_root_with_proofs(
            [(key1(), value()), (key2(), value()), (key3(), value())],
            [key1(), key2(), key3()],
        );

        assert_eq_sparse_trie_proof_nodes(&sparse, proof_nodes);
    }

    /// We have three leaves: 0x0000, 0x0101, and 0x0102. Hash builder trie has all nodes, and we
    /// have proofs for them.
    ///
    /// 1. Reveal the hash builder proof to leaf 0x00 in the sparse trie.
    /// 2. Remove leaf 0x00 from the sparse trie (that will remove the branch node and create an
    ///    extension node with the key 0x0000).
    /// 3. Reveal the hash builder proof to leaf 0x0101 in the sparse trie.
    ///
    /// The hash builder proof to the leaf 0x0101 had a branch node in the path, but we turned it
    /// into an extension node, so it should ignore this node.
    #[test]
    fn sparse_trie_reveal_node_2() {
        let key1 = || Nibbles::from_nibbles_unchecked([0x00, 0x00]);
        let key2 = || Nibbles::from_nibbles_unchecked([0x01, 0x01]);
        let key3 = || Nibbles::from_nibbles_unchecked([0x01, 0x02]);
        let value = || alloy_rlp::encode_fixed_size(&B256::repeat_byte(1));

        // Generate the proof for the root node and initialize the sparse trie with it
        let (_, proof_nodes) = hash_builder_root_with_proofs(
            [(key1(), value()), (key2(), value()), (key3(), value())],
            [Nibbles::default()],
        );
        let mut sparse = RevealedSparseTrie::from_root(
            TrieNode::decode(&mut &proof_nodes.nodes_sorted()[0].1[..]).unwrap(),
        )
        .unwrap();

        // Generate the proof for the children of the root branch node and reveal it in the sparse
        // trie
        let (_, proof_nodes) = hash_builder_root_with_proofs(
            [(key1(), value()), (key2(), value()), (key3(), value())],
            [key1(), Nibbles::from_nibbles_unchecked([0x01])],
        );
        for (path, node) in proof_nodes.nodes_sorted() {
            sparse.reveal_node(path, TrieNode::decode(&mut &node[..]).unwrap()).unwrap();
        }

        // Check that the branch node exists
        assert_eq!(
            sparse.nodes.get(&Nibbles::default()),
            Some(&SparseNode::new_branch(0b11.into()))
        );

        // Remove the leaf for the first key
        sparse.remove_leaf(key1()).unwrap();

        // Check that the branch node was turned into an extension node
        assert_eq!(
            sparse.nodes.get(&Nibbles::default()),
            Some(&SparseNode::new_ext(Nibbles::from_nibbles_unchecked([0x01])))
        );

        // Generate the proof for the third key and reveal it in the sparse trie
        let (_, proof_nodes) = hash_builder_root_with_proofs(
            [(key1(), value()), (key2(), value()), (key3(), value())],
            [key2()],
        );
        for (path, node) in proof_nodes.nodes_sorted() {
            sparse.reveal_node(path, TrieNode::decode(&mut &node[..]).unwrap()).unwrap();
        }

        // Check that nothing changed in the extension node
        assert_eq!(
            sparse.nodes.get(&Nibbles::default()),
            Some(&SparseNode::new_ext(Nibbles::from_nibbles_unchecked([0x01])))
        );
    }

    /// We have two leaves that share the same prefix: 0x0001 and 0x0002, and a leaf with a
    /// different prefix: 0x0100. Hash builder trie has only the first two leaves, and we have
    /// proofs for them.
    ///
    /// 1. Insert the leaf 0x0100 into the sparse trie, and check that the root extensino node was
    ///    turned into a branch node.
    /// 2. Reveal the leaf 0x0001 in the sparse trie, and check that the root branch node wasn't
    ///    overwritten with the extension node from the proof.
    #[test]
    fn sparse_trie_reveal_node_3() {
        let key1 = || Nibbles::from_nibbles_unchecked([0x00, 0x01]);
        let key2 = || Nibbles::from_nibbles_unchecked([0x00, 0x02]);
        let key3 = || Nibbles::from_nibbles_unchecked([0x01, 0x00]);
        let value = || alloy_rlp::encode_fixed_size(&B256::repeat_byte(1));

        // Generate the proof for the root node and initialize the sparse trie with it
        let (_, proof_nodes) = hash_builder_root_with_proofs(
            [(key1(), value()), (key2(), value())],
            [Nibbles::default()],
        );
        let mut sparse = RevealedSparseTrie::from_root(
            TrieNode::decode(&mut &proof_nodes.nodes_sorted()[0].1[..]).unwrap(),
        )
        .unwrap();

        // Check that the root extension node exists
        assert_matches!(
            sparse.nodes.get(&Nibbles::default()),
            Some(SparseNode::Extension { key, hash: None }) if *key == Nibbles::from_nibbles([0x00])
        );

        // Insert the leaf with a different prefix
        sparse.update_leaf(key3(), value().to_vec()).unwrap();

        // Check that the extension node was turned into a branch node
        assert_matches!(
            sparse.nodes.get(&Nibbles::default()),
            Some(SparseNode::Branch { state_mask, hash: None }) if *state_mask == TrieMask::new(0b11)
        );

        // Generate the proof for the first key and reveal it in the sparse trie
        let (_, proof_nodes) =
            hash_builder_root_with_proofs([(key1(), value()), (key2(), value())], [key1()]);
        for (path, node) in proof_nodes.nodes_sorted() {
            sparse.reveal_node(path, TrieNode::decode(&mut &node[..]).unwrap()).unwrap();
        }

        // Check that the branch node wasn't overwritten by the extension node in the proof
        assert_matches!(
            sparse.nodes.get(&Nibbles::default()),
            Some(SparseNode::Branch { state_mask, hash: None }) if *state_mask == TrieMask::new(0b11)
        );
    }
}<|MERGE_RESOLUTION|>--- conflicted
+++ resolved
@@ -311,15 +311,11 @@
     /// Remove leaf node from the trie.
     pub fn remove_leaf(&mut self, path: &Nibbles) -> SparseTrieResult<()> {
         self.prefix_set.insert(path.clone());
-<<<<<<< HEAD
-        self.values.remove(&path);
+        self.values.remove(path);
 
         // If the path wasn't present in `values`, we still need to walk the trie and ensure that
         // there is no node at the path. When a leaf node is a blinded `Hash`, it will have an entry
         // in `nodes`, but not in the `values`.
-=======
-        self.values.remove(path);
->>>>>>> 6e517622
 
         // If the path wasn't present in `values`, we still need to walk the trie and ensure that
         // there is no node at the path. When a leaf node is a blinded `Hash`, it will have an entry
@@ -1211,22 +1207,16 @@
         // Empty
         pretty_assertions::assert_eq!(
             sparse.nodes.clone().into_iter().collect::<BTreeMap<_, _>>(),
-            BTreeMap::from_iter([(Nibbles::default(), SparseNode::Empty),])
+            BTreeMap::from_iter([(Nibbles::default(), SparseNode::Empty)])
         );
     }
 
     #[test]
     fn sparse_trie_remove_leaf_blinded() {
-<<<<<<< HEAD
-=======
-        let mut sparse = RevealedSparseTrie::default();
-
->>>>>>> 6e517622
         let leaf = LeafNode::new(
             Nibbles::default(),
             alloy_rlp::encode_fixed_size(&U256::from(1)).to_vec(),
         );
-<<<<<<< HEAD
         let branch = TrieNode::Branch(BranchNode::new(
             vec![
                 RlpNode::word_rlp(&B256::repeat_byte(1)),
@@ -1236,39 +1226,18 @@
         ));
 
         let mut sparse = RevealedSparseTrie::from_root(branch.clone()).unwrap();
-=======
->>>>>>> 6e517622
 
         // Reveal a branch node and one of its children
         //
         // Branch (Mask = 11)
         // ├── 0 -> Hash (Path = 0)
         // └── 1 -> Leaf (Path = 1)
-<<<<<<< HEAD
         sparse.reveal_node(Nibbles::default(), branch).unwrap();
-=======
-        sparse
-            .reveal_node(
-                Nibbles::default(),
-                TrieNode::Branch(BranchNode::new(
-                    vec![
-                        RlpNode::word_rlp(&B256::repeat_byte(1)),
-                        RlpNode::from_raw_rlp(&alloy_rlp::encode(leaf.clone())).unwrap(),
-                    ],
-                    TrieMask::new(0b11),
-                )),
-            )
-            .unwrap();
->>>>>>> 6e517622
         sparse.reveal_node(Nibbles::from_nibbles([0x1]), TrieNode::Leaf(leaf)).unwrap();
 
         // Removing a blinded leaf should result in an error
         assert_matches!(
-<<<<<<< HEAD
-            sparse.remove_leaf(Nibbles::from_nibbles([0x0])),
-=======
             sparse.remove_leaf(&Nibbles::from_nibbles([0x0])),
->>>>>>> 6e517622
             Err(SparseTrieError::BlindedNode { path, hash }) if path == Nibbles::from_nibbles([0x0]) && hash == B256::repeat_byte(1)
         );
     }
@@ -1472,7 +1441,7 @@
         );
 
         // Remove the leaf for the first key
-        sparse.remove_leaf(key1()).unwrap();
+        sparse.remove_leaf(&key1()).unwrap();
 
         // Check that the branch node was turned into an extension node
         assert_eq!(
