--- conflicted
+++ resolved
@@ -1,11 +1,4 @@
-<<<<<<< HEAD
-use crate::{
-    blinded::{BlindedProvider, DefaultBlindedProvider, RevealedNode},
-    trace,
-};
-=======
 use crate::blinded::{BlindedProvider, DefaultBlindedProvider, RevealedNode};
->>>>>>> b4f9bec8
 use alloc::{
     borrow::Cow,
     boxed::Box,
@@ -27,10 +20,7 @@
     TrieNode, CHILD_INDEX_RANGE, EMPTY_ROOT_HASH,
 };
 use smallvec::SmallVec;
-<<<<<<< HEAD
-=======
 use tracing::trace;
->>>>>>> b4f9bec8
 
 /// Struct for passing around branch node mask information.
 ///
@@ -1335,8 +1325,6 @@
 }
 
 impl<P: BlindedProvider> RevealedSparseTrie<P> {
-<<<<<<< HEAD
-=======
     /// This clears all data structures in the sparse trie, keeping the backing data structures
     /// allocated.
     ///
@@ -1353,7 +1341,6 @@
         self.rlp_buf.clear();
     }
 
->>>>>>> b4f9bec8
     /// Attempts to find a leaf node at the specified path.
     ///
     /// This method traverses the trie from the root down to the given path, checking
@@ -1501,9 +1488,6 @@
         Ok(LeafLookup::NonExistent { diverged_at: current })
     }
 
-<<<<<<< HEAD
-    /// Update the leaf node with provided value.
-=======
     /// Updates or inserts a leaf node at the specified key path with the provided RLP-encoded
     /// value.
     ///
@@ -1517,7 +1501,6 @@
     ///
     /// Note: If an update requires revealing a blinded node, an error is returned if the blinded
     /// provider returns an error.
->>>>>>> b4f9bec8
     pub fn update_leaf(&mut self, path: Nibbles, value: Vec<u8>) -> SparseTrieResult<()> {
         self.prefix_set.insert(path.clone());
         let existing = self.values.insert(path.clone(), value);
