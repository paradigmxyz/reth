use crate::{
    blinded::{BlindedProvider, RevealedNode},
<<<<<<< HEAD
    SparseTrieInterface,
=======
    LeafLookup, LeafLookupError, SparseTrieUpdates, TrieMasks,
>>>>>>> b1fbbd1a
};
use alloc::{
    borrow::Cow,
    boxed::Box,
    fmt,
    string::{String, ToString},
    vec,
    vec::Vec,
};
use alloy_primitives::{
    hex, keccak256,
    map::{Entry, HashMap, HashSet},
    B256,
};
use alloy_rlp::Decodable;
use reth_execution_errors::{SparseTrieErrorKind, SparseTrieResult};
use reth_trie_common::{
    prefix_set::{PrefixSet, PrefixSetMut},
    BranchNodeCompact, BranchNodeRef, ExtensionNodeRef, LeafNodeRef, Nibbles, RlpNode, TrieMask,
    TrieNode, CHILD_INDEX_RANGE, EMPTY_ROOT_HASH,
};
use smallvec::SmallVec;
use tracing::trace;

<<<<<<< HEAD
/// The level below which the sparse trie hashes are calculated in
/// [`RevealedSparseTrie::update_subtrie_hashes`].
const SPARSE_TRIE_SUBTRIE_HASHES_LEVEL: usize = 2;

/// Struct for passing around branch node mask information.
///
/// Branch nodes can have up to 16 children (one for each nibble).
/// The masks represent which children are stored in different ways:
/// - `hash_mask`: Indicates which children are stored as hashes in the database
/// - `tree_mask`: Indicates which children are complete subtrees stored in the database
///
/// These masks are essential for efficient trie traversal and serialization, as they
/// determine how nodes should be encoded and stored on disk.
#[derive(Debug)]
pub struct TrieMasks {
    /// Branch node hash mask, if any.
    ///
    /// When a bit is set, the corresponding child node's hash is stored in the trie.
    ///
    /// This mask enables selective hashing of child nodes.
    pub hash_mask: Option<TrieMask>,
    /// Branch node tree mask, if any.
    ///
    /// When a bit is set, the corresponding child subtree is stored in the database.
    pub tree_mask: Option<TrieMask>,
}

impl TrieMasks {
    /// Helper function, returns both fields `hash_mask` and `tree_mask` as [`None`]
    pub const fn none() -> Self {
        Self { hash_mask: None, tree_mask: None }
    }
}

=======
>>>>>>> b1fbbd1a
/// A sparse trie that is either in a "blind" state (no nodes are revealed, root node hash is
/// unknown) or in a "revealed" state (root node has been revealed and the trie can be updated).
///
/// In blind mode the trie does not contain any decoded node data, which saves memory but
/// prevents direct access to node contents. The revealed mode stores decoded nodes along
/// with additional information such as values, allowing direct manipulation.
///
/// The sparse trie design is optimised for:
/// 1. Memory efficiency - only revealed nodes are loaded into memory
/// 2. Update tracking - changes to the trie structure can be tracked and selectively persisted
/// 3. Incremental operations - nodes can be revealed as needed without loading the entire trie.
///    This is what gives rise to the notion of a "sparse" trie.
#[derive(PartialEq, Eq, Clone, Debug)]
pub enum SparseTrie {
    /// The trie is blind -- no nodes have been revealed
    ///
    /// This is the default state. In this state, the trie cannot be directly queried or modified
    /// until nodes are revealed.
    ///
    /// In this state the `SparseTrie` can optionally carry with it a cleared `RevealedSparseTrie`.
    /// This allows for re-using the trie's allocations between payload executions.
    Blind(Option<Box<RevealedSparseTrie>>),
    /// Some nodes in the Trie have been revealed.
    ///
    /// In this state, the trie can be queried and modified for the parts
    /// that have been revealed. Other parts remain blind and require revealing
    /// before they can be accessed.
    Revealed(Box<RevealedSparseTrie>),
}

impl Default for SparseTrie {
    fn default() -> Self {
        Self::Blind(None)
    }
}

impl SparseTrie {
    /// Creates a new blind sparse trie.
    ///
    /// # Examples
    ///
    /// ```
    /// use reth_trie_sparse::{blinded::DefaultBlindedProvider, SparseTrie};
    ///
    /// let trie = SparseTrie::blind();
    /// assert!(trie.is_blind());
    /// let trie = SparseTrie::default();
    /// assert!(trie.is_blind());
    /// ```
    pub const fn blind() -> Self {
        Self::Blind(None)
    }

    /// Creates a new revealed but empty sparse trie with `SparseNode::Empty` as root node.
    ///
    /// # Examples
    ///
    /// ```
    /// use reth_trie_sparse::{blinded::DefaultBlindedProvider, SparseTrie};
    ///
    /// let trie = SparseTrie::revealed_empty();
    /// assert!(!trie.is_blind());
    /// ```
    pub fn revealed_empty() -> Self {
        Self::Revealed(Box::default())
    }

    /// Reveals the root node, converting a blind trie into a revealed one.
    ///
    /// If the trie is blinded, its root node is replaced with `root`.
    ///
    /// The `masks` are used to determine how the node's children are stored.
    /// The `retain_updates` flag controls whether changes to the trie structure
    /// should be tracked.
    ///
    /// # Returns
    ///
    /// A mutable reference to the underlying [`RevealedSparseTrie`].
    pub fn reveal_root(
        &mut self,
        root: TrieNode,
        masks: TrieMasks,
        retain_updates: bool,
    ) -> SparseTrieResult<&mut RevealedSparseTrie> {
        // if `Blind`, we initialize the revealed trie with the given root node, using a
        // pre-allocated trie if available.
        if self.is_blind() {
            let mut revealed_trie = if let Self::Blind(Some(cleared_trie)) = core::mem::take(self) {
                cleared_trie
            } else {
                Box::default()
            };

            *revealed_trie = revealed_trie.with_root(root, masks, retain_updates)?;
            *self = Self::Revealed(revealed_trie);
        }

        Ok(self.as_revealed_mut().unwrap())
    }

    /// Returns `true` if the sparse trie has no revealed nodes.
    pub const fn is_blind(&self) -> bool {
        matches!(self, Self::Blind(_))
    }

    /// Returns an immutable reference to the underlying revealed sparse trie.
    ///
    /// Returns `None` if the trie is blinded.
    pub const fn as_revealed_ref(&self) -> Option<&RevealedSparseTrie> {
        if let Self::Revealed(revealed) = self {
            Some(revealed)
        } else {
            None
        }
    }

    /// Returns a mutable reference to the underlying revealed sparse trie.
    ///
    /// Returns `None` if the trie is blinded.
    pub fn as_revealed_mut(&mut self) -> Option<&mut RevealedSparseTrie> {
        if let Self::Revealed(revealed) = self {
            Some(revealed)
        } else {
            None
        }
    }

    /// Wipes the trie by removing all nodes and values,
    /// and resetting the trie to only contain an empty root node.
    ///
    /// Note: This method will error if the trie is blinded.
    pub fn wipe(&mut self) -> SparseTrieResult<()> {
        let revealed = self.as_revealed_mut().ok_or(SparseTrieErrorKind::Blind)?;
        revealed.wipe();
        Ok(())
    }

    /// Calculates the root hash of the trie.
    ///
    /// This will update any remaining dirty nodes before computing the root hash.
    /// "dirty" nodes are nodes that need their hashes to be recomputed because one or more of their
    /// children's hashes have changed.
    ///
    /// # Returns
    ///
    /// - `Some(B256)` with the calculated root hash if the trie is revealed.
    /// - `None` if the trie is still blind.
    pub fn root(&mut self) -> Option<B256> {
        Some(self.as_revealed_mut()?.root())
    }

    /// Returns the root hash along with any accumulated update information.
    ///
    /// This is useful for when you need both the root hash and information about
    /// what nodes were modified, which can be used to efficiently update
    /// an external database.
    ///
    /// # Returns
    ///
    /// An `Option` tuple consisting of:
    ///  - The trie root hash (`B256`).
    ///  - A [`SparseTrieUpdates`] structure containing information about updated nodes.
    ///  - `None` if the trie is still blind.
    pub fn root_with_updates(&mut self) -> Option<(B256, SparseTrieUpdates)> {
        let revealed = self.as_revealed_mut()?;
        Some((revealed.root(), revealed.take_updates()))
    }

    /// Returns a [`SparseTrie::Blind`] based on this one. If this instance was revealed, or was
    /// itself a `Blind` with a pre-allocated [`RevealedSparseTrie`], this will return
    /// a `Blind` carrying a cleared pre-allocated [`RevealedSparseTrie`].
    pub fn clear(self) -> Self {
        match self {
            Self::Blind(_) => self,
            Self::Revealed(mut trie) => {
                trie.clear();
                Self::Blind(Some(trie))
            }
        }
    }
}

impl SparseTrie {
    /// Updates (or inserts) a leaf at the given key path with the specified RLP-encoded value.
    ///
    /// # Errors
    ///
    /// Returns an error if the trie is still blind, or if the update fails.
    pub fn update_leaf(
        &mut self,
        path: Nibbles,
        value: Vec<u8>,
        provider: impl BlindedProvider,
    ) -> SparseTrieResult<()> {
        let revealed = self.as_revealed_mut().ok_or(SparseTrieErrorKind::Blind)?;
        revealed.update_leaf(path, value, provider)?;
        Ok(())
    }

    /// Removes a leaf node at the specified key path.
    ///
    /// # Errors
    ///
    /// Returns an error if the trie is still blind, or if the leaf cannot be removed
    pub fn remove_leaf(
        &mut self,
        path: &Nibbles,
        provider: impl BlindedProvider,
    ) -> SparseTrieResult<()> {
        let revealed = self.as_revealed_mut().ok_or(SparseTrieErrorKind::Blind)?;
        revealed.remove_leaf(path, provider)?;
        Ok(())
    }
}

/// The representation of revealed sparse trie.
///
/// The revealed sparse trie contains the actual trie structure with nodes, values, and
/// tracking for changes. It supports operations like inserting, updating, and removing
/// nodes.
///
///
/// ## Invariants
///
/// - The root node is always present in `nodes` collection.
/// - Each leaf entry in `nodes` collection must have a corresponding entry in `values` collection.
///   The opposite is also true.
/// - All keys in `values` collection are full leaf paths.
#[derive(Clone, PartialEq, Eq)]
pub struct RevealedSparseTrie {
    /// Map from a path (nibbles) to its corresponding sparse trie node.
    /// This contains all of the revealed nodes in trie.
    nodes: HashMap<Nibbles, SparseNode>,
    /// When a branch is set, the corresponding child subtree is stored in the database.
    branch_node_tree_masks: HashMap<Nibbles, TrieMask>,
    /// When a bit is set, the corresponding child is stored as a hash in the database.
    branch_node_hash_masks: HashMap<Nibbles, TrieMask>,
    /// Map from leaf key paths to their values.
    /// All values are stored here instead of directly in leaf nodes.
    values: HashMap<Nibbles, Vec<u8>>,
    /// Set of prefixes (key paths) that have been marked as updated.
    /// This is used to track which parts of the trie need to be recalculated.
    prefix_set: PrefixSetMut,
    /// Optional tracking of trie updates for later use.
    updates: Option<SparseTrieUpdates>,
    /// Reusable buffer for RLP encoding of nodes.
    rlp_buf: Vec<u8>,
}

impl fmt::Debug for RevealedSparseTrie {
    fn fmt(&self, f: &mut fmt::Formatter<'_>) -> fmt::Result {
        f.debug_struct("RevealedSparseTrie")
            .field("nodes", &self.nodes)
            .field("branch_tree_masks", &self.branch_node_tree_masks)
            .field("branch_hash_masks", &self.branch_node_hash_masks)
            .field("values", &self.values)
            .field("prefix_set", &self.prefix_set)
            .field("updates", &self.updates)
            .field("rlp_buf", &hex::encode(&self.rlp_buf))
            .finish_non_exhaustive()
    }
}

/// Turns a [`Nibbles`] into a [`String`] by concatenating each nibbles' hex character.
fn encode_nibbles(nibbles: &Nibbles) -> String {
    let encoded = hex::encode(nibbles.pack());
    encoded[..nibbles.len()].to_string()
}

impl fmt::Display for RevealedSparseTrie {
    fn fmt(&self, f: &mut fmt::Formatter<'_>) -> fmt::Result {
        // This prints the trie in preorder traversal, using a stack
        let mut stack = Vec::new();
        let mut visited = HashSet::new();

        // 4 spaces as indent per level
        const INDENT: &str = "    ";

        // Track both path and depth
        stack.push((Nibbles::default(), self.nodes_ref().get(&Nibbles::default()).unwrap(), 0));

        while let Some((path, node, depth)) = stack.pop() {
            if !visited.insert(path) {
                continue;
            }

            // Add indentation if alternate flag (#) is set
            if f.alternate() {
                write!(f, "{}", INDENT.repeat(depth))?;
            }

            let packed_path = if depth == 0 { String::from("Root") } else { encode_nibbles(&path) };

            match node {
                SparseNode::Empty | SparseNode::Hash(_) => {
                    writeln!(f, "{packed_path} -> {node:?}")?;
                }
                SparseNode::Leaf { key, .. } => {
                    // we want to append the key to the path
                    let mut full_path = path;
                    full_path.extend(key);
                    let packed_path = encode_nibbles(&full_path);

                    writeln!(f, "{packed_path} -> {node:?}")?;
                }
                SparseNode::Extension { key, .. } => {
                    writeln!(f, "{packed_path} -> {node:?}")?;

                    // push the child node onto the stack with increased depth
                    let mut child_path = path;
                    child_path.extend(key);
                    if let Some(child_node) = self.nodes_ref().get(&child_path) {
                        stack.push((child_path, child_node, depth + 1));
                    }
                }
                SparseNode::Branch { state_mask, .. } => {
                    writeln!(f, "{packed_path} -> {node:?}")?;

                    for i in CHILD_INDEX_RANGE.rev() {
                        if state_mask.is_bit_set(i) {
                            let mut child_path = path;
                            child_path.push_unchecked(i);
                            if let Some(child_node) = self.nodes_ref().get(&child_path) {
                                stack.push((child_path, child_node, depth + 1));
                            }
                        }
                    }
                }
            }
        }

        Ok(())
    }
}

impl Default for RevealedSparseTrie {
    fn default() -> Self {
        Self {
            nodes: HashMap::from_iter([(Nibbles::default(), SparseNode::Empty)]),
            branch_node_tree_masks: HashMap::default(),
            branch_node_hash_masks: HashMap::default(),
            values: HashMap::default(),
            prefix_set: PrefixSetMut::default(),
            updates: None,
            rlp_buf: Vec::new(),
        }
    }
}

impl SparseTrieInterface for RevealedSparseTrie {
    fn from_root(root: TrieNode, masks: TrieMasks, retain_updates: bool) -> SparseTrieResult<Self> {
        Self::default().with_root(root, masks, retain_updates)
    }

    fn with_root(
        mut self,
        root: TrieNode,
        masks: TrieMasks,
        retain_updates: bool,
    ) -> SparseTrieResult<Self> {
        self = self.with_updates(retain_updates);

        // A fresh/cleared `RevealedSparseTrie` has a `SparseNode::Empty` at its root. Delete that
        // so we can reveal the new root node.
        let path = Nibbles::default();
        let _removed_root = self.nodes.remove(&path).expect("root node should exist");
        debug_assert_eq!(_removed_root, SparseNode::Empty);

        self.reveal_node(path, root, masks)?;
        Ok(self)
    }

    fn with_updates(mut self, retain_updates: bool) -> Self {
        if retain_updates {
            self.updates = Some(SparseTrieUpdates::default());
        }
        self
    }

    fn reserve_nodes(&mut self, additional: usize) {
        self.nodes.reserve(additional);
    }

    fn reveal_node(
        &mut self,
        path: Nibbles,
        node: TrieNode,
        masks: TrieMasks,
    ) -> SparseTrieResult<()> {
        // If the node is already revealed and it's not a hash node, do nothing.
        if self.nodes.get(&path).is_some_and(|node| !node.is_hash()) {
            return Ok(())
        }

        if let Some(tree_mask) = masks.tree_mask {
            self.branch_node_tree_masks.insert(path, tree_mask);
        }
        if let Some(hash_mask) = masks.hash_mask {
            self.branch_node_hash_masks.insert(path, hash_mask);
        }

        match node {
            TrieNode::EmptyRoot => {
                // For an empty root, ensure that we are at the root path.
                debug_assert!(path.is_empty());
                self.nodes.insert(path, SparseNode::Empty);
            }
            TrieNode::Branch(branch) => {
                // For a branch node, iterate over all potential children
                let mut stack_ptr = branch.as_ref().first_child_index();
                for idx in CHILD_INDEX_RANGE {
                    if branch.state_mask.is_bit_set(idx) {
                        let mut child_path = path;
                        child_path.push_unchecked(idx);
                        // Reveal each child node or hash it has
                        self.reveal_node_or_hash(child_path, &branch.stack[stack_ptr])?;
                        stack_ptr += 1;
                    }
                }
                // Update the branch node entry in the nodes map, handling cases where a blinded
                // node is now replaced with a revealed node.
                match self.nodes.entry(path) {
                    Entry::Occupied(mut entry) => match entry.get() {
                        // Replace a hash node with a fully revealed branch node.
                        SparseNode::Hash(hash) => {
                            entry.insert(SparseNode::Branch {
                                state_mask: branch.state_mask,
                                // Memoize the hash of a previously blinded node in a new branch
                                // node.
                                hash: Some(*hash),
                                store_in_db_trie: Some(
                                    masks.hash_mask.is_some_and(|mask| !mask.is_empty()) ||
                                        masks.tree_mask.is_some_and(|mask| !mask.is_empty()),
                                ),
                            });
                        }
                        // Branch node already exists, or an extension node was placed where a
                        // branch node was before.
                        SparseNode::Branch { .. } | SparseNode::Extension { .. } => {}
                        // All other node types can't be handled.
                        node @ (SparseNode::Empty | SparseNode::Leaf { .. }) => {
                            return Err(SparseTrieErrorKind::Reveal {
                                path: *entry.key(),
                                node: Box::new(node.clone()),
                            }
                            .into())
                        }
                    },
                    Entry::Vacant(entry) => {
                        entry.insert(SparseNode::new_branch(branch.state_mask));
                    }
                }
            }
            TrieNode::Extension(ext) => match self.nodes.entry(path) {
                Entry::Occupied(mut entry) => match entry.get() {
                    // Replace a hash node with a revealed extension node.
                    SparseNode::Hash(hash) => {
                        let mut child_path = *entry.key();
                        child_path.extend(&ext.key);
                        entry.insert(SparseNode::Extension {
                            key: ext.key,
                            // Memoize the hash of a previously blinded node in a new extension
                            // node.
                            hash: Some(*hash),
                            store_in_db_trie: None,
                        });
                        self.reveal_node_or_hash(child_path, &ext.child)?;
                    }
                    // Extension node already exists, or an extension node was placed where a branch
                    // node was before.
                    SparseNode::Extension { .. } | SparseNode::Branch { .. } => {}
                    // All other node types can't be handled.
                    node @ (SparseNode::Empty | SparseNode::Leaf { .. }) => {
                        return Err(SparseTrieErrorKind::Reveal {
                            path: *entry.key(),
                            node: Box::new(node.clone()),
                        }
                        .into())
                    }
                },
                Entry::Vacant(entry) => {
                    let mut child_path = *entry.key();
                    child_path.extend(&ext.key);
                    entry.insert(SparseNode::new_ext(ext.key));
                    self.reveal_node_or_hash(child_path, &ext.child)?;
                }
            },
            TrieNode::Leaf(leaf) => match self.nodes.entry(path) {
                Entry::Occupied(mut entry) => match entry.get() {
                    // Replace a hash node with a revealed leaf node and store leaf node value.
                    SparseNode::Hash(hash) => {
                        let mut full = *entry.key();
                        full.extend(&leaf.key);
                        self.values.insert(full, leaf.value);
                        entry.insert(SparseNode::Leaf {
                            key: leaf.key,
                            // Memoize the hash of a previously blinded node in a new leaf
                            // node.
                            hash: Some(*hash),
                        });
                    }
                    // Left node already exists.
                    SparseNode::Leaf { .. } => {}
                    // All other node types can't be handled.
                    node @ (SparseNode::Empty |
                    SparseNode::Extension { .. } |
                    SparseNode::Branch { .. }) => {
                        return Err(SparseTrieErrorKind::Reveal {
                            path: *entry.key(),
                            node: Box::new(node.clone()),
                        }
                        .into())
                    }
                },
                Entry::Vacant(entry) => {
                    let mut full = *entry.key();
                    full.extend(&leaf.key);
                    entry.insert(SparseNode::new_leaf(leaf.key));
                    self.values.insert(full, leaf.value);
                }
            },
        }

        Ok(())
    }

    fn update_leaf<P: BlindedProvider>(
        &mut self,
        full_path: Nibbles,
        value: Vec<u8>,
        provider: P,
    ) -> SparseTrieResult<()> {
        self.prefix_set.insert(full_path);
        let existing = self.values.insert(full_path, value);
        if existing.is_some() {
            // trie structure unchanged, return immediately
            return Ok(())
        }

        let mut current = Nibbles::default();
        while let Some(node) = self.nodes.get_mut(&current) {
            match node {
                SparseNode::Empty => {
                    *node = SparseNode::new_leaf(full_path);
                    break
                }
                &mut SparseNode::Hash(hash) => {
                    return Err(SparseTrieErrorKind::BlindedNode { path: current, hash }.into())
                }
                SparseNode::Leaf { key: current_key, .. } => {
                    current.extend(current_key);

                    // this leaf is being updated
                    if current == full_path {
                        unreachable!("we already checked leaf presence in the beginning");
                    }

                    // find the common prefix
                    let common = current.common_prefix_length(&full_path);

                    // update existing node
                    let new_ext_key = current.slice(current.len() - current_key.len()..common);
                    *node = SparseNode::new_ext(new_ext_key);

                    // create a branch node and corresponding leaves
                    self.nodes.reserve(3);
                    self.nodes.insert(
                        current.slice(..common),
                        SparseNode::new_split_branch(
                            current.get_unchecked(common),
                            full_path.get_unchecked(common),
                        ),
                    );
                    self.nodes.insert(
                        full_path.slice(..=common),
                        SparseNode::new_leaf(full_path.slice(common + 1..)),
                    );
                    self.nodes.insert(
                        current.slice(..=common),
                        SparseNode::new_leaf(current.slice(common + 1..)),
                    );

                    break;
                }
                SparseNode::Extension { key, .. } => {
                    current.extend(key);

                    if !full_path.starts_with(&current) {
                        // find the common prefix
                        let common = current.common_prefix_length(&full_path);
                        *key = current.slice(current.len() - key.len()..common);

                        // If branch node updates retention is enabled, we need to query the
                        // extension node child to later set the hash mask for a parent branch node
                        // correctly.
                        if self.updates.is_some() {
                            // Check if the extension node child is a hash that needs to be revealed
                            if self.nodes.get(&current).unwrap().is_hash() {
                                if let Some(RevealedNode { node, tree_mask, hash_mask }) =
                                    provider.blinded_node(&current)?
                                {
                                    let decoded = TrieNode::decode(&mut &node[..])?;
                                    trace!(
                                        target: "trie::sparse",
                                        ?current,
                                        ?decoded,
                                        ?tree_mask,
                                        ?hash_mask,
                                        "Revealing extension node child",
                                    );
                                    self.reveal_node(
                                        current,
                                        decoded,
                                        TrieMasks { hash_mask, tree_mask },
                                    )?;
                                }
                            }
                        }

                        // create state mask for new branch node
                        // NOTE: this might overwrite the current extension node
                        self.nodes.reserve(3);
                        let branch = SparseNode::new_split_branch(
                            current.get_unchecked(common),
                            full_path.get_unchecked(common),
                        );
                        self.nodes.insert(current.slice(..common), branch);

                        // create new leaf
                        let new_leaf = SparseNode::new_leaf(full_path.slice(common + 1..));
                        self.nodes.insert(full_path.slice(..=common), new_leaf);

                        // recreate extension to previous child if needed
                        let key = current.slice(common + 1..);
                        if !key.is_empty() {
                            self.nodes.insert(current.slice(..=common), SparseNode::new_ext(key));
                        }

                        break;
                    }
                }
                SparseNode::Branch { state_mask, .. } => {
                    let nibble = full_path.get_unchecked(current.len());
                    current.push_unchecked(nibble);
                    if !state_mask.is_bit_set(nibble) {
                        state_mask.set_bit(nibble);
                        let new_leaf = SparseNode::new_leaf(full_path.slice(current.len()..));
                        self.nodes.insert(current, new_leaf);
                        break;
                    }
                }
            };
        }

        Ok(())
    }

    fn remove_leaf<P: BlindedProvider>(
        &mut self,
        full_path: &Nibbles,
        provider: P,
    ) -> SparseTrieResult<()> {
        if self.values.remove(full_path).is_none() {
            if let Some(&SparseNode::Hash(hash)) = self.nodes.get(full_path) {
                // Leaf is present in the trie, but it's blinded.
                return Err(SparseTrieErrorKind::BlindedNode { path: *full_path, hash }.into())
            }

            trace!(target: "trie::sparse", ?full_path, "Leaf node is not present in the trie");
            // Leaf is not present in the trie.
            return Ok(())
        }
        self.prefix_set.insert(*full_path);

        // If the path wasn't present in `values`, we still need to walk the trie and ensure that
        // there is no node at the path. When a leaf node is a blinded `Hash`, it will have an entry
        // in `nodes`, but not in the `values`.

        let mut removed_nodes = self.take_nodes_for_path(full_path)?;
        // Pop the first node from the stack which is the leaf node we want to remove.
        let mut child = removed_nodes.pop().expect("leaf exists");
        #[cfg(debug_assertions)]
        {
            let mut child_path = child.path;
            let SparseNode::Leaf { key, .. } = &child.node else { panic!("expected leaf node") };
            child_path.extend(key);
            assert_eq!(&child_path, full_path);
        }

        // If we don't have any other removed nodes, insert an empty node at the root.
        if removed_nodes.is_empty() {
            debug_assert!(self.nodes.is_empty());
            self.nodes.insert(Nibbles::default(), SparseNode::Empty);

            return Ok(())
        }

        // Walk the stack of removed nodes from the back and re-insert them back into the trie,
        // adjusting the node type as needed.
        while let Some(removed_node) = removed_nodes.pop() {
            let removed_path = removed_node.path;

            let new_node = match &removed_node.node {
                SparseNode::Empty => return Err(SparseTrieErrorKind::Blind.into()),
                &SparseNode::Hash(hash) => {
                    return Err(SparseTrieErrorKind::BlindedNode { path: removed_path, hash }.into())
                }
                SparseNode::Leaf { .. } => {
                    unreachable!("we already popped the leaf node")
                }
                SparseNode::Extension { key, .. } => {
                    // If the node is an extension node, we need to look at its child to see if we
                    // need to merge them.
                    match &child.node {
                        SparseNode::Empty => return Err(SparseTrieErrorKind::Blind.into()),
                        &SparseNode::Hash(hash) => {
                            return Err(
                                SparseTrieErrorKind::BlindedNode { path: child.path, hash }.into()
                            )
                        }
                        // For a leaf node, we collapse the extension node into a leaf node,
                        // extending the key. While it's impossible to encounter an extension node
                        // followed by a leaf node in a complete trie, it's possible here because we
                        // could have downgraded the extension node's child into a leaf node from
                        // another node type.
                        SparseNode::Leaf { key: leaf_key, .. } => {
                            self.nodes.remove(&child.path);

                            let mut new_key = *key;
                            new_key.extend(leaf_key);
                            SparseNode::new_leaf(new_key)
                        }
                        // For an extension node, we collapse them into one extension node,
                        // extending the key
                        SparseNode::Extension { key: extension_key, .. } => {
                            self.nodes.remove(&child.path);

                            let mut new_key = *key;
                            new_key.extend(extension_key);
                            SparseNode::new_ext(new_key)
                        }
                        // For a branch node, we just leave the extension node as-is.
                        SparseNode::Branch { .. } => removed_node.node,
                    }
                }
                &SparseNode::Branch { mut state_mask, hash: _, store_in_db_trie: _ } => {
                    // If the node is a branch node, we need to check the number of children left
                    // after deleting the child at the given nibble.

                    if let Some(removed_nibble) = removed_node.unset_branch_nibble {
                        state_mask.unset_bit(removed_nibble);
                    }

                    // If only one child is left set in the branch node, we need to collapse it.
                    if state_mask.count_bits() == 1 {
                        let child_nibble =
                            state_mask.first_set_bit_index().expect("state mask is not empty");

                        // Get full path of the only child node left.
                        let mut child_path = removed_path;
                        child_path.push_unchecked(child_nibble);

                        trace!(target: "trie::sparse", ?removed_path, ?child_path, "Branch node has only one child");

                        if self.nodes.get(&child_path).unwrap().is_hash() {
                            trace!(target: "trie::sparse", ?child_path, "Retrieving remaining blinded branch child");
                            if let Some(RevealedNode { node, tree_mask, hash_mask }) =
                                provider.blinded_node(&child_path)?
                            {
                                let decoded = TrieNode::decode(&mut &node[..])?;
                                trace!(
                                    target: "trie::sparse",
                                    ?child_path,
                                    ?decoded,
                                    ?tree_mask,
                                    ?hash_mask,
                                    "Revealing remaining blinded branch child"
                                );
                                self.reveal_node(
                                    child_path,
                                    decoded,
                                    TrieMasks { hash_mask, tree_mask },
                                )?;
                            }
                        }

                        // Get the only child node.
                        let child = self.nodes.get(&child_path).unwrap();

                        let mut delete_child = false;
                        let new_node = match child {
                            SparseNode::Empty => return Err(SparseTrieErrorKind::Blind.into()),
                            &SparseNode::Hash(hash) => {
                                return Err(SparseTrieErrorKind::BlindedNode {
                                    path: child_path,
                                    hash,
                                }
                                .into())
                            }
                            // If the only child is a leaf node, we downgrade the branch node into a
                            // leaf node, prepending the nibble to the key, and delete the old
                            // child.
                            SparseNode::Leaf { key, .. } => {
                                delete_child = true;

                                let mut new_key = Nibbles::from_nibbles_unchecked([child_nibble]);
                                new_key.extend(key);
                                SparseNode::new_leaf(new_key)
                            }
                            // If the only child node is an extension node, we downgrade the branch
                            // node into an even longer extension node, prepending the nibble to the
                            // key, and delete the old child.
                            SparseNode::Extension { key, .. } => {
                                delete_child = true;

                                let mut new_key = Nibbles::from_nibbles_unchecked([child_nibble]);
                                new_key.extend(key);
                                SparseNode::new_ext(new_key)
                            }
                            // If the only child is a branch node, we downgrade the current branch
                            // node into a one-nibble extension node.
                            SparseNode::Branch { .. } => {
                                SparseNode::new_ext(Nibbles::from_nibbles_unchecked([child_nibble]))
                            }
                        };

                        if delete_child {
                            self.nodes.remove(&child_path);
                        }

                        if let Some(updates) = self.updates.as_mut() {
                            updates.updated_nodes.remove(&removed_path);
                            updates.removed_nodes.insert(removed_path);
                        }

                        new_node
                    }
                    // If more than one child is left set in the branch, we just re-insert it as-is.
                    else {
                        SparseNode::new_branch(state_mask)
                    }
                }
            };

            child = RemovedSparseNode {
                path: removed_path,
                node: new_node.clone(),
                unset_branch_nibble: None,
            };
            trace!(target: "trie::sparse", ?removed_path, ?new_node, "Re-inserting the node");
            self.nodes.insert(removed_path, new_node);
        }

        Ok(())
    }

    fn root(&mut self) -> B256 {
        // Take the current prefix set
        let mut prefix_set = core::mem::take(&mut self.prefix_set).freeze();
        let rlp_node = self.rlp_node_allocate(&mut prefix_set);
        if let Some(root_hash) = rlp_node.as_hash() {
            root_hash
        } else {
            keccak256(rlp_node)
        }
    }

    fn update_subtrie_hashes(&mut self) {
        self.update_rlp_node_level(SPARSE_TRIE_SUBTRIE_HASHES_LEVEL);
    }

    fn get_leaf_value(&self, full_path: &Nibbles) -> Option<&Vec<u8>> {
        self.values.get(full_path)
    }

    fn take_updates(&mut self) -> SparseTrieUpdates {
        self.updates.take().unwrap_or_default()
    }

    fn wipe(&mut self) {
        self.nodes = HashMap::from_iter([(Nibbles::default(), SparseNode::Empty)]);
        self.values = HashMap::default();
        self.prefix_set = PrefixSetMut::all();
        self.updates = self.updates.is_some().then(SparseTrieUpdates::wiped);
    }

    fn clear(&mut self) {
        self.nodes.clear();
        self.nodes.insert(Nibbles::default(), SparseNode::Empty);

        self.branch_node_tree_masks.clear();
        self.branch_node_hash_masks.clear();
        self.values.clear();
        self.prefix_set.clear();
        self.updates = None;
        self.rlp_buf.clear();
    }
}

impl RevealedSparseTrie {
    /// Returns a reference to the current sparse trie updates.
    ///
    /// If no updates have been made/recorded, returns an empty update set.
    pub fn updates_ref(&self) -> Cow<'_, SparseTrieUpdates> {
        self.updates.as_ref().map_or(Cow::Owned(SparseTrieUpdates::default()), Cow::Borrowed)
    }

    /// Returns an immutable reference to all nodes in the sparse trie.
    pub const fn nodes_ref(&self) -> &HashMap<Nibbles, SparseNode> {
        &self.nodes
    }

    /// Reveals either a node or its hash placeholder based on the provided child data.
    ///
    /// When traversing the trie, we often encounter references to child nodes that
    /// are either directly embedded or represented by their hash. This method
    /// handles both cases:
    ///
    /// 1. If the child data represents a hash (32+1=33 bytes), store it as a hash node
    /// 2. Otherwise, decode the data as a [`TrieNode`] and recursively reveal it using
    ///    `reveal_node`
    ///
    /// # Returns
    ///
    /// Returns `Ok(())` if successful, or an error if the node cannot be revealed.
    ///
    /// # Error Handling
    ///
    /// Will error if there's a conflict between a new hash node and an existing one
    /// at the same path
    fn reveal_node_or_hash(&mut self, path: Nibbles, child: &[u8]) -> SparseTrieResult<()> {
        if child.len() == B256::len_bytes() + 1 {
            let hash = B256::from_slice(&child[1..]);
            match self.nodes.entry(path) {
                Entry::Occupied(entry) => match entry.get() {
                    // Hash node with a different hash can't be handled.
                    SparseNode::Hash(previous_hash) if previous_hash != &hash => {
                        return Err(SparseTrieErrorKind::Reveal {
                            path: *entry.key(),
                            node: Box::new(SparseNode::Hash(hash)),
                        }
                        .into())
                    }
                    _ => {}
                },
                Entry::Vacant(entry) => {
                    entry.insert(SparseNode::Hash(hash));
                }
            }
            return Ok(())
        }

        self.reveal_node(path, TrieNode::decode(&mut &child[..])?, TrieMasks::none())
    }

    /// Traverse the trie from the root down to the leaf at the given path,
    /// removing and collecting all nodes along that path.
    ///
    /// This helper function is used during leaf removal to extract the nodes of the trie
    /// that will be affected by the deletion. These nodes are then re-inserted and modified
    /// as needed (collapsing extension nodes etc) given that the leaf has now been removed.
    ///
    /// # Returns
    ///
    /// Returns a vector of [`RemovedSparseNode`] representing the nodes removed during the
    /// traversal.
    ///
    /// # Errors
    ///
    /// Returns an error if a blinded node or an empty node is encountered unexpectedly,
    /// as these prevent proper removal of the leaf.
    fn take_nodes_for_path(&mut self, path: &Nibbles) -> SparseTrieResult<Vec<RemovedSparseNode>> {
        let mut current = Nibbles::default(); // Start traversal from the root
        let mut nodes = Vec::new(); // Collect traversed nodes

        while let Some(node) = self.nodes.remove(&current) {
            match &node {
                SparseNode::Empty => return Err(SparseTrieErrorKind::Blind.into()),
                &SparseNode::Hash(hash) => {
                    return Err(SparseTrieErrorKind::BlindedNode { path: current, hash }.into())
                }
                SparseNode::Leaf { key: _key, .. } => {
                    // Leaf node is always the one that we're deleting, and no other leaf nodes can
                    // be found during traversal.

                    #[cfg(debug_assertions)]
                    {
                        let mut current = current;
                        current.extend(_key);
                        assert_eq!(&current, path);
                    }

                    nodes.push(RemovedSparseNode {
                        path: current,
                        node,
                        unset_branch_nibble: None,
                    });
                    break
                }
                SparseNode::Extension { key, .. } => {
                    #[cfg(debug_assertions)]
                    {
                        let mut current = current;
                        current.extend(key);
                        assert!(
                            path.starts_with(&current),
                            "path: {path:?}, current: {current:?}, key: {key:?}",
                        );
                    }

                    let path = current;
                    current.extend(key);
                    nodes.push(RemovedSparseNode { path, node, unset_branch_nibble: None });
                }
                SparseNode::Branch { state_mask, .. } => {
                    let nibble = path.get_unchecked(current.len());
                    debug_assert!(
                        state_mask.is_bit_set(nibble),
                        "current: {current:?}, path: {path:?}, nibble: {nibble:?}, state_mask: {state_mask:?}",
                    );

                    // If the branch node has a child that is a leaf node that we're removing,
                    // we need to unset this nibble.
                    // Any other branch nodes will not require unsetting the nibble, because
                    // deleting one leaf node can not remove the whole path
                    // where the branch node is located.
                    let mut child_path = current;
                    child_path.push_unchecked(nibble);
                    let unset_branch_nibble = self
                        .nodes
                        .get(&child_path)
                        .is_some_and(move |node| match node {
                            SparseNode::Leaf { key, .. } => {
                                // Get full path of the leaf node
                                child_path.extend(key);
                                &child_path == path
                            }
                            _ => false,
                        })
                        .then_some(nibble);

                    nodes.push(RemovedSparseNode { path: current, node, unset_branch_nibble });

                    current.push_unchecked(nibble);
                }
            }
        }

        Ok(nodes)
    }

    /// Recalculates and updates the RLP hashes of nodes deeper than or equal to the specified
    /// `depth`.
    ///
    /// The root node is considered to be at level 0. This method is useful for optimizing
    /// hash recalculations after localized changes to the trie structure:
    ///
    /// This function identifies all nodes that have changed (based on the prefix set) at the given
    /// depth and recalculates their RLP representation.
    pub fn update_rlp_node_level(&mut self, depth: usize) {
        // Take the current prefix set
        let mut prefix_set = core::mem::take(&mut self.prefix_set).freeze();
        let mut buffers = RlpNodeBuffers::default();

        // Get the nodes that have changed at the given depth.
        let (targets, new_prefix_set) = self.get_changed_nodes_at_depth(&mut prefix_set, depth);
        // Update the prefix set to the prefix set of the nodes that still need to be updated.
        self.prefix_set = new_prefix_set;

        trace!(target: "trie::sparse", ?depth, ?targets, "Updating nodes at depth");

        let mut temp_rlp_buf = core::mem::take(&mut self.rlp_buf);
        for (level, path) in targets {
            buffers.path_stack.push(RlpNodePathStackItem {
                level,
                path,
                is_in_prefix_set: Some(true),
            });
            self.rlp_node(&mut prefix_set, &mut buffers, &mut temp_rlp_buf);
        }
        self.rlp_buf = temp_rlp_buf;
    }

    /// Returns a list of (level, path) tuples identifying the nodes that have changed at the
    /// specified depth, along with a new prefix set for the paths above the provided depth that
    /// remain unchanged.
    ///
    /// Leaf nodes with a depth less than `depth` are returned too.
    ///
    /// This method helps optimize hash recalculations by identifying which specific
    /// nodes need to be updated at each level of the trie.
    ///
    /// # Parameters
    ///
    /// - `prefix_set`: The current prefix set tracking which paths need updates.
    /// - `depth`: The minimum depth (relative to the root) to include nodes in the targets.
    ///
    /// # Returns
    ///
    /// A tuple containing:
    /// - A vector of `(level, Nibbles)` pairs for nodes that require updates at or below the
    ///   specified depth.
    /// - A `PrefixSetMut` containing paths shallower than the specified depth that still need to be
    ///   tracked for future updates.
    fn get_changed_nodes_at_depth(
        &self,
        prefix_set: &mut PrefixSet,
        depth: usize,
    ) -> (Vec<(usize, Nibbles)>, PrefixSetMut) {
        let mut unchanged_prefix_set = PrefixSetMut::default();
        let mut paths = Vec::from([(Nibbles::default(), 0)]);
        let mut targets = Vec::new();

        while let Some((mut path, level)) = paths.pop() {
            match self.nodes.get(&path).unwrap() {
                SparseNode::Empty | SparseNode::Hash(_) => {}
                SparseNode::Leaf { key: _, hash } => {
                    if hash.is_some() && !prefix_set.contains(&path) {
                        continue
                    }

                    targets.push((level, path));
                }
                SparseNode::Extension { key, hash, store_in_db_trie: _ } => {
                    if hash.is_some() && !prefix_set.contains(&path) {
                        continue
                    }

                    if level >= depth {
                        targets.push((level, path));
                    } else {
                        unchanged_prefix_set.insert(path);

                        path.extend(key);
                        paths.push((path, level + 1));
                    }
                }
                SparseNode::Branch { state_mask, hash, store_in_db_trie: _ } => {
                    if hash.is_some() && !prefix_set.contains(&path) {
                        continue
                    }

                    if level >= depth {
                        targets.push((level, path));
                    } else {
                        unchanged_prefix_set.insert(path);

                        for bit in CHILD_INDEX_RANGE.rev() {
                            if state_mask.is_bit_set(bit) {
                                let mut child_path = path;
                                child_path.push_unchecked(bit);
                                paths.push((child_path, level + 1));
                            }
                        }
                    }
                }
            }
        }

        (targets, unchanged_prefix_set)
    }

    /// Look up or calculate the RLP of the node at the root path.
    ///
    /// # Panics
    ///
    /// If the node at provided path does not exist.
    pub fn rlp_node_allocate(&mut self, prefix_set: &mut PrefixSet) -> RlpNode {
        let mut buffers = RlpNodeBuffers::new_with_root_path();
        let mut temp_rlp_buf = core::mem::take(&mut self.rlp_buf);
        let result = self.rlp_node(prefix_set, &mut buffers, &mut temp_rlp_buf);
        self.rlp_buf = temp_rlp_buf;

        result
    }

    /// Looks up or computes the RLP encoding of the node specified by the current
    /// path in the provided buffers.
    ///
    /// The function uses a stack (`RlpNodeBuffers::path_stack`) to track the traversal and
    /// accumulate RLP encodings.
    ///
    /// # Parameters
    ///
    /// - `prefix_set`: The set of trie paths that need their nodes updated.
    /// - `buffers`: The reusable buffers for stack management and temporary RLP values.
    ///
    /// # Panics
    ///
    /// If the node at provided path does not exist.
    pub fn rlp_node(
        &mut self,
        prefix_set: &mut PrefixSet,
        buffers: &mut RlpNodeBuffers,
        rlp_buf: &mut Vec<u8>,
    ) -> RlpNode {
        let _starting_path = buffers.path_stack.last().map(|item| item.path);

        'main: while let Some(RlpNodePathStackItem { level, path, mut is_in_prefix_set }) =
            buffers.path_stack.pop()
        {
            let node = self.nodes.get_mut(&path).unwrap();
            trace!(
                target: "trie::sparse",
                ?_starting_path,
                ?level,
                ?path,
                ?is_in_prefix_set,
                ?node,
                "Popped node from path stack"
            );

            // Check if the path is in the prefix set.
            // First, check the cached value. If it's `None`, then check the prefix set, and update
            // the cached value.
            let mut prefix_set_contains =
                |path: &Nibbles| *is_in_prefix_set.get_or_insert_with(|| prefix_set.contains(path));

            let (rlp_node, node_type) = match node {
                SparseNode::Empty => (RlpNode::word_rlp(&EMPTY_ROOT_HASH), SparseNodeType::Empty),
                SparseNode::Hash(hash) => (RlpNode::word_rlp(hash), SparseNodeType::Hash),
                SparseNode::Leaf { key, hash } => {
                    let mut path = path;
                    path.extend(key);
                    if let Some(hash) = hash.filter(|_| !prefix_set_contains(&path)) {
                        (RlpNode::word_rlp(&hash), SparseNodeType::Leaf)
                    } else {
                        let value = self.values.get(&path).unwrap();
                        rlp_buf.clear();
                        let rlp_node = LeafNodeRef { key, value }.rlp(rlp_buf);
                        *hash = rlp_node.as_hash();
                        (rlp_node, SparseNodeType::Leaf)
                    }
                }
                SparseNode::Extension { key, hash, store_in_db_trie } => {
                    let mut child_path = path;
                    child_path.extend(key);
                    if let Some((hash, store_in_db_trie)) =
                        hash.zip(*store_in_db_trie).filter(|_| !prefix_set_contains(&path))
                    {
                        (
                            RlpNode::word_rlp(&hash),
                            SparseNodeType::Extension { store_in_db_trie: Some(store_in_db_trie) },
                        )
                    } else if buffers.rlp_node_stack.last().is_some_and(|e| e.path == child_path) {
                        let RlpNodeStackItem {
                            path: _,
                            rlp_node: child,
                            node_type: child_node_type,
                        } = buffers.rlp_node_stack.pop().unwrap();
                        rlp_buf.clear();
                        let rlp_node = ExtensionNodeRef::new(key, &child).rlp(rlp_buf);
                        *hash = rlp_node.as_hash();

                        let store_in_db_trie_value = child_node_type.store_in_db_trie();

                        trace!(
                            target: "trie::sparse",
                            ?path,
                            ?child_path,
                            ?child_node_type,
                            "Extension node"
                        );

                        *store_in_db_trie = store_in_db_trie_value;

                        (
                            rlp_node,
                            SparseNodeType::Extension {
                                // Inherit the `store_in_db_trie` flag from the child node, which is
                                // always the branch node
                                store_in_db_trie: store_in_db_trie_value,
                            },
                        )
                    } else {
                        // need to get rlp node for child first
                        buffers.path_stack.extend([
                            RlpNodePathStackItem { level, path, is_in_prefix_set },
                            RlpNodePathStackItem {
                                level: level + 1,
                                path: child_path,
                                is_in_prefix_set: None,
                            },
                        ]);
                        continue
                    }
                }
                SparseNode::Branch { state_mask, hash, store_in_db_trie } => {
                    if let Some((hash, store_in_db_trie)) =
                        hash.zip(*store_in_db_trie).filter(|_| !prefix_set_contains(&path))
                    {
                        buffers.rlp_node_stack.push(RlpNodeStackItem {
                            path,
                            rlp_node: RlpNode::word_rlp(&hash),
                            node_type: SparseNodeType::Branch {
                                store_in_db_trie: Some(store_in_db_trie),
                            },
                        });
                        continue
                    }
                    let retain_updates = self.updates.is_some() && prefix_set_contains(&path);

                    buffers.branch_child_buf.clear();
                    // Walk children in a reverse order from `f` to `0`, so we pop the `0` first
                    // from the stack and keep walking in the sorted order.
                    for bit in CHILD_INDEX_RANGE.rev() {
                        if state_mask.is_bit_set(bit) {
                            let mut child = path;
                            child.push_unchecked(bit);
                            buffers.branch_child_buf.push(child);
                        }
                    }

                    buffers
                        .branch_value_stack_buf
                        .resize(buffers.branch_child_buf.len(), Default::default());
                    let mut added_children = false;

                    let mut tree_mask = TrieMask::default();
                    let mut hash_mask = TrieMask::default();
                    let mut hashes = Vec::new();
                    for (i, child_path) in buffers.branch_child_buf.iter().enumerate() {
                        if buffers.rlp_node_stack.last().is_some_and(|e| &e.path == child_path) {
                            let RlpNodeStackItem {
                                path: _,
                                rlp_node: child,
                                node_type: child_node_type,
                            } = buffers.rlp_node_stack.pop().unwrap();

                            // Update the masks only if we need to retain trie updates
                            if retain_updates {
                                // SAFETY: it's a child, so it's never empty
                                let last_child_nibble = child_path.last().unwrap();

                                // Determine whether we need to set trie mask bit.
                                let should_set_tree_mask_bit = if let Some(store_in_db_trie) =
                                    child_node_type.store_in_db_trie()
                                {
                                    // A branch or an extension node explicitly set the
                                    // `store_in_db_trie` flag
                                    store_in_db_trie
                                } else {
                                    // A blinded node has the tree mask bit set
                                    child_node_type.is_hash() &&
                                        self.branch_node_tree_masks.get(&path).is_some_and(
                                            |mask| mask.is_bit_set(last_child_nibble),
                                        )
                                };
                                if should_set_tree_mask_bit {
                                    tree_mask.set_bit(last_child_nibble);
                                }

                                // Set the hash mask. If a child node is a revealed branch node OR
                                // is a blinded node that has its hash mask bit set according to the
                                // database, set the hash mask bit and save the hash.
                                let hash = child.as_hash().filter(|_| {
                                    child_node_type.is_branch() ||
                                        (child_node_type.is_hash() &&
                                            self.branch_node_hash_masks
                                                .get(&path)
                                                .is_some_and(|mask| {
                                                    mask.is_bit_set(last_child_nibble)
                                                }))
                                });
                                if let Some(hash) = hash {
                                    hash_mask.set_bit(last_child_nibble);
                                    hashes.push(hash);
                                }
                            }

                            // Insert children in the resulting buffer in a normal order,
                            // because initially we iterated in reverse.
                            // SAFETY: i < len and len is never 0
                            let original_idx = buffers.branch_child_buf.len() - i - 1;
                            buffers.branch_value_stack_buf[original_idx] = child;
                            added_children = true;
                        } else {
                            debug_assert!(!added_children);
                            buffers.path_stack.push(RlpNodePathStackItem {
                                level,
                                path,
                                is_in_prefix_set,
                            });
                            buffers.path_stack.extend(buffers.branch_child_buf.drain(..).map(
                                |path| RlpNodePathStackItem {
                                    level: level + 1,
                                    path,
                                    is_in_prefix_set: None,
                                },
                            ));
                            continue 'main
                        }
                    }

                    trace!(
                        target: "trie::sparse",
                        ?path,
                        ?tree_mask,
                        ?hash_mask,
                        "Branch node masks"
                    );

                    rlp_buf.clear();
                    let branch_node_ref =
                        BranchNodeRef::new(&buffers.branch_value_stack_buf, *state_mask);
                    let rlp_node = branch_node_ref.rlp(rlp_buf);
                    *hash = rlp_node.as_hash();

                    // Save a branch node update only if it's not a root node, and we need to
                    // persist updates.
                    let store_in_db_trie_value = if let Some(updates) =
                        self.updates.as_mut().filter(|_| retain_updates && !path.is_empty())
                    {
                        let store_in_db_trie = !tree_mask.is_empty() || !hash_mask.is_empty();
                        if store_in_db_trie {
                            // Store in DB trie if there are either any children that are stored in
                            // the DB trie, or any children represent hashed values
                            hashes.reverse();
                            let branch_node = BranchNodeCompact::new(
                                *state_mask,
                                tree_mask,
                                hash_mask,
                                hashes,
                                hash.filter(|_| path.is_empty()),
                            );
                            updates.updated_nodes.insert(path, branch_node);
                        } else if self
                            .branch_node_tree_masks
                            .get(&path)
                            .is_some_and(|mask| !mask.is_empty()) ||
                            self.branch_node_hash_masks
                                .get(&path)
                                .is_some_and(|mask| !mask.is_empty())
                        {
                            // If new tree and hash masks are empty, but previously they weren't, we
                            // need to remove the node update and add the node itself to the list of
                            // removed nodes.
                            updates.updated_nodes.remove(&path);
                            updates.removed_nodes.insert(path);
                        } else if self
                            .branch_node_hash_masks
                            .get(&path)
                            .is_none_or(|mask| mask.is_empty()) &&
                            self.branch_node_hash_masks
                                .get(&path)
                                .is_none_or(|mask| mask.is_empty())
                        {
                            // If new tree and hash masks are empty, and they were previously empty
                            // as well, we need to remove the node update.
                            updates.updated_nodes.remove(&path);
                        }

                        store_in_db_trie
                    } else {
                        false
                    };
                    *store_in_db_trie = Some(store_in_db_trie_value);

                    (
                        rlp_node,
                        SparseNodeType::Branch { store_in_db_trie: Some(store_in_db_trie_value) },
                    )
                }
            };

            trace!(
                target: "trie::sparse",
                ?_starting_path,
                ?level,
                ?path,
                ?node,
                ?node_type,
                ?is_in_prefix_set,
                "Added node to rlp node stack"
            );

            buffers.rlp_node_stack.push(RlpNodeStackItem { path, rlp_node, node_type });
        }

        debug_assert_eq!(buffers.rlp_node_stack.len(), 1);
        buffers.rlp_node_stack.pop().unwrap().rlp_node
    }
}

impl RevealedSparseTrie {
    /// Attempts to find a leaf node at the specified path.
    ///
    /// This method traverses the trie from the root down to the given path, checking
    /// if a leaf exists at that path. It can be used to verify the existence of a leaf
    /// or to generate an exclusion proof (proof that a leaf does not exist).
    ///
    /// # Parameters
    ///
    /// - `path`: The path to search for.
    /// - `expected_value`: Optional expected value. If provided, will verify the leaf value
    ///   matches.
    ///
    /// # Returns
    ///
    /// - `Ok(LeafLookup::Exists)` if the leaf exists with the expected value.
    /// - `Ok(LeafLookup::NonExistent)` if the leaf definitely does not exist (exclusion proof).
    /// - `Err(LeafLookupError)` if the search encountered a blinded node or found a different
    ///   value.
    pub fn find_leaf(
        &self,
        path: &Nibbles,
        expected_value: Option<&Vec<u8>>,
    ) -> Result<LeafLookup, LeafLookupError> {
        // Helper function to check if a value matches the expected value
        fn check_value_match(
            actual_value: &Vec<u8>,
            expected_value: Option<&Vec<u8>>,
            path: &Nibbles,
        ) -> Result<(), LeafLookupError> {
            if let Some(expected) = expected_value {
                if actual_value != expected {
                    return Err(LeafLookupError::ValueMismatch {
                        path: *path,
                        expected: Some(expected.clone()),
                        actual: actual_value.clone(),
                    });
                }
            }
            Ok(())
        }

        let mut current = Nibbles::default(); // Start at the root

        // Inclusion proof
        //
        // First, do a quick check if the value exists in our values map.
        // We assume that if there exists a leaf node, then its value will
        // be in the `values` map.
        if let Some(actual_value) = self.values.get(path) {
            // We found the leaf, check if the value matches (if expected value was provided)
            check_value_match(actual_value, expected_value, path)?;
            return Ok(LeafLookup::Exists);
        }

        // If the value does not exist in the `values` map, then this means that the leaf either:
        // - Does not exist in the trie
        // - Is missing from the witness
        // We traverse the trie to find the location where this leaf would have been, showing
        // that it is not in the trie. Or we find a blinded node, showing that the witness is
        // not complete.
        while current.len() < path.len() {
            match self.nodes.get(&current) {
                Some(SparseNode::Empty) | None => {
                    // None implies no node is at the current path (even in the full trie)
                    // Empty node means there is a node at this path and it is "Empty"
                    return Ok(LeafLookup::NonExistent { diverged_at: current });
                }
                Some(&SparseNode::Hash(hash)) => {
                    // We hit a blinded node - cannot determine if leaf exists
                    return Err(LeafLookupError::BlindedNode { path: current, hash });
                }
                Some(SparseNode::Leaf { key, .. }) => {
                    // We found a leaf node before reaching our target depth

                    // Temporarily append the leaf key to `current`
                    let saved_len = current.len();
                    current.extend(key);

                    if &current == path {
                        // This should have been handled by our initial values map check
                        if let Some(value) = self.values.get(path) {
                            check_value_match(value, expected_value, path)?;
                            return Ok(LeafLookup::Exists);
                        }
                    }

                    let diverged_at = current.slice(..saved_len);

                    // The leaf node's path doesn't match our target path,
                    // providing an exclusion proof
                    return Ok(LeafLookup::NonExistent { diverged_at });
                }
                Some(SparseNode::Extension { key, .. }) => {
                    // Temporarily append the extension key to `current`
                    let saved_len = current.len();
                    current.extend(key);

                    if path.len() < current.len() || !path.starts_with(&current) {
                        let diverged_at = current.slice(..saved_len);
                        current.truncate(saved_len); // restore
                        return Ok(LeafLookup::NonExistent { diverged_at });
                    }
                    // Prefix matched, so we keep walking with the longer `current`.
                }
                Some(SparseNode::Branch { state_mask, .. }) => {
                    // Check if branch has a child at the next nibble in our path
                    let nibble = path.get_unchecked(current.len());
                    if !state_mask.is_bit_set(nibble) {
                        // No child at this nibble - exclusion proof
                        return Ok(LeafLookup::NonExistent { diverged_at: current });
                    }

                    // Continue down the branch
                    current.push_unchecked(nibble);
                }
            }
        }

        // We've traversed to the end of the path and didn't find a leaf
        // Check if there's a node exactly at our target path
        match self.nodes.get(path) {
            Some(SparseNode::Leaf { key, .. }) if key.is_empty() => {
                // We found a leaf with an empty key (exact match)
                // This should be handled by the values map check above
                if let Some(value) = self.values.get(path) {
                    check_value_match(value, expected_value, path)?;
                    return Ok(LeafLookup::Exists);
                }
            }
            Some(&SparseNode::Hash(hash)) => {
                return Err(LeafLookupError::BlindedNode { path: *path, hash });
            }
            _ => {
                // No leaf at exactly the target path
                let parent_path = if path.is_empty() {
                    Nibbles::default()
                } else {
                    path.slice(0..path.len() - 1)
                };
                return Ok(LeafLookup::NonExistent { diverged_at: parent_path });
            }
        }

        // If we get here, there's no leaf at the target path
        Ok(LeafLookup::NonExistent { diverged_at: current })
    }
}

/// Enum representing sparse trie node type.
#[derive(Debug, Clone, Copy, PartialEq, Eq)]
pub enum SparseNodeType {
    /// Empty trie node.
    Empty,
    /// A placeholder that stores only the hash for a node that has not been fully revealed.
    Hash,
    /// Sparse leaf node.
    Leaf,
    /// Sparse extension node.
    Extension {
        /// A flag indicating whether the extension node should be stored in the database.
        store_in_db_trie: Option<bool>,
    },
    /// Sparse branch node.
    Branch {
        /// A flag indicating whether the branch node should be stored in the database.
        store_in_db_trie: Option<bool>,
    },
}

impl SparseNodeType {
    /// Returns true if the node is a hash node.
    pub const fn is_hash(&self) -> bool {
        matches!(self, Self::Hash)
    }

    /// Returns true if the node is a branch node.
    pub const fn is_branch(&self) -> bool {
        matches!(self, Self::Branch { .. })
    }

    /// Returns true if the node should be stored in the database.
    pub const fn store_in_db_trie(&self) -> Option<bool> {
        match *self {
            Self::Extension { store_in_db_trie } | Self::Branch { store_in_db_trie } => {
                store_in_db_trie
            }
            _ => None,
        }
    }
}

/// Enum representing trie nodes in sparse trie.
#[derive(Debug, Clone, PartialEq, Eq)]
pub enum SparseNode {
    /// Empty trie node.
    Empty,
    /// The hash of the node that was not revealed.
    Hash(B256),
    /// Sparse leaf node with remaining key suffix.
    Leaf {
        /// Remaining key suffix for the leaf node.
        key: Nibbles,
        /// Pre-computed hash of the sparse node.
        /// Can be reused unless this trie path has been updated.
        hash: Option<B256>,
    },
    /// Sparse extension node with key.
    Extension {
        /// The key slice stored by this extension node.
        key: Nibbles,
        /// Pre-computed hash of the sparse node.
        /// Can be reused unless this trie path has been updated.
        ///
        /// If [`None`], then the value is not known and should be calculated from scratch.
        hash: Option<B256>,
        /// Pre-computed flag indicating whether the trie node should be stored in the database.
        /// Can be reused unless this trie path has been updated.
        ///
        /// If [`None`], then the value is not known and should be calculated from scratch.
        store_in_db_trie: Option<bool>,
    },
    /// Sparse branch node with state mask.
    Branch {
        /// The bitmask representing children present in the branch node.
        state_mask: TrieMask,
        /// Pre-computed hash of the sparse node.
        /// Can be reused unless this trie path has been updated.
        ///
        /// If [`None`], then the value is not known and should be calculated from scratch.
        hash: Option<B256>,
        /// Pre-computed flag indicating whether the trie node should be stored in the database.
        /// Can be reused unless this trie path has been updated.
        ///
        /// If [`None`], then the value is not known and should be calculated from scratch.
        store_in_db_trie: Option<bool>,
    },
}

impl SparseNode {
    /// Create new sparse node from [`TrieNode`].
    pub fn from_node(node: TrieNode) -> Self {
        match node {
            TrieNode::EmptyRoot => Self::Empty,
            TrieNode::Leaf(leaf) => Self::new_leaf(leaf.key),
            TrieNode::Extension(ext) => Self::new_ext(ext.key),
            TrieNode::Branch(branch) => Self::new_branch(branch.state_mask),
        }
    }

    /// Create new [`SparseNode::Branch`] from state mask.
    pub const fn new_branch(state_mask: TrieMask) -> Self {
        Self::Branch { state_mask, hash: None, store_in_db_trie: None }
    }

    /// Create new [`SparseNode::Branch`] with two bits set.
    pub const fn new_split_branch(bit_a: u8, bit_b: u8) -> Self {
        let state_mask = TrieMask::new(
            // set bits for both children
            (1u16 << bit_a) | (1u16 << bit_b),
        );
        Self::Branch { state_mask, hash: None, store_in_db_trie: None }
    }

    /// Create new [`SparseNode::Extension`] from the key slice.
    pub const fn new_ext(key: Nibbles) -> Self {
        Self::Extension { key, hash: None, store_in_db_trie: None }
    }

    /// Create new [`SparseNode::Leaf`] from leaf key and value.
    pub const fn new_leaf(key: Nibbles) -> Self {
        Self::Leaf { key, hash: None }
    }

    /// Returns `true` if the node is a hash node.
    pub const fn is_hash(&self) -> bool {
        matches!(self, Self::Hash(_))
    }

    /// Returns the hash of the node if it exists.
    pub const fn hash(&self) -> Option<B256> {
        match self {
            Self::Empty => None,
            Self::Hash(hash) => Some(*hash),
            Self::Leaf { hash, .. } | Self::Extension { hash, .. } | Self::Branch { hash, .. } => {
                *hash
            }
        }
    }

    /// Sets the hash of the node for testing purposes.
    ///
    /// For [`SparseNode::Empty`] and [`SparseNode::Hash`] nodes, this method does nothing.
    #[cfg(any(test, feature = "test-utils"))]
    pub const fn set_hash(&mut self, new_hash: Option<B256>) {
        match self {
            Self::Empty | Self::Hash(_) => {
                // Cannot set hash for Empty or Hash nodes
            }
            Self::Leaf { hash, .. } | Self::Extension { hash, .. } | Self::Branch { hash, .. } => {
                *hash = new_hash;
            }
        }
    }
}

/// A helper struct used to store information about a node that has been removed
/// during a deletion operation.
#[derive(Debug)]
struct RemovedSparseNode {
    /// The path at which the node was located.
    path: Nibbles,
    /// The removed node
    node: SparseNode,
    /// For branch nodes, an optional nibble that should be unset due to the node being removed.
    ///
    /// During leaf deletion, this identifies the specific branch nibble path that
    /// connects to the leaf being deleted. Then when restructuring the trie after deletion,
    /// this nibble position will be cleared from the branch node's to
    /// indicate that the child no longer exists.
    ///
    /// This is only set for branch nodes that have a direct path to the leaf being deleted.
    unset_branch_nibble: Option<u8>,
}

/// Collection of reusable buffers for [`RevealedSparseTrie::rlp_node`] calculations.
///
/// These buffers reduce allocations when computing RLP representations during trie updates.
#[derive(Debug, Default)]
pub struct RlpNodeBuffers {
    /// Stack of RLP node paths
    path_stack: Vec<RlpNodePathStackItem>,
    /// Stack of RLP nodes
    rlp_node_stack: Vec<RlpNodeStackItem>,
    /// Reusable branch child path
    branch_child_buf: SmallVec<[Nibbles; 16]>,
    /// Reusable branch value stack
    branch_value_stack_buf: SmallVec<[RlpNode; 16]>,
}

impl RlpNodeBuffers {
    /// Creates a new instance of buffers with the root path on the stack.
    fn new_with_root_path() -> Self {
        Self {
            path_stack: vec![RlpNodePathStackItem {
                level: 0,
                path: Nibbles::default(),
                is_in_prefix_set: None,
            }],
            rlp_node_stack: Vec::new(),
            branch_child_buf: SmallVec::<[Nibbles; 16]>::new_const(),
            branch_value_stack_buf: SmallVec::<[RlpNode; 16]>::new_const(),
        }
    }
}

/// RLP node path stack item.
#[derive(Clone, PartialEq, Eq, Debug)]
pub struct RlpNodePathStackItem {
    /// Level at which the node is located. Higher numbers correspond to lower levels in the trie.
    pub level: usize,
    /// Path to the node.
    pub path: Nibbles,
    /// Whether the path is in the prefix set. If [`None`], then unknown yet.
    pub is_in_prefix_set: Option<bool>,
}

/// RLP node stack item.
#[derive(Clone, PartialEq, Eq, Debug)]
pub struct RlpNodeStackItem {
    /// Path to the node.
    pub path: Nibbles,
    /// RLP node.
    pub rlp_node: RlpNode,
    /// Type of the node.
    pub node_type: SparseNodeType,
}

impl SparseTrieUpdates {
    /// Create new wiped sparse trie updates.
    pub fn wiped() -> Self {
        Self { wiped: true, ..Default::default() }
    }

    /// Clears the updates, but keeps the backing data structures allocated.
    ///
    /// Sets `wiped` to `false`.
    pub fn clear(&mut self) {
        self.updated_nodes.clear();
        self.removed_nodes.clear();
        self.wiped = false;
    }

    /// Extends the updates with another set of updates.
    pub fn extend(&mut self, other: Self) {
        self.updated_nodes.extend(other.updated_nodes);
        self.removed_nodes.extend(other.removed_nodes);
        self.wiped |= other.wiped;
    }
}

#[cfg(test)]
mod find_leaf_tests {
    use super::*;
    use crate::blinded::DefaultBlindedProvider;
    use alloy_primitives::map::foldhash::fast::RandomState;
    // Assuming this exists
    use alloy_rlp::Encodable;
    use assert_matches::assert_matches;
    use reth_primitives_traits::Account;
    use reth_trie_common::LeafNode;

    // Helper to create some test values
    fn encode_value(nonce: u64) -> Vec<u8> {
        let account = Account { nonce, ..Default::default() };
        let trie_account = account.into_trie_account(EMPTY_ROOT_HASH);
        let mut buf = Vec::new();
        trie_account.encode(&mut buf);
        buf
    }

    const VALUE_A: fn() -> Vec<u8> = || encode_value(1);
    const VALUE_B: fn() -> Vec<u8> = || encode_value(2);

    #[test]
    fn find_leaf_existing_leaf() {
        // Create a simple trie with one leaf
        let provider = DefaultBlindedProvider;
        let mut sparse = RevealedSparseTrie::default();
        let path = Nibbles::from_nibbles([0x1, 0x2, 0x3]);
        let value = b"test_value".to_vec();

        sparse.update_leaf(path, value.clone(), &provider).unwrap();

        // Check that the leaf exists
        let result = sparse.find_leaf(&path, None);
        assert_matches!(result, Ok(LeafLookup::Exists));

        // Check with expected value matching
        let result = sparse.find_leaf(&path, Some(&value));
        assert_matches!(result, Ok(LeafLookup::Exists));
    }

    #[test]
    fn find_leaf_value_mismatch() {
        // Create a simple trie with one leaf
        let provider = DefaultBlindedProvider;
        let mut sparse = RevealedSparseTrie::default();
        let path = Nibbles::from_nibbles([0x1, 0x2, 0x3]);
        let value = b"test_value".to_vec();
        let wrong_value = b"wrong_value".to_vec();

        sparse.update_leaf(path, value, &provider).unwrap();

        // Check with wrong expected value
        let result = sparse.find_leaf(&path, Some(&wrong_value));
        assert_matches!(
            result,
            Err(LeafLookupError::ValueMismatch { path: p, expected: Some(e), actual: _a }) if p == path && e == wrong_value
        );
    }

    #[test]
    fn find_leaf_not_found_empty_trie() {
        // Empty trie
        let sparse = RevealedSparseTrie::default();
        let path = Nibbles::from_nibbles([0x1, 0x2, 0x3]);

        // Leaf should not exist
        let result = sparse.find_leaf(&path, None);
        assert_matches!(
            result,
            Ok(LeafLookup::NonExistent { diverged_at }) if diverged_at == Nibbles::default()
        );
    }

    #[test]
    fn find_leaf_empty_trie() {
        let sparse = RevealedSparseTrie::default();
        let path = Nibbles::from_nibbles_unchecked([0x1, 0x2, 0x3, 0x4]);

        let result = sparse.find_leaf(&path, None);

        // In an empty trie, the search diverges immediately at the root.
        assert_matches!(result, Ok(LeafLookup::NonExistent { diverged_at }) if diverged_at == Nibbles::default());
    }

    #[test]
    fn find_leaf_exists_no_value_check() {
        let provider = DefaultBlindedProvider;
        let mut sparse = RevealedSparseTrie::default();
        let path = Nibbles::from_nibbles_unchecked([0x1, 0x2, 0x3, 0x4]);
        sparse.update_leaf(path, VALUE_A(), &provider).unwrap();

        let result = sparse.find_leaf(&path, None);
        assert_matches!(result, Ok(LeafLookup::Exists));
    }

    #[test]
    fn find_leaf_exists_with_value_check_ok() {
        let provider = DefaultBlindedProvider;
        let mut sparse = RevealedSparseTrie::default();
        let path = Nibbles::from_nibbles_unchecked([0x1, 0x2, 0x3, 0x4]);
        let value = VALUE_A();
        sparse.update_leaf(path, value.clone(), &provider).unwrap();

        let result = sparse.find_leaf(&path, Some(&value));
        assert_matches!(result, Ok(LeafLookup::Exists));
    }

    #[test]
    fn find_leaf_exclusion_branch_divergence() {
        let provider = DefaultBlindedProvider;
        let mut sparse = RevealedSparseTrie::default();
        let path1 = Nibbles::from_nibbles_unchecked([0x1, 0x2, 0x3, 0x4]); // Creates branch at 0x12
        let path2 = Nibbles::from_nibbles_unchecked([0x1, 0x2, 0x5, 0x6]); // Belongs to same branch
        let search_path = Nibbles::from_nibbles_unchecked([0x1, 0x2, 0x7, 0x8]); // Diverges at nibble 7

        sparse.update_leaf(path1, VALUE_A(), &provider).unwrap();
        sparse.update_leaf(path2, VALUE_B(), &provider).unwrap();

        let result = sparse.find_leaf(&search_path, None);

        // Diverged at the branch node because nibble '7' is not present.
        let expected_divergence = Nibbles::from_nibbles_unchecked([0x1, 0x2]);
        assert_matches!(result, Ok(LeafLookup::NonExistent { diverged_at }) if diverged_at == expected_divergence);
    }

    #[test]
    fn find_leaf_exclusion_extension_divergence() {
        let provider = DefaultBlindedProvider;
        let mut sparse = RevealedSparseTrie::default();
        // This will create an extension node at root with key 0x12
        let path1 = Nibbles::from_nibbles_unchecked([0x1, 0x2, 0x3, 0x4, 0x5, 0x6]);
        // This path diverges from the extension key
        let search_path = Nibbles::from_nibbles_unchecked([0x1, 0x2, 0x7, 0x8]);

        sparse.update_leaf(path1, VALUE_A(), &provider).unwrap();

        let result = sparse.find_leaf(&search_path, None);

        // Diverged where the extension node started because the path doesn't match its key prefix.
        let expected_divergence = Nibbles::default();
        assert_matches!(result, Ok(LeafLookup::NonExistent { diverged_at }) if diverged_at == expected_divergence);
    }

    #[test]
    fn find_leaf_exclusion_leaf_divergence() {
        let provider = DefaultBlindedProvider;
        let mut sparse = RevealedSparseTrie::default();
        let existing_leaf_path = Nibbles::from_nibbles_unchecked([0x1, 0x2, 0x3, 0x4]);
        let search_path = Nibbles::from_nibbles_unchecked([0x1, 0x2, 0x3, 0x4, 0x5, 0x6]);

        sparse.update_leaf(existing_leaf_path, VALUE_A(), &provider).unwrap();

        let result = sparse.find_leaf(&search_path, None);

        // Diverged when it hit the leaf node at the root, because the search path is longer
        // than the leaf's key stored there. The code returns the path of the node (root)
        // where the divergence occurred.
        let expected_divergence = Nibbles::default();
        assert_matches!(result, Ok(LeafLookup::NonExistent { diverged_at }) if diverged_at == expected_divergence);
    }

    #[test]
    fn find_leaf_exclusion_path_ends_at_branch() {
        let provider = DefaultBlindedProvider;
        let mut sparse = RevealedSparseTrie::default();
        let path1 = Nibbles::from_nibbles_unchecked([0x1, 0x2, 0x3, 0x4]); // Creates branch at 0x12
        let path2 = Nibbles::from_nibbles_unchecked([0x1, 0x2, 0x5, 0x6]);
        let search_path = Nibbles::from_nibbles_unchecked([0x1, 0x2]); // Path of the branch itself

        sparse.update_leaf(path1, VALUE_A(), &provider).unwrap();
        sparse.update_leaf(path2, VALUE_B(), &provider).unwrap();

        let result = sparse.find_leaf(&search_path, None);

        // The path ends, but the node at the path is a branch, not a leaf.
        // Diverged at the parent of the node found at the search path.
        let expected_divergence = Nibbles::from_nibbles_unchecked([0x1]);
        assert_matches!(result, Ok(LeafLookup::NonExistent { diverged_at }) if diverged_at == expected_divergence);
    }

    #[test]
    fn find_leaf_error_blinded_node_at_leaf_path() {
        // Scenario: The node *at* the leaf path is blinded.
        let blinded_hash = B256::repeat_byte(0xBB);
        let leaf_path = Nibbles::from_nibbles_unchecked([0x1, 0x2, 0x3, 0x4]);

        let mut nodes = alloy_primitives::map::HashMap::with_hasher(RandomState::default());
        // Create path to the blinded node
        nodes.insert(
            Nibbles::default(),
            SparseNode::new_ext(Nibbles::from_nibbles_unchecked([0x1, 0x2])),
        ); // Ext 0x12
        nodes.insert(
            Nibbles::from_nibbles_unchecked([0x1, 0x2]),
            SparseNode::new_ext(Nibbles::from_nibbles_unchecked([0x3])),
        ); // Ext 0x123
        nodes.insert(
            Nibbles::from_nibbles_unchecked([0x1, 0x2, 0x3]),
            SparseNode::new_branch(TrieMask::new(0b10000)),
        ); // Branch at 0x123, child 4
        nodes.insert(leaf_path, SparseNode::Hash(blinded_hash)); // Blinded node at 0x1234

        let sparse = RevealedSparseTrie {
            nodes,
            branch_node_tree_masks: Default::default(),
            branch_node_hash_masks: Default::default(),
            /* The value is not in the values map, or else it would early return */
            values: Default::default(),
            prefix_set: Default::default(),
            updates: None,
            rlp_buf: Vec::new(),
        };

        let result = sparse.find_leaf(&leaf_path, None);

        // Should error because it hit the blinded node exactly at the leaf path
        assert_matches!(result, Err(LeafLookupError::BlindedNode { path, hash })
            if path == leaf_path && hash == blinded_hash
        );
    }

    #[test]
    fn find_leaf_error_blinded_node() {
        let blinded_hash = B256::repeat_byte(0xAA);
        let path_to_blind = Nibbles::from_nibbles_unchecked([0x1]);
        let search_path = Nibbles::from_nibbles_unchecked([0x1, 0x2, 0x3, 0x4]);

        let mut nodes = HashMap::with_hasher(RandomState::default());

        // Root is a branch with child 0x1 (blinded) and 0x5 (revealed leaf)
        // So we set Bit 1 and Bit 5 in the state_mask
        let state_mask = TrieMask::new(0b100010);
        nodes.insert(Nibbles::default(), SparseNode::new_branch(state_mask));

        nodes.insert(path_to_blind, SparseNode::Hash(blinded_hash));
        let path_revealed = Nibbles::from_nibbles_unchecked([0x5]);
        let path_revealed_leaf = Nibbles::from_nibbles_unchecked([0x5, 0x6, 0x7, 0x8]);
        nodes.insert(
            path_revealed,
            SparseNode::new_leaf(Nibbles::from_nibbles_unchecked([0x6, 0x7, 0x8])),
        );

        let mut values = HashMap::with_hasher(RandomState::default());
        values.insert(path_revealed_leaf, VALUE_A());

        let sparse = RevealedSparseTrie {
            nodes,
            branch_node_tree_masks: Default::default(),
            branch_node_hash_masks: Default::default(),
            values,
            prefix_set: Default::default(),
            updates: None,
            rlp_buf: Vec::new(),
        };

        let result = sparse.find_leaf(&search_path, None);

        // Should error because it hit the blinded node at path 0x1
        assert_matches!(result, Err(LeafLookupError::BlindedNode { path, hash })
            if path == path_to_blind && hash == blinded_hash
        );
    }

    #[test]
    fn find_leaf_error_blinded_node_via_reveal() {
        let blinded_hash = B256::repeat_byte(0xAA);
        let path_to_blind = Nibbles::from_nibbles_unchecked([0x1]); // Path of the blinded node itself
        let search_path = Nibbles::from_nibbles_unchecked([0x1, 0x2, 0x3, 0x4]); // Path we will search for

        let revealed_leaf_prefix = Nibbles::from_nibbles_unchecked([0x5]);
        let revealed_leaf_suffix = Nibbles::from_nibbles_unchecked([0x6, 0x7, 0x8]);
        let revealed_leaf_full_path = Nibbles::from_nibbles_unchecked([0x5, 0x6, 0x7, 0x8]);
        let revealed_value = VALUE_A();

        // 1. Construct the RLP representation of the children for the root branch
        let rlp_node_child1 = RlpNode::word_rlp(&blinded_hash); // Blinded node

        let leaf_node_child5 = LeafNode::new(revealed_leaf_suffix, revealed_value.clone());
        let leaf_node_child5_rlp_buf = alloy_rlp::encode(&leaf_node_child5);
        let hash_of_child5 = keccak256(&leaf_node_child5_rlp_buf);
        let rlp_node_child5 = RlpNode::word_rlp(&hash_of_child5);

        // 2. Construct the root BranchNode using the RLP of its children
        // The stack order depends on the bit indices (1 and 5)
        let root_branch_node = reth_trie_common::BranchNode::new(
            vec![rlp_node_child1, rlp_node_child5], // Child 1 first, then Child 5
            TrieMask::new(0b100010),                // Mask with bits 1 and 5 set
        );
        let root_trie_node = TrieNode::Branch(root_branch_node);

        // 3. Initialize the sparse trie using from_root
        // This will internally create Hash nodes for paths "1" and "5" initially.
        let mut sparse = RevealedSparseTrie::from_root(root_trie_node, TrieMasks::none(), false)
            .expect("Failed to create trie from root");

        // Assertions before we reveal child5
        assert_matches!(sparse.nodes.get(&Nibbles::default()), Some(SparseNode::Branch { state_mask, .. }) if *state_mask == TrieMask::new(0b100010)); // Here we check that 1 and 5 are set in the state_mask
        assert_matches!(sparse.nodes.get(&path_to_blind), Some(SparseNode::Hash(h)) if *h == blinded_hash );
        assert!(sparse.nodes.get(&revealed_leaf_prefix).unwrap().is_hash()); // Child 5 is initially a hash of its RLP
        assert!(sparse.values.is_empty());

        // 4. Explicitly reveal the leaf node for child 5
        sparse
            .reveal_node(revealed_leaf_prefix, TrieNode::Leaf(leaf_node_child5), TrieMasks::none())
            .expect("Failed to reveal leaf node");

        // Assertions after we reveal child 5
        assert_matches!(sparse.nodes.get(&Nibbles::default()), Some(SparseNode::Branch { state_mask, .. }) if *state_mask == TrieMask::new(0b100010));
        assert_matches!(sparse.nodes.get(&path_to_blind), Some(SparseNode::Hash(h)) if *h == blinded_hash );
        assert_matches!(sparse.nodes.get(&revealed_leaf_prefix), Some(SparseNode::Leaf { key, .. }) if *key == revealed_leaf_suffix);
        assert_eq!(sparse.values.get(&revealed_leaf_full_path), Some(&revealed_value));

        let result = sparse.find_leaf(&search_path, None);

        // 5. Assert the expected error
        // Should error because it hit the blinded node at path "1" only node at "5" was revealed
        assert_matches!(result, Err(LeafLookupError::BlindedNode { path, hash })
            if path == path_to_blind && hash == blinded_hash
        );
    }
}

#[cfg(test)]
mod tests {
    use super::*;
    use crate::blinded::DefaultBlindedProvider;
    use alloy_primitives::{map::B256Set, U256};
    use alloy_rlp::Encodable;
    use assert_matches::assert_matches;
    use itertools::Itertools;
    use prop::sample::SizeRange;
    use proptest::prelude::*;
    use proptest_arbitrary_interop::arb;
    use reth_primitives_traits::Account;
    use reth_provider::{test_utils::create_test_provider_factory, TrieWriter};
    use reth_trie::{
        hashed_cursor::{noop::NoopHashedAccountCursor, HashedPostStateAccountCursor},
        node_iter::{TrieElement, TrieNodeIter},
        trie_cursor::{noop::NoopAccountTrieCursor, TrieCursor, TrieCursorFactory},
        walker::TrieWalker,
        BranchNode, ExtensionNode, HashedPostState, LeafNode,
    };
    use reth_trie_common::{
        proof::{ProofNodes, ProofRetainer},
        updates::TrieUpdates,
        HashBuilder,
    };
    use reth_trie_db::DatabaseTrieCursorFactory;
    use std::collections::{BTreeMap, BTreeSet};

    /// Pad nibbles to the length of a B256 hash with zeros on the left.
    fn pad_nibbles_left(nibbles: Nibbles) -> Nibbles {
        let mut base =
            Nibbles::from_nibbles_unchecked(vec![0; B256::len_bytes() * 2 - nibbles.len()]);
        base.extend(&nibbles);
        base
    }

    /// Pad nibbles to the length of a B256 hash with zeros on the right.
    fn pad_nibbles_right(mut nibbles: Nibbles) -> Nibbles {
        nibbles.extend(&Nibbles::from_nibbles_unchecked(vec![
            0;
            B256::len_bytes() * 2 - nibbles.len()
        ]));
        nibbles
    }

    /// Calculate the state root by feeding the provided state to the hash builder and retaining the
    /// proofs for the provided targets.
    ///
    /// Returns the state root and the retained proof nodes.
    fn run_hash_builder(
        state: impl IntoIterator<Item = (Nibbles, Account)> + Clone,
        trie_cursor: impl TrieCursor,
        destroyed_accounts: B256Set,
        proof_targets: impl IntoIterator<Item = Nibbles>,
    ) -> (B256, TrieUpdates, ProofNodes, HashMap<Nibbles, TrieMask>, HashMap<Nibbles, TrieMask>)
    {
        let mut account_rlp = Vec::new();

        let mut hash_builder = HashBuilder::default()
            .with_updates(true)
            .with_proof_retainer(ProofRetainer::from_iter(proof_targets));

        let mut prefix_set = PrefixSetMut::default();
        prefix_set.extend_keys(state.clone().into_iter().map(|(nibbles, _)| nibbles));
        prefix_set.extend_keys(destroyed_accounts.iter().map(Nibbles::unpack));
        let walker =
            TrieWalker::state_trie(trie_cursor, prefix_set.freeze()).with_deletions_retained(true);
        let hashed_post_state = HashedPostState::default()
            .with_accounts(state.into_iter().map(|(nibbles, account)| {
                (nibbles.pack().into_inner().unwrap().into(), Some(account))
            }))
            .into_sorted();
        let mut node_iter = TrieNodeIter::state_trie(
            walker,
            HashedPostStateAccountCursor::new(
                NoopHashedAccountCursor::default(),
                hashed_post_state.accounts(),
            ),
        );

        while let Some(node) = node_iter.try_next().unwrap() {
            match node {
                TrieElement::Branch(branch) => {
                    hash_builder.add_branch(branch.key, branch.value, branch.children_are_in_trie);
                }
                TrieElement::Leaf(key, account) => {
                    let account = account.into_trie_account(EMPTY_ROOT_HASH);
                    account.encode(&mut account_rlp);

                    hash_builder.add_leaf(Nibbles::unpack(key), &account_rlp);
                    account_rlp.clear();
                }
            }
        }
        let root = hash_builder.root();
        let proof_nodes = hash_builder.take_proof_nodes();
        let branch_node_hash_masks = hash_builder
            .updated_branch_nodes
            .clone()
            .unwrap_or_default()
            .iter()
            .map(|(path, node)| (*path, node.hash_mask))
            .collect();
        let branch_node_tree_masks = hash_builder
            .updated_branch_nodes
            .clone()
            .unwrap_or_default()
            .iter()
            .map(|(path, node)| (*path, node.tree_mask))
            .collect();

        let mut trie_updates = TrieUpdates::default();
        let removed_keys = node_iter.walker.take_removed_keys();
        trie_updates.finalize(hash_builder, removed_keys, destroyed_accounts);

        (root, trie_updates, proof_nodes, branch_node_hash_masks, branch_node_tree_masks)
    }

    /// Assert that the sparse trie nodes and the proof nodes from the hash builder are equal.
    fn assert_eq_sparse_trie_proof_nodes(
        sparse_trie: &RevealedSparseTrie,
        proof_nodes: ProofNodes,
    ) {
        let proof_nodes = proof_nodes
            .into_nodes_sorted()
            .into_iter()
            .map(|(path, node)| (path, TrieNode::decode(&mut node.as_ref()).unwrap()));

        let sparse_nodes = sparse_trie.nodes.iter().sorted_by_key(|(path, _)| *path);

        for ((proof_node_path, proof_node), (sparse_node_path, sparse_node)) in
            proof_nodes.zip(sparse_nodes)
        {
            assert_eq!(&proof_node_path, sparse_node_path);

            let equals = match (&proof_node, &sparse_node) {
                // Both nodes are empty
                (TrieNode::EmptyRoot, SparseNode::Empty) => true,
                // Both nodes are branches and have the same state mask
                (
                    TrieNode::Branch(BranchNode { state_mask: proof_state_mask, .. }),
                    SparseNode::Branch { state_mask: sparse_state_mask, .. },
                ) => proof_state_mask == sparse_state_mask,
                // Both nodes are extensions and have the same key
                (
                    TrieNode::Extension(ExtensionNode { key: proof_key, .. }),
                    SparseNode::Extension { key: sparse_key, .. },
                ) |
                // Both nodes are leaves and have the same key
                (
                    TrieNode::Leaf(LeafNode { key: proof_key, .. }),
                    SparseNode::Leaf { key: sparse_key, .. },
                ) => proof_key == sparse_key,
                // Empty and hash nodes are specific to the sparse trie, skip them
                (_, SparseNode::Empty | SparseNode::Hash(_)) => continue,
                _ => false,
            };
            assert!(
                equals,
                "path: {proof_node_path:?}\nproof node: {proof_node:?}\nsparse node: {sparse_node:?}"
            );
        }
    }

    #[test]
    fn sparse_trie_is_blind() {
        assert!(SparseTrie::blind().is_blind());
        assert!(!SparseTrie::revealed_empty().is_blind());
    }

    #[test]
    fn sparse_trie_empty_update_one() {
        let key = Nibbles::unpack(B256::with_last_byte(42));
        let value = || Account::default();
        let value_encoded = || {
            let mut account_rlp = Vec::new();
            value().into_trie_account(EMPTY_ROOT_HASH).encode(&mut account_rlp);
            account_rlp
        };

        let (hash_builder_root, hash_builder_updates, hash_builder_proof_nodes, _, _) =
            run_hash_builder(
                [(key, value())],
                NoopAccountTrieCursor::default(),
                Default::default(),
                [key],
            );

        let provider = DefaultBlindedProvider;
        let mut sparse = RevealedSparseTrie::default().with_updates(true);
        sparse.update_leaf(key, value_encoded(), &provider).unwrap();
        let sparse_root = sparse.root();
        let sparse_updates = sparse.take_updates();

        assert_eq!(sparse_root, hash_builder_root);
        assert_eq!(sparse_updates.updated_nodes, hash_builder_updates.account_nodes);
        assert_eq_sparse_trie_proof_nodes(&sparse, hash_builder_proof_nodes);
    }

    #[test]
    fn sparse_trie_empty_update_multiple_lower_nibbles() {
        reth_tracing::init_test_tracing();

        let paths = (0..=16).map(|b| Nibbles::unpack(B256::with_last_byte(b))).collect::<Vec<_>>();
        let value = || Account::default();
        let value_encoded = || {
            let mut account_rlp = Vec::new();
            value().into_trie_account(EMPTY_ROOT_HASH).encode(&mut account_rlp);
            account_rlp
        };

        let (hash_builder_root, hash_builder_updates, hash_builder_proof_nodes, _, _) =
            run_hash_builder(
                paths.iter().copied().zip(std::iter::repeat_with(value)),
                NoopAccountTrieCursor::default(),
                Default::default(),
                paths.clone(),
            );

        let provider = DefaultBlindedProvider;
        let mut sparse = RevealedSparseTrie::default().with_updates(true);
        for path in &paths {
            sparse.update_leaf(*path, value_encoded(), &provider).unwrap();
        }
        let sparse_root = sparse.root();
        let sparse_updates = sparse.take_updates();

        assert_eq!(sparse_root, hash_builder_root);
        assert_eq!(sparse_updates.updated_nodes, hash_builder_updates.account_nodes);
        assert_eq_sparse_trie_proof_nodes(&sparse, hash_builder_proof_nodes);
    }

    #[test]
    fn sparse_trie_empty_update_multiple_upper_nibbles() {
        let paths = (239..=255).map(|b| Nibbles::unpack(B256::repeat_byte(b))).collect::<Vec<_>>();
        let value = || Account::default();
        let value_encoded = || {
            let mut account_rlp = Vec::new();
            value().into_trie_account(EMPTY_ROOT_HASH).encode(&mut account_rlp);
            account_rlp
        };

        let (hash_builder_root, hash_builder_updates, hash_builder_proof_nodes, _, _) =
            run_hash_builder(
                paths.iter().copied().zip(std::iter::repeat_with(value)),
                NoopAccountTrieCursor::default(),
                Default::default(),
                paths.clone(),
            );

        let provider = DefaultBlindedProvider;
        let mut sparse = RevealedSparseTrie::default().with_updates(true);
        for path in &paths {
            sparse.update_leaf(*path, value_encoded(), &provider).unwrap();
        }
        let sparse_root = sparse.root();
        let sparse_updates = sparse.take_updates();

        assert_eq!(sparse_root, hash_builder_root);
        assert_eq!(sparse_updates.updated_nodes, hash_builder_updates.account_nodes);
        assert_eq_sparse_trie_proof_nodes(&sparse, hash_builder_proof_nodes);
    }

    #[test]
    fn sparse_trie_empty_update_multiple() {
        let paths = (0..=255)
            .map(|b| {
                Nibbles::unpack(if b % 2 == 0 {
                    B256::repeat_byte(b)
                } else {
                    B256::with_last_byte(b)
                })
            })
            .collect::<Vec<_>>();
        let value = || Account::default();
        let value_encoded = || {
            let mut account_rlp = Vec::new();
            value().into_trie_account(EMPTY_ROOT_HASH).encode(&mut account_rlp);
            account_rlp
        };

        let (hash_builder_root, hash_builder_updates, hash_builder_proof_nodes, _, _) =
            run_hash_builder(
                paths.iter().sorted_unstable().copied().zip(std::iter::repeat_with(value)),
                NoopAccountTrieCursor::default(),
                Default::default(),
                paths.clone(),
            );

        let provider = DefaultBlindedProvider;
        let mut sparse = RevealedSparseTrie::default().with_updates(true);
        for path in &paths {
            sparse.update_leaf(*path, value_encoded(), &provider).unwrap();
        }
        let sparse_root = sparse.root();
        let sparse_updates = sparse.take_updates();

        assert_eq!(sparse_root, hash_builder_root);
        pretty_assertions::assert_eq!(
            BTreeMap::from_iter(sparse_updates.updated_nodes),
            BTreeMap::from_iter(hash_builder_updates.account_nodes)
        );
        assert_eq_sparse_trie_proof_nodes(&sparse, hash_builder_proof_nodes);
    }

    #[test]
    fn sparse_trie_empty_update_repeated() {
        let paths = (0..=255).map(|b| Nibbles::unpack(B256::repeat_byte(b))).collect::<Vec<_>>();
        let old_value = Account { nonce: 1, ..Default::default() };
        let old_value_encoded = {
            let mut account_rlp = Vec::new();
            old_value.into_trie_account(EMPTY_ROOT_HASH).encode(&mut account_rlp);
            account_rlp
        };
        let new_value = Account { nonce: 2, ..Default::default() };
        let new_value_encoded = {
            let mut account_rlp = Vec::new();
            new_value.into_trie_account(EMPTY_ROOT_HASH).encode(&mut account_rlp);
            account_rlp
        };

        let (hash_builder_root, hash_builder_updates, hash_builder_proof_nodes, _, _) =
            run_hash_builder(
                paths.iter().copied().zip(std::iter::repeat_with(|| old_value)),
                NoopAccountTrieCursor::default(),
                Default::default(),
                paths.clone(),
            );

        let provider = DefaultBlindedProvider;
        let mut sparse = RevealedSparseTrie::default().with_updates(true);
        for path in &paths {
            sparse.update_leaf(*path, old_value_encoded.clone(), &provider).unwrap();
        }
        let sparse_root = sparse.root();
        let sparse_updates = sparse.updates_ref();

        assert_eq!(sparse_root, hash_builder_root);
        assert_eq!(sparse_updates.updated_nodes, hash_builder_updates.account_nodes);
        assert_eq_sparse_trie_proof_nodes(&sparse, hash_builder_proof_nodes);

        let (hash_builder_root, hash_builder_updates, hash_builder_proof_nodes, _, _) =
            run_hash_builder(
                paths.iter().copied().zip(std::iter::repeat_with(|| new_value)),
                NoopAccountTrieCursor::default(),
                Default::default(),
                paths.clone(),
            );

        for path in &paths {
            sparse.update_leaf(*path, new_value_encoded.clone(), &provider).unwrap();
        }
        let sparse_root = sparse.root();
        let sparse_updates = sparse.take_updates();

        assert_eq!(sparse_root, hash_builder_root);
        assert_eq!(sparse_updates.updated_nodes, hash_builder_updates.account_nodes);
        assert_eq_sparse_trie_proof_nodes(&sparse, hash_builder_proof_nodes);
    }

    #[test]
    fn sparse_trie_remove_leaf() {
        reth_tracing::init_test_tracing();

        let provider = DefaultBlindedProvider;
        let mut sparse = RevealedSparseTrie::default();

        let value = alloy_rlp::encode_fixed_size(&U256::ZERO).to_vec();

        sparse
            .update_leaf(Nibbles::from_nibbles([0x5, 0x0, 0x2, 0x3, 0x1]), value.clone(), &provider)
            .unwrap();
        sparse
            .update_leaf(Nibbles::from_nibbles([0x5, 0x0, 0x2, 0x3, 0x3]), value.clone(), &provider)
            .unwrap();
        sparse
            .update_leaf(Nibbles::from_nibbles([0x5, 0x2, 0x0, 0x1, 0x3]), value.clone(), &provider)
            .unwrap();
        sparse
            .update_leaf(Nibbles::from_nibbles([0x5, 0x3, 0x1, 0x0, 0x2]), value.clone(), &provider)
            .unwrap();
        sparse
            .update_leaf(Nibbles::from_nibbles([0x5, 0x3, 0x3, 0x0, 0x2]), value.clone(), &provider)
            .unwrap();
        sparse
            .update_leaf(Nibbles::from_nibbles([0x5, 0x3, 0x3, 0x2, 0x0]), value, &provider)
            .unwrap();

        // Extension (Key = 5)
        // └── Branch (Mask = 1011)
        //     ├── 0 -> Extension (Key = 23)
        //     │        └── Branch (Mask = 0101)
        //     │              ├── 1 -> Leaf (Key = 1, Path = 50231)
        //     │              └── 3 -> Leaf (Key = 3, Path = 50233)
        //     ├── 2 -> Leaf (Key = 013, Path = 52013)
        //     └── 3 -> Branch (Mask = 0101)
        //                ├── 1 -> Leaf (Key = 3102, Path = 53102)
        //                └── 3 -> Branch (Mask = 1010)
        //                       ├── 0 -> Leaf (Key = 3302, Path = 53302)
        //                       └── 2 -> Leaf (Key = 3320, Path = 53320)
        pretty_assertions::assert_eq!(
            sparse.nodes.clone().into_iter().collect::<BTreeMap<_, _>>(),
            BTreeMap::from_iter([
                (Nibbles::default(), SparseNode::new_ext(Nibbles::from_nibbles([0x5]))),
                (Nibbles::from_nibbles([0x5]), SparseNode::new_branch(0b1101.into())),
                (
                    Nibbles::from_nibbles([0x5, 0x0]),
                    SparseNode::new_ext(Nibbles::from_nibbles([0x2, 0x3]))
                ),
                (
                    Nibbles::from_nibbles([0x5, 0x0, 0x2, 0x3]),
                    SparseNode::new_branch(0b1010.into())
                ),
                (
                    Nibbles::from_nibbles([0x5, 0x0, 0x2, 0x3, 0x1]),
                    SparseNode::new_leaf(Nibbles::default())
                ),
                (
                    Nibbles::from_nibbles([0x5, 0x0, 0x2, 0x3, 0x3]),
                    SparseNode::new_leaf(Nibbles::default())
                ),
                (
                    Nibbles::from_nibbles([0x5, 0x2]),
                    SparseNode::new_leaf(Nibbles::from_nibbles([0x0, 0x1, 0x3]))
                ),
                (Nibbles::from_nibbles([0x5, 0x3]), SparseNode::new_branch(0b1010.into())),
                (
                    Nibbles::from_nibbles([0x5, 0x3, 0x1]),
                    SparseNode::new_leaf(Nibbles::from_nibbles([0x0, 0x2]))
                ),
                (Nibbles::from_nibbles([0x5, 0x3, 0x3]), SparseNode::new_branch(0b0101.into())),
                (
                    Nibbles::from_nibbles([0x5, 0x3, 0x3, 0x0]),
                    SparseNode::new_leaf(Nibbles::from_nibbles([0x2]))
                ),
                (
                    Nibbles::from_nibbles([0x5, 0x3, 0x3, 0x2]),
                    SparseNode::new_leaf(Nibbles::from_nibbles([0x0]))
                )
            ])
        );

        sparse.remove_leaf(&Nibbles::from_nibbles([0x5, 0x2, 0x0, 0x1, 0x3]), &provider).unwrap();

        // Extension (Key = 5)
        // └── Branch (Mask = 1001)
        //     ├── 0 -> Extension (Key = 23)
        //     │        └── Branch (Mask = 0101)
        //     │              ├── 1 -> Leaf (Key = 0231, Path = 50231)
        //     │              └── 3 -> Leaf (Key = 0233, Path = 50233)
        //     └── 3 -> Branch (Mask = 0101)
        //                ├── 1 -> Leaf (Key = 3102, Path = 53102)
        //                └── 3 -> Branch (Mask = 1010)
        //                       ├── 0 -> Leaf (Key = 3302, Path = 53302)
        //                       └── 2 -> Leaf (Key = 3320, Path = 53320)
        pretty_assertions::assert_eq!(
            sparse.nodes.clone().into_iter().collect::<BTreeMap<_, _>>(),
            BTreeMap::from_iter([
                (Nibbles::default(), SparseNode::new_ext(Nibbles::from_nibbles([0x5]))),
                (Nibbles::from_nibbles([0x5]), SparseNode::new_branch(0b1001.into())),
                (
                    Nibbles::from_nibbles([0x5, 0x0]),
                    SparseNode::new_ext(Nibbles::from_nibbles([0x2, 0x3]))
                ),
                (
                    Nibbles::from_nibbles([0x5, 0x0, 0x2, 0x3]),
                    SparseNode::new_branch(0b1010.into())
                ),
                (
                    Nibbles::from_nibbles([0x5, 0x0, 0x2, 0x3, 0x1]),
                    SparseNode::new_leaf(Nibbles::default())
                ),
                (
                    Nibbles::from_nibbles([0x5, 0x0, 0x2, 0x3, 0x3]),
                    SparseNode::new_leaf(Nibbles::default())
                ),
                (Nibbles::from_nibbles([0x5, 0x3]), SparseNode::new_branch(0b1010.into())),
                (
                    Nibbles::from_nibbles([0x5, 0x3, 0x1]),
                    SparseNode::new_leaf(Nibbles::from_nibbles([0x0, 0x2]))
                ),
                (Nibbles::from_nibbles([0x5, 0x3, 0x3]), SparseNode::new_branch(0b0101.into())),
                (
                    Nibbles::from_nibbles([0x5, 0x3, 0x3, 0x0]),
                    SparseNode::new_leaf(Nibbles::from_nibbles([0x2]))
                ),
                (
                    Nibbles::from_nibbles([0x5, 0x3, 0x3, 0x2]),
                    SparseNode::new_leaf(Nibbles::from_nibbles([0x0]))
                )
            ])
        );

        sparse.remove_leaf(&Nibbles::from_nibbles([0x5, 0x0, 0x2, 0x3, 0x1]), &provider).unwrap();

        // Extension (Key = 5)
        // └── Branch (Mask = 1001)
        //     ├── 0 -> Leaf (Key = 0233, Path = 50233)
        //     └── 3 -> Branch (Mask = 0101)
        //                ├── 1 -> Leaf (Key = 3102, Path = 53102)
        //                └── 3 -> Branch (Mask = 1010)
        //                       ├── 0 -> Leaf (Key = 3302, Path = 53302)
        //                       └── 2 -> Leaf (Key = 3320, Path = 53320)
        pretty_assertions::assert_eq!(
            sparse.nodes.clone().into_iter().collect::<BTreeMap<_, _>>(),
            BTreeMap::from_iter([
                (Nibbles::default(), SparseNode::new_ext(Nibbles::from_nibbles([0x5]))),
                (Nibbles::from_nibbles([0x5]), SparseNode::new_branch(0b1001.into())),
                (
                    Nibbles::from_nibbles([0x5, 0x0]),
                    SparseNode::new_leaf(Nibbles::from_nibbles([0x2, 0x3, 0x3]))
                ),
                (Nibbles::from_nibbles([0x5, 0x3]), SparseNode::new_branch(0b1010.into())),
                (
                    Nibbles::from_nibbles([0x5, 0x3, 0x1]),
                    SparseNode::new_leaf(Nibbles::from_nibbles([0x0, 0x2]))
                ),
                (Nibbles::from_nibbles([0x5, 0x3, 0x3]), SparseNode::new_branch(0b0101.into())),
                (
                    Nibbles::from_nibbles([0x5, 0x3, 0x3, 0x0]),
                    SparseNode::new_leaf(Nibbles::from_nibbles([0x2]))
                ),
                (
                    Nibbles::from_nibbles([0x5, 0x3, 0x3, 0x2]),
                    SparseNode::new_leaf(Nibbles::from_nibbles([0x0]))
                )
            ])
        );

        sparse.remove_leaf(&Nibbles::from_nibbles([0x5, 0x3, 0x1, 0x0, 0x2]), &provider).unwrap();

        // Extension (Key = 5)
        // └── Branch (Mask = 1001)
        //     ├── 0 -> Leaf (Key = 0233, Path = 50233)
        //     └── 3 -> Branch (Mask = 1010)
        //                ├── 0 -> Leaf (Key = 3302, Path = 53302)
        //                └── 2 -> Leaf (Key = 3320, Path = 53320)
        pretty_assertions::assert_eq!(
            sparse.nodes.clone().into_iter().collect::<BTreeMap<_, _>>(),
            BTreeMap::from_iter([
                (Nibbles::default(), SparseNode::new_ext(Nibbles::from_nibbles([0x5]))),
                (Nibbles::from_nibbles([0x5]), SparseNode::new_branch(0b1001.into())),
                (
                    Nibbles::from_nibbles([0x5, 0x0]),
                    SparseNode::new_leaf(Nibbles::from_nibbles([0x2, 0x3, 0x3]))
                ),
                (
                    Nibbles::from_nibbles([0x5, 0x3]),
                    SparseNode::new_ext(Nibbles::from_nibbles([0x3]))
                ),
                (Nibbles::from_nibbles([0x5, 0x3, 0x3]), SparseNode::new_branch(0b0101.into())),
                (
                    Nibbles::from_nibbles([0x5, 0x3, 0x3, 0x0]),
                    SparseNode::new_leaf(Nibbles::from_nibbles([0x2]))
                ),
                (
                    Nibbles::from_nibbles([0x5, 0x3, 0x3, 0x2]),
                    SparseNode::new_leaf(Nibbles::from_nibbles([0x0]))
                )
            ])
        );

        sparse.remove_leaf(&Nibbles::from_nibbles([0x5, 0x3, 0x3, 0x2, 0x0]), &provider).unwrap();

        // Extension (Key = 5)
        // └── Branch (Mask = 1001)
        //     ├── 0 -> Leaf (Key = 0233, Path = 50233)
        //     └── 3 -> Leaf (Key = 3302, Path = 53302)
        pretty_assertions::assert_eq!(
            sparse.nodes.clone().into_iter().collect::<BTreeMap<_, _>>(),
            BTreeMap::from_iter([
                (Nibbles::default(), SparseNode::new_ext(Nibbles::from_nibbles([0x5]))),
                (Nibbles::from_nibbles([0x5]), SparseNode::new_branch(0b1001.into())),
                (
                    Nibbles::from_nibbles([0x5, 0x0]),
                    SparseNode::new_leaf(Nibbles::from_nibbles([0x2, 0x3, 0x3]))
                ),
                (
                    Nibbles::from_nibbles([0x5, 0x3]),
                    SparseNode::new_leaf(Nibbles::from_nibbles([0x3, 0x0, 0x2]))
                ),
            ])
        );

        sparse.remove_leaf(&Nibbles::from_nibbles([0x5, 0x0, 0x2, 0x3, 0x3]), &provider).unwrap();

        // Leaf (Key = 53302)
        pretty_assertions::assert_eq!(
            sparse.nodes.clone().into_iter().collect::<BTreeMap<_, _>>(),
            BTreeMap::from_iter([(
                Nibbles::default(),
                SparseNode::new_leaf(Nibbles::from_nibbles([0x5, 0x3, 0x3, 0x0, 0x2]))
            ),])
        );

        sparse.remove_leaf(&Nibbles::from_nibbles([0x5, 0x3, 0x3, 0x0, 0x2]), &provider).unwrap();

        // Empty
        pretty_assertions::assert_eq!(
            sparse.nodes.clone().into_iter().collect::<BTreeMap<_, _>>(),
            BTreeMap::from_iter([(Nibbles::default(), SparseNode::Empty)])
        );
    }

    #[test]
    fn sparse_trie_remove_leaf_blinded() {
        let leaf = LeafNode::new(
            Nibbles::default(),
            alloy_rlp::encode_fixed_size(&U256::from(1)).to_vec(),
        );
        let branch = TrieNode::Branch(BranchNode::new(
            vec![
                RlpNode::word_rlp(&B256::repeat_byte(1)),
                RlpNode::from_raw_rlp(&alloy_rlp::encode(leaf.clone())).unwrap(),
            ],
            TrieMask::new(0b11),
        ));

        let provider = DefaultBlindedProvider;
        let mut sparse = RevealedSparseTrie::from_root(
            branch.clone(),
            TrieMasks { hash_mask: Some(TrieMask::new(0b01)), tree_mask: None },
            false,
        )
        .unwrap();

        // Reveal a branch node and one of its children
        //
        // Branch (Mask = 11)
        // ├── 0 -> Hash (Path = 0)
        // └── 1 -> Leaf (Path = 1)
        sparse
            .reveal_node(
                Nibbles::default(),
                branch,
                TrieMasks { hash_mask: None, tree_mask: Some(TrieMask::new(0b01)) },
            )
            .unwrap();
        sparse
            .reveal_node(Nibbles::from_nibbles([0x1]), TrieNode::Leaf(leaf), TrieMasks::none())
            .unwrap();

        // Removing a blinded leaf should result in an error
        assert_matches!(
            sparse.remove_leaf(&Nibbles::from_nibbles([0x0]), &provider).map_err(|e| e.into_kind()),
            Err(SparseTrieErrorKind::BlindedNode { path, hash }) if path == Nibbles::from_nibbles([0x0]) && hash == B256::repeat_byte(1)
        );
    }

    #[test]
    fn sparse_trie_remove_leaf_non_existent() {
        let leaf = LeafNode::new(
            Nibbles::default(),
            alloy_rlp::encode_fixed_size(&U256::from(1)).to_vec(),
        );
        let branch = TrieNode::Branch(BranchNode::new(
            vec![
                RlpNode::word_rlp(&B256::repeat_byte(1)),
                RlpNode::from_raw_rlp(&alloy_rlp::encode(leaf.clone())).unwrap(),
            ],
            TrieMask::new(0b11),
        ));

        let provider = DefaultBlindedProvider;
        let mut sparse = RevealedSparseTrie::from_root(
            branch.clone(),
            TrieMasks { hash_mask: Some(TrieMask::new(0b01)), tree_mask: None },
            false,
        )
        .unwrap();

        // Reveal a branch node and one of its children
        //
        // Branch (Mask = 11)
        // ├── 0 -> Hash (Path = 0)
        // └── 1 -> Leaf (Path = 1)
        sparse
            .reveal_node(
                Nibbles::default(),
                branch,
                TrieMasks { hash_mask: None, tree_mask: Some(TrieMask::new(0b01)) },
            )
            .unwrap();
        sparse
            .reveal_node(Nibbles::from_nibbles([0x1]), TrieNode::Leaf(leaf), TrieMasks::none())
            .unwrap();

        // Removing a non-existent leaf should be a noop
        let sparse_old = sparse.clone();
        assert_matches!(sparse.remove_leaf(&Nibbles::from_nibbles([0x2]), &provider), Ok(()));
        assert_eq!(sparse, sparse_old);
    }

    #[test]
    fn sparse_trie_fuzz() {
        // Having only the first 3 nibbles set, we narrow down the range of keys
        // to 4096 different hashes. It allows us to generate collisions more likely
        // to test the sparse trie updates.
        const KEY_NIBBLES_LEN: usize = 3;

        fn test(updates: Vec<(BTreeMap<Nibbles, Account>, BTreeSet<Nibbles>)>) {
            {
                let mut state = BTreeMap::default();
                let default_provider = DefaultBlindedProvider;
                let provider_factory = create_test_provider_factory();
                let mut sparse = RevealedSparseTrie::default().with_updates(true);

                for (update, keys_to_delete) in updates {
                    // Insert state updates into the sparse trie and calculate the root
                    for (key, account) in update.clone() {
                        let account = account.into_trie_account(EMPTY_ROOT_HASH);
                        let mut account_rlp = Vec::new();
                        account.encode(&mut account_rlp);
                        sparse.update_leaf(key, account_rlp, &default_provider).unwrap();
                    }
                    // We need to clone the sparse trie, so that all updated branch nodes are
                    // preserved, and not only those that were changed after the last call to
                    // `root()`.
                    let mut updated_sparse = sparse.clone();
                    let sparse_root = updated_sparse.root();
                    let sparse_updates = updated_sparse.take_updates();

                    // Insert state updates into the hash builder and calculate the root
                    state.extend(update);
                    let provider = provider_factory.provider().unwrap();
                    let trie_cursor = DatabaseTrieCursorFactory::new(provider.tx_ref());
                    let (hash_builder_root, hash_builder_updates, hash_builder_proof_nodes, _, _) =
                        run_hash_builder(
                            state.clone(),
                            trie_cursor.account_trie_cursor().unwrap(),
                            Default::default(),
                            state.keys().copied().collect::<Vec<_>>(),
                        );

                    // Write trie updates to the database
                    let provider_rw = provider_factory.provider_rw().unwrap();
                    provider_rw.write_trie_updates(&hash_builder_updates).unwrap();
                    provider_rw.commit().unwrap();

                    // Assert that the sparse trie root matches the hash builder root
                    assert_eq!(sparse_root, hash_builder_root);
                    // Assert that the sparse trie updates match the hash builder updates
                    pretty_assertions::assert_eq!(
                        BTreeMap::from_iter(sparse_updates.updated_nodes),
                        BTreeMap::from_iter(hash_builder_updates.account_nodes)
                    );
                    // Assert that the sparse trie nodes match the hash builder proof nodes
                    assert_eq_sparse_trie_proof_nodes(&updated_sparse, hash_builder_proof_nodes);

                    // Delete some keys from both the hash builder and the sparse trie and check
                    // that the sparse trie root still matches the hash builder root
                    for key in &keys_to_delete {
                        state.remove(key).unwrap();
                        sparse.remove_leaf(key, &default_provider).unwrap();
                    }

                    // We need to clone the sparse trie, so that all updated branch nodes are
                    // preserved, and not only those that were changed after the last call to
                    // `root()`.
                    let mut updated_sparse = sparse.clone();
                    let sparse_root = updated_sparse.root();
                    let sparse_updates = updated_sparse.take_updates();

                    let provider = provider_factory.provider().unwrap();
                    let trie_cursor = DatabaseTrieCursorFactory::new(provider.tx_ref());
                    let (hash_builder_root, hash_builder_updates, hash_builder_proof_nodes, _, _) =
                        run_hash_builder(
                            state.clone(),
                            trie_cursor.account_trie_cursor().unwrap(),
                            keys_to_delete
                                .iter()
                                .map(|nibbles| B256::from_slice(&nibbles.pack()))
                                .collect(),
                            state.keys().copied().collect::<Vec<_>>(),
                        );

                    // Write trie updates to the database
                    let provider_rw = provider_factory.provider_rw().unwrap();
                    provider_rw.write_trie_updates(&hash_builder_updates).unwrap();
                    provider_rw.commit().unwrap();

                    // Assert that the sparse trie root matches the hash builder root
                    assert_eq!(sparse_root, hash_builder_root);
                    // Assert that the sparse trie updates match the hash builder updates
                    pretty_assertions::assert_eq!(
                        BTreeMap::from_iter(sparse_updates.updated_nodes),
                        BTreeMap::from_iter(hash_builder_updates.account_nodes)
                    );
                    // Assert that the sparse trie nodes match the hash builder proof nodes
                    assert_eq_sparse_trie_proof_nodes(&updated_sparse, hash_builder_proof_nodes);
                }
            }
        }

        fn transform_updates(
            updates: Vec<BTreeMap<Nibbles, Account>>,
            mut rng: impl rand::Rng,
        ) -> Vec<(BTreeMap<Nibbles, Account>, BTreeSet<Nibbles>)> {
            let mut keys = BTreeSet::new();
            updates
                .into_iter()
                .map(|update| {
                    keys.extend(update.keys().copied());

                    let keys_to_delete_len = update.len() / 2;
                    let keys_to_delete = (0..keys_to_delete_len)
                        .map(|_| {
                            let key =
                                *rand::seq::IteratorRandom::choose(keys.iter(), &mut rng).unwrap();
                            keys.take(&key).unwrap()
                        })
                        .collect();

                    (update, keys_to_delete)
                })
                .collect::<Vec<_>>()
        }

        proptest!(ProptestConfig::with_cases(10), |(
            updates in proptest::collection::vec(
                proptest::collection::btree_map(
                    any_with::<Nibbles>(SizeRange::new(KEY_NIBBLES_LEN..=KEY_NIBBLES_LEN)).prop_map(pad_nibbles_right),
                    arb::<Account>(),
                    1..50,
                ),
                1..50,
            ).prop_perturb(transform_updates)
        )| {
            test(updates)
        });
    }

    /// We have three leaves that share the same prefix: 0x00, 0x01 and 0x02. Hash builder trie has
    /// only nodes 0x00 and 0x01, and we have proofs for them. Node B is new and inserted in the
    /// sparse trie first.
    ///
    /// 1. Reveal the hash builder proof to leaf 0x00 in the sparse trie.
    /// 2. Insert leaf 0x01 into the sparse trie.
    /// 3. Reveal the hash builder proof to leaf 0x02 in the sparse trie.
    ///
    /// The hash builder proof to the leaf 0x02 didn't have the leaf 0x01 at the corresponding
    /// nibble of the branch node, so we need to adjust the branch node instead of fully
    /// replacing it.
    #[test]
    fn sparse_trie_reveal_node_1() {
        let key1 = || pad_nibbles_right(Nibbles::from_nibbles_unchecked([0x00]));
        let key2 = || pad_nibbles_right(Nibbles::from_nibbles_unchecked([0x01]));
        let key3 = || pad_nibbles_right(Nibbles::from_nibbles_unchecked([0x02]));
        let value = || Account::default();
        let value_encoded = || {
            let mut account_rlp = Vec::new();
            value().into_trie_account(EMPTY_ROOT_HASH).encode(&mut account_rlp);
            account_rlp
        };

        // Generate the proof for the root node and initialize the sparse trie with it
        let (_, _, hash_builder_proof_nodes, branch_node_hash_masks, branch_node_tree_masks) =
            run_hash_builder(
                [(key1(), value()), (key3(), value())],
                NoopAccountTrieCursor::default(),
                Default::default(),
                [Nibbles::default()],
            );

        let provider = DefaultBlindedProvider;
        let mut sparse = RevealedSparseTrie::from_root(
            TrieNode::decode(&mut &hash_builder_proof_nodes.nodes_sorted()[0].1[..]).unwrap(),
            TrieMasks {
                hash_mask: branch_node_hash_masks.get(&Nibbles::default()).copied(),
                tree_mask: branch_node_tree_masks.get(&Nibbles::default()).copied(),
            },
            false,
        )
        .unwrap();

        // Generate the proof for the first key and reveal it in the sparse trie
        let (_, _, hash_builder_proof_nodes, branch_node_hash_masks, branch_node_tree_masks) =
            run_hash_builder(
                [(key1(), value()), (key3(), value())],
                NoopAccountTrieCursor::default(),
                Default::default(),
                [key1()],
            );
        for (path, node) in hash_builder_proof_nodes.nodes_sorted() {
            let hash_mask = branch_node_hash_masks.get(&path).copied();
            let tree_mask = branch_node_tree_masks.get(&path).copied();
            sparse
                .reveal_node(
                    path,
                    TrieNode::decode(&mut &node[..]).unwrap(),
                    TrieMasks { hash_mask, tree_mask },
                )
                .unwrap();
        }

        // Check that the branch node exists with only two nibbles set
        assert_eq!(
            sparse.nodes.get(&Nibbles::default()),
            Some(&SparseNode::new_branch(0b101.into()))
        );

        // Insert the leaf for the second key
        sparse.update_leaf(key2(), value_encoded(), &provider).unwrap();

        // Check that the branch node was updated and another nibble was set
        assert_eq!(
            sparse.nodes.get(&Nibbles::default()),
            Some(&SparseNode::new_branch(0b111.into()))
        );

        // Generate the proof for the third key and reveal it in the sparse trie
        let (_, _, hash_builder_proof_nodes, branch_node_hash_masks, branch_node_tree_masks) =
            run_hash_builder(
                [(key1(), value()), (key3(), value())],
                NoopAccountTrieCursor::default(),
                Default::default(),
                [key3()],
            );
        for (path, node) in hash_builder_proof_nodes.nodes_sorted() {
            let hash_mask = branch_node_hash_masks.get(&path).copied();
            let tree_mask = branch_node_tree_masks.get(&path).copied();
            sparse
                .reveal_node(
                    path,
                    TrieNode::decode(&mut &node[..]).unwrap(),
                    TrieMasks { hash_mask, tree_mask },
                )
                .unwrap();
        }

        // Check that nothing changed in the branch node
        assert_eq!(
            sparse.nodes.get(&Nibbles::default()),
            Some(&SparseNode::new_branch(0b111.into()))
        );

        // Generate the nodes for the full trie with all three key using the hash builder, and
        // compare them to the sparse trie
        let (_, _, hash_builder_proof_nodes, _, _) = run_hash_builder(
            [(key1(), value()), (key2(), value()), (key3(), value())],
            NoopAccountTrieCursor::default(),
            Default::default(),
            [key1(), key2(), key3()],
        );

        assert_eq_sparse_trie_proof_nodes(&sparse, hash_builder_proof_nodes);
    }

    /// We have three leaves: 0x0000, 0x0101, and 0x0102. Hash builder trie has all nodes, and we
    /// have proofs for them.
    ///
    /// 1. Reveal the hash builder proof to leaf 0x00 in the sparse trie.
    /// 2. Remove leaf 0x00 from the sparse trie (that will remove the branch node and create an
    ///    extension node with the key 0x0000).
    /// 3. Reveal the hash builder proof to leaf 0x0101 in the sparse trie.
    ///
    /// The hash builder proof to the leaf 0x0101 had a branch node in the path, but we turned it
    /// into an extension node, so it should ignore this node.
    #[test]
    fn sparse_trie_reveal_node_2() {
        let key1 = || pad_nibbles_right(Nibbles::from_nibbles_unchecked([0x00, 0x00]));
        let key2 = || pad_nibbles_right(Nibbles::from_nibbles_unchecked([0x01, 0x01]));
        let key3 = || pad_nibbles_right(Nibbles::from_nibbles_unchecked([0x01, 0x02]));
        let value = || Account::default();

        // Generate the proof for the root node and initialize the sparse trie with it
        let (_, _, hash_builder_proof_nodes, branch_node_hash_masks, branch_node_tree_masks) =
            run_hash_builder(
                [(key1(), value()), (key2(), value()), (key3(), value())],
                NoopAccountTrieCursor::default(),
                Default::default(),
                [Nibbles::default()],
            );

        let provider = DefaultBlindedProvider;
        let mut sparse = RevealedSparseTrie::from_root(
            TrieNode::decode(&mut &hash_builder_proof_nodes.nodes_sorted()[0].1[..]).unwrap(),
            TrieMasks {
                hash_mask: branch_node_hash_masks.get(&Nibbles::default()).copied(),
                tree_mask: branch_node_tree_masks.get(&Nibbles::default()).copied(),
            },
            false,
        )
        .unwrap();

        // Generate the proof for the children of the root branch node and reveal it in the sparse
        // trie
        let (_, _, hash_builder_proof_nodes, branch_node_hash_masks, branch_node_tree_masks) =
            run_hash_builder(
                [(key1(), value()), (key2(), value()), (key3(), value())],
                NoopAccountTrieCursor::default(),
                Default::default(),
                [key1(), Nibbles::from_nibbles_unchecked([0x01])],
            );
        for (path, node) in hash_builder_proof_nodes.nodes_sorted() {
            let hash_mask = branch_node_hash_masks.get(&path).copied();
            let tree_mask = branch_node_tree_masks.get(&path).copied();
            sparse
                .reveal_node(
                    path,
                    TrieNode::decode(&mut &node[..]).unwrap(),
                    TrieMasks { hash_mask, tree_mask },
                )
                .unwrap();
        }

        // Check that the branch node exists
        assert_eq!(
            sparse.nodes.get(&Nibbles::default()),
            Some(&SparseNode::new_branch(0b11.into()))
        );

        // Remove the leaf for the first key
        sparse.remove_leaf(&key1(), &provider).unwrap();

        // Check that the branch node was turned into an extension node
        assert_eq!(
            sparse.nodes.get(&Nibbles::default()),
            Some(&SparseNode::new_ext(Nibbles::from_nibbles_unchecked([0x01])))
        );

        // Generate the proof for the third key and reveal it in the sparse trie
        let (_, _, hash_builder_proof_nodes, branch_node_hash_masks, branch_node_tree_masks) =
            run_hash_builder(
                [(key1(), value()), (key2(), value()), (key3(), value())],
                NoopAccountTrieCursor::default(),
                Default::default(),
                [key2()],
            );
        for (path, node) in hash_builder_proof_nodes.nodes_sorted() {
            let hash_mask = branch_node_hash_masks.get(&path).copied();
            let tree_mask = branch_node_tree_masks.get(&path).copied();
            sparse
                .reveal_node(
                    path,
                    TrieNode::decode(&mut &node[..]).unwrap(),
                    TrieMasks { hash_mask, tree_mask },
                )
                .unwrap();
        }

        // Check that nothing changed in the extension node
        assert_eq!(
            sparse.nodes.get(&Nibbles::default()),
            Some(&SparseNode::new_ext(Nibbles::from_nibbles_unchecked([0x01])))
        );
    }

    /// We have two leaves that share the same prefix: 0x0001 and 0x0002, and a leaf with a
    /// different prefix: 0x0100. Hash builder trie has only the first two leaves, and we have
    /// proofs for them.
    ///
    /// 1. Insert the leaf 0x0100 into the sparse trie, and check that the root extension node was
    ///    turned into a branch node.
    /// 2. Reveal the leaf 0x0001 in the sparse trie, and check that the root branch node wasn't
    ///    overwritten with the extension node from the proof.
    #[test]
    fn sparse_trie_reveal_node_3() {
        let key1 = || pad_nibbles_right(Nibbles::from_nibbles_unchecked([0x00, 0x01]));
        let key2 = || pad_nibbles_right(Nibbles::from_nibbles_unchecked([0x00, 0x02]));
        let key3 = || pad_nibbles_right(Nibbles::from_nibbles_unchecked([0x01, 0x00]));
        let value = || Account::default();
        let value_encoded = || {
            let mut account_rlp = Vec::new();
            value().into_trie_account(EMPTY_ROOT_HASH).encode(&mut account_rlp);
            account_rlp
        };

        // Generate the proof for the root node and initialize the sparse trie with it
        let (_, _, hash_builder_proof_nodes, branch_node_hash_masks, branch_node_tree_masks) =
            run_hash_builder(
                [(key1(), value()), (key2(), value())],
                NoopAccountTrieCursor::default(),
                Default::default(),
                [Nibbles::default()],
            );

        let provider = DefaultBlindedProvider;
        let mut sparse = RevealedSparseTrie::from_root(
            TrieNode::decode(&mut &hash_builder_proof_nodes.nodes_sorted()[0].1[..]).unwrap(),
            TrieMasks {
                hash_mask: branch_node_hash_masks.get(&Nibbles::default()).copied(),
                tree_mask: branch_node_tree_masks.get(&Nibbles::default()).copied(),
            },
            false,
        )
        .unwrap();

        // Check that the root extension node exists
        assert_matches!(
            sparse.nodes.get(&Nibbles::default()),
            Some(SparseNode::Extension { key, hash: None, store_in_db_trie: None }) if *key == Nibbles::from_nibbles([0x00])
        );

        // Insert the leaf with a different prefix
        sparse.update_leaf(key3(), value_encoded(), &provider).unwrap();

        // Check that the extension node was turned into a branch node
        assert_matches!(
            sparse.nodes.get(&Nibbles::default()),
            Some(SparseNode::Branch { state_mask, hash: None, store_in_db_trie: None }) if *state_mask == TrieMask::new(0b11)
        );

        // Generate the proof for the first key and reveal it in the sparse trie
        let (_, _, hash_builder_proof_nodes, branch_node_hash_masks, branch_node_tree_masks) =
            run_hash_builder(
                [(key1(), value()), (key2(), value())],
                NoopAccountTrieCursor::default(),
                Default::default(),
                [key1()],
            );
        for (path, node) in hash_builder_proof_nodes.nodes_sorted() {
            let hash_mask = branch_node_hash_masks.get(&path).copied();
            let tree_mask = branch_node_tree_masks.get(&path).copied();
            sparse
                .reveal_node(
                    path,
                    TrieNode::decode(&mut &node[..]).unwrap(),
                    TrieMasks { hash_mask, tree_mask },
                )
                .unwrap();
        }

        // Check that the branch node wasn't overwritten by the extension node in the proof
        assert_matches!(
            sparse.nodes.get(&Nibbles::default()),
            Some(SparseNode::Branch { state_mask, hash: None, store_in_db_trie: None }) if *state_mask == TrieMask::new(0b11)
        );
    }

    #[test]
    fn sparse_trie_get_changed_nodes_at_depth() {
        let provider = DefaultBlindedProvider;
        let mut sparse = RevealedSparseTrie::default();

        let value = alloy_rlp::encode_fixed_size(&U256::ZERO).to_vec();

        // Extension (Key = 5) – Level 0
        // └── Branch (Mask = 1011) – Level 1
        //     ├── 0 -> Extension (Key = 23) – Level 2
        //     │        └── Branch (Mask = 0101) – Level 3
        //     │              ├── 1 -> Leaf (Key = 1, Path = 50231) – Level 4
        //     │              └── 3 -> Leaf (Key = 3, Path = 50233) – Level 4
        //     ├── 2 -> Leaf (Key = 013, Path = 52013) – Level 2
        //     └── 3 -> Branch (Mask = 0101) – Level 2
        //                ├── 1 -> Leaf (Key = 3102, Path = 53102) – Level 3
        //                └── 3 -> Branch (Mask = 1010) – Level 3
        //                       ├── 0 -> Leaf (Key = 3302, Path = 53302) – Level 4
        //                       └── 2 -> Leaf (Key = 3320, Path = 53320) – Level 4
        sparse
            .update_leaf(Nibbles::from_nibbles([0x5, 0x0, 0x2, 0x3, 0x1]), value.clone(), &provider)
            .unwrap();
        sparse
            .update_leaf(Nibbles::from_nibbles([0x5, 0x0, 0x2, 0x3, 0x3]), value.clone(), &provider)
            .unwrap();
        sparse
            .update_leaf(Nibbles::from_nibbles([0x5, 0x2, 0x0, 0x1, 0x3]), value.clone(), &provider)
            .unwrap();
        sparse
            .update_leaf(Nibbles::from_nibbles([0x5, 0x3, 0x1, 0x0, 0x2]), value.clone(), &provider)
            .unwrap();
        sparse
            .update_leaf(Nibbles::from_nibbles([0x5, 0x3, 0x3, 0x0, 0x2]), value.clone(), &provider)
            .unwrap();
        sparse
            .update_leaf(Nibbles::from_nibbles([0x5, 0x3, 0x3, 0x2, 0x0]), value, &provider)
            .unwrap();

        assert_eq!(
            sparse.get_changed_nodes_at_depth(&mut PrefixSet::default(), 0),
            (vec![(0, Nibbles::default())], PrefixSetMut::default())
        );
        assert_eq!(
            sparse.get_changed_nodes_at_depth(&mut PrefixSet::default(), 1),
            (vec![(1, Nibbles::from_nibbles_unchecked([0x5]))], [Nibbles::default()].into())
        );
        assert_eq!(
            sparse.get_changed_nodes_at_depth(&mut PrefixSet::default(), 2),
            (
                vec![
                    (2, Nibbles::from_nibbles_unchecked([0x5, 0x0])),
                    (2, Nibbles::from_nibbles_unchecked([0x5, 0x2])),
                    (2, Nibbles::from_nibbles_unchecked([0x5, 0x3]))
                ],
                [Nibbles::default(), Nibbles::from_nibbles_unchecked([0x5])].into()
            )
        );
        assert_eq!(
            sparse.get_changed_nodes_at_depth(&mut PrefixSet::default(), 3),
            (
                vec![
                    (3, Nibbles::from_nibbles_unchecked([0x5, 0x0, 0x2, 0x3])),
                    (2, Nibbles::from_nibbles_unchecked([0x5, 0x2])),
                    (3, Nibbles::from_nibbles_unchecked([0x5, 0x3, 0x1])),
                    (3, Nibbles::from_nibbles_unchecked([0x5, 0x3, 0x3]))
                ],
                [
                    Nibbles::default(),
                    Nibbles::from_nibbles_unchecked([0x5]),
                    Nibbles::from_nibbles_unchecked([0x5, 0x0]),
                    Nibbles::from_nibbles_unchecked([0x5, 0x3])
                ]
                .into()
            )
        );
        assert_eq!(
            sparse.get_changed_nodes_at_depth(&mut PrefixSet::default(), 4),
            (
                vec![
                    (4, Nibbles::from_nibbles_unchecked([0x5, 0x0, 0x2, 0x3, 0x1])),
                    (4, Nibbles::from_nibbles_unchecked([0x5, 0x0, 0x2, 0x3, 0x3])),
                    (2, Nibbles::from_nibbles_unchecked([0x5, 0x2])),
                    (3, Nibbles::from_nibbles_unchecked([0x5, 0x3, 0x1])),
                    (4, Nibbles::from_nibbles_unchecked([0x5, 0x3, 0x3, 0x0])),
                    (4, Nibbles::from_nibbles_unchecked([0x5, 0x3, 0x3, 0x2]))
                ],
                [
                    Nibbles::default(),
                    Nibbles::from_nibbles_unchecked([0x5]),
                    Nibbles::from_nibbles_unchecked([0x5, 0x0]),
                    Nibbles::from_nibbles_unchecked([0x5, 0x0, 0x2, 0x3]),
                    Nibbles::from_nibbles_unchecked([0x5, 0x3]),
                    Nibbles::from_nibbles_unchecked([0x5, 0x3, 0x3])
                ]
                .into()
            )
        );
    }

    #[test]
    fn hash_builder_branch_hash_mask() {
        let key1 = || pad_nibbles_left(Nibbles::from_nibbles_unchecked([0x00]));
        let key2 = || pad_nibbles_left(Nibbles::from_nibbles_unchecked([0x01]));
        let value = || Account { bytecode_hash: Some(B256::repeat_byte(1)), ..Default::default() };
        let value_encoded = || {
            let mut account_rlp = Vec::new();
            value().into_trie_account(EMPTY_ROOT_HASH).encode(&mut account_rlp);
            account_rlp
        };

        let (hash_builder_root, hash_builder_updates, _, _, _) = run_hash_builder(
            [(key1(), value()), (key2(), value())],
            NoopAccountTrieCursor::default(),
            Default::default(),
            [Nibbles::default()],
        );

        let provider = DefaultBlindedProvider;
        let mut sparse = RevealedSparseTrie::default();
        sparse.update_leaf(key1(), value_encoded(), &provider).unwrap();
        sparse.update_leaf(key2(), value_encoded(), &provider).unwrap();
        let sparse_root = sparse.root();
        let sparse_updates = sparse.take_updates();

        assert_eq!(sparse_root, hash_builder_root);
        assert_eq!(sparse_updates.updated_nodes, hash_builder_updates.account_nodes);
    }

    #[test]
    fn sparse_trie_wipe() {
        let provider = DefaultBlindedProvider;
        let mut sparse = RevealedSparseTrie::default().with_updates(true);

        let value = alloy_rlp::encode_fixed_size(&U256::ZERO).to_vec();

        // Extension (Key = 5) – Level 0
        // └── Branch (Mask = 1011) – Level 1
        //     ├── 0 -> Extension (Key = 23) – Level 2
        //     │        └── Branch (Mask = 0101) – Level 3
        //     │              ├── 1 -> Leaf (Key = 1, Path = 50231) – Level 4
        //     │              └── 3 -> Leaf (Key = 3, Path = 50233) – Level 4
        //     ├── 2 -> Leaf (Key = 013, Path = 52013) – Level 2
        //     └── 3 -> Branch (Mask = 0101) – Level 2
        //                ├── 1 -> Leaf (Key = 3102, Path = 53102) – Level 3
        //                └── 3 -> Branch (Mask = 1010) – Level 3
        //                       ├── 0 -> Leaf (Key = 3302, Path = 53302) – Level 4
        //                       └── 2 -> Leaf (Key = 3320, Path = 53320) – Level 4
        sparse
            .update_leaf(Nibbles::from_nibbles([0x5, 0x0, 0x2, 0x3, 0x1]), value.clone(), &provider)
            .unwrap();
        sparse
            .update_leaf(Nibbles::from_nibbles([0x5, 0x0, 0x2, 0x3, 0x3]), value.clone(), &provider)
            .unwrap();
        sparse
            .update_leaf(Nibbles::from_nibbles([0x5, 0x2, 0x0, 0x1, 0x3]), value.clone(), &provider)
            .unwrap();
        sparse
            .update_leaf(Nibbles::from_nibbles([0x5, 0x3, 0x1, 0x0, 0x2]), value.clone(), &provider)
            .unwrap();
        sparse
            .update_leaf(Nibbles::from_nibbles([0x5, 0x3, 0x3, 0x0, 0x2]), value.clone(), &provider)
            .unwrap();
        sparse
            .update_leaf(Nibbles::from_nibbles([0x5, 0x3, 0x3, 0x2, 0x0]), value, &provider)
            .unwrap();

        sparse.wipe();

        assert_matches!(
            &sparse.updates,
            Some(SparseTrieUpdates{ updated_nodes, removed_nodes, wiped })
            if updated_nodes.is_empty() && removed_nodes.is_empty() && *wiped
        );
        assert_eq!(sparse.root(), EMPTY_ROOT_HASH);
    }

    #[test]
    fn sparse_trie_clear() {
        // tests that if we fill a sparse trie with some nodes and then clear it, it has the same
        // contents as an empty sparse trie
        let provider = DefaultBlindedProvider;
        let mut sparse = RevealedSparseTrie::default();
        let value = alloy_rlp::encode_fixed_size(&U256::ZERO).to_vec();
        sparse
            .update_leaf(Nibbles::from_nibbles([0x5, 0x0, 0x2, 0x3, 0x1]), value.clone(), &provider)
            .unwrap();
        sparse
            .update_leaf(Nibbles::from_nibbles([0x5, 0x0, 0x2, 0x3, 0x3]), value.clone(), &provider)
            .unwrap();
        sparse
            .update_leaf(Nibbles::from_nibbles([0x5, 0x2, 0x0, 0x1, 0x3]), value.clone(), &provider)
            .unwrap();
        sparse
            .update_leaf(Nibbles::from_nibbles([0x5, 0x3, 0x1, 0x0, 0x2]), value, &provider)
            .unwrap();

        sparse.clear();

        let empty_trie = RevealedSparseTrie::default();
        assert_eq!(empty_trie, sparse);
    }

    #[test]
    fn sparse_trie_display() {
        let provider = DefaultBlindedProvider;
        let mut sparse = RevealedSparseTrie::default();

        let value = alloy_rlp::encode_fixed_size(&U256::ZERO).to_vec();

        // Extension (Key = 5) – Level 0
        // └── Branch (Mask = 1011) – Level 1
        //     ├── 0 -> Extension (Key = 23) – Level 2
        //     │        └── Branch (Mask = 0101) – Level 3
        //     │              ├── 1 -> Leaf (Key = 1, Path = 50231) – Level 4
        //     │              └── 3 -> Leaf (Key = 3, Path = 50233) – Level 4
        //     ├── 2 -> Leaf (Key = 013, Path = 52013) – Level 2
        //     └── 3 -> Branch (Mask = 0101) – Level 2
        //                ├── 1 -> Leaf (Key = 3102, Path = 53102) – Level 3
        //                └── 3 -> Branch (Mask = 1010) – Level 3
        //                       ├── 0 -> Leaf (Key = 3302, Path = 53302) – Level 4
        //                       └── 2 -> Leaf (Key = 3320, Path = 53320) – Level 4
        sparse
            .update_leaf(Nibbles::from_nibbles([0x5, 0x0, 0x2, 0x3, 0x1]), value.clone(), &provider)
            .unwrap();
        sparse
            .update_leaf(Nibbles::from_nibbles([0x5, 0x0, 0x2, 0x3, 0x3]), value.clone(), &provider)
            .unwrap();
        sparse
            .update_leaf(Nibbles::from_nibbles([0x5, 0x2, 0x0, 0x1, 0x3]), value.clone(), &provider)
            .unwrap();
        sparse
            .update_leaf(Nibbles::from_nibbles([0x5, 0x3, 0x1, 0x0, 0x2]), value.clone(), &provider)
            .unwrap();
        sparse
            .update_leaf(Nibbles::from_nibbles([0x5, 0x3, 0x3, 0x0, 0x2]), value.clone(), &provider)
            .unwrap();
        sparse
            .update_leaf(Nibbles::from_nibbles([0x5, 0x3, 0x3, 0x2, 0x0]), value, &provider)
            .unwrap();

        let normal_printed = format!("{sparse}");
        let expected = "\
Root -> Extension { key: Nibbles(0x5), hash: None, store_in_db_trie: None }
5 -> Branch { state_mask: TrieMask(0000000000001101), hash: None, store_in_db_trie: None }
50 -> Extension { key: Nibbles(0x23), hash: None, store_in_db_trie: None }
5023 -> Branch { state_mask: TrieMask(0000000000001010), hash: None, store_in_db_trie: None }
50231 -> Leaf { key: Nibbles(0x), hash: None }
50233 -> Leaf { key: Nibbles(0x), hash: None }
52013 -> Leaf { key: Nibbles(0x013), hash: None }
53 -> Branch { state_mask: TrieMask(0000000000001010), hash: None, store_in_db_trie: None }
53102 -> Leaf { key: Nibbles(0x02), hash: None }
533 -> Branch { state_mask: TrieMask(0000000000000101), hash: None, store_in_db_trie: None }
53302 -> Leaf { key: Nibbles(0x2), hash: None }
53320 -> Leaf { key: Nibbles(0x0), hash: None }
";
        assert_eq!(normal_printed, expected);

        let alternate_printed = format!("{sparse:#}");
        let expected = "\
Root -> Extension { key: Nibbles(0x5), hash: None, store_in_db_trie: None }
    5 -> Branch { state_mask: TrieMask(0000000000001101), hash: None, store_in_db_trie: None }
        50 -> Extension { key: Nibbles(0x23), hash: None, store_in_db_trie: None }
            5023 -> Branch { state_mask: TrieMask(0000000000001010), hash: None, store_in_db_trie: None }
                50231 -> Leaf { key: Nibbles(0x), hash: None }
                50233 -> Leaf { key: Nibbles(0x), hash: None }
        52013 -> Leaf { key: Nibbles(0x013), hash: None }
        53 -> Branch { state_mask: TrieMask(0000000000001010), hash: None, store_in_db_trie: None }
            53102 -> Leaf { key: Nibbles(0x02), hash: None }
            533 -> Branch { state_mask: TrieMask(0000000000000101), hash: None, store_in_db_trie: None }
                53302 -> Leaf { key: Nibbles(0x2), hash: None }
                53320 -> Leaf { key: Nibbles(0x0), hash: None }
";

        assert_eq!(alternate_printed, expected);
    }
}<|MERGE_RESOLUTION|>--- conflicted
+++ resolved
@@ -1,10 +1,6 @@
 use crate::{
     blinded::{BlindedProvider, RevealedNode},
-<<<<<<< HEAD
-    SparseTrieInterface,
-=======
-    LeafLookup, LeafLookupError, SparseTrieUpdates, TrieMasks,
->>>>>>> b1fbbd1a
+    LeafLookup, LeafLookupError, SparseTrieInterface, SparseTrieUpdates, TrieMasks,
 };
 use alloc::{
     borrow::Cow,
@@ -29,43 +25,10 @@
 use smallvec::SmallVec;
 use tracing::trace;
 
-<<<<<<< HEAD
 /// The level below which the sparse trie hashes are calculated in
 /// [`RevealedSparseTrie::update_subtrie_hashes`].
 const SPARSE_TRIE_SUBTRIE_HASHES_LEVEL: usize = 2;
 
-/// Struct for passing around branch node mask information.
-///
-/// Branch nodes can have up to 16 children (one for each nibble).
-/// The masks represent which children are stored in different ways:
-/// - `hash_mask`: Indicates which children are stored as hashes in the database
-/// - `tree_mask`: Indicates which children are complete subtrees stored in the database
-///
-/// These masks are essential for efficient trie traversal and serialization, as they
-/// determine how nodes should be encoded and stored on disk.
-#[derive(Debug)]
-pub struct TrieMasks {
-    /// Branch node hash mask, if any.
-    ///
-    /// When a bit is set, the corresponding child node's hash is stored in the trie.
-    ///
-    /// This mask enables selective hashing of child nodes.
-    pub hash_mask: Option<TrieMask>,
-    /// Branch node tree mask, if any.
-    ///
-    /// When a bit is set, the corresponding child subtree is stored in the database.
-    pub tree_mask: Option<TrieMask>,
-}
-
-impl TrieMasks {
-    /// Helper function, returns both fields `hash_mask` and `tree_mask` as [`None`]
-    pub const fn none() -> Self {
-        Self { hash_mask: None, tree_mask: None }
-    }
-}
-
-=======
->>>>>>> b1fbbd1a
 /// A sparse trie that is either in a "blind" state (no nodes are revealed, root node hash is
 /// unknown) or in a "revealed" state (root node has been revealed and the trie can be updated).
 ///
@@ -962,6 +925,135 @@
         self.prefix_set.clear();
         self.updates = None;
         self.rlp_buf.clear();
+    }
+
+    fn find_leaf(
+        &self,
+        full_path: &Nibbles,
+        expected_value: Option<&Vec<u8>>,
+    ) -> Result<LeafLookup, LeafLookupError> {
+        // Helper function to check if a value matches the expected value
+        fn check_value_match(
+            actual_value: &Vec<u8>,
+            expected_value: Option<&Vec<u8>>,
+            path: &Nibbles,
+        ) -> Result<(), LeafLookupError> {
+            if let Some(expected) = expected_value {
+                if actual_value != expected {
+                    return Err(LeafLookupError::ValueMismatch {
+                        path: *path,
+                        expected: Some(expected.clone()),
+                        actual: actual_value.clone(),
+                    });
+                }
+            }
+            Ok(())
+        }
+
+        let mut current = Nibbles::default(); // Start at the root
+
+        // Inclusion proof
+        //
+        // First, do a quick check if the value exists in our values map.
+        // We assume that if there exists a leaf node, then its value will
+        // be in the `values` map.
+        if let Some(actual_value) = self.values.get(full_path) {
+            // We found the leaf, check if the value matches (if expected value was provided)
+            check_value_match(actual_value, expected_value, full_path)?;
+            return Ok(LeafLookup::Exists);
+        }
+
+        // If the value does not exist in the `values` map, then this means that the leaf either:
+        // - Does not exist in the trie
+        // - Is missing from the witness
+        // We traverse the trie to find the location where this leaf would have been, showing
+        // that it is not in the trie. Or we find a blinded node, showing that the witness is
+        // not complete.
+        while current.len() < full_path.len() {
+            match self.nodes.get(&current) {
+                Some(SparseNode::Empty) | None => {
+                    // None implies no node is at the current path (even in the full trie)
+                    // Empty node means there is a node at this path and it is "Empty"
+                    return Ok(LeafLookup::NonExistent { diverged_at: current });
+                }
+                Some(&SparseNode::Hash(hash)) => {
+                    // We hit a blinded node - cannot determine if leaf exists
+                    return Err(LeafLookupError::BlindedNode { path: current, hash });
+                }
+                Some(SparseNode::Leaf { key, .. }) => {
+                    // We found a leaf node before reaching our target depth
+
+                    // Temporarily append the leaf key to `current`
+                    let saved_len = current.len();
+                    current.extend(key);
+
+                    if &current == full_path {
+                        // This should have been handled by our initial values map check
+                        if let Some(value) = self.values.get(full_path) {
+                            check_value_match(value, expected_value, full_path)?;
+                            return Ok(LeafLookup::Exists);
+                        }
+                    }
+
+                    let diverged_at = current.slice(..saved_len);
+
+                    // The leaf node's path doesn't match our target path,
+                    // providing an exclusion proof
+                    return Ok(LeafLookup::NonExistent { diverged_at });
+                }
+                Some(SparseNode::Extension { key, .. }) => {
+                    // Temporarily append the extension key to `current`
+                    let saved_len = current.len();
+                    current.extend(key);
+
+                    if full_path.len() < current.len() || !full_path.starts_with(&current) {
+                        let diverged_at = current.slice(..saved_len);
+                        current.truncate(saved_len); // restore
+                        return Ok(LeafLookup::NonExistent { diverged_at });
+                    }
+                    // Prefix matched, so we keep walking with the longer `current`.
+                }
+                Some(SparseNode::Branch { state_mask, .. }) => {
+                    // Check if branch has a child at the next nibble in our path
+                    let nibble = full_path.get_unchecked(current.len());
+                    if !state_mask.is_bit_set(nibble) {
+                        // No child at this nibble - exclusion proof
+                        return Ok(LeafLookup::NonExistent { diverged_at: current });
+                    }
+
+                    // Continue down the branch
+                    current.push_unchecked(nibble);
+                }
+            }
+        }
+
+        // We've traversed to the end of the path and didn't find a leaf
+        // Check if there's a node exactly at our target path
+        match self.nodes.get(full_path) {
+            Some(SparseNode::Leaf { key, .. }) if key.is_empty() => {
+                // We found a leaf with an empty key (exact match)
+                // This should be handled by the values map check above
+                if let Some(value) = self.values.get(full_path) {
+                    check_value_match(value, expected_value, full_path)?;
+                    return Ok(LeafLookup::Exists);
+                }
+            }
+            Some(&SparseNode::Hash(hash)) => {
+                return Err(LeafLookupError::BlindedNode { path: *full_path, hash });
+            }
+            _ => {
+                // No leaf at exactly the target path
+                let parent_path = if full_path.is_empty() {
+                    Nibbles::default()
+                } else {
+                    full_path.slice(0..full_path.len() - 1)
+                };
+                return Ok(LeafLookup::NonExistent { diverged_at: parent_path });
+            }
+        }
+
+        // If we get here, there's no leaf at the target path
+        Ok(LeafLookup::NonExistent { diverged_at: current })
     }
 }
 
@@ -1547,155 +1639,6 @@
 
         debug_assert_eq!(buffers.rlp_node_stack.len(), 1);
         buffers.rlp_node_stack.pop().unwrap().rlp_node
-    }
-}
-
-impl RevealedSparseTrie {
-    /// Attempts to find a leaf node at the specified path.
-    ///
-    /// This method traverses the trie from the root down to the given path, checking
-    /// if a leaf exists at that path. It can be used to verify the existence of a leaf
-    /// or to generate an exclusion proof (proof that a leaf does not exist).
-    ///
-    /// # Parameters
-    ///
-    /// - `path`: The path to search for.
-    /// - `expected_value`: Optional expected value. If provided, will verify the leaf value
-    ///   matches.
-    ///
-    /// # Returns
-    ///
-    /// - `Ok(LeafLookup::Exists)` if the leaf exists with the expected value.
-    /// - `Ok(LeafLookup::NonExistent)` if the leaf definitely does not exist (exclusion proof).
-    /// - `Err(LeafLookupError)` if the search encountered a blinded node or found a different
-    ///   value.
-    pub fn find_leaf(
-        &self,
-        path: &Nibbles,
-        expected_value: Option<&Vec<u8>>,
-    ) -> Result<LeafLookup, LeafLookupError> {
-        // Helper function to check if a value matches the expected value
-        fn check_value_match(
-            actual_value: &Vec<u8>,
-            expected_value: Option<&Vec<u8>>,
-            path: &Nibbles,
-        ) -> Result<(), LeafLookupError> {
-            if let Some(expected) = expected_value {
-                if actual_value != expected {
-                    return Err(LeafLookupError::ValueMismatch {
-                        path: *path,
-                        expected: Some(expected.clone()),
-                        actual: actual_value.clone(),
-                    });
-                }
-            }
-            Ok(())
-        }
-
-        let mut current = Nibbles::default(); // Start at the root
-
-        // Inclusion proof
-        //
-        // First, do a quick check if the value exists in our values map.
-        // We assume that if there exists a leaf node, then its value will
-        // be in the `values` map.
-        if let Some(actual_value) = self.values.get(path) {
-            // We found the leaf, check if the value matches (if expected value was provided)
-            check_value_match(actual_value, expected_value, path)?;
-            return Ok(LeafLookup::Exists);
-        }
-
-        // If the value does not exist in the `values` map, then this means that the leaf either:
-        // - Does not exist in the trie
-        // - Is missing from the witness
-        // We traverse the trie to find the location where this leaf would have been, showing
-        // that it is not in the trie. Or we find a blinded node, showing that the witness is
-        // not complete.
-        while current.len() < path.len() {
-            match self.nodes.get(&current) {
-                Some(SparseNode::Empty) | None => {
-                    // None implies no node is at the current path (even in the full trie)
-                    // Empty node means there is a node at this path and it is "Empty"
-                    return Ok(LeafLookup::NonExistent { diverged_at: current });
-                }
-                Some(&SparseNode::Hash(hash)) => {
-                    // We hit a blinded node - cannot determine if leaf exists
-                    return Err(LeafLookupError::BlindedNode { path: current, hash });
-                }
-                Some(SparseNode::Leaf { key, .. }) => {
-                    // We found a leaf node before reaching our target depth
-
-                    // Temporarily append the leaf key to `current`
-                    let saved_len = current.len();
-                    current.extend(key);
-
-                    if &current == path {
-                        // This should have been handled by our initial values map check
-                        if let Some(value) = self.values.get(path) {
-                            check_value_match(value, expected_value, path)?;
-                            return Ok(LeafLookup::Exists);
-                        }
-                    }
-
-                    let diverged_at = current.slice(..saved_len);
-
-                    // The leaf node's path doesn't match our target path,
-                    // providing an exclusion proof
-                    return Ok(LeafLookup::NonExistent { diverged_at });
-                }
-                Some(SparseNode::Extension { key, .. }) => {
-                    // Temporarily append the extension key to `current`
-                    let saved_len = current.len();
-                    current.extend(key);
-
-                    if path.len() < current.len() || !path.starts_with(&current) {
-                        let diverged_at = current.slice(..saved_len);
-                        current.truncate(saved_len); // restore
-                        return Ok(LeafLookup::NonExistent { diverged_at });
-                    }
-                    // Prefix matched, so we keep walking with the longer `current`.
-                }
-                Some(SparseNode::Branch { state_mask, .. }) => {
-                    // Check if branch has a child at the next nibble in our path
-                    let nibble = path.get_unchecked(current.len());
-                    if !state_mask.is_bit_set(nibble) {
-                        // No child at this nibble - exclusion proof
-                        return Ok(LeafLookup::NonExistent { diverged_at: current });
-                    }
-
-                    // Continue down the branch
-                    current.push_unchecked(nibble);
-                }
-            }
-        }
-
-        // We've traversed to the end of the path and didn't find a leaf
-        // Check if there's a node exactly at our target path
-        match self.nodes.get(path) {
-            Some(SparseNode::Leaf { key, .. }) if key.is_empty() => {
-                // We found a leaf with an empty key (exact match)
-                // This should be handled by the values map check above
-                if let Some(value) = self.values.get(path) {
-                    check_value_match(value, expected_value, path)?;
-                    return Ok(LeafLookup::Exists);
-                }
-            }
-            Some(&SparseNode::Hash(hash)) => {
-                return Err(LeafLookupError::BlindedNode { path: *path, hash });
-            }
-            _ => {
-                // No leaf at exactly the target path
-                let parent_path = if path.is_empty() {
-                    Nibbles::default()
-                } else {
-                    path.slice(0..path.len() - 1)
-                };
-                return Ok(LeafLookup::NonExistent { diverged_at: parent_path });
-            }
-        }
-
-        // If we get here, there's no leaf at the target path
-        Ok(LeafLookup::NonExistent { diverged_at: current })
     }
 }
 
