//! Utilities for end-to-end tests.

use std::sync::Arc;

use node::NodeTestContext;
use reth::{
    args::{DiscoveryArgs, NetworkArgs, RpcServerArgs},
    builder::{NodeBuilder, NodeConfig, NodeHandle},
    network::PeersHandleProvider,
    rpc::api::eth::{helpers::AddDevSigners, FullEthApiServer},
    tasks::TaskManager,
};
use reth_chainspec::ChainSpec;
use reth_db::{test_utils::TempDatabase, DatabaseEnv};
use reth_node_builder::{
    components::NodeComponentsBuilder, rpc::EthApiBuilderProvider, FullNodeTypesAdapter, Node,
    NodeAdapter, NodeAddOns, NodeComponents, NodeTypesWithDBAdapter, NodeTypesWithEngine,
    RethFullAdapter,
};
use reth_provider::providers::BlockchainProvider;
use reth_rpc_types_compat::TransactionCompat;
use tracing::{span, Level};
use wallet::Wallet;

/// Wrapper type to create test nodes
pub mod node;

/// Helper for transaction operations
pub mod transaction;

/// Helper type to yield accounts from mnemonic
pub mod wallet;

/// Helper for payload operations
mod payload;

/// Helper for network operations
mod network;

/// Helper for engine api operations
mod engine_api;
/// Helper for rpc operations
mod rpc;

/// Helper traits
mod traits;

/// Creates the initial setup with `num_nodes` started and interconnected.
pub async fn setup<N>(
    num_nodes: usize,
    chain_spec: Arc<ChainSpec>,
    is_dev: bool,
) -> eyre::Result<(Vec<NodeHelperType<N, N::AddOns>>, TaskManager, Wallet)>
where
    N: Default + Node<TmpNodeAdapter<N>> + NodeTypesWithEngine<ChainSpec = ChainSpec>,
    N::ComponentsBuilder: NodeComponentsBuilder<
        TmpNodeAdapter<N>,
        Components: NodeComponents<TmpNodeAdapter<N>, Network: PeersHandleProvider>,
    >,
    N::AddOns: NodeAddOns<
        Adapter<N>,
        EthApi: FullEthApiServer<
<<<<<<< HEAD
            TransactionCompat: TransactionCompat<Transaction = reth_rpc_types::Transaction>,
=======
            NetworkTypes: Network<
                TransactionResponse = reth_rpc_types::WithOtherFields<reth_rpc_types::Transaction>,
            >,
>>>>>>> 27d4e8c3
        > + AddDevSigners
                    + EthApiBuilderProvider<Adapter<N>>,
    >,
{
    let tasks = TaskManager::current();
    let exec = tasks.executor();

    let network_config = NetworkArgs {
        discovery: DiscoveryArgs { disable_discovery: true, ..DiscoveryArgs::default() },
        ..NetworkArgs::default()
    };

    // Create nodes and peer them
    let mut nodes: Vec<NodeTestContext<_, _>> = Vec::with_capacity(num_nodes);

    for idx in 0..num_nodes {
        let node_config = NodeConfig::test()
            .with_chain(chain_spec.clone())
            .with_network(network_config.clone())
            .with_unused_ports()
            .with_rpc(RpcServerArgs::default().with_unused_ports().with_http())
            .set_dev(is_dev);

        let span = span!(Level::INFO, "node", idx);
        let _enter = span.enter();
        let NodeHandle { node, node_exit_future: _ } = NodeBuilder::new(node_config.clone())
            .testing_node(exec.clone())
            .node(Default::default())
            .launch()
            .await?;

        let mut node = NodeTestContext::new(node).await?;

        // Connect each node in a chain.
        if let Some(previous_node) = nodes.last_mut() {
            previous_node.connect(&mut node).await;
        }

        // Connect last node with the first if there are more than two
        if idx + 1 == num_nodes && num_nodes > 2 {
            if let Some(first_node) = nodes.first_mut() {
                node.connect(first_node).await;
            }
        }

        nodes.push(node);
    }

    Ok((nodes, tasks, Wallet::default().with_chain_id(chain_spec.chain().into())))
}

// Type aliases

type TmpDB = Arc<TempDatabase<DatabaseEnv>>;
type TmpNodeAdapter<N> = FullNodeTypesAdapter<
    NodeTypesWithDBAdapter<N, TmpDB>,
    BlockchainProvider<NodeTypesWithDBAdapter<N, TmpDB>>,
>;

type Adapter<N> = NodeAdapter<
    RethFullAdapter<TmpDB, N>,
    <<N as Node<TmpNodeAdapter<N>>>::ComponentsBuilder as NodeComponentsBuilder<
        RethFullAdapter<TmpDB, N>,
    >>::Components,
>;

/// Type alias for a type of `NodeHelper`
pub type NodeHelperType<N, AO> = NodeTestContext<Adapter<N>, AO>;<|MERGE_RESOLUTION|>--- conflicted
+++ resolved
@@ -60,13 +60,7 @@
     N::AddOns: NodeAddOns<
         Adapter<N>,
         EthApi: FullEthApiServer<
-<<<<<<< HEAD
-            TransactionCompat: TransactionCompat<Transaction = reth_rpc_types::Transaction>,
-=======
-            NetworkTypes: Network<
-                TransactionResponse = reth_rpc_types::WithOtherFields<reth_rpc_types::Transaction>,
-            >,
->>>>>>> 27d4e8c3
+            TransactionCompat: TransactionCompat<Transaction = reth_rpc_types::WithOtherFields<reth_rpc_types::Transaction>>,
         > + AddDevSigners
                     + EthApiBuilderProvider<Adapter<N>>,
     >,
