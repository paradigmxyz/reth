//! Builder for configuring and creating test node setups.
//!
//! This module provides a flexible builder API for setting up test nodes with custom
//! configurations through closures that modify `NodeConfig` and `TreeConfig`.

use crate::{node::NodeTestContext, wallet::Wallet, NodeBuilderHelper, NodeHelperType, TmpDB};
use futures_util::future::TryJoinAll;
use reth_chainspec::EthChainSpec;
use reth_node_builder::{
    EngineNodeLauncher, NodeBuilder, NodeConfig, NodeHandle, NodeTypes, NodeTypesWithDBAdapter,
    PayloadTypes,
};
use reth_node_core::args::{DiscoveryArgs, NetworkArgs, RpcServerArgs};
use reth_primitives_traits::AlloyBlockHeader;
use reth_provider::providers::BlockchainProvider;
use reth_rpc_server_types::RpcModuleSelection;
use reth_tasks::TaskManager;
use std::sync::Arc;
use tracing::{span, Instrument, Level};

/// Type alias for tree config modifier closure
type TreeConfigModifier =
    Box<dyn Fn(reth_node_api::TreeConfig) -> reth_node_api::TreeConfig + Send + Sync>;

/// Type alias for node config modifier closure
type NodeConfigModifier<C> = Box<dyn Fn(NodeConfig<C>) -> NodeConfig<C> + Send + Sync>;

/// Builder for configuring and creating test node setups.
///
/// This builder allows customizing test node configurations through closures that
/// modify `NodeConfig` and `TreeConfig`. It avoids code duplication by centralizing
/// the node creation logic.
pub struct E2ETestSetupBuilder<N, F>
where
    N: NodeBuilderHelper,
    F: Fn(u64) -> <<N as NodeTypes>::Payload as PayloadTypes>::PayloadBuilderAttributes
        + Send
        + Sync
        + Copy
        + 'static,
{
    num_nodes: usize,
    chain_spec: Arc<N::ChainSpec>,
    attributes_generator: F,
    connect_nodes: bool,
    tree_config_modifier: Option<TreeConfigModifier>,
    node_config_modifier: Option<NodeConfigModifier<N::ChainSpec>>,
}

impl<N, F> E2ETestSetupBuilder<N, F>
where
    N: NodeBuilderHelper,
    F: Fn(u64) -> <<N as NodeTypes>::Payload as PayloadTypes>::PayloadBuilderAttributes
        + Send
        + Sync
        + Copy
        + 'static,
{
    /// Creates a new builder with the required parameters.
    pub fn new(num_nodes: usize, chain_spec: Arc<N::ChainSpec>, attributes_generator: F) -> Self {
        Self {
            num_nodes,
            chain_spec,
            attributes_generator,
            connect_nodes: true,
            tree_config_modifier: None,
            node_config_modifier: None,
        }
    }

    /// Sets whether nodes should be interconnected (default: true).
    pub const fn with_connect_nodes(mut self, connect_nodes: bool) -> Self {
        self.connect_nodes = connect_nodes;
        self
    }

    /// Sets a modifier function for the tree configuration.
    ///
    /// The closure receives the base tree config and returns a modified version.
    pub fn with_tree_config_modifier<G>(mut self, modifier: G) -> Self
    where
        G: Fn(reth_node_api::TreeConfig) -> reth_node_api::TreeConfig + Send + Sync + 'static,
    {
        self.tree_config_modifier = Some(Box::new(modifier));
        self
    }

    /// Sets a modifier function for the node configuration.
    ///
    /// The closure receives the base node config and returns a modified version.
    pub fn with_node_config_modifier<G>(mut self, modifier: G) -> Self
    where
        G: Fn(NodeConfig<N::ChainSpec>) -> NodeConfig<N::ChainSpec> + Send + Sync + 'static,
    {
        self.node_config_modifier = Some(Box::new(modifier));
        self
    }

    /// Builds and launches the test nodes.
    pub async fn build(
        self,
    ) -> eyre::Result<(
        Vec<NodeHelperType<N, BlockchainProvider<NodeTypesWithDBAdapter<N, TmpDB>>>>,
        TaskManager,
        Wallet,
    )> {
        let tasks = TaskManager::current();
        let exec = tasks.executor();

        let network_config = NetworkArgs {
            discovery: DiscoveryArgs { disable_discovery: true, ..DiscoveryArgs::default() },
            ..NetworkArgs::default()
        };

        // Apply tree config modifier if present
        let tree_config = if let Some(modifier) = self.tree_config_modifier {
            modifier(reth_node_api::TreeConfig::default())
        } else {
            reth_node_api::TreeConfig::default()
        };

        let mut nodes = (0..self.num_nodes)
            .map(async |idx| {
                // Create base node config
                let base_config = NodeConfig::new(self.chain_spec.clone())
                    .with_network(network_config.clone())
                    .with_unused_ports()
                    .with_rpc(
                        RpcServerArgs::default()
                            .with_unused_ports()
                            .with_http()
                            .with_http_api(RpcModuleSelection::All),
                    );

<<<<<<< HEAD
            let genesis_number = self.chain_spec.genesis_header().number();
            let genesis = node.block_hash(genesis_number);
            node.update_forkchoice(genesis, genesis).await?;
=======
                // Apply node config modifier if present
                let node_config = if let Some(modifier) = &self.node_config_modifier {
                    modifier(base_config)
                } else {
                    base_config
                };

                let span = span!(Level::INFO, "node", idx);
                let node = N::default();
                let NodeHandle { node, node_exit_future: _ } = NodeBuilder::new(node_config)
                    .testing_node(exec.clone())
                    .with_types_and_provider::<N, BlockchainProvider<_>>()
                    .with_components(node.components_builder())
                    .with_add_ons(node.add_ons())
                    .launch_with_fn(|builder| {
                        let launcher = EngineNodeLauncher::new(
                            builder.task_executor().clone(),
                            builder.config().datadir(),
                            tree_config.clone(),
                        );
                        builder.launch_with(launcher)
                    })
                    .instrument(span)
                    .await?;

                let node = NodeTestContext::new(node, self.attributes_generator).await?;

                let genesis = node.block_hash(0);
                node.update_forkchoice(genesis, genesis).await?;

                eyre::Ok(node)
            })
            .collect::<TryJoinAll<_>>()
            .await?;
>>>>>>> ee63c7d6

        for idx in 0..self.num_nodes {
            let (prev, current) = nodes.split_at_mut(idx);
            let current = current.first_mut().unwrap();
            // Connect nodes if requested
            if self.connect_nodes {
                if let Some(prev_idx) = idx.checked_sub(1) {
                    prev[prev_idx].connect(current).await;
                }

                // Connect last node with the first if there are more than two
                if idx + 1 == self.num_nodes &&
                    self.num_nodes > 2 &&
                    let Some(first) = prev.first_mut()
                {
                    current.connect(first).await;
                }
            }
        }

        Ok((nodes, tasks, Wallet::default().with_chain_id(self.chain_spec.chain().into())))
    }
}

impl<N, F> std::fmt::Debug for E2ETestSetupBuilder<N, F>
where
    N: NodeBuilderHelper,
    F: Fn(u64) -> <<N as NodeTypes>::Payload as PayloadTypes>::PayloadBuilderAttributes
        + Send
        + Sync
        + Copy
        + 'static,
{
    fn fmt(&self, f: &mut std::fmt::Formatter<'_>) -> std::fmt::Result {
        f.debug_struct("E2ETestSetupBuilder")
            .field("num_nodes", &self.num_nodes)
            .field("connect_nodes", &self.connect_nodes)
            .field("tree_config_modifier", &self.tree_config_modifier.as_ref().map(|_| "<closure>"))
            .field("node_config_modifier", &self.node_config_modifier.as_ref().map(|_| "<closure>"))
            .finish_non_exhaustive()
    }
}<|MERGE_RESOLUTION|>--- conflicted
+++ resolved
@@ -132,11 +132,6 @@
                             .with_http_api(RpcModuleSelection::All),
                     );
 
-<<<<<<< HEAD
-            let genesis_number = self.chain_spec.genesis_header().number();
-            let genesis = node.block_hash(genesis_number);
-            node.update_forkchoice(genesis, genesis).await?;
-=======
                 // Apply node config modifier if present
                 let node_config = if let Some(modifier) = &self.node_config_modifier {
                     modifier(base_config)
@@ -163,15 +158,14 @@
                     .await?;
 
                 let node = NodeTestContext::new(node, self.attributes_generator).await?;
-
-                let genesis = node.block_hash(0);
+                let genesis_number = self.chain_spec.genesis_header().number();
+                let genesis = node.block_hash(genesis_number);
                 node.update_forkchoice(genesis, genesis).await?;
 
                 eyre::Ok(node)
             })
             .collect::<TryJoinAll<_>>()
             .await?;
->>>>>>> ee63c7d6
 
         for idx in 0..self.num_nodes {
             let (prev, current) = nodes.split_at_mut(idx);
