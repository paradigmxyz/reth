use alloy_consensus::TxEnvelope;
use alloy_network::{eip2718::Decodable2718, Network};
use reth::{
    builder::{rpc::RpcRegistry, FullNodeComponents},
    rpc::api::{
        eth::helpers::{EthApiSpec, EthTransactions, TraceExt},
        DebugApiServer,
    },
};
<<<<<<< HEAD
use reth_node_builder::EthApiTypes;
=======
use reth_chainspec::ChainSpec;
>>>>>>> f686e0b4
use reth_primitives::{Bytes, B256};

#[allow(missing_debug_implementations)]
pub struct RpcTestContext<Node: FullNodeComponents, EthApi: EthApiTypes> {
    pub inner: RpcRegistry<Node, EthApi>,
}

<<<<<<< HEAD
impl<Node, EthApi> RpcTestContext<Node, EthApi>
=======
impl<Node: FullNodeComponents<ChainSpec = ChainSpec>, EthApi> RpcTestContext<Node, EthApi>
>>>>>>> f686e0b4
where
    Node: FullNodeComponents,
    EthApi: EthApiSpec + EthTransactions + TraceExt,
    EthApi::NetworkTypes: Network<TransactionResponse = alloy_rpc_types::Transaction>,
{
    /// Injects a raw transaction into the node tx pool via RPC server
    pub async fn inject_tx(&self, raw_tx: Bytes) -> Result<B256, EthApi::Error> {
        let eth_api = self.inner.eth_api();
        eth_api.send_raw_transaction(raw_tx).await
    }

    /// Retrieves a transaction envelope by its hash
    pub async fn envelope_by_hash(&self, hash: B256) -> eyre::Result<TxEnvelope> {
        let tx = self.inner.debug_api().raw_transaction(hash).await?.unwrap();
        let tx = tx.to_vec();
        Ok(TxEnvelope::decode_2718(&mut tx.as_ref()).unwrap())
    }
}<|MERGE_RESOLUTION|>--- conflicted
+++ resolved
@@ -7,11 +7,7 @@
         DebugApiServer,
     },
 };
-<<<<<<< HEAD
 use reth_node_builder::EthApiTypes;
-=======
-use reth_chainspec::ChainSpec;
->>>>>>> f686e0b4
 use reth_primitives::{Bytes, B256};
 
 #[allow(missing_debug_implementations)]
@@ -19,15 +15,12 @@
     pub inner: RpcRegistry<Node, EthApi>,
 }
 
-<<<<<<< HEAD
 impl<Node, EthApi> RpcTestContext<Node, EthApi>
-=======
-impl<Node: FullNodeComponents<ChainSpec = ChainSpec>, EthApi> RpcTestContext<Node, EthApi>
->>>>>>> f686e0b4
 where
     Node: FullNodeComponents,
-    EthApi: EthApiSpec + EthTransactions + TraceExt,
-    EthApi::NetworkTypes: Network<TransactionResponse = alloy_rpc_types::Transaction>,
+    EthApi: EthApiSpec
+        + EthTransactions<NetworkTypes: Network<TransactionResponse = alloy_rpc_types::Transaction>>
+        + TraceExt,
 {
     /// Injects a raw transaction into the node tx pool via RPC server
     pub async fn inject_tx(&self, raw_tx: Bytes) -> Result<B256, EthApi::Error> {
