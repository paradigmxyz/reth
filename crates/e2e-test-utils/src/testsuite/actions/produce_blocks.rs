//! Block production actions for the e2e testing framework.

use crate::testsuite::{
    actions::{expect_fcu_not_syncing_or_accepted, validate_fcu_response, Action, Sequence},
    BlockInfo, Environment,
};
use alloy_primitives::{Bytes, B256};
use alloy_rpc_types_engine::{
    payload::ExecutionPayloadEnvelopeV3, ForkchoiceState, PayloadAttributes, PayloadStatusEnum,
};
use alloy_rpc_types_eth::{Block, Header, Receipt, Transaction, TransactionRequest};
use eyre::Result;
use futures_util::future::BoxFuture;
use reth_node_api::{EngineTypes, PayloadTypes};
use reth_rpc_api::clients::{EngineApiClient, EthApiClient};
use std::{collections::HashSet, marker::PhantomData, time::Duration};
use tokio::time::sleep;
use tracing::debug;

/// Mine a single block with the given transactions and verify the block was created
/// successfully.
#[derive(Debug)]
pub struct AssertMineBlock<Engine>
where
    Engine: PayloadTypes,
{
    /// The node index to mine
    pub node_idx: usize,
    /// Transactions to include in the block
    pub transactions: Vec<Bytes>,
    /// Expected block hash (optional)
    pub expected_hash: Option<B256>,
    /// Block's payload attributes
    // TODO: refactor once we have actions to generate payload attributes.
    pub payload_attributes: Engine::PayloadAttributes,
    /// Tracks engine type
    _phantom: PhantomData<Engine>,
}

impl<Engine> AssertMineBlock<Engine>
where
    Engine: PayloadTypes,
{
    /// Create a new `AssertMineBlock` action
    pub fn new(
        node_idx: usize,
        transactions: Vec<Bytes>,
        expected_hash: Option<B256>,
        payload_attributes: Engine::PayloadAttributes,
    ) -> Self {
        Self {
            node_idx,
            transactions,
            expected_hash,
            payload_attributes,
            _phantom: Default::default(),
        }
    }
}

impl<Engine> Action<Engine> for AssertMineBlock<Engine>
where
    Engine: EngineTypes,
{
    fn execute<'a>(&'a mut self, env: &'a mut Environment<Engine>) -> BoxFuture<'a, Result<()>> {
        Box::pin(async move {
            if self.node_idx >= env.node_clients.len() {
                return Err(eyre::eyre!("Node index out of bounds: {}", self.node_idx));
            }

            let node_client = &env.node_clients[self.node_idx];
            let rpc_client = &node_client.rpc;
            let engine_client = node_client.engine.http_client();

            // get the latest block to use as parent
            let latest_block = EthApiClient::<
                TransactionRequest,
                Transaction,
                Block,
                Receipt,
                Header,
            >::block_by_number(
                rpc_client, alloy_eips::BlockNumberOrTag::Latest, false
            )
            .await?;

            let latest_block = latest_block.ok_or_else(|| eyre::eyre!("Latest block not found"))?;
            let parent_hash = latest_block.header.hash;

            debug!("Latest block hash: {parent_hash}");

            // create a simple forkchoice state with the latest block as head
            let fork_choice_state = ForkchoiceState {
                head_block_hash: parent_hash,
                safe_block_hash: parent_hash,
                finalized_block_hash: parent_hash,
            };

            let fcu_result = EngineApiClient::<Engine>::fork_choice_updated_v2(
                &engine_client,
                fork_choice_state,
                Some(self.payload_attributes.clone()),
            )
            .await?;

            debug!("FCU result: {:?}", fcu_result);

            // check if we got a valid payload ID
            match fcu_result.payload_status.status {
                PayloadStatusEnum::Valid => {
                    if let Some(payload_id) = fcu_result.payload_id {
                        debug!("Got payload ID: {payload_id}");

                        // get the payload that was built
                        let _engine_payload =
                            EngineApiClient::<Engine>::get_payload_v2(&engine_client, payload_id)
                                .await?;
                        Ok(())
                    } else {
                        Err(eyre::eyre!("No payload ID returned from forkchoiceUpdated"))
                    }
                }
                _ => Err(eyre::eyre!("Payload status not valid: {:?}", fcu_result.payload_status)),
            }
        })
    }
}

/// Pick the next block producer based on the latest block information.
#[derive(Debug, Default)]
pub struct PickNextBlockProducer {}

impl PickNextBlockProducer {
    /// Create a new `PickNextBlockProducer` action
    pub const fn new() -> Self {
        Self {}
    }
}

impl<Engine> Action<Engine> for PickNextBlockProducer
where
    Engine: EngineTypes,
{
    fn execute<'a>(&'a mut self, env: &'a mut Environment<Engine>) -> BoxFuture<'a, Result<()>> {
        Box::pin(async move {
            let num_clients = env.node_clients.len();
            if num_clients == 0 {
                return Err(eyre::eyre!("No node clients available"));
            }

            let latest_info = env
                .current_block_info()
                .ok_or_else(|| eyre::eyre!("No latest block information available"))?;

            // simple round-robin selection based on next block number
            let next_producer_idx = ((latest_info.number + 1) % num_clients as u64) as usize;

            env.last_producer_idx = Some(next_producer_idx);
            debug!(
                "Selected node {} as the next block producer for block {}",
                next_producer_idx,
                latest_info.number + 1
            );

            Ok(())
        })
    }
}

/// Store payload attributes for the next block.
#[derive(Debug, Default)]
pub struct GeneratePayloadAttributes {}

impl<Engine> Action<Engine> for GeneratePayloadAttributes
where
    Engine: EngineTypes + PayloadTypes,
    Engine::PayloadAttributes: From<PayloadAttributes>,
{
    fn execute<'a>(&'a mut self, env: &'a mut Environment<Engine>) -> BoxFuture<'a, Result<()>> {
        Box::pin(async move {
            let latest_block = env
                .current_block_info()
                .ok_or_else(|| eyre::eyre!("No latest block information available"))?;
            let block_number = latest_block.number;
            let timestamp =
                env.active_node_state()?.latest_header_time + env.block_timestamp_increment;
            let payload_attributes = PayloadAttributes {
                timestamp,
                prev_randao: B256::random(),
                suggested_fee_recipient: alloy_primitives::Address::random(),
                withdrawals: Some(vec![]),
                parent_beacon_block_root: Some(B256::ZERO),
            };

            env.active_node_state_mut()?
                .payload_attributes
                .insert(latest_block.number + 1, payload_attributes);
            debug!("Stored payload attributes for block {}", block_number + 1);
            Ok(())
        })
    }
}

/// Action that generates the next payload
#[derive(Debug, Default)]
pub struct GenerateNextPayload {}

impl<Engine> Action<Engine> for GenerateNextPayload
where
    Engine: EngineTypes + PayloadTypes,
    Engine::PayloadAttributes: From<PayloadAttributes> + Clone,
{
    fn execute<'a>(&'a mut self, env: &'a mut Environment<Engine>) -> BoxFuture<'a, Result<()>> {
        Box::pin(async move {
            let latest_block = env
                .current_block_info()
                .ok_or_else(|| eyre::eyre!("No latest block information available"))?;

            let parent_hash = latest_block.hash;
            debug!("Latest block hash: {parent_hash}");

            let fork_choice_state = ForkchoiceState {
                head_block_hash: parent_hash,
                safe_block_hash: parent_hash,
                finalized_block_hash: parent_hash,
            };

            let payload_attributes = env
                .active_node_state()?
                .payload_attributes
                .get(&(latest_block.number + 1))
                .cloned()
                .ok_or_else(|| eyre::eyre!("No payload attributes found for next block"))?;

            let producer_idx =
                env.last_producer_idx.ok_or_else(|| eyre::eyre!("No block producer selected"))?;

            let fcu_result = EngineApiClient::<Engine>::fork_choice_updated_v3(
                &env.node_clients[producer_idx].engine.http_client(),
                fork_choice_state,
                Some(payload_attributes.clone().into()),
            )
            .await?;

            debug!("FCU result: {:?}", fcu_result);

            // validate the FCU status before proceeding
            // Note: In the context of GenerateNextPayload, Syncing usually means the engine
            // doesn't have the requested head block, which should be an error
            expect_fcu_not_syncing_or_accepted(&fcu_result, "GenerateNextPayload")?;

            let payload_id = if let Some(payload_id) = fcu_result.payload_id {
                debug!("Received new payload ID: {:?}", payload_id);
                payload_id
            } else {
                debug!("No payload ID returned, generating fresh payload attributes for forking");

                let fresh_payload_attributes = PayloadAttributes {
                    timestamp: env.active_node_state()?.latest_header_time +
                        env.block_timestamp_increment,
                    prev_randao: B256::random(),
                    suggested_fee_recipient: alloy_primitives::Address::random(),
                    withdrawals: Some(vec![]),
                    parent_beacon_block_root: Some(B256::ZERO),
                };

                let fresh_fcu_result = EngineApiClient::<Engine>::fork_choice_updated_v3(
                    &env.node_clients[producer_idx].engine.http_client(),
                    fork_choice_state,
                    Some(fresh_payload_attributes.clone().into()),
                )
                .await?;

                debug!("Fresh FCU result: {:?}", fresh_fcu_result);

                // validate the fresh FCU status
                expect_fcu_not_syncing_or_accepted(
                    &fresh_fcu_result,
                    "GenerateNextPayload (fresh)",
                )?;

                if let Some(payload_id) = fresh_fcu_result.payload_id {
                    payload_id
                } else {
                    debug!("Engine considers the fork base already canonical, skipping payload generation");
                    return Ok(());
                }
            };

            env.active_node_state_mut()?.next_payload_id = Some(payload_id);

            sleep(Duration::from_secs(1)).await;

            let built_payload_envelope = EngineApiClient::<Engine>::get_payload_v3(
                &env.node_clients[producer_idx].engine.http_client(),
                payload_id,
            )
            .await?;

            // Store the payload attributes that were used to generate this payload
            let built_payload = payload_attributes.clone();
            env.active_node_state_mut()?
                .payload_id_history
                .insert(latest_block.number + 1, payload_id);
            env.active_node_state_mut()?.latest_payload_built = Some(built_payload);
            env.active_node_state_mut()?.latest_payload_envelope = Some(built_payload_envelope);

            Ok(())
        })
    }
}

/// Action that broadcasts the latest fork choice state to all clients
#[derive(Debug, Default)]
pub struct BroadcastLatestForkchoice {}

impl<Engine> Action<Engine> for BroadcastLatestForkchoice
where
    Engine: EngineTypes + PayloadTypes,
    Engine::PayloadAttributes: From<PayloadAttributes> + Clone,
    Engine::ExecutionPayloadEnvelopeV3: Into<ExecutionPayloadEnvelopeV3>,
{
    fn execute<'a>(&'a mut self, env: &'a mut Environment<Engine>) -> BoxFuture<'a, Result<()>> {
        Box::pin(async move {
            if env.node_clients.is_empty() {
                return Err(eyre::eyre!("No node clients available"));
            }

            // use the hash of the newly executed payload if available
            let head_hash = if let Some(payload_envelope) =
                &env.active_node_state()?.latest_payload_envelope
            {
                let execution_payload_envelope: ExecutionPayloadEnvelopeV3 =
                    payload_envelope.clone().into();
                let new_block_hash = execution_payload_envelope
                    .execution_payload
                    .payload_inner
                    .payload_inner
                    .block_hash;
                debug!("Using newly executed block hash as head: {new_block_hash}");
                new_block_hash
            } else {
                // fallback to RPC query
                let rpc_client = &env.node_clients[0].rpc;
                let current_head_block = EthApiClient::<
                    TransactionRequest,
                    Transaction,
                    Block,
                    Receipt,
                    Header,
                >::block_by_number(
                    rpc_client, alloy_eips::BlockNumberOrTag::Latest, false
                )
                .await?
                .ok_or_else(|| eyre::eyre!("No latest block found from RPC"))?;
                debug!("Using RPC latest block hash as head: {}", current_head_block.header.hash);
                current_head_block.header.hash
            };

            let fork_choice_state = ForkchoiceState {
                head_block_hash: head_hash,
                safe_block_hash: head_hash,
                finalized_block_hash: head_hash,
            };
            debug!(
                "Broadcasting forkchoice update to {} clients. Head: {:?}",
                env.node_clients.len(),
                fork_choice_state.head_block_hash
            );

            for (idx, client) in env.node_clients.iter().enumerate() {
                match EngineApiClient::<Engine>::fork_choice_updated_v3(
                    &client.engine.http_client(),
                    fork_choice_state,
                    None,
                )
                .await
                {
                    Ok(resp) => {
                        debug!(
                            "Client {}: Forkchoice update status: {:?}",
                            idx, resp.payload_status.status
                        );
                        // validate that the forkchoice update was accepted
                        validate_fcu_response(&resp, &format!("Client {idx}"))?;
                    }
                    Err(err) => {
                        return Err(eyre::eyre!(
                            "Client {}: Failed to broadcast forkchoice: {:?}",
                            idx,
                            err
                        ));
                    }
                }
            }
            debug!("Forkchoice update broadcasted successfully");
            Ok(())
        })
    }
}

/// Action that syncs environment state with the node's canonical chain via RPC.
///
/// This queries the latest canonical block from the node and updates the environment
/// to match. Typically used after forkchoice operations to ensure the environment
/// is in sync with the node's view of the canonical chain.
#[derive(Debug, Default)]
pub struct UpdateBlockInfo {}

impl<Engine> Action<Engine> for UpdateBlockInfo
where
    Engine: EngineTypes,
{
    fn execute<'a>(&'a mut self, env: &'a mut Environment<Engine>) -> BoxFuture<'a, Result<()>> {
        Box::pin(async move {
            // get the latest block from the first client to update environment state
            let rpc_client = &env.node_clients[0].rpc;
            let latest_block = EthApiClient::<
                TransactionRequest,
                Transaction,
                Block,
                Receipt,
                Header,
            >::block_by_number(
                rpc_client, alloy_eips::BlockNumberOrTag::Latest, false
            )
            .await?
            .ok_or_else(|| eyre::eyre!("No latest block found from RPC"))?;

            // update environment with the new block information
            env.set_current_block_info(BlockInfo {
                hash: latest_block.header.hash,
                number: latest_block.header.number,
                timestamp: latest_block.header.timestamp,
            })?;

            env.active_node_state_mut()?.latest_header_time = latest_block.header.timestamp;
            env.active_node_state_mut()?.latest_fork_choice_state.head_block_hash =
                latest_block.header.hash;

            debug!(
                "Updated environment to block {} (hash: {})",
                latest_block.header.number, latest_block.header.hash
            );

            Ok(())
        })
    }
}

/// Action that updates environment state using the locally produced payload.
///
/// This uses the execution payload stored in the environment rather than querying RPC,
/// making it more efficient and reliable during block production. Preferred over
/// `UpdateBlockInfo` when we have just produced a block and have the payload available.
#[derive(Debug, Default)]
pub struct UpdateBlockInfoToLatestPayload {}

impl<Engine> Action<Engine> for UpdateBlockInfoToLatestPayload
where
    Engine: EngineTypes + PayloadTypes,
    Engine::ExecutionPayloadEnvelopeV3: Into<ExecutionPayloadEnvelopeV3>,
{
    fn execute<'a>(&'a mut self, env: &'a mut Environment<Engine>) -> BoxFuture<'a, Result<()>> {
        Box::pin(async move {
            let payload_envelope = env
                .active_node_state()?
                .latest_payload_envelope
                .as_ref()
                .ok_or_else(|| eyre::eyre!("No execution payload envelope available"))?;

            let execution_payload_envelope: ExecutionPayloadEnvelopeV3 =
                payload_envelope.clone().into();
            let execution_payload = execution_payload_envelope.execution_payload;

            let block_hash = execution_payload.payload_inner.payload_inner.block_hash;
            let block_number = execution_payload.payload_inner.payload_inner.block_number;
            let block_timestamp = execution_payload.payload_inner.payload_inner.timestamp;

            // update environment with the new block information from the payload
            env.set_current_block_info(BlockInfo {
                hash: block_hash,
                number: block_number,
                timestamp: block_timestamp,
            })?;

            env.active_node_state_mut()?.latest_header_time = block_timestamp;
            env.active_node_state_mut()?.latest_fork_choice_state.head_block_hash = block_hash;

            debug!(
                "Updated environment to newly produced block {} (hash: {})",
                block_number, block_hash
            );

            Ok(())
        })
    }
}

/// Action that checks whether the broadcasted new payload has been accepted
#[derive(Debug, Default)]
pub struct CheckPayloadAccepted {}

impl<Engine> Action<Engine> for CheckPayloadAccepted
where
    Engine: EngineTypes,
    Engine::ExecutionPayloadEnvelopeV3: Into<ExecutionPayloadEnvelopeV3>,
{
    fn execute<'a>(&'a mut self, env: &'a mut Environment<Engine>) -> BoxFuture<'a, Result<()>> {
        Box::pin(async move {
            let mut accepted_check: bool = false;

            let latest_block = env
                .current_block_info()
                .ok_or_else(|| eyre::eyre!("No latest block information available"))?;

            let payload_id = *env
                .active_node_state()?
                .payload_id_history
                .get(&(latest_block.number + 1))
                .ok_or_else(|| eyre::eyre!("Cannot find payload_id"))?;

            let node_clients = env.node_clients.clone();
            for (idx, client) in node_clients.iter().enumerate() {
                let rpc_client = &client.rpc;

                // get the last header by number using latest_head_number
                let rpc_latest_header = EthApiClient::<
                    TransactionRequest,
                    Transaction,
                    Block,
                    Receipt,
                    Header,
                >::header_by_number(
                    rpc_client, alloy_eips::BlockNumberOrTag::Latest
                )
                .await?
                .ok_or_else(|| eyre::eyre!("No latest header found from rpc"))?;

                // perform several checks
                let next_new_payload = env
                    .active_node_state()?
                    .latest_payload_built
                    .as_ref()
                    .ok_or_else(|| eyre::eyre!("No next built payload found"))?;

                let built_payload = EngineApiClient::<Engine>::get_payload_v3(
                    &client.engine.http_client(),
                    payload_id,
                )
                .await?;

                let execution_payload_envelope: ExecutionPayloadEnvelopeV3 = built_payload.into();
                let new_payload_block_hash = execution_payload_envelope
                    .execution_payload
                    .payload_inner
                    .payload_inner
                    .block_hash;

                if rpc_latest_header.hash != new_payload_block_hash {
                    debug!(
                        "Client {}: The hash is not matched: {:?} {:?}",
                        idx, rpc_latest_header.hash, new_payload_block_hash
                    );
                    continue;
                }

                if rpc_latest_header.inner.difficulty != alloy_primitives::U256::ZERO {
                    debug!(
                        "Client {}: difficulty != 0: {:?}",
                        idx, rpc_latest_header.inner.difficulty
                    );
                    continue;
                }

                if rpc_latest_header.inner.mix_hash != next_new_payload.prev_randao {
                    debug!(
                        "Client {}: The mix_hash and prev_randao is not same: {:?} {:?}",
                        idx, rpc_latest_header.inner.mix_hash, next_new_payload.prev_randao
                    );
                    continue;
                }

                let extra_len = rpc_latest_header.inner.extra_data.len();
                if extra_len <= 32 {
                    debug!("Client {}: extra_len is fewer than 32. extra_len: {}", idx, extra_len);
                    continue;
                }

                // at least one client passes all the check, save the header in Env
                if !accepted_check {
                    accepted_check = true;
                    // save the current block info in Env
                    env.set_current_block_info(BlockInfo {
                        hash: rpc_latest_header.hash,
                        number: rpc_latest_header.inner.number,
                        timestamp: rpc_latest_header.inner.timestamp,
                    })?;

                    // align latest header time and forkchoice state with the accepted canonical
                    // head
                    env.active_node_state_mut()?.latest_header_time =
                        rpc_latest_header.inner.timestamp;
                    env.active_node_state_mut()?.latest_fork_choice_state.head_block_hash =
                        rpc_latest_header.hash;
<<<<<<< HEAD

                    // update local copy for any further usage in this scope
                    #[allow(unused_assignments)]
                    {
                        latest_block.hash = rpc_latest_header.hash;
                        latest_block.number = rpc_latest_header.inner.number;
                    }
=======
>>>>>>> 16ba9e89
                }
            }

            if accepted_check {
                Ok(())
            } else {
                Err(eyre::eyre!("No clients passed payload acceptance checks"))
            }
        })
    }
}

/// Action that broadcasts the next new payload
#[derive(Debug, Default)]
pub struct BroadcastNextNewPayload {
    /// If true, only send to the active node. If false, broadcast to all nodes.
    active_node_only: bool,
}

impl BroadcastNextNewPayload {
    /// Create a new `BroadcastNextNewPayload` action that only sends to the active node
    pub const fn with_active_node() -> Self {
        Self { active_node_only: true }
    }
}

impl<Engine> Action<Engine> for BroadcastNextNewPayload
where
    Engine: EngineTypes + PayloadTypes,
    Engine::PayloadAttributes: From<PayloadAttributes> + Clone,
    Engine::ExecutionPayloadEnvelopeV3: Into<ExecutionPayloadEnvelopeV3>,
{
    fn execute<'a>(&'a mut self, env: &'a mut Environment<Engine>) -> BoxFuture<'a, Result<()>> {
        Box::pin(async move {
            // Get the next new payload to broadcast
            let next_new_payload = env
                .active_node_state()?
                .latest_payload_built
                .as_ref()
                .ok_or_else(|| eyre::eyre!("No next built payload found"))?
                .clone();
            let parent_beacon_block_root = next_new_payload
                .parent_beacon_block_root
                .ok_or_else(|| eyre::eyre!("No parent beacon block root for next new payload"))?;

            let payload_envelope = env
                .active_node_state()?
                .latest_payload_envelope
                .as_ref()
                .ok_or_else(|| eyre::eyre!("No execution payload envelope available"))?
                .clone();

            let execution_payload_envelope: ExecutionPayloadEnvelopeV3 = payload_envelope.into();
            let execution_payload = execution_payload_envelope.execution_payload;

            if self.active_node_only {
                // Send only to the active node
                let active_idx = env.active_node_idx;
                let engine = env.node_clients[active_idx].engine.http_client();

                let result = EngineApiClient::<Engine>::new_payload_v3(
                    &engine,
                    execution_payload.clone(),
                    vec![],
                    parent_beacon_block_root,
                )
                .await?;

                debug!("Active node {}: new_payload status: {:?}", active_idx, result.status);

                // Validate the response
                match result.status {
                    PayloadStatusEnum::Valid => {
                        env.active_node_state_mut()?.latest_payload_executed =
                            Some(next_new_payload);
                        Ok(())
                    }
                    other => Err(eyre::eyre!(
                        "Active node {}: Unexpected payload status: {:?}",
                        active_idx,
                        other
                    )),
                }
            } else {
                // Loop through all clients and broadcast the next new payload
                let mut broadcast_results = Vec::new();
                let mut first_valid_seen = false;

                for (idx, client) in env.node_clients.iter().enumerate() {
                    let engine = client.engine.http_client();

                    // Broadcast the execution payload
                    let result = EngineApiClient::<Engine>::new_payload_v3(
                        &engine,
                        execution_payload.clone(),
                        vec![],
                        parent_beacon_block_root,
                    )
                    .await?;

                    broadcast_results.push((idx, result.status.clone()));
                    debug!("Node {}: new_payload broadcast status: {:?}", idx, result.status);

                    // Check if this node accepted the payload
                    if result.status == PayloadStatusEnum::Valid && !first_valid_seen {
                        first_valid_seen = true;
                    } else if let PayloadStatusEnum::Invalid { validation_error } = result.status {
                        debug!(
                            "Node {}: Invalid payload status returned from broadcast: {:?}",
                            idx, validation_error
                        );
                    }
                }

                // Update the executed payload state after broadcasting to all nodes
                if first_valid_seen {
                    env.active_node_state_mut()?.latest_payload_executed = Some(next_new_payload);
                }

                // Check if at least one node accepted the payload
                let any_valid =
                    broadcast_results.iter().any(|(_, status)| *status == PayloadStatusEnum::Valid);
                if !any_valid {
                    return Err(eyre::eyre!(
                        "Failed to successfully broadcast payload to any client"
                    ));
                }

                debug!("Broadcast complete. Results: {:?}", broadcast_results);

                Ok(())
            }
        })
    }
}

/// Action that produces a sequence of blocks using the available clients
#[derive(Debug)]
pub struct ProduceBlocks<Engine> {
    /// Number of blocks to produce
    pub num_blocks: u64,
    /// Tracks engine type
    _phantom: PhantomData<Engine>,
}

impl<Engine> ProduceBlocks<Engine> {
    /// Create a new `ProduceBlocks` action
    pub fn new(num_blocks: u64) -> Self {
        Self { num_blocks, _phantom: Default::default() }
    }
}

impl<Engine> Default for ProduceBlocks<Engine> {
    fn default() -> Self {
        Self::new(0)
    }
}

impl<Engine> Action<Engine> for ProduceBlocks<Engine>
where
    Engine: EngineTypes + PayloadTypes,
    Engine::PayloadAttributes: From<PayloadAttributes> + Clone,
    Engine::ExecutionPayloadEnvelopeV3: Into<ExecutionPayloadEnvelopeV3>,
{
    fn execute<'a>(&'a mut self, env: &'a mut Environment<Engine>) -> BoxFuture<'a, Result<()>> {
        Box::pin(async move {
            for _ in 0..self.num_blocks {
                // create a fresh sequence for each block to avoid state pollution
                // Note: This produces blocks but does NOT make them canonical
                // Use MakeCanonical action explicitly if canonicalization is needed
                let mut sequence = Sequence::new(vec![
                    Box::new(PickNextBlockProducer::default()),
                    Box::new(GeneratePayloadAttributes::default()),
                    Box::new(GenerateNextPayload::default()),
                    Box::new(BroadcastNextNewPayload::default()),
                    Box::new(UpdateBlockInfoToLatestPayload::default()),
                ]);
                sequence.execute(env).await?;
            }
            Ok(())
        })
    }
}

/// Action to test forkchoice update to a tagged block with expected status
#[derive(Debug)]
pub struct TestFcuToTag {
    /// Tag name of the target block
    pub tag: String,
    /// Expected payload status
    pub expected_status: PayloadStatusEnum,
}

impl TestFcuToTag {
    /// Create a new `TestFcuToTag` action
    pub fn new(tag: impl Into<String>, expected_status: PayloadStatusEnum) -> Self {
        Self { tag: tag.into(), expected_status }
    }
}

impl<Engine> Action<Engine> for TestFcuToTag
where
    Engine: EngineTypes,
{
    fn execute<'a>(&'a mut self, env: &'a mut Environment<Engine>) -> BoxFuture<'a, Result<()>> {
        Box::pin(async move {
            // get the target block from the registry
            let (target_block, _node_idx) = env
                .block_registry
                .get(&self.tag)
                .copied()
                .ok_or_else(|| eyre::eyre!("Block tag '{}' not found in registry", self.tag))?;

            let engine_client = env.node_clients[0].engine.http_client();
            let fcu_state = ForkchoiceState {
                head_block_hash: target_block.hash,
                safe_block_hash: target_block.hash,
                finalized_block_hash: target_block.hash,
            };

            let fcu_response =
                EngineApiClient::<Engine>::fork_choice_updated_v2(&engine_client, fcu_state, None)
                    .await?;

            // validate the response matches expected status
            match (&fcu_response.payload_status.status, &self.expected_status) {
                (PayloadStatusEnum::Valid, PayloadStatusEnum::Valid) => {
                    debug!("FCU to '{}' returned VALID as expected", self.tag);
                }
                (PayloadStatusEnum::Invalid { .. }, PayloadStatusEnum::Invalid { .. }) => {
                    debug!("FCU to '{}' returned INVALID as expected", self.tag);
                }
                (PayloadStatusEnum::Syncing, PayloadStatusEnum::Syncing) => {
                    debug!("FCU to '{}' returned SYNCING as expected", self.tag);
                }
                (PayloadStatusEnum::Accepted, PayloadStatusEnum::Accepted) => {
                    debug!("FCU to '{}' returned ACCEPTED as expected", self.tag);
                }
                (actual, expected) => {
                    return Err(eyre::eyre!(
                        "FCU to '{}': expected status {:?}, but got {:?}",
                        self.tag,
                        expected,
                        actual
                    ));
                }
            }

            Ok(())
        })
    }
}

/// Action to expect a specific FCU status when targeting a tagged block
#[derive(Debug)]
pub struct ExpectFcuStatus {
    /// Tag name of the target block
    pub target_tag: String,
    /// Expected payload status
    pub expected_status: PayloadStatusEnum,
}

impl ExpectFcuStatus {
    /// Create a new `ExpectFcuStatus` action expecting VALID status
    pub fn valid(target_tag: impl Into<String>) -> Self {
        Self { target_tag: target_tag.into(), expected_status: PayloadStatusEnum::Valid }
    }

    /// Create a new `ExpectFcuStatus` action expecting INVALID status
    pub fn invalid(target_tag: impl Into<String>) -> Self {
        Self {
            target_tag: target_tag.into(),
            expected_status: PayloadStatusEnum::Invalid {
                validation_error: "corrupted block".to_string(),
            },
        }
    }

    /// Create a new `ExpectFcuStatus` action expecting SYNCING status
    pub fn syncing(target_tag: impl Into<String>) -> Self {
        Self { target_tag: target_tag.into(), expected_status: PayloadStatusEnum::Syncing }
    }

    /// Create a new `ExpectFcuStatus` action expecting ACCEPTED status
    pub fn accepted(target_tag: impl Into<String>) -> Self {
        Self { target_tag: target_tag.into(), expected_status: PayloadStatusEnum::Accepted }
    }
}

impl<Engine> Action<Engine> for ExpectFcuStatus
where
    Engine: EngineTypes,
{
    fn execute<'a>(&'a mut self, env: &'a mut Environment<Engine>) -> BoxFuture<'a, Result<()>> {
        Box::pin(async move {
            let mut test_fcu = TestFcuToTag::new(&self.target_tag, self.expected_status.clone());
            test_fcu.execute(env).await
        })
    }
}

/// Action to validate that a tagged block remains canonical by performing FCU to it
#[derive(Debug)]
pub struct ValidateCanonicalTag {
    /// Tag name of the block to validate as canonical
    pub tag: String,
}

impl ValidateCanonicalTag {
    /// Create a new `ValidateCanonicalTag` action
    pub fn new(tag: impl Into<String>) -> Self {
        Self { tag: tag.into() }
    }
}

impl<Engine> Action<Engine> for ValidateCanonicalTag
where
    Engine: EngineTypes,
{
    fn execute<'a>(&'a mut self, env: &'a mut Environment<Engine>) -> BoxFuture<'a, Result<()>> {
        Box::pin(async move {
            let mut expect_valid = ExpectFcuStatus::valid(&self.tag);
            expect_valid.execute(env).await?;

            debug!("Successfully validated that '{}' remains canonical", self.tag);
            Ok(())
        })
    }
}

/// Action that produces blocks locally without broadcasting to other nodes
/// This sends the payload only to the active node to ensure it's available locally
#[derive(Debug)]
pub struct ProduceBlocksLocally<Engine> {
    /// Number of blocks to produce
    pub num_blocks: u64,
    /// Tracks engine type
    _phantom: PhantomData<Engine>,
}

impl<Engine> ProduceBlocksLocally<Engine> {
    /// Create a new `ProduceBlocksLocally` action
    pub fn new(num_blocks: u64) -> Self {
        Self { num_blocks, _phantom: Default::default() }
    }
}

impl<Engine> Default for ProduceBlocksLocally<Engine> {
    fn default() -> Self {
        Self::new(0)
    }
}

impl<Engine> Action<Engine> for ProduceBlocksLocally<Engine>
where
    Engine: EngineTypes + PayloadTypes,
    Engine::PayloadAttributes: From<PayloadAttributes> + Clone,
    Engine::ExecutionPayloadEnvelopeV3: Into<ExecutionPayloadEnvelopeV3>,
{
    fn execute<'a>(&'a mut self, env: &'a mut Environment<Engine>) -> BoxFuture<'a, Result<()>> {
        Box::pin(async move {
            // Remember the active node to ensure all blocks are produced on the same node
            let producer_idx = env.active_node_idx;

            for _ in 0..self.num_blocks {
                // Ensure we always use the same producer
                env.last_producer_idx = Some(producer_idx);

                // create a sequence that produces blocks and sends only to active node
                let mut sequence = Sequence::new(vec![
                    // Skip PickNextBlockProducer to maintain the same producer
                    Box::new(GeneratePayloadAttributes::default()),
                    Box::new(GenerateNextPayload::default()),
                    // Send payload only to the active node to make it available
                    Box::new(BroadcastNextNewPayload::with_active_node()),
                    Box::new(UpdateBlockInfoToLatestPayload::default()),
                ]);
                sequence.execute(env).await?;
            }
            Ok(())
        })
    }
}

/// Action that produces a sequence of blocks where some blocks are intentionally invalid
#[derive(Debug)]
pub struct ProduceInvalidBlocks<Engine> {
    /// Number of blocks to produce
    pub num_blocks: u64,
    /// Set of indices (0-based) where blocks should be made invalid
    pub invalid_indices: HashSet<u64>,
    /// Tracks engine type
    _phantom: PhantomData<Engine>,
}

impl<Engine> ProduceInvalidBlocks<Engine> {
    /// Create a new `ProduceInvalidBlocks` action
    pub fn new(num_blocks: u64, invalid_indices: HashSet<u64>) -> Self {
        Self { num_blocks, invalid_indices, _phantom: Default::default() }
    }

    /// Create a new `ProduceInvalidBlocks` action with a single invalid block at the specified
    /// index
    pub fn with_invalid_at(num_blocks: u64, invalid_index: u64) -> Self {
        let mut invalid_indices = HashSet::new();
        invalid_indices.insert(invalid_index);
        Self::new(num_blocks, invalid_indices)
    }
}

impl<Engine> Action<Engine> for ProduceInvalidBlocks<Engine>
where
    Engine: EngineTypes + PayloadTypes,
    Engine::PayloadAttributes: From<PayloadAttributes> + Clone,
    Engine::ExecutionPayloadEnvelopeV3: Into<ExecutionPayloadEnvelopeV3>,
{
    fn execute<'a>(&'a mut self, env: &'a mut Environment<Engine>) -> BoxFuture<'a, Result<()>> {
        Box::pin(async move {
            for block_index in 0..self.num_blocks {
                let is_invalid = self.invalid_indices.contains(&block_index);

                if is_invalid {
                    debug!("Producing invalid block at index {}", block_index);

                    // produce a valid block first, then corrupt it
                    let mut sequence = Sequence::new(vec![
                        Box::new(PickNextBlockProducer::default()),
                        Box::new(GeneratePayloadAttributes::default()),
                        Box::new(GenerateNextPayload::default()),
                    ]);
                    sequence.execute(env).await?;

                    // get the latest payload and corrupt it
                    let latest_envelope =
                        env.active_node_state()?.latest_payload_envelope.as_ref().ok_or_else(
                            || eyre::eyre!("No payload envelope available to corrupt"),
                        )?;

                    let envelope_v3: ExecutionPayloadEnvelopeV3 = latest_envelope.clone().into();
                    let mut corrupted_payload = envelope_v3.execution_payload;

                    // corrupt the state root to make the block invalid
                    corrupted_payload.payload_inner.payload_inner.state_root = B256::random();

                    debug!(
                        "Corrupted state root for block {} to: {}",
                        block_index, corrupted_payload.payload_inner.payload_inner.state_root
                    );

                    // send the corrupted payload via newPayload
                    let engine_client = env.node_clients[0].engine.http_client();
                    // for simplicity, we'll use empty versioned hashes for invalid block testing
                    let versioned_hashes = Vec::new();
                    // use a random parent beacon block root since this is for invalid block testing
                    let parent_beacon_block_root = B256::random();

                    let new_payload_response = EngineApiClient::<Engine>::new_payload_v3(
                        &engine_client,
                        corrupted_payload.clone(),
                        versioned_hashes,
                        parent_beacon_block_root,
                    )
                    .await?;

                    // expect the payload to be rejected as invalid
                    match new_payload_response.status {
                        PayloadStatusEnum::Invalid { validation_error } => {
                            debug!(
                                "Block {} correctly rejected as invalid: {:?}",
                                block_index, validation_error
                            );
                        }
                        other_status => {
                            return Err(eyre::eyre!(
                                "Expected block {} to be rejected as INVALID, but got: {:?}",
                                block_index,
                                other_status
                            ));
                        }
                    }

                    // update block info with the corrupted block (for potential future reference)
                    env.set_current_block_info(BlockInfo {
                        hash: corrupted_payload.payload_inner.payload_inner.block_hash,
                        number: corrupted_payload.payload_inner.payload_inner.block_number,
                        timestamp: corrupted_payload.timestamp(),
                    })?;
                } else {
                    debug!("Producing valid block at index {}", block_index);

                    // produce a valid block normally
                    let mut sequence = Sequence::new(vec![
                        Box::new(PickNextBlockProducer::default()),
                        Box::new(GeneratePayloadAttributes::default()),
                        Box::new(GenerateNextPayload::default()),
                        Box::new(BroadcastNextNewPayload::default()),
                        Box::new(UpdateBlockInfoToLatestPayload::default()),
                    ]);
                    sequence.execute(env).await?;
                }
            }
            Ok(())
        })
    }
}<|MERGE_RESOLUTION|>--- conflicted
+++ resolved
@@ -603,16 +603,6 @@
                         rpc_latest_header.inner.timestamp;
                     env.active_node_state_mut()?.latest_fork_choice_state.head_block_hash =
                         rpc_latest_header.hash;
-<<<<<<< HEAD
-
-                    // update local copy for any further usage in this scope
-                    #[allow(unused_assignments)]
-                    {
-                        latest_block.hash = rpc_latest_header.hash;
-                        latest_block.number = rpc_latest_header.inner.number;
-                    }
-=======
->>>>>>> 16ba9e89
                 }
             }
 
