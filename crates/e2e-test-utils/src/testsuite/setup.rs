--- conflicted
+++ resolved
@@ -219,24 +219,7 @@
         let is_dev = self.is_dev;
         let node_count = self.network.node_count;
 
-<<<<<<< HEAD
-        let attributes_generator = move |timestamp| {
-            let attributes = PayloadAttributes {
-                timestamp,
-                prev_randao: B256::ZERO,
-                suggested_fee_recipient: alloy_primitives::Address::ZERO,
-                withdrawals: Some(vec![]),
-                parent_beacon_block_root: Some(B256::ZERO),
-                // TODO: add a dummy IL
-                il: Some(vec![]),
-            };
-            <<N as NodeTypes>::Payload as PayloadTypes>::PayloadBuilderAttributes::from(
-                EthPayloadBuilderAttributes::new(B256::ZERO, attributes),
-            )
-        };
-=======
         let attributes_generator = self.create_attributes_generator::<N>();
->>>>>>> e12e6c0d
 
         let result = setup_engine_with_connection::<N>(
             node_count,
