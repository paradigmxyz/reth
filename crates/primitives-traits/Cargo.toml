--- conflicted
+++ resolved
@@ -147,10 +147,7 @@
 op = [
 	"dep:op-alloy-consensus",
 ]
-<<<<<<< HEAD
 scroll = ["revm-primitives/scroll"]
-=======
 rayon = [
 	"dep:rayon",
-]
->>>>>>> ac25fd8c
+]