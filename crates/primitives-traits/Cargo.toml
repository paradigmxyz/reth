[package]
name = "reth-primitives-traits"
version.workspace = true
edition.workspace = true
homepage.workspace = true
license.workspace = true
repository.workspace = true
rust-version.workspace = true
description = "Common types in reth."

[lints]
workspace = true

[dependencies]
# reth
reth-codecs = { workspace = true, optional = true }

# ethereum
alloy-consensus.workspace = true
alloy-eips.workspace = true
alloy-genesis.workspace = true
alloy-primitives.workspace = true
alloy-rlp.workspace = true
alloy-trie.workspace = true

# revm-primitives
revm-primitives = { workspace = true, default-features = false }

# scroll
scroll-alloy-consensus = { workspace = true, optional = true }

# op
op-alloy-consensus = { workspace = true, optional = true }

# crypto
secp256k1 = { workspace = true, features = ["recovery"], optional = true }
k256.workspace = true

# misc
auto_impl.workspace = true
byteorder = { workspace = true, optional = true }
bytes.workspace = true
derive_more.workspace = true
once_cell.workspace = true
serde_with = { workspace = true, optional = true }
thiserror.workspace = true

# required by reth-codecs
modular-bitfield = { workspace = true, optional = true }
serde = { workspace = true, optional = true }

# arbitrary utils
arbitrary = { workspace = true, features = ["derive"], optional = true }
proptest = { workspace = true, optional = true }
proptest-arbitrary-interop = { workspace = true, optional = true }
rayon = { workspace = true, optional = true }

[dev-dependencies]
reth-codecs.workspace = true
reth-chainspec = { workspace = true, features = ["arbitrary"] }

alloy-primitives = { workspace = true, features = ["arbitrary", "serde"] }
alloy-consensus = { workspace = true, features = ["arbitrary", "serde"] }

arbitrary = { workspace = true, features = ["derive"] }
secp256k1 = { workspace = true, features = ["recovery", "global-context", "rand"] }
bincode.workspace = true
byteorder.workspace = true
proptest-arbitrary-interop.workspace = true
proptest.workspace = true
rand.workspace = true
serde.workspace = true
serde_json.workspace = true
test-fuzz.workspace = true
modular-bitfield.workspace = true

[features]
default = ["std"]
std = [
    "alloy-consensus/std",
    "alloy-eips/std",
    "alloy-genesis/std",
    "alloy-primitives/std",
    "revm-primitives/std",
    "serde?/std",
    "serde_with?/std",
    "alloy-rlp/std",
    "bytes/std",
    "derive_more/std",
    "k256/std",
    "once_cell/std",
    "secp256k1?/std",
    "thiserror/std",
    "alloy-trie/std",
    "op-alloy-consensus?/std",
    "serde_json/std",
    "reth-chainspec/std",
]
secp256k1 = ["dep:secp256k1"]
test-utils = [
    "arbitrary",
    "reth-codecs?/test-utils",
    "reth-chainspec/test-utils",
]
arbitrary = [
<<<<<<< HEAD
	"std",
	"alloy-consensus/arbitrary",
	"alloy-primitives/arbitrary",
	"dep:arbitrary",
	"dep:proptest",
	"dep:proptest-arbitrary-interop",
	"alloy-eips/arbitrary",
	"revm-primitives/arbitrary",
	"reth-codecs?/arbitrary",
	"secp256k1?/global-context",
	"secp256k1?/rand",
	"op-alloy-consensus?/arbitrary",
	"alloy-trie/arbitrary",
	"reth-chainspec/arbitrary",
    "scroll-alloy-consensus?/arbitrary"
]
serde-bincode-compat = [
	"serde",
	"serde_with",
	"alloy-consensus/serde-bincode-compat",
	"alloy-eips/serde-bincode-compat",
	"op-alloy-consensus?/serde-bincode-compat",
	"scroll-alloy-consensus?/serde-bincode-compat"
]
serde = [
	"dep:serde",
	"alloy-consensus/serde",
=======
    "std",
    "alloy-consensus/arbitrary",
    "alloy-primitives/arbitrary",
    "dep:arbitrary",
    "dep:proptest",
    "dep:proptest-arbitrary-interop",
    "alloy-eips/arbitrary",
    "revm-primitives/arbitrary",
    "reth-codecs?/arbitrary",
    "secp256k1?/global-context",
    "secp256k1?/rand",
    "op-alloy-consensus?/arbitrary",
    "alloy-trie/arbitrary",
    "reth-chainspec/arbitrary",
]
serde-bincode-compat = [
    "serde",
    "serde_with",
    "alloy-consensus/serde-bincode-compat",
    "alloy-eips/serde-bincode-compat",
    "op-alloy-consensus?/serde-bincode-compat",
]
serde = [
    "dep:serde",
    "alloy-consensus/serde",
>>>>>>> b06682e9
    "alloy-eips/serde",
    "alloy-primitives/serde",
    "bytes/serde",
    "rand/serde",
    "reth-codecs?/serde",
<<<<<<< HEAD
	"revm-primitives/serde",
	"op-alloy-consensus?/serde",
	"k256/serde",
	"secp256k1?/serde",
	"alloy-trie/serde",
	"scroll-alloy-consensus?/serde"
]
reth-codec = [
	"dep:reth-codecs",
	"dep:modular-bitfield",
	"dep:byteorder",
	"scroll-alloy-consensus?/reth-codec"
=======
    "revm-primitives/serde",
    "revm-primitives/serde",
    "op-alloy-consensus?/serde",
    "k256/serde",
    "secp256k1?/serde",
    "alloy-trie/serde",
]
reth-codec = [
    "dep:reth-codecs",
    "dep:modular-bitfield",
    "dep:byteorder",
>>>>>>> b06682e9
]
op = [
    "dep:op-alloy-consensus",
]
scroll-alloy-traits = ["scroll-alloy-consensus"]
scroll = ["revm-primitives/scroll"]
rayon = [
    "dep:rayon",
]<|MERGE_RESOLUTION|>--- conflicted
+++ resolved
@@ -103,35 +103,6 @@
     "reth-chainspec/test-utils",
 ]
 arbitrary = [
-<<<<<<< HEAD
-	"std",
-	"alloy-consensus/arbitrary",
-	"alloy-primitives/arbitrary",
-	"dep:arbitrary",
-	"dep:proptest",
-	"dep:proptest-arbitrary-interop",
-	"alloy-eips/arbitrary",
-	"revm-primitives/arbitrary",
-	"reth-codecs?/arbitrary",
-	"secp256k1?/global-context",
-	"secp256k1?/rand",
-	"op-alloy-consensus?/arbitrary",
-	"alloy-trie/arbitrary",
-	"reth-chainspec/arbitrary",
-    "scroll-alloy-consensus?/arbitrary"
-]
-serde-bincode-compat = [
-	"serde",
-	"serde_with",
-	"alloy-consensus/serde-bincode-compat",
-	"alloy-eips/serde-bincode-compat",
-	"op-alloy-consensus?/serde-bincode-compat",
-	"scroll-alloy-consensus?/serde-bincode-compat"
-]
-serde = [
-	"dep:serde",
-	"alloy-consensus/serde",
-=======
     "std",
     "alloy-consensus/arbitrary",
     "alloy-primitives/arbitrary",
@@ -146,6 +117,7 @@
     "op-alloy-consensus?/arbitrary",
     "alloy-trie/arbitrary",
     "reth-chainspec/arbitrary",
+    "scroll-alloy-consensus?/arbitrary",
 ]
 serde-bincode-compat = [
     "serde",
@@ -153,42 +125,29 @@
     "alloy-consensus/serde-bincode-compat",
     "alloy-eips/serde-bincode-compat",
     "op-alloy-consensus?/serde-bincode-compat",
+    "scroll-alloy-consensus?/serde-bincode-compat",
 ]
 serde = [
     "dep:serde",
     "alloy-consensus/serde",
->>>>>>> b06682e9
     "alloy-eips/serde",
     "alloy-primitives/serde",
     "bytes/serde",
     "rand/serde",
     "reth-codecs?/serde",
-<<<<<<< HEAD
-	"revm-primitives/serde",
-	"op-alloy-consensus?/serde",
-	"k256/serde",
-	"secp256k1?/serde",
-	"alloy-trie/serde",
-	"scroll-alloy-consensus?/serde"
-]
-reth-codec = [
-	"dep:reth-codecs",
-	"dep:modular-bitfield",
-	"dep:byteorder",
-	"scroll-alloy-consensus?/reth-codec"
-=======
     "revm-primitives/serde",
     "revm-primitives/serde",
     "op-alloy-consensus?/serde",
     "k256/serde",
     "secp256k1?/serde",
     "alloy-trie/serde",
+    "scroll-alloy-consensus?/serde",
 ]
 reth-codec = [
     "dep:reth-codecs",
     "dep:modular-bitfield",
     "dep:byteorder",
->>>>>>> b06682e9
+    "scroll-alloy-consensus?/reth-codec",
 ]
 op = [
     "dep:op-alloy-consensus",
