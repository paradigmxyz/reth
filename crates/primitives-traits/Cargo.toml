[package]
name = "reth-primitives-traits"
version.workspace = true
edition.workspace = true
homepage.workspace = true
license.workspace = true
repository.workspace = true
rust-version.workspace = true
description = "Common types in reth."

[lints]
workspace = true

[dependencies]
# reth
reth-codecs = { workspace = true, optional = true }

# ethereum
alloy-consensus.workspace = true
alloy-eips.workspace = true
alloy-genesis.workspace = true
alloy-primitives.workspace = true
alloy-rlp.workspace = true
alloy-trie.workspace = true
revm-primitives.workspace = true

# op
op-alloy-consensus = { workspace = true, optional = true }

# crypto
secp256k1 = { workspace = true, features = [
	"recovery",
], optional = true }
k256.workspace = true

# misc
byteorder = { workspace = true, optional = true }
bytes.workspace = true
derive_more.workspace = true
serde_with = { workspace = true, optional = true }
auto_impl.workspace = true
thiserror.workspace = true

# required by reth-codecs
modular-bitfield = { workspace = true, optional = true }
serde = { workspace = true, optional = true}

# arbitrary utils
arbitrary = { workspace = true, features = ["derive"], optional = true }
proptest = { workspace = true, optional = true }
proptest-arbitrary-interop = { workspace = true, optional = true }

[dev-dependencies]
alloy-primitives = { workspace = true, features = ["arbitrary"] }
alloy-consensus = { workspace = true, features = ["arbitrary"] }

secp256k1 = { workspace = true, features = [
	"recovery",
	"global-context",
	"rand"
] }
bincode.workspace = true
proptest-arbitrary-interop.workspace = true
proptest.workspace = true
rand.workspace = true
serde_json.workspace = true
test-fuzz.workspace = true
modular-bitfield.workspace = true
serde.workspace = true

[features]
default = ["std"]
std = [
	"alloy-consensus/std",
	"alloy-eips/std",
	"alloy-genesis/std",
	"alloy-primitives/std",
	"revm-primitives/std",
	"serde?/std",
	"serde_with?/std",
	"alloy-rlp/std",
	"bytes/std",
	"derive_more/std",
	"k256/std",
	"secp256k1?/std",
<<<<<<< HEAD
	"thiserror/std"
=======
	"alloy-trie/std"
>>>>>>> 952eeae2
]
secp256k1 = ["dep:secp256k1"]
test-utils = [
	"arbitrary",
	"reth-codecs?/test-utils"
]
arbitrary = [
	"std",
	"alloy-consensus/arbitrary",
	"alloy-primitives/arbitrary",
	"dep:arbitrary",
	"dep:proptest",
	"dep:proptest-arbitrary-interop",
	"alloy-eips/arbitrary",
	"revm-primitives/arbitrary",
	"reth-codecs?/arbitrary",
	"secp256k1?/global-context",
	"secp256k1?/rand",
	"op-alloy-consensus?/arbitrary",
	"alloy-trie/arbitrary"
]
serde-bincode-compat = [
	"serde",
	"serde_with",
	"alloy-consensus/serde-bincode-compat",
	"alloy-eips/serde-bincode-compat",
	"op-alloy-consensus?/serde-bincode-compat"
]
serde = [
	"dep:serde",
	"alloy-consensus/serde",
	"alloy-eips/serde",
	"alloy-primitives/serde",
	"bytes/serde",
	"rand/serde",
	"reth-codecs?/serde",
	"revm-primitives/serde",
	"revm-primitives/serde",
	"op-alloy-consensus?/serde",
	"k256/serde",
	"secp256k1?/serde",
	"alloy-trie/serde"
]
reth-codec = [
	"dep:reth-codecs",
	"dep:modular-bitfield",
	"dep:byteorder",
]
op = [
	"dep:op-alloy-consensus",
]<|MERGE_RESOLUTION|>--- conflicted
+++ resolved
@@ -83,11 +83,8 @@
 	"derive_more/std",
 	"k256/std",
 	"secp256k1?/std",
-<<<<<<< HEAD
 	"thiserror/std"
-=======
 	"alloy-trie/std"
->>>>>>> 952eeae2
 ]
 secp256k1 = ["dep:secp256k1"]
 test-utils = [
