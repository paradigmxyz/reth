--- conflicted
+++ resolved
@@ -126,7 +126,18 @@
         }
     }
 
-<<<<<<< HEAD
+    impl InMemorySize for op_alloy_consensus::OpTypedTransaction {
+        fn size(&self) -> usize {
+            match self {
+                Self::Legacy(tx) => tx.size(),
+                Self::Eip2930(tx) => tx.size(),
+                Self::Eip1559(tx) => tx.size(),
+                Self::Eip7702(tx) => tx.size(),
+                Self::Deposit(tx) => tx.size(),
+            }
+        }
+    }
+
 #[cfg(feature = "scroll-alloy-traits")]
 impl InMemorySize for scroll_alloy_consensus::ScrollTypedTransaction {
     fn size(&self) -> usize {
@@ -147,21 +158,10 @@
             Self::Eip2930(tx) => tx.size(),
             Self::Eip1559(tx) => tx.size(),
             Self::Eip7702(tx) => tx.size(),
-=======
-    impl InMemorySize for op_alloy_consensus::OpTypedTransaction {
-        fn size(&self) -> usize {
-            match self {
-                Self::Legacy(tx) => tx.size(),
-                Self::Eip2930(tx) => tx.size(),
-                Self::Eip1559(tx) => tx.size(),
-                Self::Eip7702(tx) => tx.size(),
-                Self::Deposit(tx) => tx.size(),
-            }
->>>>>>> b06682e9
         }
     }
+}
 
-<<<<<<< HEAD
 #[cfg(feature = "scroll-alloy-traits")]
 impl InMemorySize for scroll_alloy_consensus::ScrollPooledTransaction {
     fn size(&self) -> usize {
@@ -173,19 +173,6 @@
     }
 }
 
-=======
-    impl InMemorySize for op_alloy_consensus::OpPooledTransaction {
-        fn size(&self) -> usize {
-            match self {
-                Self::Legacy(tx) => tx.size(),
-                Self::Eip2930(tx) => tx.size(),
-                Self::Eip1559(tx) => tx.size(),
-                Self::Eip7702(tx) => tx.size(),
-            }
-        }
-    }
-}
->>>>>>> b06682e9
 #[cfg(test)]
 mod tests {
     use super::*;
