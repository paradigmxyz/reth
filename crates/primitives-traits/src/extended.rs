--- conflicted
+++ resolved
@@ -278,21 +278,12 @@
     use op_alloy_consensus::{OpPooledTransaction, OpTxEnvelope};
 
     impl<Tx> TryFrom<Extended<OpTxEnvelope, Tx>> for Extended<OpPooledTransaction, Tx> {
-<<<<<<< HEAD
-        type Error = OpTxEnvelope;
-=======
         type Error = <OpPooledTransaction as TryFrom<OpTxEnvelope>>::Error;
->>>>>>> 41ed7e0b
 
         fn try_from(value: Extended<OpTxEnvelope, Tx>) -> Result<Self, Self::Error> {
             match value {
                 Extended::BuiltIn(tx) => {
-<<<<<<< HEAD
-                    let converted_tx: OpPooledTransaction =
-                        tx.clone().try_into().map_err(|_| tx)?;
-=======
                     let converted_tx: OpPooledTransaction = tx.try_into()?;
->>>>>>> 41ed7e0b
                     Ok(Self::BuiltIn(converted_tx))
                 }
                 Extended::Other(tx) => Ok(Self::Other(tx)),
@@ -306,8 +297,6 @@
         }
     }
 
-<<<<<<< HEAD
-=======
     impl<Tx> From<Extended<OpPooledTransaction, Tx>> for Extended<OpTxEnvelope, Tx> {
         fn from(tx: Extended<OpPooledTransaction, Tx>) -> Self {
             match tx {
@@ -317,7 +306,6 @@
         }
     }
 
->>>>>>> 41ed7e0b
     impl<Tx> TryFrom<Extended<OpTxEnvelope, Tx>> for OpPooledTransaction {
         type Error = ValueError<OpTxEnvelope>;
 
