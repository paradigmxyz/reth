--- conflicted
+++ resolved
@@ -29,10 +29,6 @@
     /// Returns transaction type.
     fn tx_type(&self) -> u8;
 
-<<<<<<< HEAD
     /// Calculates the receipts root of the given receipts.
-=======
-    /// Calculates the receipts root of all receipts in a block.
->>>>>>> f38503c2
     fn receipts_root(receipts: &[&Self]) -> B256;
 }