//! Receipt abstraction

use alloc::vec::Vec;
use core::fmt;

use alloy_consensus::TxReceipt;
use alloy_primitives::B256;
use reth_codecs::Compact;

use crate::MaybeSerde;

use crate::InMemorySize;

/// Helper trait that unifies all behaviour required by receipt to support full node operations.
pub trait FullReceipt: Receipt + Compact {}

impl<T> FullReceipt for T where T: ReceiptExt + Compact {}

/// Abstraction of a receipt.
#[auto_impl::auto_impl(&, Arc)]
pub trait Receipt:
    Send
    + Sync
    + Unpin
    + Clone
    + Default
    + fmt::Debug
    + TxReceipt
    + alloy_rlp::Encodable
    + alloy_rlp::Decodable
<<<<<<< HEAD
    + MaybeSerde
=======
    + Serialize
    + InMemorySize
    + for<'de> Deserialize<'de>
>>>>>>> a84f58bc
{
    /// Returns transaction type.
    fn tx_type(&self) -> u8;
}

/// Extension if [`Receipt`] used in block execution.
pub trait ReceiptExt: Receipt {
    /// Calculates the receipts root of the given receipts.
    fn receipts_root(receipts: &[&Self]) -> B256;
}

/// Retrieves gas spent by transactions as a vector of tuples (transaction index, gas used).
pub fn gas_spent_by_transactions<I, T>(receipts: I) -> Vec<(u64, u64)>
where
    I: IntoIterator<Item = T>,
    T: TxReceipt,
{
    receipts
        .into_iter()
        .enumerate()
        .map(|(id, receipt)| (id as u64, receipt.cumulative_gas_used() as u64))
        .collect()
}<|MERGE_RESOLUTION|>--- conflicted
+++ resolved
@@ -2,13 +2,10 @@
 
 use alloc::vec::Vec;
 use core::fmt;
-
 use alloy_consensus::TxReceipt;
 use alloy_primitives::B256;
 use reth_codecs::Compact;
-
 use crate::MaybeSerde;
-
 use crate::InMemorySize;
 
 /// Helper trait that unifies all behaviour required by receipt to support full node operations.
@@ -28,13 +25,8 @@
     + TxReceipt
     + alloy_rlp::Encodable
     + alloy_rlp::Decodable
-<<<<<<< HEAD
     + MaybeSerde
-=======
-    + Serialize
     + InMemorySize
-    + for<'de> Deserialize<'de>
->>>>>>> a84f58bc
 {
     /// Returns transaction type.
     fn tx_type(&self) -> u8;
