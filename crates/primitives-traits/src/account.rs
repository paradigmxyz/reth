--- conflicted
+++ resolved
@@ -5,12 +5,8 @@
 use bytes::Buf;
 use derive_more::Deref;
 use reth_codecs::{main_codec, Compact};
-<<<<<<< HEAD
-use revm_primitives::AccountInfo;
-=======
 use revm_primitives::{AccountInfo, Bytecode as RevmBytecode, JumpTable};
 use serde::{Deserialize, Serialize};
->>>>>>> 46fdc388
 
 /// An Ethereum account.
 #[main_codec]
@@ -55,28 +51,6 @@
     }
 }
 
-<<<<<<< HEAD
-impl From<Account> for AccountInfo {
-    fn from(account: Account) -> Self {
-        Self {
-            balance: account.balance,
-            nonce: account.nonce,
-            code_hash: account.bytecode_hash.unwrap_or(KECCAK_EMPTY),
-            code: None,
-        }
-    }
-}
-
-impl From<AccountInfo> for Account {
-    fn from(account_info: AccountInfo) -> Self {
-        Self {
-            nonce: account_info.nonce,
-            balance: account_info.balance,
-            bytecode_hash: (account_info.code_hash != KECCAK_EMPTY)
-                .then_some(account_info.code_hash),
-        }
-    }
-=======
 /// Bytecode for an account.
 ///
 /// A wrapper around [`revm::primitives::Bytecode`][RevmBytecode] with encoding/decoding support.
@@ -242,5 +216,4 @@
         assert_eq!(decoded, bytecode);
         assert!(remainder.is_empty());
     }
->>>>>>> 46fdc388
 }