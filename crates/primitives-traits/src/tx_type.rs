use core::fmt;

<<<<<<< HEAD
=======
use alloy_eips::eip2718::Eip2718Error;
>>>>>>> c4f10bd1
use alloy_primitives::{U64, U8};
use alloy_rlp::{Decodable, Encodable};

/// Trait representing the behavior of a transaction type.
pub trait TxType:
    Send
    + Sync
    + Unpin
    + Clone
    + Copy
    + Default
    + fmt::Debug
    + fmt::Display
    + PartialEq
    + Eq
    + PartialEq<u8>
<<<<<<< HEAD
    + TryFrom<u8, Error: fmt::Debug>
    + TryFrom<u64, Error: fmt::Debug>
    + TryFrom<U64, Error: fmt::Debug>
    + fmt::Debug
    + fmt::Display
    + Clone
    + Copy
    + Default
=======
    + Into<u8>
    + Into<U8>
    + TryFrom<u8, Error = Eip2718Error>
    + TryFrom<u64>
    + TryFrom<U64>
>>>>>>> c4f10bd1
    + Encodable
    + Decodable
{
}

impl<T> TxType for T where
    T: Into<u8>
        + Into<U8>
        + PartialEq
        + Eq
        + PartialEq<u8>
        + TryFrom<u8, Error: fmt::Debug>
        + TryFrom<u64, Error: fmt::Debug>
        + TryFrom<U64, Error: fmt::Debug>
        + fmt::Debug
        + fmt::Display
        + Clone
        + Copy
        + Default
        + Encodable
        + Decodable
        + Send
        + Sync
        + 'static
{
}<|MERGE_RESOLUTION|>--- conflicted
+++ resolved
@@ -1,11 +1,6 @@
 use core::fmt;
 
-<<<<<<< HEAD
-=======
-use alloy_eips::eip2718::Eip2718Error;
->>>>>>> c4f10bd1
 use alloy_primitives::{U64, U8};
-use alloy_rlp::{Decodable, Encodable};
 
 /// Trait representing the behavior of a transaction type.
 pub trait TxType:
@@ -20,45 +15,34 @@
     + PartialEq
     + Eq
     + PartialEq<u8>
-<<<<<<< HEAD
+    + Into<u8>
+    + Into<U8>
     + TryFrom<u8, Error: fmt::Debug>
     + TryFrom<u64, Error: fmt::Debug>
-    + TryFrom<U64, Error: fmt::Debug>
-    + fmt::Debug
-    + fmt::Display
-    + Clone
-    + Copy
-    + Default
-=======
-    + Into<u8>
-    + Into<U8>
-    + TryFrom<u8, Error = Eip2718Error>
-    + TryFrom<u64>
     + TryFrom<U64>
->>>>>>> c4f10bd1
-    + Encodable
-    + Decodable
+    + alloy_rlp::Encodable
+    + alloy_rlp::Decodable
 {
 }
 
 impl<T> TxType for T where
-    T: Into<u8>
-        + Into<U8>
+    T: Send
+        + Sync
+        + Unpin
+        + Clone
+        + Copy
+        + Default
+        + fmt::Debug
+        + fmt::Display
         + PartialEq
         + Eq
         + PartialEq<u8>
+        + Into<u8>
+        + Into<U8>
         + TryFrom<u8, Error: fmt::Debug>
         + TryFrom<u64, Error: fmt::Debug>
-        + TryFrom<U64, Error: fmt::Debug>
-        + fmt::Debug
-        + fmt::Display
-        + Clone
-        + Copy
-        + Default
-        + Encodable
-        + Decodable
-        + Send
-        + Sync
-        + 'static
+        + TryFrom<U64>
+        + alloy_rlp::Encodable
+        + alloy_rlp::Decodable
 {
 }