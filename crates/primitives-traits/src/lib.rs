--- conflicted
+++ resolved
@@ -35,11 +35,7 @@
 
 pub mod block;
 pub use block::{
-<<<<<<< HEAD
     body::{BlockBody, Body, FullBlockBody},
-=======
-    body::BlockBody,
->>>>>>> fcda0dc7
     header::{BlockHeader, FullBlockHeader},
     Block, FullBlock,
 };
