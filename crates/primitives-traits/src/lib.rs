//! Common abstracted types in Reth.

#![doc(
    html_logo_url = "https://raw.githubusercontent.com/paradigmxyz/reth/main/assets/reth-docs.png",
    html_favicon_url = "https://avatars0.githubusercontent.com/u/97369466?s=256",
    issue_tracker_base_url = "https://github.com/paradigmxyz/reth/issues/"
)]
#![cfg_attr(not(test), warn(unused_crate_dependencies))]
#![cfg_attr(docsrs, feature(doc_cfg, doc_auto_cfg))]
#![cfg_attr(not(feature = "std"), no_std)]

#[macro_use]
extern crate alloc;

/// Common constants.
pub mod constants;
pub use constants::gas_units::{format_gas, format_gas_throughput};

/// Minimal account
pub mod account;
pub use account::{Account, Bytecode};

<<<<<<< HEAD
pub mod signed_tx;
pub use signed_tx::SignedTransaction;
=======
pub mod receipt;
pub use receipt::Receipt;

pub mod transaction;
pub use transaction::Transaction;
>>>>>>> 2131c87e

mod integer_list;
pub use integer_list::{IntegerList, IntegerListError};

pub mod request;
pub use request::{Request, Requests};

pub mod block;
pub use block::{body::BlockBody, Block};

mod withdrawal;
pub use withdrawal::{Withdrawal, Withdrawals};

mod error;
pub use error::{GotExpected, GotExpectedBoxed};

mod log;
pub use log::{logs_bloom, Log, LogData};

mod storage;
pub use storage::StorageEntry;

/// Common header types
pub mod header;
#[cfg(any(test, feature = "arbitrary", feature = "test-utils"))]
pub use header::test_utils;
pub use header::{BlockHeader, Header, HeaderError, SealedHeader};

/// Bincode-compatible serde implementations for common abstracted types in Reth.
///
/// `bincode` crate doesn't work with optionally serializable serde fields, but some of the
/// Reth types require optional serialization for RPC compatibility. This module makes so that
/// all fields are serialized.
///
/// Read more: <https://github.com/bincode-org/bincode/issues/326>
#[cfg(feature = "serde-bincode-compat")]
pub mod serde_bincode_compat {
    pub use super::header::{serde_bincode_compat as header, serde_bincode_compat::*};
}<|MERGE_RESOLUTION|>--- conflicted
+++ resolved
@@ -20,16 +20,14 @@
 pub mod account;
 pub use account::{Account, Bytecode};
 
-<<<<<<< HEAD
 pub mod signed_tx;
 pub use signed_tx::SignedTransaction;
-=======
+
 pub mod receipt;
 pub use receipt::Receipt;
 
 pub mod transaction;
 pub use transaction::Transaction;
->>>>>>> 2131c87e
 
 mod integer_list;
 pub use integer_list::{IntegerList, IntegerListError};
