--- conflicted
+++ resolved
@@ -30,16 +30,14 @@
 mod withdrawal;
 pub use withdrawal::{Withdrawal, Withdrawals};
 
-<<<<<<< HEAD
 mod error;
 pub use error::{GotExpected, GotExpectedBoxed};
 
 mod log;
 pub use log::{logs_bloom, Log};
-=======
+
 mod storage;
 pub use storage::StorageEntry;
->>>>>>> b5b15f03
 
 /// Common header types
 pub mod header;
