//! Common abstracted types in Reth.

#![doc(
    html_logo_url = "https://raw.githubusercontent.com/paradigmxyz/reth/main/assets/reth-docs.png",
    html_favicon_url = "https://avatars0.githubusercontent.com/u/97369466?s=256",
    issue_tracker_base_url = "https://github.com/paradigmxyz/reth/issues/"
)]
#![cfg_attr(not(test), warn(unused_crate_dependencies))]
#![cfg_attr(docsrs, feature(doc_cfg, doc_auto_cfg))]
#![cfg_attr(not(feature = "std"), no_std)]

#[macro_use]
extern crate alloc;

/// Common constants.
pub mod constants;

pub use constants::gas_units::{format_gas, format_gas_throughput};

/// Minimal account
pub mod account;
pub use account::{Account, Bytecode};

pub mod receipt;
pub use receipt::Receipt;

pub mod transaction;
pub use transaction::{
    signed::{FullSignedTx, SignedTransaction},
    AlloyTransactionExt, FullTransaction, Transaction,
};

mod integer_list;
pub use integer_list::{IntegerList, IntegerListError};

pub mod block;
pub use block::{
    body::{BlockBody, Body, FullBlockBody},
    header::{BlockHeader, FullBlockHeader},
    Block, FullBlock,
};

mod withdrawal;
pub use withdrawal::Withdrawal;

mod error;
pub use error::{GotExpected, GotExpectedBoxed};

mod log;
pub use alloy_primitives::{logs_bloom, Log, LogData};

mod storage;
pub use storage::StorageEntry;

/// Transaction types
pub mod tx_type;
pub use tx_type::TxType;

/// Common header types
pub mod header;
#[cfg(any(test, feature = "arbitrary", feature = "test-utils"))]
pub use header::test_utils;
pub use header::{Header, HeaderError, SealedHeader};

/// Bincode-compatible serde implementations for common abstracted types in Reth.
///
/// `bincode` crate doesn't work with optionally serializable serde fields, but some of the
/// Reth types require optional serialization for RPC compatibility. This module makes so that
/// all fields are serialized.
///
/// Read more: <https://github.com/bincode-org/bincode/issues/326>
#[cfg(feature = "serde-bincode-compat")]
pub mod serde_bincode_compat {
    pub use super::header::{serde_bincode_compat as header, serde_bincode_compat::*};
}

/// Helper trait that requires arbitrary implementation if the feature is enabled.
<<<<<<< HEAD
#[cfg(feature = "arbitrary")]
pub trait MaybeArbitrary: for<'a> arbitrary::Arbitrary<'a> {}
#[cfg(not(feature = "arbitrary"))]
pub trait MaybeArbitrary {}

#[cfg(feature = "arbitrary")]
impl<T> MaybeArbitrary for T where T: for<'a> arbitrary::Arbitrary<'a> {}
=======
#[cfg(any(feature = "test-utils", feature = "arbitrary"))]
pub trait MaybeArbitrary: for<'a> arbitrary::Arbitrary<'a> {}
/// Helper trait that requires arbitrary implementation if the feature is enabled.
#[cfg(not(any(feature = "test-utils", feature = "arbitrary")))]
pub trait MaybeArbitrary {}

#[cfg(any(feature = "test-utils", feature = "arbitrary"))]
impl<T> MaybeArbitrary for T where T: for<'a> arbitrary::Arbitrary<'a> {}
#[cfg(not(any(feature = "test-utils", feature = "arbitrary")))]
impl<T> MaybeArbitrary for T {}
>>>>>>> ae6d4b8a
<|MERGE_RESOLUTION|>--- conflicted
+++ resolved
@@ -75,15 +75,6 @@
 }
 
 /// Helper trait that requires arbitrary implementation if the feature is enabled.
-<<<<<<< HEAD
-#[cfg(feature = "arbitrary")]
-pub trait MaybeArbitrary: for<'a> arbitrary::Arbitrary<'a> {}
-#[cfg(not(feature = "arbitrary"))]
-pub trait MaybeArbitrary {}
-
-#[cfg(feature = "arbitrary")]
-impl<T> MaybeArbitrary for T where T: for<'a> arbitrary::Arbitrary<'a> {}
-=======
 #[cfg(any(feature = "test-utils", feature = "arbitrary"))]
 pub trait MaybeArbitrary: for<'a> arbitrary::Arbitrary<'a> {}
 /// Helper trait that requires arbitrary implementation if the feature is enabled.
@@ -93,5 +84,4 @@
 #[cfg(any(feature = "test-utils", feature = "arbitrary"))]
 impl<T> MaybeArbitrary for T where T: for<'a> arbitrary::Arbitrary<'a> {}
 #[cfg(not(any(feature = "test-utils", feature = "arbitrary")))]
-impl<T> MaybeArbitrary for T {}
->>>>>>> ae6d4b8a
+impl<T> MaybeArbitrary for T {}