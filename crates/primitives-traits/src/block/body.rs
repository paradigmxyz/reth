//! Block body abstraction.

<<<<<<< HEAD
=======
use crate::{InMemorySize, MaybeSerde};
>>>>>>> 01ec336f
use alloc::fmt;

use reth_codecs::Compact;

use crate::{FullSignedTx, InMemorySize, SignedTransaction};

/// Helper trait that unifies all behaviour required by transaction to support full node operations.
pub trait FullBlockBody: BlockBody<Transaction: FullSignedTx> + Compact {}

impl<T> FullBlockBody for T where T: BlockBody<Transaction: FullSignedTx> + Compact {}

/// Abstraction for block's body.
#[auto_impl::auto_impl(&, Arc)]
pub trait BlockBody:
    Send
    + Sync
    + Unpin
    + Clone
    + Default
    + fmt::Debug
    + PartialEq
    + Eq
    + alloy_rlp::Encodable
    + alloy_rlp::Decodable
    + InMemorySize
    + MaybeSerde
{
    /// Signed transaction, committed in block.
    type Transaction: SignedTransaction;

    /// Returns reference to transactions in block.
    fn transactions(&self) -> &[Self::Transaction];
}<|MERGE_RESOLUTION|>--- conflicted
+++ resolved
@@ -1,14 +1,10 @@
 //! Block body abstraction.
 
-<<<<<<< HEAD
-=======
-use crate::{InMemorySize, MaybeSerde};
->>>>>>> 01ec336f
 use alloc::fmt;
 
 use reth_codecs::Compact;
 
-use crate::{FullSignedTx, InMemorySize, SignedTransaction};
+use crate::{FullSignedTx, InMemorySize, MaybeSerde, SignedTransaction};
 
 /// Helper trait that unifies all behaviour required by transaction to support full node operations.
 pub trait FullBlockBody: BlockBody<Transaction: FullSignedTx> + Compact {}
