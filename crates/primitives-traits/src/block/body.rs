//! Block body abstraction.

use alloc::{fmt, vec::Vec};

use alloy_eips::{eip4895::Withdrawal, eip7685::Requests};
use alloy_primitives::{Address, B256};
use reth_codecs::Compact;

use crate::{
    AlloyTransactionExt, Block, BlockHeader, FullBlockHeader, FullSignedTx, SignedTransaction,
    TxType,
};

/// Helper trait that unifies all behaviour required by block to support full node operations.
pub trait FullBlockBody:
    BlockBody<Ommer: FullBlockHeader, SignedTransaction: FullSignedTx> + Compact
{
}

impl<T> FullBlockBody for T where
    T: BlockBody<Ommer: FullBlockHeader, SignedTransaction: FullSignedTx> + Compact
{
}

/// Abstraction for block's body.
pub trait BlockBody:
<<<<<<< HEAD
    fmt::Debug
=======
    Send
    + Sync
    + Unpin
    + Clone
    + Default
    + fmt::Debug
>>>>>>> 421f5fcb
    + PartialEq
    + Eq
    + serde::Serialize
    + for<'de> serde::Deserialize<'de>
    + alloy_rlp::Encodable
    + alloy_rlp::Decodable
    + Body
{
    /// Create a [`Block`] from the body and its header.
    fn into_block<T: Block<Header = Self::Ommer, Body = Self>>(self, header: Self::Ommer) -> T {
        T::from((header, self))
    }
}

/// Block body functionality.
pub trait Body {
    /// Signed transaction.
    type SignedTransaction: SignedTransaction;

    /// Header type (uncle blocks).
    type Ommer: BlockHeader;

    /// Withdrawals in block.
    type Withdrawals: Iterator<Item = Withdrawal>;

    /// Returns reference to transactions in block.
    fn transactions(&self) -> &[Self::SignedTransaction];

    /// Returns `Withdrawals` in the block, if any.
    // todo: branch out into extension trait
    fn withdrawals(&self) -> Option<&Self::Withdrawals>;

    /// Returns reference to uncle block headers.
    fn ommers(&self) -> &[Self::Ommer];

    /// Returns [`Requests`] in block, if any.
    fn requests(&self) -> Option<&Requests>;

    /// Calculate the transaction root for the block body.
    fn calculate_tx_root(&self) -> B256;

    /// Calculate the ommers root for the block body.
    fn calculate_ommers_root(&self) -> B256;

    /// Calculate the withdrawals root for the block body, if withdrawals exist. If there are no
    /// withdrawals, this will return `None`.
    // todo: can be default impl if `calculate_withdrawals_root` made into a method on
    // `Withdrawals` and `Withdrawals` moved to alloy
    fn calculate_withdrawals_root(&self) -> Option<B256>;

    /// Recover signer addresses for all transactions in the block body.
    fn recover_signers(&self) -> Option<Vec<Address>>;

    /// Returns whether or not the block body contains any blob transactions.
    fn has_blob_transactions(&self) -> bool {
        self.transactions().iter().any(|tx| tx.tx_type().is_eip4844())
    }

    /// Returns whether or not the block body contains any EIP-7702 transactions.
    fn has_eip7702_transactions(&self) -> bool {
        self.transactions().iter().any(|tx| tx.tx_type().is_eip7702())
    }

    /// Returns an iterator over all blob transactions of the block
    fn blob_transactions_iter(&self) -> impl Iterator<Item = &Self::SignedTransaction> + '_ {
        self.transactions().iter().filter(|tx| tx.tx_type().is_eip4844())
    }

    /// Returns only the blob transactions, if any, from the block body.
    fn blob_transactions(&self) -> Vec<&Self::SignedTransaction> {
        self.blob_transactions_iter().collect()
    }

    /// Returns all blob versioned hashes from the block body.
    fn blob_versioned_hashes(&self) -> &[B256];

    /// Calculates a heuristic for the in-memory size of the [`BlockBody`].
    fn size(&self) -> usize;
}<|MERGE_RESOLUTION|>--- conflicted
+++ resolved
@@ -24,16 +24,12 @@
 
 /// Abstraction for block's body.
 pub trait BlockBody:
-<<<<<<< HEAD
-    fmt::Debug
-=======
     Send
     + Sync
     + Unpin
     + Clone
     + Default
     + fmt::Debug
->>>>>>> 421f5fcb
     + PartialEq
     + Eq
     + serde::Serialize
