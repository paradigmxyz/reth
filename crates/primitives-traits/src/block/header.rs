//! Block header data primitive.

use core::fmt;

use alloy_primitives::Sealable;

<<<<<<< HEAD
use crate::{InMemorySize, MaybeArbitrary, MaybeSerde};
=======
use crate::{InMemorySize, MaybeCompact, MaybeSerde};
>>>>>>> ad7885b4

/// Helper trait that unifies all behaviour required by block header to support full node
/// operations.
pub trait FullBlockHeader: BlockHeader + MaybeCompact {}

impl<T> FullBlockHeader for T where T: BlockHeader + MaybeCompact {}

/// Abstraction of a block header.
pub trait BlockHeader:
    Send
    + Sync
    + Unpin
    + Clone
    + Default
    + fmt::Debug
    + PartialEq
    + Eq
    + alloy_rlp::Encodable
    + alloy_rlp::Decodable
    + alloy_consensus::BlockHeader
    + Sealable
    + InMemorySize
    + MaybeSerde
    + MaybeArbitrary
{
}

impl<T> BlockHeader for T where
    T: Send
        + Sync
        + Unpin
        + Clone
        + Default
        + fmt::Debug
        + PartialEq
        + Eq
        + alloy_rlp::Encodable
        + alloy_rlp::Decodable
        + alloy_consensus::BlockHeader
        + Sealable
        + InMemorySize
        + MaybeSerde
        + MaybeArbitrary
{
}<|MERGE_RESOLUTION|>--- conflicted
+++ resolved
@@ -4,11 +4,7 @@
 
 use alloy_primitives::Sealable;
 
-<<<<<<< HEAD
-use crate::{InMemorySize, MaybeArbitrary, MaybeSerde};
-=======
-use crate::{InMemorySize, MaybeCompact, MaybeSerde};
->>>>>>> ad7885b4
+use crate::{InMemorySize, MaybeArbitrary, MaybeCompact, MaybeSerde};
 
 /// Helper trait that unifies all behaviour required by block header to support full node
 /// operations.
