//! Block abstraction.

pub mod body;
pub mod header;

use alloc::fmt;

<<<<<<< HEAD
use alloy_rlp::{Decodable, Encodable};

use crate::{
    BlockHeader, FullBlockBody, FullBlockHeader, InMemorySize, MaybeArbitrary, MaybeSerde,
};
=======
use crate::{BlockHeader, FullBlockBody, FullBlockHeader, InMemorySize, MaybeSerde};
>>>>>>> ad7885b4

/// Helper trait that unifies all behaviour required by block to support full node operations.
pub trait FullBlock:
    Block<Header: FullBlockHeader, Body: FullBlockBody> + alloy_rlp::Encodable + alloy_rlp::Decodable
{
}

impl<T> FullBlock for T where
    T: Block<Header: FullBlockHeader, Body: FullBlockBody>
        + alloy_rlp::Encodable
        + alloy_rlp::Decodable
{
}

/// Abstraction of block data type.
// todo: make sealable super-trait, depends on <https://github.com/paradigmxyz/reth/issues/11449>
// todo: make with senders extension trait, so block can be impl by block type already containing
// senders
#[auto_impl::auto_impl(&, Arc)]
pub trait Block:
    Send
    + Sync
    + Unpin
    + Clone
    + Default
    + fmt::Debug
    + PartialEq
    + Eq
    + InMemorySize
    + MaybeSerde
    + MaybeArbitrary
{
    /// Header part of the block.
    type Header: BlockHeader + 'static;

    /// The block's body contains the transactions in the block.
    type Body: Send + Sync + Unpin + 'static;

    /// Returns reference to block header.
    fn header(&self) -> &Self::Header;

    /// Returns reference to block body.
    fn body(&self) -> &Self::Body;
}<|MERGE_RESOLUTION|>--- conflicted
+++ resolved
@@ -5,15 +5,9 @@
 
 use alloc::fmt;
 
-<<<<<<< HEAD
-use alloy_rlp::{Decodable, Encodable};
-
 use crate::{
     BlockHeader, FullBlockBody, FullBlockHeader, InMemorySize, MaybeArbitrary, MaybeSerde,
 };
-=======
-use crate::{BlockHeader, FullBlockBody, FullBlockHeader, InMemorySize, MaybeSerde};
->>>>>>> ad7885b4
 
 /// Helper trait that unifies all behaviour required by block to support full node operations.
 pub trait FullBlock:
