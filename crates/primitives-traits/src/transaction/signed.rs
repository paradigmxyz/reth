//! API of a signed transaction.

use alloc::fmt;
use core::hash::Hash;

use alloy_eips::eip2718::{Decodable2718, Encodable2718};
use alloy_primitives::{keccak256, Address, PrimitiveSignature, TxHash, B256};

use crate::{
    FillTxEnv, FullTransaction, InMemorySize, MaybeArbitrary, MaybeCompact, MaybeSerde, Transaction,
};

/// Helper trait that unifies all behaviour required by block to support full node operations.
<<<<<<< HEAD
pub trait FullSignedTx: SignedTransaction<Transaction: FullTransaction> + FillTxEnv {}

impl<T> FullSignedTx for T where T: SignedTransaction<Transaction: FullTransaction> + FillTxEnv {}
=======
pub trait FullSignedTx:
    SignedTransaction<Transaction: FullTransaction> + FillTxEnv + MaybeCompact
{
}

impl<T> FullSignedTx for T where
    T: SignedTransaction<Transaction: FullTransaction> + FillTxEnv + MaybeCompact
{
}
>>>>>>> ba558226

/// A signed transaction.
#[auto_impl::auto_impl(&, Arc)]
pub trait SignedTransaction:
    Send
    + Sync
    + Unpin
    + Clone
    + Default
    + fmt::Debug
    + PartialEq
    + Eq
    + Hash
    + alloy_rlp::Encodable
    + alloy_rlp::Decodable
    + Encodable2718
    + Decodable2718
    + alloy_consensus::Transaction
    + MaybeSerde
    + MaybeArbitrary
    + InMemorySize
{
    /// Unsigned transaction type.
    type Transaction: Transaction;

    /// Returns reference to transaction hash.
    fn tx_hash(&self) -> &TxHash;

    /// Returns reference to transaction.
    fn transaction(&self) -> &Self::Transaction;

    /// Returns reference to signature.
    fn signature(&self) -> &PrimitiveSignature;

    /// Recover signer from signature and hash.
    ///
    /// Returns `None` if the transaction's signature is invalid following [EIP-2](https://eips.ethereum.org/EIPS/eip-2), see also `reth_primitives::transaction::recover_signer`.
    ///
    /// Note:
    ///
    /// This can fail for some early ethereum mainnet transactions pre EIP-2, use
    /// [`Self::recover_signer_unchecked`] if you want to recover the signer without ensuring that
    /// the signature has a low `s` value.
    fn recover_signer(&self) -> Option<Address>;

    /// Recover signer from signature and hash _without ensuring that the signature has a low `s`
    /// value_.
    ///
    /// Returns `None` if the transaction's signature is invalid, see also
    /// `reth_primitives::transaction::recover_signer_unchecked`.
    fn recover_signer_unchecked(&self) -> Option<Address>;

    /// Calculate transaction hash, eip2728 transaction does not contain rlp header and start with
    /// tx type.
    fn recalculate_hash(&self) -> B256 {
        keccak256(self.encoded_2718())
    }
}

/// Helper trait used in testing.
#[cfg(feature = "test-utils")]
pub trait SignedTransactionTesting: SignedTransaction {
    /// Create a new signed transaction from a transaction and its signature.
    ///
    /// This will also calculate the transaction hash using its encoding.
    fn from_transaction_and_signature(
        transaction: Self::Transaction,
        signature: PrimitiveSignature,
    ) -> Self;
}<|MERGE_RESOLUTION|>--- conflicted
+++ resolved
@@ -11,11 +11,6 @@
 };
 
 /// Helper trait that unifies all behaviour required by block to support full node operations.
-<<<<<<< HEAD
-pub trait FullSignedTx: SignedTransaction<Transaction: FullTransaction> + FillTxEnv {}
-
-impl<T> FullSignedTx for T where T: SignedTransaction<Transaction: FullTransaction> + FillTxEnv {}
-=======
 pub trait FullSignedTx:
     SignedTransaction<Transaction: FullTransaction> + FillTxEnv + MaybeCompact
 {
@@ -25,7 +20,6 @@
     T: SignedTransaction<Transaction: FullTransaction> + FillTxEnv + MaybeCompact
 {
 }
->>>>>>> ba558226
 
 /// A signed transaction.
 #[auto_impl::auto_impl(&, Arc)]
