--- conflicted
+++ resolved
@@ -203,10 +203,7 @@
             granite_time: Some(1726070401),
             holocene_time: Some(1736445601),
             isthmus_time: Some(1746806401),
-<<<<<<< HEAD
             jovian_time: None,
-=======
->>>>>>> 2170f1b9
             optimism: Option::from(ChainConfigExtraFieldsOptimism {
                 eip1559_elasticity: 6,
                 eip1559_denominator: 50,
@@ -223,13 +220,8 @@
         assert_eq!(value.get("graniteTime").unwrap(), 1726070401);
         assert_eq!(value.get("holoceneTime").unwrap(), 1736445601);
         assert_eq!(value.get("isthmusTime").unwrap(), 1746806401);
-<<<<<<< HEAD
         assert_eq!(value.get("jovian_time"), None);
-=======
->>>>>>> 2170f1b9
         let optimism = value.get("optimism").unwrap();
-        assert_eq!(optimism.get("eip1559Elasticity").unwrap(), 6);
-        assert_eq!(optimism.get("eip1559Denominator").unwrap(), 50);
         assert_eq!(optimism.get("eip1559DenominatorCanyon").unwrap(), 250);
     }
 
@@ -271,10 +263,7 @@
         assert_eq!(chain_config.extra_fields.get("graniteTime").unwrap(), 1726070401);
         assert_eq!(chain_config.extra_fields.get("holoceneTime").unwrap(), 1736445601);
         assert_eq!(chain_config.extra_fields.get("isthmusTime").unwrap(), 1746806401);
-<<<<<<< HEAD
         assert_eq!(chain_config.extra_fields.get("jovianTime"), None);
-=======
->>>>>>> 2170f1b9
         let optimism = chain_config.extra_fields.get("optimism").unwrap();
         assert_eq!(optimism.get("eip1559Elasticity").unwrap(), 6);
         assert_eq!(optimism.get("eip1559Denominator").unwrap(), 50);
@@ -323,10 +312,8 @@
         assert_eq!(chain_config.extra_fields.get("graniteTime").unwrap(), 1726070401);
         assert_eq!(chain_config.extra_fields.get("holoceneTime").unwrap(), 1736445601);
         assert_eq!(chain_config.extra_fields.get("isthmusTime").unwrap(), 1746806401);
-<<<<<<< HEAD
         assert_eq!(chain_config.extra_fields.get("jovian_time"), None);
-=======
->>>>>>> 2170f1b9
+
         let optimism = chain_config.extra_fields.get("optimism").unwrap();
         assert_eq!(optimism.get("eip1559Elasticity").unwrap(), 6);
         assert_eq!(optimism.get("eip1559Denominator").unwrap(), 50);
