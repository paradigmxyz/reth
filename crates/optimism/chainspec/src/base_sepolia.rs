//! Chain specification for the Base Sepolia testnet network.

use alloc::{sync::Arc, vec};

use alloy_chains::Chain;
use alloy_primitives::{b256, U256};
use reth_chainspec::{make_genesis_header, BaseFeeParams, BaseFeeParamsKind, ChainSpec, Hardfork};
use reth_ethereum_forks::EthereumHardfork;
use reth_optimism_forks::OpHardfork;
use reth_primitives_traits::SealedHeader;

use crate::{LazyLock, OpChainSpec};

/// The Base Sepolia spec
pub static BASE_SEPOLIA: LazyLock<Arc<OpChainSpec>> = LazyLock::new(|| {
<<<<<<< HEAD
    OpChainSpec::from(ChainSpec {
        chain: Chain::base_sepolia(),
        genesis: serde_json::from_str(include_str!("../res/genesis/sepolia_base.json"))
            .expect("Can't deserialize Base Sepolia genesis json"),
        genesis_hash: once_cell_set(b256!(
            "0dcc9e089e30b90ddfc55be9a37dd15bc551aeee999d2e2b51414c54eaf934e4"
        )),
        paris_block_and_final_difficulty: Some((0, U256::from(0))),
        hardforks: OpHardfork::base_sepolia(),
        base_fee_params: BaseFeeParamsKind::Variable(
            vec![
                (EthereumHardfork::London.boxed(), BaseFeeParams::base_sepolia()),
                (OpHardfork::Canyon.boxed(), BaseFeeParams::base_sepolia_canyon()),
            ]
            .into(),
        ),
        prune_delete_limit: 10000,
        ..Default::default()
    })
=======
    let genesis = serde_json::from_str(include_str!("../res/genesis/sepolia_base.json"))
        .expect("Can't deserialize Base Sepolia genesis json");
    let hardforks = OpHardfork::base_sepolia();
    OpChainSpec {
        inner: ChainSpec {
            chain: Chain::base_sepolia(),
            genesis_header: SealedHeader::new(
                make_genesis_header(&genesis, &hardforks),
                b256!("0dcc9e089e30b90ddfc55be9a37dd15bc551aeee999d2e2b51414c54eaf934e4"),
            ),
            genesis,
            paris_block_and_final_difficulty: Some((0, U256::from(0))),
            hardforks,
            base_fee_params: BaseFeeParamsKind::Variable(
                vec![
                    (EthereumHardfork::London.boxed(), BaseFeeParams::base_sepolia()),
                    (OpHardfork::Canyon.boxed(), BaseFeeParams::base_sepolia_canyon()),
                ]
                .into(),
            ),
            prune_delete_limit: 10000,
            ..Default::default()
        },
    }
>>>>>>> b7f173fd
    .into()
});<|MERGE_RESOLUTION|>--- conflicted
+++ resolved
@@ -13,27 +13,6 @@
 
 /// The Base Sepolia spec
 pub static BASE_SEPOLIA: LazyLock<Arc<OpChainSpec>> = LazyLock::new(|| {
-<<<<<<< HEAD
-    OpChainSpec::from(ChainSpec {
-        chain: Chain::base_sepolia(),
-        genesis: serde_json::from_str(include_str!("../res/genesis/sepolia_base.json"))
-            .expect("Can't deserialize Base Sepolia genesis json"),
-        genesis_hash: once_cell_set(b256!(
-            "0dcc9e089e30b90ddfc55be9a37dd15bc551aeee999d2e2b51414c54eaf934e4"
-        )),
-        paris_block_and_final_difficulty: Some((0, U256::from(0))),
-        hardforks: OpHardfork::base_sepolia(),
-        base_fee_params: BaseFeeParamsKind::Variable(
-            vec![
-                (EthereumHardfork::London.boxed(), BaseFeeParams::base_sepolia()),
-                (OpHardfork::Canyon.boxed(), BaseFeeParams::base_sepolia_canyon()),
-            ]
-            .into(),
-        ),
-        prune_delete_limit: 10000,
-        ..Default::default()
-    })
-=======
     let genesis = serde_json::from_str(include_str!("../res/genesis/sepolia_base.json"))
         .expect("Can't deserialize Base Sepolia genesis json");
     let hardforks = OpHardfork::base_sepolia();
@@ -58,6 +37,5 @@
             ..Default::default()
         },
     }
->>>>>>> b7f173fd
     .into()
 });