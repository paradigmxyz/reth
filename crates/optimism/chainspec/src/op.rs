//! Chain specification for the Optimism Mainnet network.

use crate::{LazyLock, OpChainSpec};
use alloc::{sync::Arc, vec};
use alloy_chains::Chain;
use alloy_primitives::{b256, U256};
use reth_chainspec::{make_genesis_header, BaseFeeParams, BaseFeeParamsKind, ChainSpec, Hardfork};
use reth_ethereum_forks::EthereumHardfork;
use reth_optimism_forks::OpHardfork;
use reth_primitives_traits::SealedHeader;

/// The Optimism Mainnet spec
pub static OP_MAINNET: LazyLock<Arc<OpChainSpec>> = LazyLock::new(|| {
<<<<<<< HEAD
    OpChainSpec::from(ChainSpec {
        chain: Chain::optimism_mainnet(),
        // genesis contains empty alloc field because state at first bedrock block is imported
        // manually from trusted source
        genesis: serde_json::from_str(include_str!("../res/genesis/optimism.json"))
            .expect("Can't deserialize Optimism Mainnet genesis json"),
        genesis_hash: once_cell_set(b256!(
            "7ca38a1916c42007829c55e69d3e9a73265554b586a499015373241b8a3fa48b"
        )),
        paris_block_and_final_difficulty: Some((0, U256::from(0))),
        hardforks: OpHardfork::op_mainnet(),
        base_fee_params: BaseFeeParamsKind::Variable(
            vec![
                (EthereumHardfork::London.boxed(), BaseFeeParams::optimism()),
                (OpHardfork::Canyon.boxed(), BaseFeeParams::optimism_canyon()),
            ]
            .into(),
        ),
        prune_delete_limit: 10000,
        ..Default::default()
    })
=======
    // genesis contains empty alloc field because state at first bedrock block is imported
    // manually from trusted source
    let genesis = serde_json::from_str(include_str!("../res/genesis/optimism.json"))
        .expect("Can't deserialize Optimism Mainnet genesis json");
    let hardforks = OpHardfork::op_mainnet();
    OpChainSpec {
        inner: ChainSpec {
            chain: Chain::optimism_mainnet(),
            genesis_header: SealedHeader::new(
                make_genesis_header(&genesis, &hardforks),
                b256!("7ca38a1916c42007829c55e69d3e9a73265554b586a499015373241b8a3fa48b"),
            ),
            genesis,
            paris_block_and_final_difficulty: Some((0, U256::from(0))),
            hardforks,
            base_fee_params: BaseFeeParamsKind::Variable(
                vec![
                    (EthereumHardfork::London.boxed(), BaseFeeParams::optimism()),
                    (OpHardfork::Canyon.boxed(), BaseFeeParams::optimism_canyon()),
                ]
                .into(),
            ),
            prune_delete_limit: 10000,
            ..Default::default()
        },
    }
>>>>>>> b7f173fd
    .into()
});<|MERGE_RESOLUTION|>--- conflicted
+++ resolved
@@ -11,29 +11,6 @@
 
 /// The Optimism Mainnet spec
 pub static OP_MAINNET: LazyLock<Arc<OpChainSpec>> = LazyLock::new(|| {
-<<<<<<< HEAD
-    OpChainSpec::from(ChainSpec {
-        chain: Chain::optimism_mainnet(),
-        // genesis contains empty alloc field because state at first bedrock block is imported
-        // manually from trusted source
-        genesis: serde_json::from_str(include_str!("../res/genesis/optimism.json"))
-            .expect("Can't deserialize Optimism Mainnet genesis json"),
-        genesis_hash: once_cell_set(b256!(
-            "7ca38a1916c42007829c55e69d3e9a73265554b586a499015373241b8a3fa48b"
-        )),
-        paris_block_and_final_difficulty: Some((0, U256::from(0))),
-        hardforks: OpHardfork::op_mainnet(),
-        base_fee_params: BaseFeeParamsKind::Variable(
-            vec![
-                (EthereumHardfork::London.boxed(), BaseFeeParams::optimism()),
-                (OpHardfork::Canyon.boxed(), BaseFeeParams::optimism_canyon()),
-            ]
-            .into(),
-        ),
-        prune_delete_limit: 10000,
-        ..Default::default()
-    })
-=======
     // genesis contains empty alloc field because state at first bedrock block is imported
     // manually from trusted source
     let genesis = serde_json::from_str(include_str!("../res/genesis/optimism.json"))
@@ -60,6 +37,5 @@
             ..Default::default()
         },
     }
->>>>>>> b7f173fd
     .into()
 });