--- conflicted
+++ resolved
@@ -733,57 +733,6 @@
         assert!(chainspec.is_fork_active_at_timestamp(OptimismHardfork::Regolith, 20));
     }
 
-    #[test]
-<<<<<<< HEAD
-    fn test_get_base_fee_pre_holocene() {
-        let op_chain_spec = &BASE_SEPOLIA;
-        let mut parent = Header::default();
-        parent.nonce = B64::from_str("0x1234567812345678").unwrap();
-
-        let base_fee = op_chain_spec.next_block_base_fee(&parent, 0);
-        assert_eq!(
-            base_fee,
-            U256::from(
-                parent
-                    .next_block_base_fee(op_chain_spec.base_fee_params_at_timestamp(0))
-                    .unwrap_or_default()
-            )
-        );
-    }
-
-    #[test]
-    fn test_get_base_fee_holocene_first_block() {
-        let op_chain_spec = &BASE_SEPOLIA;
-        let mut parent = Header::default();
-        parent.nonce = B64::from_str("0x1234567812345678").unwrap();
-
-        let base_fee = op_chain_spec.next_block_base_fee(&parent, 0);
-        assert_eq!(
-            base_fee,
-            U256::from(
-                parent
-                    .next_block_base_fee(BaseFeeParams::new(0x12345678, 0x12345678))
-                    .unwrap_or_default()
-            )
-        );
-    }
-
-    #[test]
-    fn test_get_base_fee_holocene_not_first_block() {
-        let op_chain_spec = &BASE_SEPOLIA;
-        let mut parent = Header::default();
-        parent.nonce = B64::from_str("0x1234567812345678").unwrap();
-
-        let base_fee = op_chain_spec.next_block_base_fee(&parent, 0);
-        assert_eq!(
-            base_fee,
-            U256::from(
-                parent
-                    .next_block_base_fee(BaseFeeParams::new(0x12345678, 0x12345678))
-                    .unwrap_or_default()
-            )
-        );
-=======
     fn test_fork_order_optimism_mainnet() {
         use reth_optimism_forks::OptimismHardfork;
 
@@ -856,6 +805,56 @@
             .zip(hardforks.iter())
             .all(|(expected, actual)| &**expected == *actual));
         assert_eq!(expected_hardforks.len(), hardforks.len());
->>>>>>> e427eb20
+    }
+
+    #[test]
+    fn test_get_base_fee_pre_holocene() {
+        let op_chain_spec = &BASE_SEPOLIA;
+        let mut parent = Header::default();
+        parent.nonce = B64::from_str("0x1234567812345678").unwrap();
+
+        let base_fee = op_chain_spec.next_block_base_fee(&parent, 0);
+        assert_eq!(
+            base_fee,
+            U256::from(
+                parent
+                    .next_block_base_fee(op_chain_spec.base_fee_params_at_timestamp(0))
+                    .unwrap_or_default()
+            )
+        );
+    }
+
+    #[test]
+    fn test_get_base_fee_holocene_first_block() {
+        let op_chain_spec = &BASE_SEPOLIA;
+        let mut parent = Header::default();
+        parent.nonce = B64::from_str("0x1234567812345678").unwrap();
+
+        let base_fee = op_chain_spec.next_block_base_fee(&parent, 0);
+        assert_eq!(
+            base_fee,
+            U256::from(
+                parent
+                    .next_block_base_fee(BaseFeeParams::new(0x12345678, 0x12345678))
+                    .unwrap_or_default()
+            )
+        );
+    }
+
+    #[test]
+    fn test_get_base_fee_holocene_not_first_block() {
+        let op_chain_spec = &BASE_SEPOLIA;
+        let mut parent = Header::default();
+        parent.nonce = B64::from_str("0x1234567812345678").unwrap();
+
+        let base_fee = op_chain_spec.next_block_base_fee(&parent, 0);
+        assert_eq!(
+            base_fee,
+            U256::from(
+                parent
+                    .next_block_base_fee(BaseFeeParams::new(0x12345678, 0x12345678))
+                    .unwrap_or_default()
+            )
+        );
     }
 }