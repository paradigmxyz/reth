--- conflicted
+++ resolved
@@ -243,36 +243,6 @@
     }
 }
 
-<<<<<<< HEAD
-#[derive(Clone, Debug, Eq, PartialEq, thiserror::Error)]
-/// Error type for decoding Holocene 1559 parameters
-pub enum DecodeError {
-    #[error("Insufficient data to decode")]
-    /// Insufficient data to decode
-    InsufficientData,
-    #[error("Invalid denominator parameter")]
-    /// Invalid denominator parameter
-    InvalidDenominator,
-    #[error("Invalid elasticity parameter")]
-    /// Invalid elasticity parameter
-    InvalidElasticity,
-}
-
-/// Extracts the Holcene 1599 parameters from the encoded form:
-/// <https://github.com/ethereum-optimism/specs/blob/main/specs/protocol/holocene/exec-engine.md#eip1559params-encoding>
-pub fn decode_holocene_1559_params(extra_data: &[u8]) -> Result<(u32, u32), DecodeError> {
-    if extra_data.len() < 9 {
-        return Err(DecodeError::InsufficientData);
-    }
-    let denominator: [u8; 4] =
-        extra_data[1..5].try_into().map_err(|_| DecodeError::InvalidDenominator)?;
-    let elasticity: [u8; 4] =
-        extra_data[5..9].try_into().map_err(|_| DecodeError::InvalidElasticity)?;
-    Ok((u32::from_be_bytes(denominator), u32::from_be_bytes(elasticity)))
-}
-
-=======
->>>>>>> a212e1b3
 impl EthChainSpec for OpChainSpec {
     type Header = Header;
 
