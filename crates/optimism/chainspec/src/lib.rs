--- conflicted
+++ resolved
@@ -19,10 +19,10 @@
 
 use alloc::{boxed::Box, vec, vec::Vec};
 use alloy_chains::Chain;
-use alloy_consensus::{proofs::storage_root_unhashed, Header};
+use alloy_consensus::Header;
 use alloy_eips::eip7840::BlobParams;
 use alloy_genesis::Genesis;
-use alloy_primitives::{address, Address, B256, U256};
+use alloy_primitives::{B256, U256};
 pub use base::BASE_MAINNET;
 pub use base_sepolia::BASE_SEPOLIA;
 use derive_more::{Constructor, Deref, Display, From, Into};
@@ -38,10 +38,6 @@
 use reth_optimism_forks::{OpHardfork, OpHardforks};
 use reth_primitives_traits::sync::LazyLock;
 
-/// The L2 contract `L2ToL1MessagePasser`, stores commitments to withdrawal transactions.
-pub const ADDRESS_L2_TO_L1_MESSAGE_PASSER: Address =
-    address!("4200000000000000000000000000000000000016");
-
 /// Chain spec builder for a OP stack chain.
 #[derive(Debug, Default, From)]
 pub struct OpChainSpecBuilder {
@@ -182,8 +178,7 @@
     /// This function panics if the chain ID and genesis is not set ([`Self::chain`] and
     /// [`Self::genesis`])
     pub fn build(self) -> OpChainSpec {
-        let inner = self.inner.build();
-        OpChainSpec::from(inner)
+        OpChainSpec { inner: self.inner.build() }
     }
 }
 
@@ -191,8 +186,7 @@
 #[derive(Debug, Clone, Deref, Into, Constructor, PartialEq, Eq)]
 pub struct OpChainSpec {
     /// [`ChainSpec`].
-    #[deref]
-    inner: ChainSpec,
+    pub inner: ChainSpec,
 }
 
 impl OpChainSpec {
@@ -238,8 +232,7 @@
     }
 
     fn genesis_header(&self) -> &Self::Header {
-        // header is set in construction of `OpChainSpec` from `ChainSpec`
-        self.inner.genesis_header.get().expect("header is set")
+        self.inner.genesis_header()
     }
 
     fn genesis(&self) -> &Genesis {
@@ -375,51 +368,18 @@
         // append the remaining unknown hardforks to ensure we don't filter any out
         ordered_hardforks.append(&mut block_hardforks);
 
-        Self::from(ChainSpec {
-            chain: genesis.config.chain_id.into(),
-            genesis,
-            hardforks: ChainHardforks::new(ordered_hardforks),
-            // We assume no OP network merges, and set the paris block and total difficulty to
-            // zero
-            paris_block_and_final_difficulty: Some((0, U256::ZERO)),
-            base_fee_params: optimism_genesis_info.base_fee_params,
-            ..Default::default()
-        })
-    }
-}
-
-impl From<ChainSpec> for OpChainSpec {
-    fn from(mut inner: ChainSpec) -> Self {
-        // under the hood makes header, if not yet init
-        let header = inner.genesis_header();
-        // fill once lock with a value, if not yet init
-        _ = inner.genesis_hash.get_or_init(|| header.hash_slow());
-
-        if inner.hardforks.is_fork_active_at_timestamp(OpHardfork::Isthmus, inner.genesis.timestamp)
-        {
-            match inner.genesis.alloc.get(&ADDRESS_L2_TO_L1_MESSAGE_PASSER) {
-                Some(predeploy) => {
-                    let header = inner.genesis_header.get_mut().expect("header is set");
-                    // update withdrawals root in header
-                    header.withdrawals_root = predeploy.storage.as_ref().map(|s| {
-                        storage_root_unhashed(s.clone().into_iter().map(|(k, v)| (k, v.into())))
-                    });
-
-                    let hash = inner.genesis_hash.get_mut().expect("hash is set");
-                    // update header hash
-                    *hash = header.hash_slow()
-                }
-                None => (), // Predeploy L2ToL1MessagePasser.sol not found in genesis alloc
-            }
+        Self {
+            inner: ChainSpec {
+                chain: genesis.config.chain_id.into(),
+                genesis,
+                hardforks: ChainHardforks::new(ordered_hardforks),
+                // We assume no OP network merges, and set the paris block and total difficulty to
+                // zero
+                paris_block_and_final_difficulty: Some((0, U256::ZERO)),
+                base_fee_params: optimism_genesis_info.base_fee_params,
+                ..Default::default()
+            },
         }
-
-        if inner.is_optimism_mainnet() {
-            // for OP mainnet we have to do this because the genesis header can't be properly
-            // computed from the genesis.json file
-            let _ = inner.genesis_hash.set(OP_MAINNET.genesis_hash());
-        }
-
-        Self { inner }
     }
 }
 
@@ -579,14 +539,10 @@
 
     #[test]
     fn op_mainnet_forkids() {
-<<<<<<< HEAD
-        let op_mainnet = OpChainSpecBuilder::optimism_mainnet().build();
-=======
         let mut op_mainnet = OpChainSpecBuilder::optimism_mainnet().build();
         // for OP mainnet we have to do this because the genesis header can't be properly computed
         // from the genesis.json file
         op_mainnet.inner.genesis_header.set_hash(OP_MAINNET.genesis_hash());
->>>>>>> b7f173fd
         test_fork_ids(
             &op_mainnet,
             &[
