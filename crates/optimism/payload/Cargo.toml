--- conflicted
+++ resolved
@@ -27,11 +27,8 @@
 reth-payload-primitives = { workspace = true, features = ["op"] }
 reth-basic-payload-builder.workspace = true
 reth-chain-state.workspace = true
-<<<<<<< HEAD
 reth-payload-validator.workspace = true
-=======
 reth-trie.workspace = true
->>>>>>> a96bc611
 
 # op-reth
 reth-optimism-consensus.workspace = true
