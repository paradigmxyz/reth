[package]
name = "reth-optimism-payload-builder"
version.workspace = true
edition.workspace = true
rust-version.workspace = true
license.workspace = true
homepage.workspace = true
repository.workspace = true
description = "A payload builder for op-reth that builds optimistic payloads."

[lints]
workspace = true

[dependencies]
# reth
reth-chainspec = { workspace = true, features = ["optimism"] }
reth-primitives = { workspace = true, features = ["optimism"] }
reth-revm = { workspace = true, features = ["optimism"] }
reth-transaction-pool.workspace = true
<<<<<<< HEAD
reth-provider = { workspace = true, features = ["optimism"] }
reth-rpc-types.workspace = true
reth-rpc-types-compat = { workspace = true, features = ["optimism"] }
=======
reth-provider.workspace = true
reth-rpc-types-compat.workspace = true
>>>>>>> f51ac78d
reth-evm.workspace = true
reth-execution-types.workspace = true
reth-payload-builder.workspace = true
reth-payload-primitives.workspace = true
reth-basic-payload-builder.workspace = true
reth-trie.workspace = true
reth-chain-state.workspace = true

# op-reth
reth-optimism-chainspec.workspace = true
reth-optimism-consensus.workspace = true
reth-optimism-evm.workspace = true
reth-optimism-forks.workspace = true

# ethereum
revm.workspace = true
alloy-eips.workspace = true
alloy-primitives.workspace = true
alloy-rlp.workspace = true
op-alloy-rpc-types-engine.workspace = true
revm-primitives.workspace = true
alloy-rpc-types-engine.workspace = true

# misc
tracing.workspace = true
thiserror.workspace = true
<<<<<<< HEAD
sha2.workspace = true
=======
sha2.workspace = true

[features]
optimism = [
    "reth-chainspec/optimism",
    "reth-primitives/optimism",
    "reth-provider/optimism",
    "reth-rpc-types-compat/optimism",
    "reth-optimism-evm/optimism",
    "reth-revm/optimism",
]
>>>>>>> f51ac78d
<|MERGE_RESOLUTION|>--- conflicted
+++ resolved
@@ -17,14 +17,8 @@
 reth-primitives = { workspace = true, features = ["optimism"] }
 reth-revm = { workspace = true, features = ["optimism"] }
 reth-transaction-pool.workspace = true
-<<<<<<< HEAD
 reth-provider = { workspace = true, features = ["optimism"] }
-reth-rpc-types.workspace = true
 reth-rpc-types-compat = { workspace = true, features = ["optimism"] }
-=======
-reth-provider.workspace = true
-reth-rpc-types-compat.workspace = true
->>>>>>> f51ac78d
 reth-evm.workspace = true
 reth-execution-types.workspace = true
 reth-payload-builder.workspace = true
@@ -51,18 +45,4 @@
 # misc
 tracing.workspace = true
 thiserror.workspace = true
-<<<<<<< HEAD
-sha2.workspace = true
-=======
-sha2.workspace = true
-
-[features]
-optimism = [
-    "reth-chainspec/optimism",
-    "reth-primitives/optimism",
-    "reth-provider/optimism",
-    "reth-rpc-types-compat/optimism",
-    "reth-optimism-evm/optimism",
-    "reth-revm/optimism",
-]
->>>>>>> f51ac78d
+sha2.workspace = true