--- conflicted
+++ resolved
@@ -25,11 +25,8 @@
 reth-payload-util.workspace = true
 reth-payload-primitives = { workspace = true, features = ["op"] }
 reth-basic-payload-builder.workspace = true
-<<<<<<< HEAD
 reth-chain-state.workspace = true
 reth-ethereum-primitives.workspace = true
-=======
->>>>>>> 86213089
 reth-payload-validator.workspace = true
 
 # op-reth
