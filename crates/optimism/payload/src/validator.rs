--- conflicted
+++ resolved
@@ -68,25 +68,15 @@
 
     let expected_hash = payload.block_hash();
 
-<<<<<<< HEAD
-        // Ensure the hash included in the payload matches the block hash
-        if expected_hash != sealed_block.hash() {
-            return Err(PayloadError::BlockHash {
-                execution: sealed_block.hash(),
-                consensus: expected_hash,
-            })?;
-        }
-=======
     // First parse the block
     let sealed_block = payload.try_into_block_with_sidecar(&sidecar)?.seal_slow();
->>>>>>> dc90eb2f
 
     // Ensure the hash included in the payload matches the block hash
     if expected_hash != sealed_block.hash() {
         return Err(PayloadError::BlockHash {
             execution: sealed_block.hash(),
             consensus: expected_hash,
-        })?
+        })?;
     }
 
     shanghai::ensure_well_formed_fields(
