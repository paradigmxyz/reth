//! Payload related types

use alloy_eips::{
    eip1559::BaseFeeParams, eip2718::Decodable2718, eip4844::BlobTransactionSidecar,
    eip4895::Withdrawals, eip7685::Requests,
};
use alloy_primitives::{keccak256, Address, Bytes, B256, B64, U256};
use alloy_rlp::Encodable;
use alloy_rpc_types_engine::{ExecutionPayloadEnvelopeV2, ExecutionPayloadV1, PayloadId};
use op_alloy_consensus::{encode_holocene_extra_data, EIP1559ParamError};
/// Re-export for use in downstream arguments.
pub use op_alloy_rpc_types_engine::OpPayloadAttributes;
use op_alloy_rpc_types_engine::{OpExecutionPayloadEnvelopeV3, OpExecutionPayloadEnvelopeV4};
use reth_chain_state::ExecutedBlock;
use reth_chainspec::EthereumHardforks;
use reth_optimism_chainspec::OpChainSpec;
use reth_optimism_primitives::{OpBlock, OpPrimitives, OpTransactionSigned};
use reth_payload_builder::EthPayloadBuilderAttributes;
use reth_payload_primitives::{BuiltPayload, PayloadBuilderAttributes};
use reth_primitives::{transaction::WithEncoded, SealedBlockFor};
use reth_rpc_types_compat::engine::payload::{
    block_to_payload_v1, block_to_payload_v3, convert_block_to_payload_field_v2,
};
use std::sync::Arc;

/// Optimism Payload Builder Attributes
#[derive(Debug, Clone, PartialEq, Eq, Default)]
pub struct OpPayloadBuilderAttributes {
    /// Inner ethereum payload builder attributes
    pub payload_attributes: EthPayloadBuilderAttributes,
    /// `NoTxPool` option for the generated payload
    pub no_tx_pool: bool,
    /// Decoded transactions and the original EIP-2718 encoded bytes as received in the payload
    /// attributes.
    pub transactions: Vec<WithEncoded<OpTransactionSigned>>,
    /// The gas limit for the generated payload
    pub gas_limit: Option<u64>,
    /// EIP-1559 parameters for the generated payload
    pub eip_1559_params: Option<B64>,
}

impl OpPayloadBuilderAttributes {
    /// Extracts the `eip1559` parameters for the payload.
    pub fn get_holocene_extra_data(
        &self,
        default_base_fee_params: BaseFeeParams,
    ) -> Result<Bytes, EIP1559ParamError> {
        self.eip_1559_params
            .map(|params| encode_holocene_extra_data(params, default_base_fee_params))
            .ok_or(EIP1559ParamError::NoEIP1559Params)?
    }
}

impl PayloadBuilderAttributes for OpPayloadBuilderAttributes {
    type RpcPayloadAttributes = OpPayloadAttributes;
    type Error = alloy_rlp::Error;

    /// Creates a new payload builder for the given parent block and the attributes.
    ///
    /// Derives the unique [`PayloadId`] for the given parent and attributes
    fn try_new(
        parent: B256,
        attributes: OpPayloadAttributes,
        version: u8,
    ) -> Result<Self, Self::Error> {
        let id = payload_id_optimism(&parent, &attributes, version);

        let transactions = attributes
            .transactions
            .unwrap_or_default()
            .into_iter()
            .map(|data| {
                let mut buf = data.as_ref();
                let tx = Decodable2718::decode_2718(&mut buf).map_err(alloy_rlp::Error::from)?;

                if !buf.is_empty() {
                    return Err(alloy_rlp::Error::UnexpectedLength);
                }

                Ok(WithEncoded::new(data, tx))
            })
            .collect::<Result<_, _>>()?;

        let payload_attributes = EthPayloadBuilderAttributes {
            id,
            parent,
            timestamp: attributes.payload_attributes.timestamp,
            suggested_fee_recipient: attributes.payload_attributes.suggested_fee_recipient,
            prev_randao: attributes.payload_attributes.prev_randao,
            withdrawals: attributes.payload_attributes.withdrawals.unwrap_or_default().into(),
            parent_beacon_block_root: attributes.payload_attributes.parent_beacon_block_root,
        };

        Ok(Self {
            payload_attributes,
            no_tx_pool: attributes.no_tx_pool.unwrap_or_default(),
            transactions,
            gas_limit: attributes.gas_limit,
            eip_1559_params: attributes.eip_1559_params,
        })
    }

    fn payload_id(&self) -> PayloadId {
        self.payload_attributes.id
    }

    fn parent(&self) -> B256 {
        self.payload_attributes.parent
    }

    fn timestamp(&self) -> u64 {
        self.payload_attributes.timestamp
    }

    fn parent_beacon_block_root(&self) -> Option<B256> {
        self.payload_attributes.parent_beacon_block_root
    }

    fn suggested_fee_recipient(&self) -> Address {
        self.payload_attributes.suggested_fee_recipient
    }

    fn prev_randao(&self) -> B256 {
        self.payload_attributes.prev_randao
    }

    fn withdrawals(&self) -> &Withdrawals {
        &self.payload_attributes.withdrawals
    }
}

/// Contains the built payload.
#[derive(Debug, Clone)]
pub struct OpBuiltPayload {
    /// Identifier of the payload
    pub(crate) id: PayloadId,
    /// The built block
    pub(crate) block: Arc<SealedBlockFor<OpBlock>>,
    /// Block execution data for the payload, if any.
    pub(crate) executed_block: Option<ExecutedBlock<OpPrimitives>>,
    /// The fees of the block
    pub(crate) fees: U256,
    /// The blobs, proofs, and commitments in the block. If the block is pre-cancun, this will be
    /// empty.
    pub(crate) sidecars: Vec<BlobTransactionSidecar>,
    /// The rollup's chainspec.
    pub(crate) chain_spec: Arc<OpChainSpec>,
    /// The payload attributes.
    pub(crate) attributes: OpPayloadBuilderAttributes,
}

// === impl BuiltPayload ===

impl OpBuiltPayload {
    /// Initializes the payload with the given initial block.
    pub const fn new(
        id: PayloadId,
        block: Arc<SealedBlockFor<OpBlock>>,
        fees: U256,
        chain_spec: Arc<OpChainSpec>,
        attributes: OpPayloadBuilderAttributes,
        executed_block: Option<ExecutedBlock<OpPrimitives>>,
    ) -> Self {
        Self { id, block, executed_block, fees, sidecars: Vec::new(), chain_spec, attributes }
    }

    /// Returns the identifier of the payload.
    pub const fn id(&self) -> PayloadId {
        self.id
    }

    /// Returns the built block(sealed)
    pub fn block(&self) -> &SealedBlockFor<OpBlock> {
        &self.block
    }

    /// Fees of the block
    pub const fn fees(&self) -> U256 {
        self.fees
    }

    /// Adds sidecars to the payload.
    pub fn extend_sidecars(&mut self, sidecars: Vec<BlobTransactionSidecar>) {
        self.sidecars.extend(sidecars)
    }
}

impl BuiltPayload for OpBuiltPayload {
    type Primitives = OpPrimitives;

    fn block(&self) -> &SealedBlockFor<OpBlock> {
        &self.block
    }

    fn fees(&self) -> U256 {
        self.fees
    }

    fn executed_block(&self) -> Option<ExecutedBlock<OpPrimitives>> {
        self.executed_block.clone()
    }

    fn requests(&self) -> Option<Requests> {
        None
    }
}

impl BuiltPayload for &OpBuiltPayload {
    type Primitives = OpPrimitives;

    fn block(&self) -> &SealedBlockFor<OpBlock> {
        (**self).block()
    }

    fn fees(&self) -> U256 {
        (**self).fees()
    }

    fn executed_block(&self) -> Option<ExecutedBlock<OpPrimitives>> {
        self.executed_block.clone()
    }

    fn requests(&self) -> Option<Requests> {
        None
    }
}

// V1 engine_getPayloadV1 response
impl From<OpBuiltPayload> for ExecutionPayloadV1 {
    fn from(value: OpBuiltPayload) -> Self {
        block_to_payload_v1(Arc::unwrap_or_clone(value.block))
    }
}

// V2 engine_getPayloadV2 response
impl From<OpBuiltPayload> for ExecutionPayloadEnvelopeV2 {
    fn from(value: OpBuiltPayload) -> Self {
        let OpBuiltPayload { block, fees, .. } = value;

        Self {
            block_value: fees,
            execution_payload: convert_block_to_payload_field_v2(Arc::unwrap_or_clone(block)),
        }
    }
}

impl From<OpBuiltPayload> for OpExecutionPayloadEnvelopeV3 {
    fn from(value: OpBuiltPayload) -> Self {
        let OpBuiltPayload { block, fees, sidecars, chain_spec, attributes, .. } = value;

        let parent_beacon_block_root =
            if chain_spec.is_cancun_active_at_timestamp(attributes.timestamp()) {
                attributes.parent_beacon_block_root().unwrap_or(B256::ZERO)
            } else {
                B256::ZERO
            };
        Self {
            execution_payload: block_to_payload_v3(Arc::unwrap_or_clone(block)),
            block_value: fees,
            // From the engine API spec:
            //
            // > Client software **MAY** use any heuristics to decide whether to set
            // `shouldOverrideBuilder` flag or not. If client software does not implement any
            // heuristic this flag **SHOULD** be set to `false`.
            //
            // Spec:
            // <https://github.com/ethereum/execution-apis/blob/fe8e13c288c592ec154ce25c534e26cb7ce0530d/src/engine/cancun.md#specification-2>
            should_override_builder: false,
<<<<<<< HEAD
            blobs_bundle: sidecars.into(),
=======
            blobs_bundle: sidecars.into_iter().collect::<Vec<_>>().into(),
>>>>>>> b69c2ebe
            parent_beacon_block_root,
        }
    }
}
impl From<OpBuiltPayload> for OpExecutionPayloadEnvelopeV4 {
    fn from(value: OpBuiltPayload) -> Self {
        let OpBuiltPayload { block, fees, sidecars, chain_spec, attributes, .. } = value;

        let parent_beacon_block_root =
            if chain_spec.is_cancun_active_at_timestamp(attributes.timestamp()) {
                attributes.parent_beacon_block_root().unwrap_or(B256::ZERO)
            } else {
                B256::ZERO
            };
        Self {
            execution_payload: block_to_payload_v3(Arc::unwrap_or_clone(block)),
            block_value: fees,
            // From the engine API spec:
            //
            // > Client software **MAY** use any heuristics to decide whether to set
            // `shouldOverrideBuilder` flag or not. If client software does not implement any
            // heuristic this flag **SHOULD** be set to `false`.
            //
            // Spec:
            // <https://github.com/ethereum/execution-apis/blob/fe8e13c288c592ec154ce25c534e26cb7ce0530d/src/engine/cancun.md#specification-2>
            should_override_builder: false,
<<<<<<< HEAD
            blobs_bundle: sidecars.into(),
=======
            blobs_bundle: sidecars.into_iter().collect::<Vec<_>>().into(),
>>>>>>> b69c2ebe
            parent_beacon_block_root,
            execution_requests: vec![],
        }
    }
}

/// Generates the payload id for the configured payload from the [`OpPayloadAttributes`].
///
/// Returns an 8-byte identifier by hashing the payload components with sha256 hash.
pub(crate) fn payload_id_optimism(
    parent: &B256,
    attributes: &OpPayloadAttributes,
    payload_version: u8,
) -> PayloadId {
    use sha2::Digest;
    let mut hasher = sha2::Sha256::new();
    hasher.update(parent.as_slice());
    hasher.update(&attributes.payload_attributes.timestamp.to_be_bytes()[..]);
    hasher.update(attributes.payload_attributes.prev_randao.as_slice());
    hasher.update(attributes.payload_attributes.suggested_fee_recipient.as_slice());
    if let Some(withdrawals) = &attributes.payload_attributes.withdrawals {
        let mut buf = Vec::new();
        withdrawals.encode(&mut buf);
        hasher.update(buf);
    }

    if let Some(parent_beacon_block) = attributes.payload_attributes.parent_beacon_block_root {
        hasher.update(parent_beacon_block);
    }

    let no_tx_pool = attributes.no_tx_pool.unwrap_or_default();
    if no_tx_pool || attributes.transactions.as_ref().is_some_and(|txs| !txs.is_empty()) {
        hasher.update([no_tx_pool as u8]);
        let txs_len = attributes.transactions.as_ref().map(|txs| txs.len()).unwrap_or_default();
        hasher.update(&txs_len.to_be_bytes()[..]);
        if let Some(txs) = &attributes.transactions {
            for tx in txs {
                // we have to just hash the bytes here because otherwise we would need to decode
                // the transactions here which really isn't ideal
                let tx_hash = keccak256(tx);
                // maybe we can try just taking the hash and not decoding
                hasher.update(tx_hash)
            }
        }
    }

    if let Some(gas_limit) = attributes.gas_limit {
        hasher.update(gas_limit.to_be_bytes());
    }

    if let Some(eip_1559_params) = attributes.eip_1559_params {
        hasher.update(eip_1559_params.as_slice());
    }

    let mut out = hasher.finalize();
    out[0] = payload_version;
    PayloadId::new(out.as_slice()[..8].try_into().expect("sufficient length"))
}

#[cfg(test)]
mod tests {
    use super::*;
    use crate::OpPayloadAttributes;
    use alloy_primitives::{address, b256, bytes, FixedBytes};
    use alloy_rpc_types_engine::PayloadAttributes;
    use reth_payload_primitives::EngineApiMessageVersion;
    use std::str::FromStr;

    #[test]
    fn test_payload_id_parity_op_geth() {
        // INFO rollup_boost::server:received fork_choice_updated_v3 from builder and l2_client
        // payload_id_builder="0x6ef26ca02318dcf9" payload_id_l2="0x03d2dae446d2a86a"
        let expected =
            PayloadId::new(FixedBytes::<8>::from_str("0x03d2dae446d2a86a").unwrap().into());
        let attrs = OpPayloadAttributes {
            payload_attributes: PayloadAttributes {
                timestamp: 1728933301,
                prev_randao: b256!("9158595abbdab2c90635087619aa7042bbebe47642dfab3c9bfb934f6b082765"),
                suggested_fee_recipient: address!("4200000000000000000000000000000000000011"),
                withdrawals: Some([].into()),
                parent_beacon_block_root: b256!("8fe0193b9bf83cb7e5a08538e494fecc23046aab9a497af3704f4afdae3250ff").into(),
            },
            transactions: Some([bytes!("7ef8f8a0dc19cfa777d90980e4875d0a548a881baaa3f83f14d1bc0d3038bc329350e54194deaddeaddeaddeaddeaddeaddeaddeaddead00019442000000000000000000000000000000000000158080830f424080b8a4440a5e20000f424000000000000000000000000300000000670d6d890000000000000125000000000000000000000000000000000000000000000000000000000000000700000000000000000000000000000000000000000000000000000000000000014bf9181db6e381d4384bbf69c48b0ee0eed23c6ca26143c6d2544f9d39997a590000000000000000000000007f83d659683caf2767fd3c720981d51f5bc365bc")].into()),
            no_tx_pool: None,
            gas_limit: Some(30000000),
            eip_1559_params: None,
        };

        // Reth's `PayloadId` should match op-geth's `PayloadId`. This fails
        assert_eq!(
            expected,
            payload_id_optimism(
                &b256!("3533bf30edaf9505d0810bf475cbe4e5f4b9889904b9845e83efdeab4e92eb1e"),
                &attrs,
                EngineApiMessageVersion::V3 as u8
            )
        );
    }

    #[test]
    fn test_get_extra_data_post_holocene() {
        let attributes = OpPayloadBuilderAttributes {
            eip_1559_params: Some(B64::from_str("0x0000000800000008").unwrap()),
            ..Default::default()
        };
        let extra_data = attributes.get_holocene_extra_data(BaseFeeParams::new(80, 60));
        assert_eq!(extra_data.unwrap(), Bytes::copy_from_slice(&[0, 0, 0, 0, 8, 0, 0, 0, 8]));
    }

    #[test]
    fn test_get_extra_data_post_holocene_default() {
        let attributes =
            OpPayloadBuilderAttributes { eip_1559_params: Some(B64::ZERO), ..Default::default() };
        let extra_data = attributes.get_holocene_extra_data(BaseFeeParams::new(80, 60));
        assert_eq!(extra_data.unwrap(), Bytes::copy_from_slice(&[0, 0, 0, 0, 80, 0, 0, 0, 60]));
    }
}<|MERGE_RESOLUTION|>--- conflicted
+++ resolved
@@ -266,11 +266,7 @@
             // Spec:
             // <https://github.com/ethereum/execution-apis/blob/fe8e13c288c592ec154ce25c534e26cb7ce0530d/src/engine/cancun.md#specification-2>
             should_override_builder: false,
-<<<<<<< HEAD
-            blobs_bundle: sidecars.into(),
-=======
             blobs_bundle: sidecars.into_iter().collect::<Vec<_>>().into(),
->>>>>>> b69c2ebe
             parent_beacon_block_root,
         }
     }
@@ -297,11 +293,7 @@
             // Spec:
             // <https://github.com/ethereum/execution-apis/blob/fe8e13c288c592ec154ce25c534e26cb7ce0530d/src/engine/cancun.md#specification-2>
             should_override_builder: false,
-<<<<<<< HEAD
-            blobs_bundle: sidecars.into(),
-=======
             blobs_bundle: sidecars.into_iter().collect::<Vec<_>>().into(),
->>>>>>> b69c2ebe
             parent_beacon_block_root,
             execution_requests: vec![],
         }
