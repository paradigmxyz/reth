--- conflicted
+++ resolved
@@ -174,14 +174,8 @@
     }
 
     /// Returns the built block(sealed)
-<<<<<<< HEAD
-    #[allow(clippy::missing_const_for_fn)]
-    pub fn block(&self) -> &SealedBlock<OpBlock> {
-        self.block.sealed_block()
-=======
     pub fn block(&self) -> &SealedBlock<N::Block> {
         &self.block
->>>>>>> 46d63e80
     }
 
     /// Fees of the block
