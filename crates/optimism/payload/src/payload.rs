//! Payload related types

//! Optimism builder support

use alloy_rlp::Encodable;
use reth_engine_primitives::{BuiltPayload, PayloadBuilderAttributes};
use reth_payload_builder::EthPayloadBuilderAttributes;
use reth_primitives::{
    revm::config::revm_spec_by_timestamp_after_merge,
    revm_primitives::{BlobExcessGasAndPrice, BlockEnv, CfgEnv, CfgEnvWithHandlerCfg, SpecId},
    Address, BlobTransactionSidecar, ChainSpec, Header, SealedBlock, TransactionSigned,
    Withdrawals, B256, U256,
};
use reth_rpc_types::engine::{
    ExecutionPayloadEnvelopeV2, ExecutionPayloadV1, OptimismExecutionPayloadEnvelopeV3,
    OptimismExecutionPayloadEnvelopeV4, OptimismPayloadAttributes, PayloadId,
};
use reth_rpc_types_compat::engine::payload::{
    block_to_payload_v1, block_to_payload_v3, block_to_payload_v4,
    convert_block_to_payload_field_v2,
};
use revm::primitives::HandlerCfg;
use std::sync::Arc;

/// Optimism Payload Builder Attributes
#[derive(Debug, Clone, PartialEq, Eq)]
pub struct OptimismPayloadBuilderAttributes {
    /// Inner ethereum payload builder attributes
    pub payload_attributes: EthPayloadBuilderAttributes,
    /// NoTxPool option for the generated payload
    pub no_tx_pool: bool,
    /// Transactions for the generated payload
    pub transactions: Vec<TransactionSigned>,
    /// The gas limit for the generated payload
    pub gas_limit: Option<u64>,
}

impl PayloadBuilderAttributes for OptimismPayloadBuilderAttributes {
    type RpcPayloadAttributes = OptimismPayloadAttributes;
    type Error = alloy_rlp::Error;

    /// Creates a new payload builder for the given parent block and the attributes.
    ///
    /// Derives the unique [PayloadId] for the given parent and attributes
    fn try_new(parent: B256, attributes: OptimismPayloadAttributes) -> Result<Self, Self::Error> {
        let (id, transactions) = {
            let transactions: Vec<_> = attributes
                .transactions
                .as_deref()
                .unwrap_or(&[])
                .iter()
                .map(|tx| TransactionSigned::decode_enveloped(&mut tx.as_ref()))
                .collect::<Result<_, _>>()?;
            (payload_id_optimism(&parent, &attributes, &transactions), transactions)
        };

        let payload_attributes = EthPayloadBuilderAttributes {
            id,
            parent,
            timestamp: attributes.payload_attributes.timestamp,
            suggested_fee_recipient: attributes.payload_attributes.suggested_fee_recipient,
            prev_randao: attributes.payload_attributes.prev_randao,
            withdrawals: attributes.payload_attributes.withdrawals.unwrap_or_default().into(),
            parent_beacon_block_root: attributes.payload_attributes.parent_beacon_block_root,
        };

        Ok(Self {
            payload_attributes,
            no_tx_pool: attributes.no_tx_pool.unwrap_or_default(),
            transactions,
            gas_limit: attributes.gas_limit,
        })
    }

    fn payload_id(&self) -> PayloadId {
        self.payload_attributes.id
    }

    fn parent(&self) -> B256 {
        self.payload_attributes.parent
    }

    fn timestamp(&self) -> u64 {
        self.payload_attributes.timestamp
    }

    fn parent_beacon_block_root(&self) -> Option<B256> {
        self.payload_attributes.parent_beacon_block_root
    }

    fn suggested_fee_recipient(&self) -> Address {
        self.payload_attributes.suggested_fee_recipient
    }

    fn prev_randao(&self) -> B256 {
        self.payload_attributes.prev_randao
    }

    fn withdrawals(&self) -> &Withdrawals {
        &self.payload_attributes.withdrawals
    }

    fn cfg_and_block_env(
        &self,
        chain_spec: &ChainSpec,
        parent: &Header,
    ) -> (CfgEnvWithHandlerCfg, BlockEnv) {
        // configure evm env based on parent block
        let cfg = CfgEnv::default().with_chain_id(chain_spec.chain().id());

        // ensure we're not missing any timestamp based hardforks
        let spec_id = revm_spec_by_timestamp_after_merge(chain_spec, self.timestamp());

        // if the parent block did not have excess blob gas (i.e. it was pre-cancun), but it is
        // cancun now, we need to set the excess blob gas to the default value
        let blob_excess_gas_and_price = parent
            .next_block_excess_blob_gas()
            .or_else(|| {
                if spec_id.is_enabled_in(SpecId::CANCUN) {
                    // default excess blob gas is zero
                    Some(0)
                } else {
                    None
                }
            })
            .map(BlobExcessGasAndPrice::new);

        let block_env = BlockEnv {
            number: U256::from(parent.number + 1),
            coinbase: self.suggested_fee_recipient(),
            timestamp: U256::from(self.timestamp()),
            difficulty: U256::ZERO,
            prevrandao: Some(self.prev_randao()),
            gas_limit: U256::from(parent.gas_limit),
            // calculate basefee based on parent block's gas usage
            basefee: U256::from(
                parent
                    .next_block_base_fee(chain_spec.base_fee_params_at_timestamp(self.timestamp()))
                    .unwrap_or_default(),
            ),
            // calculate excess gas based on parent block's blob gas usage
            blob_excess_gas_and_price,
        };

        let cfg_with_handler_cfg;
        {
            cfg_with_handler_cfg = CfgEnvWithHandlerCfg {
                cfg_env: cfg,
                handler_cfg: HandlerCfg { spec_id, is_optimism: chain_spec.is_optimism() },
            };
        }

        (cfg_with_handler_cfg, block_env)
    }
}

/// Contains the built payload.
#[derive(Debug, Clone)]
pub struct OptimismBuiltPayload {
    /// Identifier of the payload
    pub(crate) id: PayloadId,
    /// The built block
    pub(crate) block: SealedBlock,
    /// The fees of the block
    pub(crate) fees: U256,
    /// The blobs, proofs, and commitments in the block. If the block is pre-cancun, this will be
    /// empty.
    pub(crate) sidecars: Vec<BlobTransactionSidecar>,
    /// The rollup's chainspec.
    pub(crate) chain_spec: Arc<ChainSpec>,
    /// The payload attributes.
    pub(crate) attributes: OptimismPayloadBuilderAttributes,
}

// === impl BuiltPayload ===

impl OptimismBuiltPayload {
    /// Initializes the payload with the given initial block.
    pub fn new(
        id: PayloadId,
        block: SealedBlock,
        fees: U256,
        chain_spec: Arc<ChainSpec>,
        attributes: OptimismPayloadBuilderAttributes,
    ) -> Self {
        Self { id, block, fees, sidecars: Vec::new(), chain_spec, attributes }
    }

    /// Returns the identifier of the payload.
    pub fn id(&self) -> PayloadId {
        self.id
    }

    /// Returns the built block(sealed)
    pub fn block(&self) -> &SealedBlock {
        &self.block
    }

    /// Fees of the block
    pub fn fees(&self) -> U256 {
        self.fees
    }

    /// Adds sidecars to the payload.
    pub fn extend_sidecars(&mut self, sidecars: Vec<BlobTransactionSidecar>) {
        self.sidecars.extend(sidecars)
    }
}

impl BuiltPayload for OptimismBuiltPayload {
    fn block(&self) -> &SealedBlock {
        &self.block
    }

    fn fees(&self) -> U256 {
        self.fees
    }
}

impl<'a> BuiltPayload for &'a OptimismBuiltPayload {
    fn block(&self) -> &SealedBlock {
        (**self).block()
    }

    fn fees(&self) -> U256 {
        (**self).fees()
    }
}

// V1 engine_getPayloadV1 response
impl From<OptimismBuiltPayload> for ExecutionPayloadV1 {
    fn from(value: OptimismBuiltPayload) -> Self {
        block_to_payload_v1(value.block)
    }
}

// V2 engine_getPayloadV2 response
impl From<OptimismBuiltPayload> for ExecutionPayloadEnvelopeV2 {
    fn from(value: OptimismBuiltPayload) -> Self {
        let OptimismBuiltPayload { block, fees, .. } = value;

        Self { block_value: fees, execution_payload: convert_block_to_payload_field_v2(block) }
    }
}

impl From<OptimismBuiltPayload> for OptimismExecutionPayloadEnvelopeV3 {
    fn from(value: OptimismBuiltPayload) -> Self {
        let OptimismBuiltPayload { block, fees, sidecars, chain_spec, attributes, .. } = value;

        let parent_beacon_block_root =
            if chain_spec.is_cancun_active_at_timestamp(attributes.timestamp()) {
                attributes.parent_beacon_block_root().unwrap_or(B256::ZERO)
            } else {
                B256::ZERO
            };
<<<<<<< HEAD
        Self {
            execution_payload: block_to_payload_v3(block),
=======
        OptimismExecutionPayloadEnvelopeV3 {
            execution_payload: block_to_payload_v3(block).0,
            block_value: fees,
            // From the engine API spec:
            //
            // > Client software **MAY** use any heuristics to decide whether to set
            // `shouldOverrideBuilder` flag or not. If client software does not implement any
            // heuristic this flag **SHOULD** be set to `false`.
            //
            // Spec:
            // <https://github.com/ethereum/execution-apis/blob/fe8e13c288c592ec154ce25c534e26cb7ce0530d/src/engine/cancun.md#specification-2>
            should_override_builder: false,
            blobs_bundle: sidecars.into_iter().map(Into::into).collect::<Vec<_>>().into(),
            parent_beacon_block_root,
        }
    }
}
impl From<OptimismBuiltPayload> for OptimismExecutionPayloadEnvelopeV4 {
    fn from(value: OptimismBuiltPayload) -> Self {
        let OptimismBuiltPayload { block, fees, sidecars, chain_spec, attributes, .. } = value;

        let parent_beacon_block_root =
            if chain_spec.is_cancun_active_at_timestamp(attributes.timestamp()) {
                attributes.parent_beacon_block_root().unwrap_or(B256::ZERO)
            } else {
                B256::ZERO
            };
        OptimismExecutionPayloadEnvelopeV4 {
            execution_payload: block_to_payload_v4(block),
>>>>>>> 7262d08f
            block_value: fees,
            // From the engine API spec:
            //
            // > Client software **MAY** use any heuristics to decide whether to set
            // `shouldOverrideBuilder` flag or not. If client software does not implement any
            // heuristic this flag **SHOULD** be set to `false`.
            //
            // Spec:
            // <https://github.com/ethereum/execution-apis/blob/fe8e13c288c592ec154ce25c534e26cb7ce0530d/src/engine/cancun.md#specification-2>
            should_override_builder: false,
            blobs_bundle: sidecars.into_iter().map(Into::into).collect::<Vec<_>>().into(),
            parent_beacon_block_root,
        }
    }
}

/// Generates the payload id for the configured payload from the [OptimismPayloadAttributes].
///
/// Returns an 8-byte identifier by hashing the payload components with sha256 hash.
pub(crate) fn payload_id_optimism(
    parent: &B256,
    attributes: &OptimismPayloadAttributes,
    txs: &[TransactionSigned],
) -> PayloadId {
    use sha2::Digest;
    let mut hasher = sha2::Sha256::new();
    hasher.update(parent.as_slice());
    hasher.update(&attributes.payload_attributes.timestamp.to_be_bytes()[..]);
    hasher.update(attributes.payload_attributes.prev_randao.as_slice());
    hasher.update(attributes.payload_attributes.suggested_fee_recipient.as_slice());
    if let Some(withdrawals) = &attributes.payload_attributes.withdrawals {
        let mut buf = Vec::new();
        withdrawals.encode(&mut buf);
        hasher.update(buf);
    }

    if let Some(parent_beacon_block) = attributes.payload_attributes.parent_beacon_block_root {
        hasher.update(parent_beacon_block);
    }

    let no_tx_pool = attributes.no_tx_pool.unwrap_or_default();
    if no_tx_pool || !txs.is_empty() {
        hasher.update([no_tx_pool as u8]);
        hasher.update(txs.len().to_be_bytes());
        txs.iter().for_each(|tx| hasher.update(tx.hash()));
    }

    if let Some(gas_limit) = attributes.gas_limit {
        hasher.update(gas_limit.to_be_bytes());
    }

    let out = hasher.finalize();
    PayloadId::new(out.as_slice()[..8].try_into().expect("sufficient length"))
}<|MERGE_RESOLUTION|>--- conflicted
+++ resolved
@@ -239,7 +239,10 @@
     fn from(value: OptimismBuiltPayload) -> Self {
         let OptimismBuiltPayload { block, fees, .. } = value;
 
-        Self { block_value: fees, execution_payload: convert_block_to_payload_field_v2(block) }
+        ExecutionPayloadEnvelopeV2 {
+            block_value: fees,
+            execution_payload: convert_block_to_payload_field_v2(block),
+        }
     }
 }
 
@@ -253,10 +256,6 @@
             } else {
                 B256::ZERO
             };
-<<<<<<< HEAD
-        Self {
-            execution_payload: block_to_payload_v3(block),
-=======
         OptimismExecutionPayloadEnvelopeV3 {
             execution_payload: block_to_payload_v3(block).0,
             block_value: fees,
@@ -286,7 +285,6 @@
             };
         OptimismExecutionPayloadEnvelopeV4 {
             execution_payload: block_to_payload_v4(block),
->>>>>>> 7262d08f
             block_value: fees,
             // From the engine API spec:
             //
