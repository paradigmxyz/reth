//! Optimism payload builder implementation.
use std::sync::Arc;

use alloy_consensus::EMPTY_OMMER_ROOT_HASH;
use alloy_eips::merge::BEACON_NONCE;
use alloy_primitives::{B64, U256};
use reth_basic_payload_builder::*;
use reth_chain_state::ExecutedBlock;
<<<<<<< HEAD
use reth_chainspec::{BaseFeeParams, ChainSpecProvider, EthereumHardforks};
use reth_evm::{
    system_calls::SystemCaller, ConfigureEvm, ConfigureEvmEnv, NextBlockEnvAttributes, NextCfgError,
};
=======
use reth_chainspec::ChainSpecProvider;
use reth_evm::{system_calls::SystemCaller, ConfigureEvm, ConfigureEvmEnv, NextBlockEnvAttributes};
>>>>>>> 473026f4
use reth_execution_types::ExecutionOutcome;
use reth_optimism_chainspec::OpChainSpec;
use reth_optimism_consensus::calculate_receipt_root_no_memo_optimism;
use reth_optimism_forks::{OptimismHardfork, OptimismHardforks};
use reth_payload_primitives::{PayloadBuilderAttributes, PayloadBuilderError};
use reth_primitives::{
    proofs,
    revm_primitives::{BlockEnv, CfgEnvWithHandlerCfg},
    Block, BlockBody, Header, Receipt, TxType,
};
use reth_provider::StateProviderFactory;
use reth_revm::database::StateProviderDatabase;
use reth_transaction_pool::{
    noop::NoopTransactionPool, BestTransactionsAttributes, TransactionPool,
};
use reth_trie::HashedPostState;
use revm::{
    db::{states::bundle_state::BundleRetention, State},
    primitives::{EVMError, EnvWithHandlerCfg, InvalidTransaction, ResultAndState},
    DatabaseCommit,
};
<<<<<<< HEAD
use revm_primitives::{calc_excess_blob_gas, Bytes};
=======
>>>>>>> 473026f4
use tracing::{debug, trace, warn};

use crate::{
    error::OptimismPayloadBuilderError,
    payload::{OptimismBuiltPayload, OptimismPayloadBuilderAttributes},
};

/// Optimism's payload builder
#[derive(Debug, Clone, PartialEq, Eq)]
pub struct OptimismPayloadBuilder<EvmConfig> {
    /// The rollup's compute pending block configuration option.
    // TODO(clabby): Implement this feature.
    pub compute_pending_block: bool,
    /// The type responsible for creating the evm.
    pub evm_config: EvmConfig,
}

impl<EvmConfig> OptimismPayloadBuilder<EvmConfig> {
    /// `OptimismPayloadBuilder` constructor.
    pub const fn new(evm_config: EvmConfig) -> Self {
        Self { compute_pending_block: true, evm_config }
    }

    /// Sets the rollup's compute pending block configuration option.
    pub const fn set_compute_pending_block(mut self, compute_pending_block: bool) -> Self {
        self.compute_pending_block = compute_pending_block;
        self
    }

    /// Enables the rollup's compute pending block configuration option.
    pub const fn compute_pending_block(self) -> Self {
        self.set_compute_pending_block(true)
    }

    /// Returns the rollup's compute pending block configuration option.
    pub const fn is_compute_pending_block(&self) -> bool {
        self.compute_pending_block
    }
}
impl<EvmConfig> OptimismPayloadBuilder<EvmConfig>
where
    EvmConfig: ConfigureEvmEnv<Header = Header>,
{
    /// Returns the configured [`CfgEnvWithHandlerCfg`] and [`BlockEnv`] for the targeted payload
    /// (that has the `parent` as its parent).
    pub fn cfg_and_block_env(
        &self,
        config: &PayloadConfig<OptimismPayloadBuilderAttributes>,
        parent: &Header,
    ) -> Result<(CfgEnvWithHandlerCfg, BlockEnv), NextCfgError> {
        let next_attributes = NextBlockEnvAttributes {
            timestamp: config.attributes.timestamp(),
            suggested_fee_recipient: config.attributes.suggested_fee_recipient(),
            prev_randao: config.attributes.prev_randao(),
        };
        self.evm_config.next_cfg_and_block_env(parent, next_attributes)
    }
}

/// Implementation of the [`PayloadBuilder`] trait for [`OptimismPayloadBuilder`].
impl<Pool, Client, EvmConfig> PayloadBuilder<Pool, Client> for OptimismPayloadBuilder<EvmConfig>
where
    Client: StateProviderFactory + ChainSpecProvider<ChainSpec = OpChainSpec>,
    Pool: TransactionPool,
    EvmConfig: ConfigureEvm<Header = Header>,
{
    type Attributes = OptimismPayloadBuilderAttributes;
    type BuiltPayload = OptimismBuiltPayload;

    fn try_build(
        &self,
        args: BuildArguments<Pool, Client, OptimismPayloadBuilderAttributes, OptimismBuiltPayload>,
    ) -> Result<BuildOutcome<OptimismBuiltPayload>, PayloadBuilderError> {
        let (cfg_env, block_env) = self
            .cfg_and_block_env(&args.config, &args.config.parent_block)
            .map_err(PayloadBuilderError::other)?;
        optimism_payload(&self.evm_config, args, cfg_env, block_env, self.compute_pending_block)
    }

    fn on_missing_payload(
        &self,
        _args: BuildArguments<Pool, Client, OptimismPayloadBuilderAttributes, OptimismBuiltPayload>,
    ) -> MissingPayloadBehaviour<Self::BuiltPayload> {
        // we want to await the job that's already in progress because that should be returned as
        // is, there's no benefit in racing another job
        MissingPayloadBehaviour::AwaitInProgress
    }

    // NOTE: this should only be used for testing purposes because this doesn't have access to L1
    // system txs, hence on_missing_payload we return [MissingPayloadBehaviour::AwaitInProgress].
    fn build_empty_payload(
        &self,
        client: &Client,
        config: PayloadConfig<Self::Attributes>,
    ) -> Result<OptimismBuiltPayload, PayloadBuilderError> {
        let args = BuildArguments {
            client,
            config,
            // we use defaults here because for the empty payload we don't need to execute anything
            pool: NoopTransactionPool::default(),
            cached_reads: Default::default(),
            cancel: Default::default(),
            best_payload: None,
        };
        let (cfg_env, block_env) = self
            .cfg_and_block_env(&args.config, &args.config.parent_block)
            .map_err(PayloadBuilderError::other)?;
        optimism_payload(&self.evm_config, args, cfg_env, block_env, false)?
            .into_payload()
            .ok_or_else(|| PayloadBuilderError::MissingPayload)
    }
}

/// Constructs an Optimism transaction payload from the transactions sent through the
/// Payload attributes by the sequencer. If the `no_tx_pool` argument is passed in
/// the payload attributes, the transaction pool will be ignored and the only transactions
/// included in the payload will be those sent through the attributes.
///
/// Given build arguments including an Optimism client, transaction pool,
/// and configuration, this function creates a transaction payload. Returns
/// a result indicating success with the payload or an error in case of failure.
#[inline]
pub(crate) fn optimism_payload<EvmConfig, Pool, Client>(
    evm_config: &EvmConfig,
    args: BuildArguments<Pool, Client, OptimismPayloadBuilderAttributes, OptimismBuiltPayload>,
    initialized_cfg: CfgEnvWithHandlerCfg,
    initialized_block_env: BlockEnv,
    _compute_pending_block: bool,
) -> Result<BuildOutcome<OptimismBuiltPayload>, PayloadBuilderError>
where
    EvmConfig: ConfigureEvm<Header = Header>,
    Client: StateProviderFactory + ChainSpecProvider<ChainSpec = OpChainSpec>,
    Pool: TransactionPool,
{
    let BuildArguments { client, pool, mut cached_reads, config, cancel, best_payload } = args;

    let chain_spec = client.chain_spec();
    let state_provider = client.state_by_block_hash(config.parent_block.hash())?;
    let state = StateProviderDatabase::new(state_provider);
    let mut db =
        State::builder().with_database_ref(cached_reads.as_db(state)).with_bundle_update().build();
    let PayloadConfig { parent_block, attributes, mut extra_data } = config;

    debug!(target: "payload_builder", id=%attributes.payload_attributes.payload_id(), parent_hash = ?parent_block.hash(), parent_number = parent_block.number, "building new payload");

    let mut cumulative_gas_used = 0;
    let block_gas_limit: u64 = attributes.gas_limit.unwrap_or_else(|| {
        initialized_block_env.gas_limit.try_into().unwrap_or(chain_spec.max_gas_limit)
    });
    let base_fee = initialized_block_env.basefee.to::<u64>();

    let mut executed_txs = Vec::with_capacity(attributes.transactions.len());
    let mut executed_senders = Vec::with_capacity(attributes.transactions.len());

    let mut best_txs = pool.best_transactions_with_attributes(BestTransactionsAttributes::new(
        base_fee,
        initialized_block_env.get_blob_gasprice().map(|gasprice| gasprice as u64),
    ));

    let mut total_fees = U256::ZERO;

    let block_number = initialized_block_env.number.to::<u64>();

    let is_regolith = chain_spec.is_fork_active_at_timestamp(
        OptimismHardfork::Regolith,
        attributes.payload_attributes.timestamp,
    );

    // apply eip-4788 pre block contract call
    let mut system_caller = SystemCaller::new(evm_config.clone(), &chain_spec);

    system_caller
        .pre_block_beacon_root_contract_call(
            &mut db,
            &initialized_cfg,
            &initialized_block_env,
            attributes.payload_attributes.parent_beacon_block_root,
        )
        .map_err(|err| {
            warn!(target: "payload_builder",
                parent_hash=%parent_block.hash(),
                %err,
                "failed to apply beacon root contract call for payload"
            );
            PayloadBuilderError::Internal(err.into())
        })?;

    // Ensure that the create2deployer is force-deployed at the canyon transition. Optimism
    // blocks will always have at least a single transaction in them (the L1 info transaction),
    // so we can safely assume that this will always be triggered upon the transition and that
    // the above check for empty blocks will never be hit on OP chains.
    reth_optimism_evm::ensure_create2_deployer(
        chain_spec.clone(),
        attributes.payload_attributes.timestamp,
        &mut db,
    )
    .map_err(|err| {
        warn!(target: "payload_builder", %err, "missing create2 deployer, skipping block.");
        PayloadBuilderError::other(OptimismPayloadBuilderError::ForceCreate2DeployerFail)
    })?;

    let mut receipts = Vec::with_capacity(attributes.transactions.len());
    for sequencer_tx in &attributes.transactions {
        // Check if the job was cancelled, if so we can exit early.
        if cancel.is_cancelled() {
            return Ok(BuildOutcome::Cancelled)
        }

        // A sequencer's block should never contain blob transactions.
        if sequencer_tx.value().is_eip4844() {
            return Err(PayloadBuilderError::other(
                OptimismPayloadBuilderError::BlobTransactionRejected,
            ))
        }

        // Convert the transaction to a [TransactionSignedEcRecovered]. This is
        // purely for the purposes of utilizing the `evm_config.tx_env`` function.
        // Deposit transactions do not have signatures, so if the tx is a deposit, this
        // will just pull in its `from` address.
        let sequencer_tx = sequencer_tx.value().clone().try_into_ecrecovered().map_err(|_| {
            PayloadBuilderError::other(OptimismPayloadBuilderError::TransactionEcRecoverFailed)
        })?;

        // Cache the depositor account prior to the state transition for the deposit nonce.
        //
        // Note that this *only* needs to be done post-regolith hardfork, as deposit nonces
        // were not introduced in Bedrock. In addition, regular transactions don't have deposit
        // nonces, so we don't need to touch the DB for those.
        let depositor = (is_regolith && sequencer_tx.is_deposit())
            .then(|| {
                db.load_cache_account(sequencer_tx.signer())
                    .map(|acc| acc.account_info().unwrap_or_default())
            })
            .transpose()
            .map_err(|_| {
                PayloadBuilderError::other(OptimismPayloadBuilderError::AccountLoadFailed(
                    sequencer_tx.signer(),
                ))
            })?;

        let env = EnvWithHandlerCfg::new_with_cfg_env(
            initialized_cfg.clone(),
            initialized_block_env.clone(),
            evm_config.tx_env(sequencer_tx.as_signed(), sequencer_tx.signer()),
        );

        let mut evm = evm_config.evm_with_env(&mut db, env);

        let ResultAndState { result, state } = match evm.transact() {
            Ok(res) => res,
            Err(err) => {
                match err {
                    EVMError::Transaction(err) => {
                        trace!(target: "payload_builder", %err, ?sequencer_tx, "Error in sequencer transaction, skipping.");
                        continue
                    }
                    err => {
                        // this is an error that we should treat as fatal for this attempt
                        return Err(PayloadBuilderError::EvmExecutionError(err))
                    }
                }
            }
        };

        // to release the db reference drop evm.
        drop(evm);
        // commit changes
        db.commit(state);

        let gas_used = result.gas_used();

        // add gas used by the transaction to cumulative gas used, before creating the receipt
        cumulative_gas_used += gas_used;

        // Push transaction changeset and calculate header bloom filter for receipt.
        receipts.push(Some(Receipt {
            tx_type: sequencer_tx.tx_type(),
            success: result.is_success(),
            cumulative_gas_used,
            logs: result.into_logs().into_iter().map(Into::into).collect(),
            deposit_nonce: depositor.map(|account| account.nonce),
            // The deposit receipt version was introduced in Canyon to indicate an update to how
            // receipt hashes should be computed when set. The state transition process
            // ensures this is only set for post-Canyon deposit transactions.
            deposit_receipt_version: chain_spec
                .is_fork_active_at_timestamp(
                    OptimismHardfork::Canyon,
                    attributes.payload_attributes.timestamp,
                )
                .then_some(1),
        }));

        // append sender and transaction to the respective lists
        executed_senders.push(sequencer_tx.signer());
        executed_txs.push(sequencer_tx.into_signed());
    }

    if !attributes.no_tx_pool {
        while let Some(pool_tx) = best_txs.next() {
            // ensure we still have capacity for this transaction
            if cumulative_gas_used + pool_tx.gas_limit() > block_gas_limit {
                // we can't fit this transaction into the block, so we need to mark it as
                // invalid which also removes all dependent transaction from
                // the iterator before we can continue
                best_txs.mark_invalid(&pool_tx);
                continue
            }

            // A sequencer's block should never contain blob or deposit transactions from the pool.
            if pool_tx.is_eip4844() || pool_tx.tx_type() == TxType::Deposit as u8 {
                best_txs.mark_invalid(&pool_tx);
                continue
            }

            // check if the job was cancelled, if so we can exit early
            if cancel.is_cancelled() {
                return Ok(BuildOutcome::Cancelled)
            }

            // convert tx to a signed transaction
            let tx = pool_tx.to_recovered_transaction();
            let env = EnvWithHandlerCfg::new_with_cfg_env(
                initialized_cfg.clone(),
                initialized_block_env.clone(),
                evm_config.tx_env(tx.as_signed(), tx.signer()),
            );

            // Configure the environment for the block.
            let mut evm = evm_config.evm_with_env(&mut db, env);

            let ResultAndState { result, state } = match evm.transact() {
                Ok(res) => res,
                Err(err) => {
                    match err {
                        EVMError::Transaction(err) => {
                            if matches!(err, InvalidTransaction::NonceTooLow { .. }) {
                                // if the nonce is too low, we can skip this transaction
                                trace!(target: "payload_builder", %err, ?tx, "skipping nonce too low transaction");
                            } else {
                                // if the transaction is invalid, we can skip it and all of its
                                // descendants
                                trace!(target: "payload_builder", %err, ?tx, "skipping invalid transaction and its descendants");
                                best_txs.mark_invalid(&pool_tx);
                            }

                            continue
                        }
                        err => {
                            // this is an error that we should treat as fatal for this attempt
                            return Err(PayloadBuilderError::EvmExecutionError(err))
                        }
                    }
                }
            };
            // drop evm so db is released.
            drop(evm);
            // commit changes
            db.commit(state);

            let gas_used = result.gas_used();

            // add gas used by the transaction to cumulative gas used, before creating the
            // receipt
            cumulative_gas_used += gas_used;

            // Push transaction changeset and calculate header bloom filter for receipt.
            receipts.push(Some(Receipt {
                tx_type: tx.tx_type(),
                success: result.is_success(),
                cumulative_gas_used,
                logs: result.into_logs().into_iter().map(Into::into).collect(),
                deposit_nonce: None,
                deposit_receipt_version: None,
            }));

            // update add to total fees
            let miner_fee = tx
                .effective_tip_per_gas(Some(base_fee))
                .expect("fee is always valid; execution succeeded");
            total_fees += U256::from(miner_fee) * U256::from(gas_used);

            // append sender and transaction to the respective lists
            executed_senders.push(tx.signer());
            executed_txs.push(tx.into_signed());
        }
    }

    // check if we have a better block, but only if we included transactions from the pool
    if !attributes.no_tx_pool && !is_better_payload(best_payload.as_ref(), total_fees) {
        // can skip building the block
        return Ok(BuildOutcome::Aborted { fees: total_fees, cached_reads })
    }

    let WithdrawalsOutcome { withdrawals_root, withdrawals } = commit_withdrawals(
        &mut db,
        &chain_spec,
        attributes.payload_attributes.timestamp,
        attributes.payload_attributes.withdrawals.clone(),
    )?;

    // merge all transitions into bundle state, this would apply the withdrawal balance changes
    // and 4788 contract call
    db.merge_transitions(BundleRetention::Reverts);

    let execution_outcome = ExecutionOutcome::new(
        db.take_bundle(),
        vec![receipts.clone()].into(),
        block_number,
        Vec::new(),
    );
    let receipts_root = execution_outcome
        .generic_receipts_root_slow(block_number, |receipts| {
            calculate_receipt_root_no_memo_optimism(receipts, &chain_spec, attributes.timestamp())
        })
        .expect("Number is in range");
    let logs_bloom = execution_outcome.block_logs_bloom(block_number).expect("Number is in range");

    // calculate the state root
    let hashed_state = HashedPostState::from_bundle_state(&execution_outcome.state().state);
    let (state_root, trie_output) = {
        let state_provider = db.database.0.inner.borrow_mut();
        state_provider.db.state_root_with_updates(hashed_state.clone()).inspect_err(|err| {
            warn!(target: "payload_builder",
                parent_hash=%parent_block.hash(),
                %err,
                "failed to calculate state root for payload"
            );
        })?
    };

    // create the block header
    let transactions_root = proofs::calculate_transaction_root(&executed_txs);

    // OP doesn't support blobs/EIP-4844.
    // https://specs.optimism.io/protocol/exec-engine.html#ecotone-disable-blob-transactions
    // Need [Some] or [None] based on hardfork to match block hash.
    let (excess_blob_gas, blob_gas_used) =
        if chain_spec.is_ecotone_active_at_timestamp(attributes.payload_attributes.timestamp) {
            (Some(0), Some(0))
        } else {
            (None, None)
        };

<<<<<<< HEAD
        blob_gas_used = Some(0);
    }

    let is_holocene = chain_spec.is_fork_active_at_timestamp(
        OptimismHardfork::Holocene,
        attributes.payload_attributes.timestamp,
    );

    if is_holocene {
        extra_data = get_holocene_extra_data(
            &attributes,
            chain_spec.base_fee_params_at_timestamp(attributes.payload_attributes.timestamp),
        )
        .map_err(PayloadBuilderError::other)?;
    }

=======
>>>>>>> 473026f4
    let header = Header {
        parent_hash: parent_block.hash(),
        ommers_hash: EMPTY_OMMER_ROOT_HASH,
        beneficiary: initialized_block_env.coinbase,
        state_root,
        transactions_root,
        receipts_root,
        withdrawals_root,
        logs_bloom,
        timestamp: attributes.payload_attributes.timestamp,
        mix_hash: attributes.payload_attributes.prev_randao,
        nonce: BEACON_NONCE.into(),
        base_fee_per_gas: Some(base_fee),
        number: parent_block.number + 1,
        gas_limit: block_gas_limit,
        difficulty: U256::ZERO,
        gas_used: cumulative_gas_used,
        extra_data,
        parent_beacon_block_root: attributes.payload_attributes.parent_beacon_block_root,
        blob_gas_used,
        excess_blob_gas,
        requests_hash: None,
    };

    // seal the block
    let block = Block {
        header,
        body: BlockBody { transactions: executed_txs, ommers: vec![], withdrawals },
    };

    let sealed_block = block.seal_slow();
    debug!(target: "payload_builder", ?sealed_block, "sealed built block");

    // create the executed block data
    let executed = ExecutedBlock {
        block: Arc::new(sealed_block.clone()),
        senders: Arc::new(executed_senders),
        execution_output: Arc::new(execution_outcome),
        hashed_state: Arc::new(hashed_state),
        trie: Arc::new(trie_output),
    };

    let no_tx_pool = attributes.no_tx_pool;

    let payload = OptimismBuiltPayload::new(
        attributes.payload_attributes.id,
        sealed_block,
        total_fees,
        chain_spec,
        attributes,
        Some(executed),
    );

<<<<<<< HEAD
    // extend the payload with the blob sidecars from the executed txs
    payload.extend_sidecars(blob_sidecars);

    Ok(BuildOutcome::Better { payload, cached_reads })
}

#[derive(Debug, thiserror::Error)]
/// Error type for EIP-1559 parameters
pub enum EIP1559ParamError {
    #[error("No EIP-1559 parameters provided")]
    /// No EIP-1559 parameters provided
    NoEIP1559Params,
    #[error("Invalid elasticity parameter")]
    /// Invalid denominator parameter
    InvalidDenominator,
    #[error("Invalid denominator parameter")]
    /// Invalid elasticity parameter
    InvalidElasticity,
    #[error("Denominator overflow")]
    /// Denominator overflow
    DenominatorOverflow,
    #[error("Elasticity overflow")]
    /// Elasticity overflow
    ElasticityOverflow,
}

/// Extracts the Holcene 1599 parameters from the encoded form:
/// <https://github.com/ethereum-optimism/specs/blob/main/specs/protocol/holocene/exec-engine.md#eip1559params-encoding>
pub fn decode_eip_1559_params(eip_1559_params: B64) -> Result<(u32, u32), EIP1559ParamError> {
    let denominator: [u8; 4] =
        eip_1559_params.0[..4].try_into().map_err(|_| EIP1559ParamError::InvalidElasticity)?;

    let elasticity: [u8; 4] =
        eip_1559_params.0[4..8].try_into().map_err(|_| EIP1559ParamError::InvalidDenominator)?;

    Ok((u32::from_be_bytes(elasticity), u32::from_be_bytes(denominator)))
}

fn get_holocene_extra_data(
    attributes: &OptimismPayloadBuilderAttributes,
    default_base_fee_params: BaseFeeParams,
) -> Result<Bytes, EIP1559ParamError> {
    let eip_1559_params = attributes.eip_1559_params.ok_or(EIP1559ParamError::NoEIP1559Params)?;

    let mut extra_data = [0u8; 9];
    // If eip 1559 params aren't set, use the canyon base fee param constants
    // otherwise use them
    if eip_1559_params == B64::ZERO {
        // Try casting max_change_denominator to u32
        let max_change_denominator: u32 = (default_base_fee_params.max_change_denominator)
            .try_into()
            .map_err(|_| EIP1559ParamError::DenominatorOverflow)?;

        // Try casting elasticity_multiplier to u32
        let elasticity_multiplier: u32 = (default_base_fee_params.elasticity_multiplier)
            .try_into()
            .map_err(|_| EIP1559ParamError::ElasticityOverflow)?;

        // Copy the values safely
        extra_data[1..5].copy_from_slice(&max_change_denominator.to_be_bytes());
        extra_data[5..9].copy_from_slice(&elasticity_multiplier.to_be_bytes());
    } else {
        let (elasticity, denominator) = decode_eip_1559_params(eip_1559_params)
            .map_err(|_| EIP1559ParamError::InvalidElasticity)?;
        extra_data[1..5].copy_from_slice(&denominator.to_be_bytes());
        extra_data[5..9].copy_from_slice(&elasticity.to_be_bytes());
    }
    Ok(Bytes::copy_from_slice(&extra_data))
}

#[cfg(test)]
mod tests {
    use std::str::FromStr;

    use super::*;

    #[test]
    fn test_get_extra_data_post_holocene() {
        let attributes = OptimismPayloadBuilderAttributes {
            eip_1559_params: Some(B64::from_str("0x0000000800000008").unwrap()),
            ..Default::default()
        };
        let extra_data = get_holocene_extra_data(&attributes, BaseFeeParams::new(80, 60));
        assert_eq!(extra_data.unwrap(), Bytes::copy_from_slice(&[0, 0, 0, 0, 8, 0, 0, 0, 8]));
    }

    #[test]
    fn test_get_extra_data_post_holocene_default() {
        let attributes = OptimismPayloadBuilderAttributes {
            eip_1559_params: Some(B64::ZERO),
            ..Default::default()
        };
        let extra_data = get_holocene_extra_data(&attributes, BaseFeeParams::new(80, 60));
        assert_eq!(extra_data.unwrap(), Bytes::copy_from_slice(&[0, 0, 0, 0, 80, 0, 0, 0, 60]));
=======
    if no_tx_pool {
        // if `no_tx_pool` is set only transactions from the payload attributes will be included in
        // the payload. In other words, the payload is deterministic and we can freeze it once we've
        // successfully built it.
        Ok(BuildOutcome::Freeze(payload))
    } else {
        Ok(BuildOutcome::Better { payload, cached_reads })
>>>>>>> 473026f4
    }
}<|MERGE_RESOLUTION|>--- conflicted
+++ resolved
@@ -3,18 +3,13 @@
 
 use alloy_consensus::EMPTY_OMMER_ROOT_HASH;
 use alloy_eips::merge::BEACON_NONCE;
-use alloy_primitives::{B64, U256};
+use alloy_primitives::{Bytes, B64, U256};
 use reth_basic_payload_builder::*;
 use reth_chain_state::ExecutedBlock;
-<<<<<<< HEAD
-use reth_chainspec::{BaseFeeParams, ChainSpecProvider, EthereumHardforks};
+use reth_chainspec::{BaseFeeParams, ChainSpecProvider};
 use reth_evm::{
     system_calls::SystemCaller, ConfigureEvm, ConfigureEvmEnv, NextBlockEnvAttributes, NextCfgError,
 };
-=======
-use reth_chainspec::ChainSpecProvider;
-use reth_evm::{system_calls::SystemCaller, ConfigureEvm, ConfigureEvmEnv, NextBlockEnvAttributes};
->>>>>>> 473026f4
 use reth_execution_types::ExecutionOutcome;
 use reth_optimism_chainspec::OpChainSpec;
 use reth_optimism_consensus::calculate_receipt_root_no_memo_optimism;
@@ -36,10 +31,6 @@
     primitives::{EVMError, EnvWithHandlerCfg, InvalidTransaction, ResultAndState},
     DatabaseCommit,
 };
-<<<<<<< HEAD
-use revm_primitives::{calc_excess_blob_gas, Bytes};
-=======
->>>>>>> 473026f4
 use tracing::{debug, trace, warn};
 
 use crate::{
@@ -483,10 +474,6 @@
             (None, None)
         };
 
-<<<<<<< HEAD
-        blob_gas_used = Some(0);
-    }
-
     let is_holocene = chain_spec.is_fork_active_at_timestamp(
         OptimismHardfork::Holocene,
         attributes.payload_attributes.timestamp,
@@ -500,8 +487,6 @@
         .map_err(PayloadBuilderError::other)?;
     }
 
-=======
->>>>>>> 473026f4
     let header = Header {
         parent_hash: parent_block.hash(),
         ommers_hash: EMPTY_OMMER_ROOT_HASH,
@@ -555,11 +540,14 @@
         Some(executed),
     );
 
-<<<<<<< HEAD
-    // extend the payload with the blob sidecars from the executed txs
-    payload.extend_sidecars(blob_sidecars);
-
-    Ok(BuildOutcome::Better { payload, cached_reads })
+    if no_tx_pool {
+        // if `no_tx_pool` is set only transactions from the payload attributes will be included in
+        // the payload. In other words, the payload is deterministic and we can freeze it once we've
+        // successfully built it.
+        Ok(BuildOutcome::Freeze(payload))
+    } else {
+        Ok(BuildOutcome::Better { payload, cached_reads })
+    }
 }
 
 #[derive(Debug, thiserror::Error)]
@@ -650,14 +638,5 @@
         };
         let extra_data = get_holocene_extra_data(&attributes, BaseFeeParams::new(80, 60));
         assert_eq!(extra_data.unwrap(), Bytes::copy_from_slice(&[0, 0, 0, 0, 80, 0, 0, 0, 60]));
-=======
-    if no_tx_pool {
-        // if `no_tx_pool` is set only transactions from the payload attributes will be included in
-        // the payload. In other words, the payload is deterministic and we can freeze it once we've
-        // successfully built it.
-        Ok(BuildOutcome::Freeze(payload))
-    } else {
-        Ok(BuildOutcome::Better { payload, cached_reads })
->>>>>>> 473026f4
     }
 }