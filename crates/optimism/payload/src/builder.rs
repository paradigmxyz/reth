--- conflicted
+++ resolved
@@ -73,12 +73,7 @@
         self.compute_pending_block
     }
 }
-<<<<<<< HEAD
-
-impl<EvmConfig> OptimismPayloadBuilder<EvmConfig>
-=======
 impl<EvmConfig> OpPayloadBuilder<EvmConfig>
->>>>>>> 566f2b49
 where
     EvmConfig: ConfigureEvm<Header = Header>,
 {
