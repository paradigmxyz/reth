--- conflicted
+++ resolved
@@ -11,11 +11,7 @@
 use reth_execution_types::ExecutionOutcome;
 use reth_optimism_chainspec::OpChainSpec;
 use reth_optimism_consensus::calculate_receipt_root_no_memo_optimism;
-<<<<<<< HEAD
 use reth_optimism_forks::{OpHardfork, OpHardforks};
-=======
-use reth_optimism_forks::OptimismHardforks;
->>>>>>> 0c397049
 use reth_payload_primitives::{PayloadBuilderAttributes, PayloadBuilderError};
 use reth_primitives::{
     proofs,
@@ -197,13 +193,8 @@
 
     let block_number = initialized_block_env.number.to::<u64>();
 
-<<<<<<< HEAD
-    let is_regolith = chain_spec
-        .is_fork_active_at_timestamp(OpHardfork::Regolith, attributes.payload_attributes.timestamp);
-=======
     let is_regolith =
         chain_spec.is_regolith_active_at_timestamp(attributes.payload_attributes.timestamp);
->>>>>>> 0c397049
 
     // apply eip-4788 pre block contract call
     let mut system_caller = SystemCaller::new(evm_config.clone(), &chain_spec);
@@ -320,14 +311,7 @@
             // receipt hashes should be computed when set. The state transition process
             // ensures this is only set for post-Canyon deposit transactions.
             deposit_receipt_version: chain_spec
-<<<<<<< HEAD
-                .is_fork_active_at_timestamp(
-                    OpHardfork::Canyon,
-                    attributes.payload_attributes.timestamp,
-                )
-=======
                 .is_canyon_active_at_timestamp(attributes.payload_attributes.timestamp)
->>>>>>> 0c397049
                 .then_some(1),
         }));
 
@@ -482,13 +466,8 @@
             (None, None)
         };
 
-<<<<<<< HEAD
-    let is_holocene = chain_spec
-        .is_fork_active_at_timestamp(OpHardfork::Holocene, attributes.payload_attributes.timestamp);
-=======
     let is_holocene =
         chain_spec.is_holocene_active_at_timestamp(attributes.payload_attributes.timestamp);
->>>>>>> 0c397049
 
     if is_holocene {
         extra_data = attributes
