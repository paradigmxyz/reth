--- conflicted
+++ resolved
@@ -737,9 +737,6 @@
     {
         let block_gas_limit = self.block_gas_limit();
         let base_fee = self.base_fee();
-<<<<<<< HEAD
-        while let Some(tx) = best_txs.next(()) {
-=======
 
         let env = EnvWithHandlerCfg::new_with_cfg_env(
             self.initialized_cfg.clone(),
@@ -748,8 +745,7 @@
         );
         let mut evm = self.evm_config.evm_with_env(&mut *db, env);
 
-        while let Some(pool_tx) = best_txs.next() {
->>>>>>> d0baf926
+        while let Some(tx) = best_txs.next(()) {
             // ensure we still have capacity for this transaction
             if info.cumulative_gas_used + tx.gas_limit() > block_gas_limit {
                 // we can't fit this transaction into the block, so we need to mark it as
@@ -769,17 +765,6 @@
             if self.cancel.is_cancelled() {
                 return Ok(Some(BuildOutcomeKind::Cancelled))
             }
-
-            // convert tx to a signed transaction
-<<<<<<< HEAD
-            let env = EnvWithHandlerCfg::new_with_cfg_env(
-                self.initialized_cfg.clone(),
-                self.initialized_block_env.clone(),
-                self.evm_config.tx_env(tx.as_signed(), tx.signer()),
-            );
-=======
-            let tx = pool_tx.to_recovered_transaction();
->>>>>>> d0baf926
 
             // Configure the environment for the tx.
             *evm.tx_mut() = self.evm_config.tx_env(tx.as_signed(), tx.signer());
