//! Optimism payload builder implementation.
use std::sync::Arc;

use alloy_consensus::EMPTY_OMMER_ROOT_HASH;
use alloy_eips::merge::BEACON_NONCE;
use alloy_primitives::{Bytes, B64, U256};
use reth_basic_payload_builder::*;
use reth_chain_state::ExecutedBlock;
use reth_chainspec::{BaseFeeParams, ChainSpecProvider};
use reth_evm::{system_calls::SystemCaller, ConfigureEvm, ConfigureEvmEnv, NextBlockEnvAttributes};
use reth_execution_types::ExecutionOutcome;
use reth_optimism_chainspec::OpChainSpec;
use reth_optimism_consensus::calculate_receipt_root_no_memo_optimism;
use reth_optimism_forks::{OptimismHardfork, OptimismHardforks};
use reth_payload_primitives::{PayloadBuilderAttributes, PayloadBuilderError};
use reth_primitives::{
    proofs,
    revm_primitives::{BlockEnv, CfgEnvWithHandlerCfg},
    Block, BlockBody, Header, Receipt, TxType,
};
use reth_provider::StateProviderFactory;
use reth_revm::database::StateProviderDatabase;
use reth_transaction_pool::{
    noop::NoopTransactionPool, BestTransactionsAttributes, TransactionPool,
};
use reth_trie::HashedPostState;
use revm::{
    db::{states::bundle_state::BundleRetention, State},
    primitives::{EVMError, EnvWithHandlerCfg, InvalidTransaction, ResultAndState},
    DatabaseCommit,
};
use tracing::{debug, trace, warn};

use crate::{
    error::OptimismPayloadBuilderError,
    payload::{OptimismBuiltPayload, OptimismPayloadBuilderAttributes},
};
use op_alloy_consensus::DepositTransaction;

/// Optimism's payload builder
#[derive(Debug, Clone, PartialEq, Eq)]
pub struct OptimismPayloadBuilder<EvmConfig> {
    /// The rollup's compute pending block configuration option.
    // TODO(clabby): Implement this feature.
    pub compute_pending_block: bool,
    /// The type responsible for creating the evm.
    pub evm_config: EvmConfig,
}

impl<EvmConfig> OptimismPayloadBuilder<EvmConfig> {
    /// `OptimismPayloadBuilder` constructor.
    pub const fn new(evm_config: EvmConfig) -> Self {
        Self { compute_pending_block: true, evm_config }
    }

    /// Sets the rollup's compute pending block configuration option.
    pub const fn set_compute_pending_block(mut self, compute_pending_block: bool) -> Self {
        self.compute_pending_block = compute_pending_block;
        self
    }

    /// Enables the rollup's compute pending block configuration option.
    pub const fn compute_pending_block(self) -> Self {
        self.set_compute_pending_block(true)
    }

    /// Returns the rollup's compute pending block configuration option.
    pub const fn is_compute_pending_block(&self) -> bool {
        self.compute_pending_block
    }
}
impl<EvmConfig> OptimismPayloadBuilder<EvmConfig>
where
    EvmConfig: ConfigureEvmEnv<Header = Header>,
{
    /// Returns the configured [`CfgEnvWithHandlerCfg`] and [`BlockEnv`] for the targeted payload
    /// (that has the `parent` as its parent).
    pub fn cfg_and_block_env(
        &self,
        config: &PayloadConfig<OptimismPayloadBuilderAttributes>,
        parent: &Header,
    ) -> Result<(CfgEnvWithHandlerCfg, BlockEnv), EvmConfig::Error> {
        let next_attributes = NextBlockEnvAttributes {
            timestamp: config.attributes.timestamp(),
            suggested_fee_recipient: config.attributes.suggested_fee_recipient(),
            prev_randao: config.attributes.prev_randao(),
        };
        self.evm_config.next_cfg_and_block_env(parent, next_attributes)
    }
}

/// Implementation of the [`PayloadBuilder`] trait for [`OptimismPayloadBuilder`].
impl<Pool, Client, EvmConfig> PayloadBuilder<Pool, Client> for OptimismPayloadBuilder<EvmConfig>
where
    Client: StateProviderFactory + ChainSpecProvider<ChainSpec = OpChainSpec>,
    Pool: TransactionPool,
    EvmConfig: ConfigureEvm<Header = Header>,
{
    type Attributes = OptimismPayloadBuilderAttributes;
    type BuiltPayload = OptimismBuiltPayload;

    fn try_build(
        &self,
        args: BuildArguments<Pool, Client, OptimismPayloadBuilderAttributes, OptimismBuiltPayload>,
    ) -> Result<BuildOutcome<OptimismBuiltPayload>, PayloadBuilderError> {
<<<<<<< HEAD
        let (cfg_env, block_env) = self
            .cfg_and_block_env(&args.config, &args.config.parent_block)
            .map_err(PayloadBuilderError::other)?;
=======
        let (cfg_env, block_env) = self.cfg_and_block_env(&args.config, &args.config.parent_header);
>>>>>>> 2e750f0c
        optimism_payload(&self.evm_config, args, cfg_env, block_env, self.compute_pending_block)
    }

    fn on_missing_payload(
        &self,
        _args: BuildArguments<Pool, Client, OptimismPayloadBuilderAttributes, OptimismBuiltPayload>,
    ) -> MissingPayloadBehaviour<Self::BuiltPayload> {
        // we want to await the job that's already in progress because that should be returned as
        // is, there's no benefit in racing another job
        MissingPayloadBehaviour::AwaitInProgress
    }

    // NOTE: this should only be used for testing purposes because this doesn't have access to L1
    // system txs, hence on_missing_payload we return [MissingPayloadBehaviour::AwaitInProgress].
    fn build_empty_payload(
        &self,
        client: &Client,
        config: PayloadConfig<Self::Attributes>,
    ) -> Result<OptimismBuiltPayload, PayloadBuilderError> {
        let args = BuildArguments {
            client,
            config,
            // we use defaults here because for the empty payload we don't need to execute anything
            pool: NoopTransactionPool::default(),
            cached_reads: Default::default(),
            cancel: Default::default(),
            best_payload: None,
        };
<<<<<<< HEAD
        let (cfg_env, block_env) = self
            .cfg_and_block_env(&args.config, &args.config.parent_block)
            .map_err(PayloadBuilderError::other)?;
=======
        let (cfg_env, block_env) = self.cfg_and_block_env(&args.config, &args.config.parent_header);
>>>>>>> 2e750f0c
        optimism_payload(&self.evm_config, args, cfg_env, block_env, false)?
            .into_payload()
            .ok_or_else(|| PayloadBuilderError::MissingPayload)
    }
}

/// Constructs an Optimism transaction payload from the transactions sent through the
/// Payload attributes by the sequencer. If the `no_tx_pool` argument is passed in
/// the payload attributes, the transaction pool will be ignored and the only transactions
/// included in the payload will be those sent through the attributes.
///
/// Given build arguments including an Optimism client, transaction pool,
/// and configuration, this function creates a transaction payload. Returns
/// a result indicating success with the payload or an error in case of failure.
#[inline]
pub(crate) fn optimism_payload<EvmConfig, Pool, Client>(
    evm_config: &EvmConfig,
    args: BuildArguments<Pool, Client, OptimismPayloadBuilderAttributes, OptimismBuiltPayload>,
    initialized_cfg: CfgEnvWithHandlerCfg,
    initialized_block_env: BlockEnv,
    _compute_pending_block: bool,
) -> Result<BuildOutcome<OptimismBuiltPayload>, PayloadBuilderError>
where
    EvmConfig: ConfigureEvm<Header = Header>,
    Client: StateProviderFactory + ChainSpecProvider<ChainSpec = OpChainSpec>,
    Pool: TransactionPool,
{
    let BuildArguments { client, pool, mut cached_reads, config, cancel, best_payload } = args;

    let chain_spec = client.chain_spec();
    let state_provider = client.state_by_block_hash(config.parent_header.hash())?;
    let state = StateProviderDatabase::new(state_provider);
    let mut db =
        State::builder().with_database_ref(cached_reads.as_db(state)).with_bundle_update().build();
<<<<<<< HEAD
    let PayloadConfig { parent_block, attributes, mut extra_data } = config;
=======
    let PayloadConfig { parent_header, attributes, extra_data } = config;
>>>>>>> 2e750f0c

    debug!(target: "payload_builder", id=%attributes.payload_attributes.payload_id(), parent_header = ?parent_header.hash(), parent_number = parent_header.number, "building new payload");

    let mut cumulative_gas_used = 0;
    let block_gas_limit: u64 = attributes.gas_limit.unwrap_or_else(|| {
        initialized_block_env.gas_limit.try_into().unwrap_or(chain_spec.max_gas_limit)
    });
    let base_fee = initialized_block_env.basefee.to::<u64>();

    let mut executed_txs = Vec::with_capacity(attributes.transactions.len());
    let mut executed_senders = Vec::with_capacity(attributes.transactions.len());

    let mut best_txs = pool.best_transactions_with_attributes(BestTransactionsAttributes::new(
        base_fee,
        initialized_block_env.get_blob_gasprice().map(|gasprice| gasprice as u64),
    ));

    let mut total_fees = U256::ZERO;

    let block_number = initialized_block_env.number.to::<u64>();

    let is_regolith = chain_spec.is_fork_active_at_timestamp(
        OptimismHardfork::Regolith,
        attributes.payload_attributes.timestamp,
    );

    // apply eip-4788 pre block contract call
    let mut system_caller = SystemCaller::new(evm_config.clone(), &chain_spec);

    system_caller
        .pre_block_beacon_root_contract_call(
            &mut db,
            &initialized_cfg,
            &initialized_block_env,
            attributes.payload_attributes.parent_beacon_block_root,
        )
        .map_err(|err| {
            warn!(target: "payload_builder",
                parent_header=%parent_header.hash(),
                %err,
                "failed to apply beacon root contract call for payload"
            );
            PayloadBuilderError::Internal(err.into())
        })?;

    // Ensure that the create2deployer is force-deployed at the canyon transition. Optimism
    // blocks will always have at least a single transaction in them (the L1 info transaction),
    // so we can safely assume that this will always be triggered upon the transition and that
    // the above check for empty blocks will never be hit on OP chains.
    reth_optimism_evm::ensure_create2_deployer(
        chain_spec.clone(),
        attributes.payload_attributes.timestamp,
        &mut db,
    )
    .map_err(|err| {
        warn!(target: "payload_builder", %err, "missing create2 deployer, skipping block.");
        PayloadBuilderError::other(OptimismPayloadBuilderError::ForceCreate2DeployerFail)
    })?;

    let mut receipts = Vec::with_capacity(attributes.transactions.len());
    for sequencer_tx in &attributes.transactions {
        // Check if the job was cancelled, if so we can exit early.
        if cancel.is_cancelled() {
            return Ok(BuildOutcome::Cancelled)
        }

        // A sequencer's block should never contain blob transactions.
        if sequencer_tx.value().is_eip4844() {
            return Err(PayloadBuilderError::other(
                OptimismPayloadBuilderError::BlobTransactionRejected,
            ))
        }

        // Convert the transaction to a [TransactionSignedEcRecovered]. This is
        // purely for the purposes of utilizing the `evm_config.tx_env`` function.
        // Deposit transactions do not have signatures, so if the tx is a deposit, this
        // will just pull in its `from` address.
        let sequencer_tx = sequencer_tx.value().clone().try_into_ecrecovered().map_err(|_| {
            PayloadBuilderError::other(OptimismPayloadBuilderError::TransactionEcRecoverFailed)
        })?;

        // Cache the depositor account prior to the state transition for the deposit nonce.
        //
        // Note that this *only* needs to be done post-regolith hardfork, as deposit nonces
        // were not introduced in Bedrock. In addition, regular transactions don't have deposit
        // nonces, so we don't need to touch the DB for those.
        let depositor = (is_regolith && sequencer_tx.is_deposit())
            .then(|| {
                db.load_cache_account(sequencer_tx.signer())
                    .map(|acc| acc.account_info().unwrap_or_default())
            })
            .transpose()
            .map_err(|_| {
                PayloadBuilderError::other(OptimismPayloadBuilderError::AccountLoadFailed(
                    sequencer_tx.signer(),
                ))
            })?;

        let env = EnvWithHandlerCfg::new_with_cfg_env(
            initialized_cfg.clone(),
            initialized_block_env.clone(),
            evm_config.tx_env(sequencer_tx.as_signed(), sequencer_tx.signer()),
        );

        let mut evm = evm_config.evm_with_env(&mut db, env);

        let ResultAndState { result, state } = match evm.transact() {
            Ok(res) => res,
            Err(err) => {
                match err {
                    EVMError::Transaction(err) => {
                        trace!(target: "payload_builder", %err, ?sequencer_tx, "Error in sequencer transaction, skipping.");
                        continue
                    }
                    err => {
                        // this is an error that we should treat as fatal for this attempt
                        return Err(PayloadBuilderError::EvmExecutionError(err))
                    }
                }
            }
        };

        // to release the db reference drop evm.
        drop(evm);
        // commit changes
        db.commit(state);

        let gas_used = result.gas_used();

        // add gas used by the transaction to cumulative gas used, before creating the receipt
        cumulative_gas_used += gas_used;

        // Push transaction changeset and calculate header bloom filter for receipt.
        receipts.push(Some(Receipt {
            tx_type: sequencer_tx.tx_type(),
            success: result.is_success(),
            cumulative_gas_used,
            logs: result.into_logs().into_iter().map(Into::into).collect(),
            deposit_nonce: depositor.map(|account| account.nonce),
            // The deposit receipt version was introduced in Canyon to indicate an update to how
            // receipt hashes should be computed when set. The state transition process
            // ensures this is only set for post-Canyon deposit transactions.
            deposit_receipt_version: chain_spec
                .is_fork_active_at_timestamp(
                    OptimismHardfork::Canyon,
                    attributes.payload_attributes.timestamp,
                )
                .then_some(1),
        }));

        // append sender and transaction to the respective lists
        executed_senders.push(sequencer_tx.signer());
        executed_txs.push(sequencer_tx.into_signed());
    }

    if !attributes.no_tx_pool {
        while let Some(pool_tx) = best_txs.next() {
            // ensure we still have capacity for this transaction
            if cumulative_gas_used + pool_tx.gas_limit() > block_gas_limit {
                // we can't fit this transaction into the block, so we need to mark it as
                // invalid which also removes all dependent transaction from
                // the iterator before we can continue
                best_txs.mark_invalid(&pool_tx);
                continue
            }

            // A sequencer's block should never contain blob or deposit transactions from the pool.
            if pool_tx.is_eip4844() || pool_tx.tx_type() == TxType::Deposit as u8 {
                best_txs.mark_invalid(&pool_tx);
                continue
            }

            // check if the job was cancelled, if so we can exit early
            if cancel.is_cancelled() {
                return Ok(BuildOutcome::Cancelled)
            }

            // convert tx to a signed transaction
            let tx = pool_tx.to_recovered_transaction();
            let env = EnvWithHandlerCfg::new_with_cfg_env(
                initialized_cfg.clone(),
                initialized_block_env.clone(),
                evm_config.tx_env(tx.as_signed(), tx.signer()),
            );

            // Configure the environment for the block.
            let mut evm = evm_config.evm_with_env(&mut db, env);

            let ResultAndState { result, state } = match evm.transact() {
                Ok(res) => res,
                Err(err) => {
                    match err {
                        EVMError::Transaction(err) => {
                            if matches!(err, InvalidTransaction::NonceTooLow { .. }) {
                                // if the nonce is too low, we can skip this transaction
                                trace!(target: "payload_builder", %err, ?tx, "skipping nonce too low transaction");
                            } else {
                                // if the transaction is invalid, we can skip it and all of its
                                // descendants
                                trace!(target: "payload_builder", %err, ?tx, "skipping invalid transaction and its descendants");
                                best_txs.mark_invalid(&pool_tx);
                            }

                            continue
                        }
                        err => {
                            // this is an error that we should treat as fatal for this attempt
                            return Err(PayloadBuilderError::EvmExecutionError(err))
                        }
                    }
                }
            };
            // drop evm so db is released.
            drop(evm);
            // commit changes
            db.commit(state);

            let gas_used = result.gas_used();

            // add gas used by the transaction to cumulative gas used, before creating the
            // receipt
            cumulative_gas_used += gas_used;

            // Push transaction changeset and calculate header bloom filter for receipt.
            receipts.push(Some(Receipt {
                tx_type: tx.tx_type(),
                success: result.is_success(),
                cumulative_gas_used,
                logs: result.into_logs().into_iter().map(Into::into).collect(),
                deposit_nonce: None,
                deposit_receipt_version: None,
            }));

            // update add to total fees
            let miner_fee = tx
                .effective_tip_per_gas(Some(base_fee))
                .expect("fee is always valid; execution succeeded");
            total_fees += U256::from(miner_fee) * U256::from(gas_used);

            // append sender and transaction to the respective lists
            executed_senders.push(tx.signer());
            executed_txs.push(tx.into_signed());
        }
    }

    // check if we have a better block, but only if we included transactions from the pool
    if !attributes.no_tx_pool && !is_better_payload(best_payload.as_ref(), total_fees) {
        // can skip building the block
        return Ok(BuildOutcome::Aborted { fees: total_fees, cached_reads })
    }

    let WithdrawalsOutcome { withdrawals_root, withdrawals } = commit_withdrawals(
        &mut db,
        &chain_spec,
        attributes.payload_attributes.timestamp,
        attributes.payload_attributes.withdrawals.clone(),
    )?;

    // merge all transitions into bundle state, this would apply the withdrawal balance changes
    // and 4788 contract call
    db.merge_transitions(BundleRetention::Reverts);

    let execution_outcome = ExecutionOutcome::new(
        db.take_bundle(),
        vec![receipts.clone()].into(),
        block_number,
        Vec::new(),
    );
    let receipts_root = execution_outcome
        .generic_receipts_root_slow(block_number, |receipts| {
            calculate_receipt_root_no_memo_optimism(receipts, &chain_spec, attributes.timestamp())
        })
        .expect("Number is in range");
    let logs_bloom = execution_outcome.block_logs_bloom(block_number).expect("Number is in range");

    // calculate the state root
    let hashed_state = HashedPostState::from_bundle_state(&execution_outcome.state().state);
    let (state_root, trie_output) = {
        let state_provider = db.database.0.inner.borrow_mut();
        state_provider.db.state_root_with_updates(hashed_state.clone()).inspect_err(|err| {
            warn!(target: "payload_builder",
            parent_header=%parent_header.hash(),
                %err,
                "failed to calculate state root for payload"
            );
        })?
    };

    // create the block header
    let transactions_root = proofs::calculate_transaction_root(&executed_txs);

    // OP doesn't support blobs/EIP-4844.
    // https://specs.optimism.io/protocol/exec-engine.html#ecotone-disable-blob-transactions
    // Need [Some] or [None] based on hardfork to match block hash.
    let (excess_blob_gas, blob_gas_used) =
        if chain_spec.is_ecotone_active_at_timestamp(attributes.payload_attributes.timestamp) {
            (Some(0), Some(0))
        } else {
            (None, None)
        };

    let is_holocene = chain_spec.is_fork_active_at_timestamp(
        OptimismHardfork::Holocene,
        attributes.payload_attributes.timestamp,
    );

    if is_holocene {
        extra_data = get_holocene_extra_data(
            &attributes,
            chain_spec.base_fee_params_at_timestamp(attributes.payload_attributes.timestamp),
        )
        .map_err(PayloadBuilderError::other)?;
    }

    let header = Header {
        parent_hash: parent_header.hash(),
        ommers_hash: EMPTY_OMMER_ROOT_HASH,
        beneficiary: initialized_block_env.coinbase,
        state_root,
        transactions_root,
        receipts_root,
        withdrawals_root,
        logs_bloom,
        timestamp: attributes.payload_attributes.timestamp,
        mix_hash: attributes.payload_attributes.prev_randao,
        nonce: BEACON_NONCE.into(),
        base_fee_per_gas: Some(base_fee),
        number: parent_header.number + 1,
        gas_limit: block_gas_limit,
        difficulty: U256::ZERO,
        gas_used: cumulative_gas_used,
        extra_data,
        parent_beacon_block_root: attributes.payload_attributes.parent_beacon_block_root,
        blob_gas_used,
        excess_blob_gas,
        requests_hash: None,
    };

    // seal the block
    let block = Block {
        header,
        body: BlockBody { transactions: executed_txs, ommers: vec![], withdrawals },
    };

    let sealed_block = block.seal_slow();
    debug!(target: "payload_builder", ?sealed_block, "sealed built block");

    // create the executed block data
    let executed = ExecutedBlock {
        block: Arc::new(sealed_block.clone()),
        senders: Arc::new(executed_senders),
        execution_output: Arc::new(execution_outcome),
        hashed_state: Arc::new(hashed_state),
        trie: Arc::new(trie_output),
    };

    let no_tx_pool = attributes.no_tx_pool;

    let payload = OptimismBuiltPayload::new(
        attributes.payload_attributes.id,
        sealed_block,
        total_fees,
        chain_spec,
        attributes,
        Some(executed),
    );

    if no_tx_pool {
        // if `no_tx_pool` is set only transactions from the payload attributes will be included in
        // the payload. In other words, the payload is deterministic and we can freeze it once we've
        // successfully built it.
        Ok(BuildOutcome::Freeze(payload))
    } else {
        Ok(BuildOutcome::Better { payload, cached_reads })
    }
}

/// Error type for EIP-1559 parameters
#[derive(Debug, thiserror::Error)]
pub enum EIP1559ParamError {
    #[error("No EIP-1559 parameters provided")]
    /// No EIP-1559 parameters provided
    NoEIP1559Params,
    #[error("Invalid elasticity parameter")]
    /// Invalid denominator parameter
    InvalidDenominator,
    #[error("Invalid denominator parameter")]
    /// Invalid elasticity parameter
    InvalidElasticity,
    #[error("Denominator overflow")]
    /// Denominator overflow
    DenominatorOverflow,
    #[error("Elasticity overflow")]
    /// Elasticity overflow
    ElasticityOverflow,
}

/// Extracts the Holcene 1599 parameters from the encoded form:
/// <https://github.com/ethereum-optimism/specs/blob/main/specs/protocol/holocene/exec-engine.md#eip1559params-encoding>
pub fn decode_eip_1559_params(eip_1559_params: B64) -> Result<(u32, u32), EIP1559ParamError> {
    let denominator: [u8; 4] =
        eip_1559_params.0[..4].try_into().map_err(|_| EIP1559ParamError::InvalidElasticity)?;

    let elasticity: [u8; 4] =
        eip_1559_params.0[4..8].try_into().map_err(|_| EIP1559ParamError::InvalidDenominator)?;

    Ok((u32::from_be_bytes(elasticity), u32::from_be_bytes(denominator)))
}

fn get_holocene_extra_data(
    attributes: &OptimismPayloadBuilderAttributes,
    default_base_fee_params: BaseFeeParams,
) -> Result<Bytes, EIP1559ParamError> {
    let eip_1559_params = attributes.eip_1559_params.ok_or(EIP1559ParamError::NoEIP1559Params)?;

    let mut extra_data = [0u8; 9];
    // If eip 1559 params aren't set, use the canyon base fee param constants
    // otherwise use them
    if eip_1559_params == B64::ZERO {
        // Try casting max_change_denominator to u32
        let max_change_denominator: u32 = (default_base_fee_params.max_change_denominator)
            .try_into()
            .map_err(|_| EIP1559ParamError::DenominatorOverflow)?;

        // Try casting elasticity_multiplier to u32
        let elasticity_multiplier: u32 = (default_base_fee_params.elasticity_multiplier)
            .try_into()
            .map_err(|_| EIP1559ParamError::ElasticityOverflow)?;

        // Copy the values safely
        extra_data[1..5].copy_from_slice(&max_change_denominator.to_be_bytes());
        extra_data[5..9].copy_from_slice(&elasticity_multiplier.to_be_bytes());
    } else {
        let (elasticity, denominator) = decode_eip_1559_params(eip_1559_params)
            .map_err(|_| EIP1559ParamError::InvalidElasticity)?;
        extra_data[1..5].copy_from_slice(&denominator.to_be_bytes());
        extra_data[5..9].copy_from_slice(&elasticity.to_be_bytes());
    }
    Ok(Bytes::copy_from_slice(&extra_data))
}

#[cfg(test)]
mod tests {
    use std::str::FromStr;

    use super::*;

    #[test]
    fn test_get_extra_data_post_holocene() {
        let attributes = OptimismPayloadBuilderAttributes {
            eip_1559_params: Some(B64::from_str("0x0000000800000008").unwrap()),
            ..Default::default()
        };
        let extra_data = get_holocene_extra_data(&attributes, BaseFeeParams::new(80, 60));
        assert_eq!(extra_data.unwrap(), Bytes::copy_from_slice(&[0, 0, 0, 0, 8, 0, 0, 0, 8]));
    }

    #[test]
    fn test_get_extra_data_post_holocene_default() {
        let attributes = OptimismPayloadBuilderAttributes {
            eip_1559_params: Some(B64::ZERO),
            ..Default::default()
        };
        let extra_data = get_holocene_extra_data(&attributes, BaseFeeParams::new(80, 60));
        assert_eq!(extra_data.unwrap(), Bytes::copy_from_slice(&[0, 0, 0, 0, 80, 0, 0, 0, 60]));
    }
}<|MERGE_RESOLUTION|>--- conflicted
+++ resolved
@@ -103,13 +103,9 @@
         &self,
         args: BuildArguments<Pool, Client, OptimismPayloadBuilderAttributes, OptimismBuiltPayload>,
     ) -> Result<BuildOutcome<OptimismBuiltPayload>, PayloadBuilderError> {
-<<<<<<< HEAD
         let (cfg_env, block_env) = self
-            .cfg_and_block_env(&args.config, &args.config.parent_block)
+            .cfg_and_block_env(&args.config, &args.config.parent_header)
             .map_err(PayloadBuilderError::other)?;
-=======
-        let (cfg_env, block_env) = self.cfg_and_block_env(&args.config, &args.config.parent_header);
->>>>>>> 2e750f0c
         optimism_payload(&self.evm_config, args, cfg_env, block_env, self.compute_pending_block)
     }
 
@@ -138,13 +134,9 @@
             cancel: Default::default(),
             best_payload: None,
         };
-<<<<<<< HEAD
         let (cfg_env, block_env) = self
-            .cfg_and_block_env(&args.config, &args.config.parent_block)
+            .cfg_and_block_env(&args.config, &args.config.parent_header)
             .map_err(PayloadBuilderError::other)?;
-=======
-        let (cfg_env, block_env) = self.cfg_and_block_env(&args.config, &args.config.parent_header);
->>>>>>> 2e750f0c
         optimism_payload(&self.evm_config, args, cfg_env, block_env, false)?
             .into_payload()
             .ok_or_else(|| PayloadBuilderError::MissingPayload)
@@ -179,11 +171,7 @@
     let state = StateProviderDatabase::new(state_provider);
     let mut db =
         State::builder().with_database_ref(cached_reads.as_db(state)).with_bundle_update().build();
-<<<<<<< HEAD
-    let PayloadConfig { parent_block, attributes, mut extra_data } = config;
-=======
-    let PayloadConfig { parent_header, attributes, extra_data } = config;
->>>>>>> 2e750f0c
+    let PayloadConfig { parent_header, attributes, mut extra_data } = config;
 
     debug!(target: "payload_builder", id=%attributes.payload_attributes.payload_id(), parent_header = ?parent_header.hash(), parent_number = parent_header.number, "building new payload");
 
