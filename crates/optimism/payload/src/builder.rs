--- conflicted
+++ resolved
@@ -105,21 +105,10 @@
         &self,
         args: BuildArguments<Pool, Client, OptimismPayloadBuilderAttributes, OptimismBuiltPayload>,
     ) -> Result<BuildOutcome<OptimismBuiltPayload>, PayloadBuilderError> {
-<<<<<<< HEAD
         let (cfg_env, block_env) = self
             .cfg_and_block_env(&args.config, &args.config.parent_block)
             .map_err(PayloadBuilderError::other)?;
-        optimism_payload(
-            self.evm_config.clone(),
-            args,
-            cfg_env,
-            block_env,
-            self.compute_pending_block,
-        )
-=======
-        let (cfg_env, block_env) = self.cfg_and_block_env(&args.config, &args.config.parent_block);
         optimism_payload(&self.evm_config, args, cfg_env, block_env, self.compute_pending_block)
->>>>>>> fcca8b15
     }
 
     fn on_missing_payload(
@@ -147,15 +136,10 @@
             cancel: Default::default(),
             best_payload: None,
         };
-<<<<<<< HEAD
         let (cfg_env, block_env) = self
             .cfg_and_block_env(&args.config, &args.config.parent_block)
             .map_err(PayloadBuilderError::other)?;
-        optimism_payload(self.evm_config.clone(), args, cfg_env, block_env, false)?
-=======
-        let (cfg_env, block_env) = self.cfg_and_block_env(&args.config, &args.config.parent_block);
         optimism_payload(&self.evm_config, args, cfg_env, block_env, false)?
->>>>>>> fcca8b15
             .into_payload()
             .ok_or_else(|| PayloadBuilderError::MissingPayload)
     }
