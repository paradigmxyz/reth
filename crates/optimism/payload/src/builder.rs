//! Optimism payload builder implementation.

use crate::{
    config::{OpBuilderConfig, OpDAConfig},
    error::OpPayloadBuilderError,
    payload::{OpBuiltPayload, OpPayloadBuilderAttributes},
    OpPayloadPrimitives,
};
use alloy_consensus::{BlockHeader, Transaction, Typed2718};
use alloy_primitives::{Bytes, B256, U256};
use alloy_rpc_types_debug::ExecutionWitness;
use alloy_rpc_types_engine::PayloadId;
use op_alloy_rpc_types_engine::OpPayloadAttributes;
use reth_basic_payload_builder::*;
use reth_chain_state::{ExecutedBlock, ExecutedBlockWithTrieUpdates, ExecutedTrieUpdates};
use reth_chainspec::{ChainSpecProvider, EthChainSpec};
use reth_evm::{
    execute::{
        BlockBuilder, BlockBuilderOutcome, BlockExecutionError, BlockExecutor, BlockValidationError,
    },
    ConfigureEvm, Database, Evm,
};
use reth_execution_types::ExecutionOutcome;
use reth_optimism_evm::OpNextBlockEnvAttributes;
use reth_optimism_forks::OpHardforks;
use reth_optimism_primitives::{transaction::OpTransaction, ADDRESS_L2_TO_L1_MESSAGE_PASSER};
use reth_optimism_txpool::{
    estimated_da_size::DataAvailabilitySized,
    interop::{is_valid_interop, MaybeInteropTransaction},
    OpPooledTx,
};
use reth_payload_builder_primitives::PayloadBuilderError;
use reth_payload_primitives::PayloadBuilderAttributes;
use reth_payload_util::{BestPayloadTransactions, NoopPayloadTransactions, PayloadTransactions};
use reth_primitives_traits::{
    HeaderTy, NodePrimitives, SealedHeader, SealedHeaderFor, SignedTransaction, TxTy,
};
use reth_revm::{
    cancelled::CancelOnDrop, database::StateProviderDatabase, db::State,
    witness::ExecutionWitnessRecord,
};
use reth_storage_api::{errors::ProviderError, StateProvider, StateProviderFactory};
use reth_transaction_pool::{BestTransactionsAttributes, PoolTransaction, TransactionPool};
use revm::context::{Block, BlockEnv};
use std::sync::Arc;
use tracing::{debug, trace, warn};

/// Optimism's payload builder
#[derive(Debug, Clone)]
pub struct OpPayloadBuilder<Pool, Client, Evm, Txs = ()> {
    /// The rollup's compute pending block configuration option.
    // TODO(clabby): Implement this feature.
    pub compute_pending_block: bool,
    /// The type responsible for creating the evm.
    pub evm_config: Evm,
    /// Transaction pool.
    pub pool: Pool,
    /// Node client.
    pub client: Client,
    /// Settings for the builder, e.g. DA settings.
    pub config: OpBuilderConfig,
    /// The type responsible for yielding the best transactions for the payload if mempool
    /// transactions are allowed.
    pub best_transactions: Txs,
}

impl<Pool, Client, Evm> OpPayloadBuilder<Pool, Client, Evm> {
    /// `OpPayloadBuilder` constructor.
    ///
    /// Configures the builder with the default settings.
    pub fn new(pool: Pool, client: Client, evm_config: Evm) -> Self {
        Self::with_builder_config(pool, client, evm_config, Default::default())
    }

    /// Configures the builder with the given [`OpBuilderConfig`].
    pub const fn with_builder_config(
        pool: Pool,
        client: Client,
        evm_config: Evm,
        config: OpBuilderConfig,
    ) -> Self {
        Self {
            pool,
            client,
            compute_pending_block: true,
            evm_config,
            config,
            best_transactions: (),
        }
    }
}

impl<Pool, Client, Evm, Txs> OpPayloadBuilder<Pool, Client, Evm, Txs> {
    /// Sets the rollup's compute pending block configuration option.
    pub const fn set_compute_pending_block(mut self, compute_pending_block: bool) -> Self {
        self.compute_pending_block = compute_pending_block;
        self
    }

    /// Configures the type responsible for yielding the transactions that should be included in the
    /// payload.
    pub fn with_transactions<T>(
        self,
        best_transactions: T,
    ) -> OpPayloadBuilder<Pool, Client, Evm, T> {
        let Self { pool, client, compute_pending_block, evm_config, config, .. } = self;
        OpPayloadBuilder {
            pool,
            client,
            compute_pending_block,
            evm_config,
            best_transactions,
            config,
        }
    }

    /// Enables the rollup's compute pending block configuration option.
    pub const fn compute_pending_block(self) -> Self {
        self.set_compute_pending_block(true)
    }

    /// Returns the rollup's compute pending block configuration option.
    pub const fn is_compute_pending_block(&self) -> bool {
        self.compute_pending_block
    }
}

impl<Pool, Client, Evm, N, T> OpPayloadBuilder<Pool, Client, Evm, T>
where
    Pool: TransactionPool<Transaction: OpPooledTx<Consensus = N::SignedTx>>,
    Client: StateProviderFactory + ChainSpecProvider<ChainSpec: OpHardforks>,
    N: OpPayloadPrimitives,
    Evm: ConfigureEvm<Primitives = N, NextBlockEnvCtx = OpNextBlockEnvAttributes>,
{
    /// Constructs an Optimism payload from the transactions sent via the
    /// Payload attributes by the sequencer. If the `no_tx_pool` argument is passed in
    /// the payload attributes, the transaction pool will be ignored and the only transactions
    /// included in the payload will be those sent through the attributes.
    ///
    /// Given build arguments including an Optimism client, transaction pool,
    /// and configuration, this function creates a transaction payload. Returns
    /// a result indicating success with the payload or an error in case of failure.
    fn build_payload<'a, Txs>(
        &self,
        args: BuildArguments<OpPayloadBuilderAttributes<N::SignedTx>, OpBuiltPayload<N>>,
        best: impl FnOnce(BestTransactionsAttributes) -> Txs + Send + Sync + 'a,
    ) -> Result<BuildOutcome<OpBuiltPayload<N>>, PayloadBuilderError>
    where
        Txs:
            PayloadTransactions<Transaction: PoolTransaction<Consensus = N::SignedTx> + OpPooledTx>,
    {
        let BuildArguments { mut cached_reads, config, cancel, best_payload } = args;

        let ctx = OpPayloadBuilderCtx {
            evm_config: self.evm_config.clone(),
            da_config: self.config.da_config.clone(),
            chain_spec: self.client.chain_spec(),
            config,
            cancel,
            best_payload,
        };

        let builder = OpBuilder::new(best);

        let state_provider = self.client.state_by_block_hash(ctx.parent().hash())?;
        let state = StateProviderDatabase::new(&state_provider);

        if ctx.attributes().no_tx_pool {
            builder.build(state, &state_provider, ctx)
        } else {
            // sequencer mode we can reuse cachedreads from previous runs
            builder.build(cached_reads.as_db_mut(state), &state_provider, ctx)
        }
        .map(|out| out.with_cached_reads(cached_reads))
    }

    /// Computes the witness for the payload.
    pub fn payload_witness(
        &self,
        parent: SealedHeader<N::BlockHeader>,
        attributes: OpPayloadAttributes,
    ) -> Result<ExecutionWitness, PayloadBuilderError> {
        let attributes = OpPayloadBuilderAttributes::try_new(parent.hash(), attributes, 3)
            .map_err(PayloadBuilderError::other)?;

        let config = PayloadConfig { parent_header: Arc::new(parent), attributes };
        let ctx = OpPayloadBuilderCtx {
            evm_config: self.evm_config.clone(),
            da_config: self.config.da_config.clone(),
            chain_spec: self.client.chain_spec(),
            config,
            cancel: Default::default(),
            best_payload: Default::default(),
        };

        let state_provider = self.client.state_by_block_hash(ctx.parent().hash())?;

        let builder = OpBuilder::new(|_| NoopPayloadTransactions::<Pool::Transaction>::default());
        builder.witness(state_provider, &ctx)
    }
}

/// Implementation of the [`PayloadBuilder`] trait for [`OpPayloadBuilder`].
impl<Pool, Client, Evm, N, Txs> PayloadBuilder for OpPayloadBuilder<Pool, Client, Evm, Txs>
where
    N: OpPayloadPrimitives,
    Client: StateProviderFactory + ChainSpecProvider<ChainSpec: OpHardforks> + Clone,
    Pool: TransactionPool<Transaction: OpPooledTx<Consensus = N::SignedTx>>,
    Evm: ConfigureEvm<Primitives = N, NextBlockEnvCtx = OpNextBlockEnvAttributes>,
    Txs: OpPayloadTransactions<Pool::Transaction>,
{
    type Attributes = OpPayloadBuilderAttributes<N::SignedTx>;
    type BuiltPayload = OpBuiltPayload<N>;

    fn try_build(
        &self,
        args: BuildArguments<Self::Attributes, Self::BuiltPayload>,
    ) -> Result<BuildOutcome<Self::BuiltPayload>, PayloadBuilderError> {
        let pool = self.pool.clone();
        self.build_payload(args, |attrs| self.best_transactions.best_transactions(pool, attrs))
    }

    fn on_missing_payload(
        &self,
        _args: BuildArguments<Self::Attributes, Self::BuiltPayload>,
    ) -> MissingPayloadBehaviour<Self::BuiltPayload> {
        // we want to await the job that's already in progress because that should be returned as
        // is, there's no benefit in racing another job
        MissingPayloadBehaviour::AwaitInProgress
    }

    // NOTE: this should only be used for testing purposes because this doesn't have access to L1
    // system txs, hence on_missing_payload we return [MissingPayloadBehaviour::AwaitInProgress].
    fn build_empty_payload(
        &self,
        config: PayloadConfig<Self::Attributes, N::BlockHeader>,
    ) -> Result<Self::BuiltPayload, PayloadBuilderError> {
        let args = BuildArguments {
            config,
            cached_reads: Default::default(),
            cancel: Default::default(),
            best_payload: None,
        };
        self.build_payload(args, |_| NoopPayloadTransactions::<Pool::Transaction>::default())?
            .into_payload()
            .ok_or_else(|| PayloadBuilderError::MissingPayload)
    }
}

/// The type that builds the payload.
///
/// Payload building for optimism is composed of several steps.
/// The first steps are mandatory and defined by the protocol.
///
/// 1. first all System calls are applied.
/// 2. After canyon the forced deployed `create2deployer` must be loaded
/// 3. all sequencer transactions are executed (part of the payload attributes)
///
/// Depending on whether the node acts as a sequencer and is allowed to include additional
/// transactions (`no_tx_pool == false`):
/// 4. include additional transactions
///
/// And finally
/// 5. build the block: compute all roots (txs, state)
#[derive(derive_more::Debug)]
pub struct OpBuilder<'a, Txs> {
    /// Yields the best transaction to include if transactions from the mempool are allowed.
    #[debug(skip)]
    best: Box<dyn FnOnce(BestTransactionsAttributes) -> Txs + 'a>,
}

impl<'a, Txs> OpBuilder<'a, Txs> {
    /// Creates a new [`OpBuilder`].
    pub fn new(best: impl FnOnce(BestTransactionsAttributes) -> Txs + Send + Sync + 'a) -> Self {
        Self { best: Box::new(best) }
    }
}

impl<Txs> OpBuilder<'_, Txs> {
    /// Builds the payload on top of the state.
    pub fn build<EvmConfig, ChainSpec, N>(
        self,
        db: impl Database<Error = ProviderError>,
        state_provider: impl StateProvider,
        ctx: OpPayloadBuilderCtx<EvmConfig, ChainSpec>,
    ) -> Result<BuildOutcomeKind<OpBuiltPayload<N>>, PayloadBuilderError>
    where
        EvmConfig: ConfigureEvm<Primitives = N, NextBlockEnvCtx = OpNextBlockEnvAttributes>,
        ChainSpec: EthChainSpec + OpHardforks,
        N: OpPayloadPrimitives,
        Txs:
            PayloadTransactions<Transaction: PoolTransaction<Consensus = N::SignedTx> + OpPooledTx>,
    {
        let Self { best } = self;
        debug!(target: "payload_builder", id=%ctx.payload_id(), parent_header = ?ctx.parent().hash(), parent_number = ctx.parent().number(), "building new payload");

        let mut db = State::builder().with_database(db).with_bundle_update().build();

        let mut builder = ctx.block_builder(&mut db)?;

        // 1. apply pre-execution changes
        builder.apply_pre_execution_changes().map_err(|err| {
            warn!(target: "payload_builder", %err, "failed to apply pre-execution changes");
            PayloadBuilderError::Internal(err.into())
        })?;

        // 2. execute sequencer transactions
        let mut info = ctx.execute_sequencer_transactions(&mut builder)?;

        // 3. if mem pool transactions are requested we execute them
        if !ctx.attributes().no_tx_pool {
            let best_txs = best(ctx.best_transaction_attributes(builder.evm_mut().block()));
            if ctx.execute_best_transactions(&mut info, &mut builder, best_txs)?.is_some() {
                return Ok(BuildOutcomeKind::Cancelled)
            }

            // check if the new payload is even more valuable
            if !ctx.is_better_payload(info.total_fees) {
                // can skip building the block
                return Ok(BuildOutcomeKind::Aborted { fees: info.total_fees })
            }
        }

        let BlockBuilderOutcome { execution_result, hashed_state, trie_updates, block } =
            builder.finish(state_provider)?;

        let sealed_block = Arc::new(block.sealed_block().clone());
        debug!(target: "payload_builder", id=%ctx.attributes().payload_id(), sealed_block_header = ?sealed_block.header(), "sealed built block");

        let execution_outcome = ExecutionOutcome::new(
            db.take_bundle(),
            vec![execution_result.receipts],
            block.number(),
            Vec::new(),
        );

        // create the executed block data
        let executed: ExecutedBlockWithTrieUpdates<N> = ExecutedBlockWithTrieUpdates {
            block: ExecutedBlock {
                recovered_block: Arc::new(block),
                execution_output: Arc::new(execution_outcome),
                hashed_state: Arc::new(hashed_state),
            },
            trie: ExecutedTrieUpdates::Present(Arc::new(trie_updates)),
        };

        let no_tx_pool = ctx.attributes().no_tx_pool;

        let payload =
            OpBuiltPayload::new(ctx.payload_id(), sealed_block, info.total_fees, Some(executed));

        if no_tx_pool {
            // if `no_tx_pool` is set only transactions from the payload attributes will be included
            // in the payload. In other words, the payload is deterministic and we can
            // freeze it once we've successfully built it.
            Ok(BuildOutcomeKind::Freeze(payload))
        } else {
            Ok(BuildOutcomeKind::Better { payload })
        }
    }

    /// Builds the payload and returns its [`ExecutionWitness`] based on the state after execution.
    pub fn witness<Evm, ChainSpec, N>(
        self,
        state_provider: impl StateProvider,
        ctx: &OpPayloadBuilderCtx<Evm, ChainSpec>,
    ) -> Result<ExecutionWitness, PayloadBuilderError>
    where
        Evm: ConfigureEvm<Primitives = N, NextBlockEnvCtx = OpNextBlockEnvAttributes>,
        ChainSpec: EthChainSpec + OpHardforks,
        N: OpPayloadPrimitives,
        Txs: PayloadTransactions<Transaction: PoolTransaction<Consensus = N::SignedTx>>,
    {
        let mut db = State::builder()
            .with_database(StateProviderDatabase::new(&state_provider))
            .with_bundle_update()
            .build();
        let mut builder = ctx.block_builder(&mut db)?;

        builder.apply_pre_execution_changes()?;
        ctx.execute_sequencer_transactions(&mut builder)?;
        builder.into_executor().apply_post_execution_changes()?;

        if ctx.chain_spec.is_isthmus_active_at_timestamp(ctx.attributes().timestamp()) {
            // force load `L2ToL1MessagePasser.sol` so l2 withdrawals root can be computed even if
            // no l2 withdrawals in block
            _ = db.load_cache_account(ADDRESS_L2_TO_L1_MESSAGE_PASSER)?;
        }

        let ExecutionWitnessRecord { hashed_state, codes, keys, lowest_block_number: _ } =
            ExecutionWitnessRecord::from_executed_state(&db);
        let state = state_provider.witness(Default::default(), hashed_state)?;
        Ok(ExecutionWitness {
            state: state.into_iter().collect(),
            codes,
            keys,
            ..Default::default()
        })
    }
}

/// A type that returns a the [`PayloadTransactions`] that should be included in the pool.
pub trait OpPayloadTransactions<Transaction>: Clone + Send + Sync + Unpin + 'static {
    /// Returns an iterator that yields the transaction in the order they should get included in the
    /// new payload.
    fn best_transactions<Pool: TransactionPool<Transaction = Transaction>>(
        &self,
        pool: Pool,
        attr: BestTransactionsAttributes,
    ) -> impl PayloadTransactions<Transaction = Transaction>;
}

impl<T: PoolTransaction + MaybeInteropTransaction> OpPayloadTransactions<T> for () {
    fn best_transactions<Pool: TransactionPool<Transaction = T>>(
        &self,
        pool: Pool,
        attr: BestTransactionsAttributes,
    ) -> impl PayloadTransactions<Transaction = T> {
        BestPayloadTransactions::new(pool.best_transactions_with_attributes(attr))
    }
}

/// Holds the state after execution
#[derive(Debug)]
pub struct ExecutedPayload<N: NodePrimitives> {
    /// Tracked execution info
    pub info: ExecutionInfo,
    /// Withdrawal hash.
    pub withdrawals_root: Option<B256>,
    /// The transaction receipts.
    pub receipts: Vec<N::Receipt>,
    /// The block env used during execution.
    pub block_env: BlockEnv,
}

/// This acts as the container for executed transactions and its byproducts (receipts, gas used)
#[derive(Default, Debug)]
pub struct ExecutionInfo {
    /// All gas used so far
    pub cumulative_gas_used: u64,
    /// Estimated DA size
    pub cumulative_da_bytes_used: u64,
    /// Tracks fees from executed mempool transactions
    pub total_fees: U256,
}

impl ExecutionInfo {
    /// Create a new instance with allocated slots.
    pub const fn new() -> Self {
        Self { cumulative_gas_used: 0, cumulative_da_bytes_used: 0, total_fees: U256::ZERO }
    }

    /// Returns true if the transaction would exceed the block limits:
    /// - block gas limit: ensures the transaction still fits into the block.
    /// - tx DA limit: if configured, ensures the tx does not exceed the maximum allowed DA limit
    ///   per tx.
    /// - block DA limit: if configured, ensures the transaction's DA size does not exceed the
    ///   maximum allowed DA limit per block.
    pub fn is_tx_over_limits(
        &self,
        tx_da_size: u64,
        block_gas_limit: u64,
        tx_data_limit: Option<u64>,
        block_data_limit: Option<u64>,
        tx_gas_limit: u64,
    ) -> bool {
        if tx_data_limit.is_some_and(|da_limit| tx_da_size > da_limit) {
            return true;
        }

        if block_data_limit
            .is_some_and(|da_limit| self.cumulative_da_bytes_used + tx_da_size > da_limit)
        {
            return true;
        }

        self.cumulative_gas_used + tx_gas_limit > block_gas_limit
    }
}

/// Container type that holds all necessities to build a new payload.
#[derive(derive_more::Debug)]
pub struct OpPayloadBuilderCtx<Evm: ConfigureEvm, ChainSpec> {
    /// The type that knows how to perform system calls and configure the evm.
    pub evm_config: Evm,
    /// The DA config for the payload builder
    pub da_config: OpDAConfig,
    /// The chainspec
    pub chain_spec: Arc<ChainSpec>,
    /// How to build the payload.
    pub config:
        PayloadConfig<OpPayloadBuilderAttributes<TxTy<Evm::Primitives>>, HeaderTy<Evm::Primitives>>,
    /// Marker to check whether the job has been cancelled.
    pub cancel: CancelOnDrop,
    /// The currently best payload.
    pub best_payload: Option<OpBuiltPayload<Evm::Primitives>>,
}

impl<Evm, ChainSpec> OpPayloadBuilderCtx<Evm, ChainSpec>
where
    Evm: ConfigureEvm<Primitives: OpPayloadPrimitives, NextBlockEnvCtx = OpNextBlockEnvAttributes>,
    ChainSpec: EthChainSpec + OpHardforks,
{
    /// Returns the parent block the payload will be build on.
<<<<<<< HEAD
    #[allow(clippy::missing_const_for_fn)]
    pub fn parent(&self) -> &SealedHeader {
        &self.config.parent_header
=======
    pub fn parent(&self) -> &SealedHeaderFor<Evm::Primitives> {
        self.config.parent_header.as_ref()
>>>>>>> 41ed7e0b
    }

    /// Returns the builder attributes.
    pub const fn attributes(&self) -> &OpPayloadBuilderAttributes<TxTy<Evm::Primitives>> {
        &self.config.attributes
    }

    /// Returns the extra data for the block.
    ///
    /// After holocene this extracts the extra data from the payload
    pub fn extra_data(&self) -> Result<Bytes, PayloadBuilderError> {
        if self.is_holocene_active() {
            self.attributes()
                .get_holocene_extra_data(
                    self.chain_spec.base_fee_params_at_timestamp(
                        self.attributes().payload_attributes.timestamp,
                    ),
                )
                .map_err(PayloadBuilderError::other)
        } else {
            Ok(Default::default())
        }
    }

    /// Returns the current fee settings for transactions from the mempool
    pub fn best_transaction_attributes(&self, block_env: &BlockEnv) -> BestTransactionsAttributes {
        BestTransactionsAttributes::new(
            block_env.basefee,
            block_env.blob_gasprice().map(|p| p as u64),
        )
    }

    /// Returns the unique id for this payload job.
    pub fn payload_id(&self) -> PayloadId {
        self.attributes().payload_id()
    }

    /// Returns true if holocene is active for the payload.
    pub fn is_holocene_active(&self) -> bool {
        self.chain_spec.is_holocene_active_at_timestamp(self.attributes().timestamp())
    }

    /// Returns true if the fees are higher than the previous payload.
    pub fn is_better_payload(&self, total_fees: U256) -> bool {
        is_better_payload(self.best_payload.as_ref(), total_fees)
    }

    /// Prepares a [`BlockBuilder`] for the next block.
    pub fn block_builder<'a, DB: Database>(
        &'a self,
        db: &'a mut State<DB>,
    ) -> Result<impl BlockBuilder<Primitives = Evm::Primitives> + 'a, PayloadBuilderError> {
        self.evm_config
            .builder_for_next_block(
                db,
                self.parent(),
                OpNextBlockEnvAttributes {
                    timestamp: self.attributes().timestamp(),
                    suggested_fee_recipient: self.attributes().suggested_fee_recipient(),
                    prev_randao: self.attributes().prev_randao(),
                    gas_limit: self
                        .attributes()
                        .gas_limit
                        .unwrap_or_else(|| self.parent().gas_limit()),
                    parent_beacon_block_root: self.attributes().parent_beacon_block_root(),
                    extra_data: self.extra_data()?,
                },
            )
            .map_err(PayloadBuilderError::other)
    }
}

impl<Evm, ChainSpec> OpPayloadBuilderCtx<Evm, ChainSpec>
where
    Evm: ConfigureEvm<Primitives: OpPayloadPrimitives, NextBlockEnvCtx = OpNextBlockEnvAttributes>,
    ChainSpec: EthChainSpec + OpHardforks,
{
    /// Executes all sequencer transactions that are included in the payload attributes.
    pub fn execute_sequencer_transactions(
        &self,
        builder: &mut impl BlockBuilder<Primitives = Evm::Primitives>,
    ) -> Result<ExecutionInfo, PayloadBuilderError> {
        let mut info = ExecutionInfo::new();

        for sequencer_tx in &self.attributes().transactions {
            // A sequencer's block should never contain blob transactions.
            if sequencer_tx.value().is_eip4844() {
                return Err(PayloadBuilderError::other(
                    OpPayloadBuilderError::BlobTransactionRejected,
                ))
            }

            // Convert the transaction to a [RecoveredTx]. This is
            // purely for the purposes of utilizing the `evm_config.tx_env`` function.
            // Deposit transactions do not have signatures, so if the tx is a deposit, this
            // will just pull in its `from` address.
            let sequencer_tx = sequencer_tx.value().try_clone_into_recovered().map_err(|_| {
                PayloadBuilderError::other(OpPayloadBuilderError::TransactionEcRecoverFailed)
            })?;

            let gas_used = match builder.execute_transaction(sequencer_tx.clone()) {
                Ok(gas_used) => gas_used,
                Err(BlockExecutionError::Validation(BlockValidationError::InvalidTx {
                    error,
                    ..
                })) => {
                    trace!(target: "payload_builder", %error, ?sequencer_tx, "Error in sequencer transaction, skipping.");
                    continue
                }
                Err(err) => {
                    // this is an error that we should treat as fatal for this attempt
                    return Err(PayloadBuilderError::EvmExecutionError(Box::new(err)))
                }
            };

            // add gas used by the transaction to cumulative gas used, before creating the receipt
            info.cumulative_gas_used += gas_used;
        }

        Ok(info)
    }

    /// Executes the given best transactions and updates the execution info.
    ///
    /// Returns `Ok(Some(())` if the job was cancelled.
    pub fn execute_best_transactions(
        &self,
        info: &mut ExecutionInfo,
        builder: &mut impl BlockBuilder<Primitives = Evm::Primitives>,
        mut best_txs: impl PayloadTransactions<
            Transaction: PoolTransaction<Consensus = TxTy<Evm::Primitives>> + OpPooledTx,
        >,
    ) -> Result<Option<()>, PayloadBuilderError> {
        let block_gas_limit = builder.evm_mut().block().gas_limit;
        let block_da_limit = self.da_config.max_da_block_size();
        let tx_da_limit = self.da_config.max_da_tx_size();
        let base_fee = builder.evm_mut().block().basefee;

        while let Some(tx) = best_txs.next(()) {
            let interop = tx.interop_deadline();
            let tx_da_size = tx.estimated_da_size();
            let tx = tx.into_consensus();
            if info.is_tx_over_limits(
                tx_da_size,
                block_gas_limit,
                tx_da_limit,
                block_da_limit,
                tx.gas_limit(),
            ) {
                // we can't fit this transaction into the block, so we need to mark it as
                // invalid which also removes all dependent transaction from
                // the iterator before we can continue
                best_txs.mark_invalid(tx.signer(), tx.nonce());
                continue
            }

            // A sequencer's block should never contain blob or deposit transactions from the pool.
            if tx.is_eip4844() || tx.is_deposit() {
                best_txs.mark_invalid(tx.signer(), tx.nonce());
                continue
            }

            // We skip invalid cross chain txs, they would be removed on the next block update in
            // the maintenance job
            if let Some(interop) = interop {
                if !is_valid_interop(interop, self.config.attributes.timestamp()) {
                    best_txs.mark_invalid(tx.signer(), tx.nonce());
                    continue
                }
            }
            // check if the job was cancelled, if so we can exit early
            if self.cancel.is_cancelled() {
                return Ok(Some(()))
            }

            let gas_used = match builder.execute_transaction(tx.clone()) {
                Ok(gas_used) => gas_used,
                Err(BlockExecutionError::Validation(BlockValidationError::InvalidTx {
                    error,
                    ..
                })) => {
                    if error.is_nonce_too_low() {
                        // if the nonce is too low, we can skip this transaction
                        trace!(target: "payload_builder", %error, ?tx, "skipping nonce too low transaction");
                    } else {
                        // if the transaction is invalid, we can skip it and all of its
                        // descendants
                        trace!(target: "payload_builder", %error, ?tx, "skipping invalid transaction and its descendants");
                        best_txs.mark_invalid(tx.signer(), tx.nonce());
                    }
                    continue
                }
                Err(err) => {
                    // this is an error that we should treat as fatal for this attempt
                    return Err(PayloadBuilderError::EvmExecutionError(Box::new(err)))
                }
            };

            // add gas used by the transaction to cumulative gas used, before creating the
            // receipt
            info.cumulative_gas_used += gas_used;
            info.cumulative_da_bytes_used += tx_da_size;

            // update add to total fees
            let miner_fee = tx
                .effective_tip_per_gas(base_fee)
                .expect("fee is always valid; execution succeeded");
            info.total_fees += U256::from(miner_fee) * U256::from(gas_used);
        }

        Ok(None)
    }
}<|MERGE_RESOLUTION|>--- conflicted
+++ resolved
@@ -502,14 +502,8 @@
     ChainSpec: EthChainSpec + OpHardforks,
 {
     /// Returns the parent block the payload will be build on.
-<<<<<<< HEAD
-    #[allow(clippy::missing_const_for_fn)]
-    pub fn parent(&self) -> &SealedHeader {
-        &self.config.parent_header
-=======
     pub fn parent(&self) -> &SealedHeaderFor<Evm::Primitives> {
         self.config.parent_header.as_ref()
->>>>>>> 41ed7e0b
     }
 
     /// Returns the builder attributes.
