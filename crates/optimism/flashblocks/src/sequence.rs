--- conflicted
+++ resolved
@@ -1,10 +1,7 @@
 use crate::{ExecutionPayloadBaseV1, FlashBlock};
 use alloy_eips::eip2718::WithEncoded;
-<<<<<<< HEAD
+use eyre::{bail, OptionExt};
 use core::mem;
-=======
->>>>>>> aa5e6ad4
-use eyre::{bail, OptionExt};
 use reth_primitives_traits::{Recovered, SignedTransaction};
 use std::collections::BTreeMap;
 use tokio::sync::broadcast;
@@ -112,13 +109,10 @@
             .flat_map(|(_, block)| block.txs.clone())
     }
 
-<<<<<<< HEAD
-=======
     fn clear(&mut self) {
         self.inner.clear();
     }
 
->>>>>>> aa5e6ad4
     /// Returns the first block number
     pub(crate) fn block_number(&self) -> Option<u64> {
         Some(self.inner.values().next()?.block().metadata.block_number)
@@ -134,47 +128,6 @@
         self.inner.len()
     }
 }
-<<<<<<< HEAD
-
-#[derive(Debug, Clone, PartialEq, Eq)]
-pub struct FlashBlockCompleteSequence(Vec<FlashBlock>);
-
-impl FlashBlockCompleteSequence {
-    fn new(blocks: Vec<FlashBlock>) -> eyre::Result<Self> {
-        let first_block = blocks.first().ok_or_eyre("No flashblocks in sequence")?;
-
-        // Ensure that first flashblock have base
-        first_block.base.as_ref().ok_or_eyre("Flashblock at index 0 has no base")?;
-
-        // Ensure that index are successive from 0, have same block number and payload id
-        if !blocks.iter().enumerate().all(|(idx, block)| {
-            idx == block.index as usize &&
-                block.payload_id == first_block.payload_id &&
-                block.metadata.block_number == first_block.metadata.block_number
-        }) {
-            bail!("Flashblock inconsistencies detected in sequence");
-        }
-
-        Ok(Self(blocks))
-    }
-
-    /// Returns the block number
-    fn block_number(&self) -> u64 {
-        self.0.first().unwrap().metadata.block_number
-    }
-
-    /// Returns the payload base of the first flashblock.
-    fn payload_base(&self) -> &ExecutionPayloadBaseV1 {
-        self.0.first().unwrap().base.as_ref().unwrap()
-    }
-
-    /// Returns the number of flashblocks in the sequence.
-    const fn count(&self) -> usize {
-        self.0.len()
-    }
-}
-
-=======
 
 /// A complete sequence of flashblocks, often corresponding to a full block.
 /// Ensure invariants of a complete flashblocks sequence.
@@ -221,7 +174,6 @@
     }
 }
 
->>>>>>> aa5e6ad4
 impl<T> TryFrom<FlashBlockPendingSequence<T>> for FlashBlockCompleteSequence {
     type Error = eyre::Error;
     fn try_from(sequence: FlashBlockPendingSequence<T>) -> Result<Self, Self::Error> {
