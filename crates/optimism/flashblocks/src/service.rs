use crate::{
    sequence::FlashBlockPendingSequence,
<<<<<<< HEAD
    worker::{BuildArgs, BuildResult, FlashBlockBuilder},
    ExecutionPayloadBaseV1, FlashBlock, FlashBlockCompleteSequenceRx,
=======
    worker::{BuildArgs, FlashBlockBuilder},
    ExecutionPayloadBaseV1, FlashBlock, FlashBlockCompleteSequenceRx, PendingFlashBlock,
>>>>>>> 22f9708f
};
use alloy_eips::eip2718::WithEncoded;
use alloy_primitives::B256;
use futures_util::{FutureExt, Stream, StreamExt};
use metrics::Histogram;
use reth_chain_state::{CanonStateNotification, CanonStateNotifications, CanonStateSubscriptions};
use reth_evm::ConfigureEvm;
use reth_metrics::Metrics;
use reth_primitives_traits::{
    AlloyBlockHeader, BlockTy, HeaderTy, NodePrimitives, ReceiptTy, Recovered,
};
use reth_revm::cached::CachedReads;
use reth_storage_api::{BlockReaderIdExt, StateProviderFactory};
use reth_tasks::TaskExecutor;
use std::{
    pin::Pin,
    task::{ready, Context, Poll},
    time::Instant,
};
use tokio::{pin, sync::oneshot};
use tracing::{debug, trace, warn};

<<<<<<< HEAD
pub(crate) const FB_STATE_ROOT_FROM_INDEX: usize = 9;

/// The `FlashBlockService` maintains an in-memory [`PendingBlock`] built out of a sequence of
=======
/// The `FlashBlockService` maintains an in-memory [`PendingFlashBlock`] built out of a sequence of
>>>>>>> 22f9708f
/// [`FlashBlock`]s.
#[derive(Debug)]
pub struct FlashBlockService<
    N: NodePrimitives,
    S,
    EvmConfig: ConfigureEvm<Primitives = N, NextBlockEnvCtx: Unpin>,
    Provider,
> {
    rx: S,
    current: Option<PendingFlashBlock<N>>,
    blocks: FlashBlockPendingSequence<N::SignedTx>,
    rebuild: bool,
    builder: FlashBlockBuilder<EvmConfig, Provider>,
    canon_receiver: CanonStateNotifications<N>,
    spawner: TaskExecutor,
    job: Option<BuildJob<N>>,
    /// Cached state reads for the current block.
    /// Current `PendingFlashBlock` is built out of a sequence of `FlashBlocks`, and executed again
    /// when fb received on top of the same block. Avoid redundant I/O across multiple
    /// executions within the same block.
    cached_state: Option<(B256, CachedReads)>,
    metrics: FlashBlockServiceMetrics,
    /// Enable state root calculation from flashblock with index [`FB_STATE_ROOT_FROM_INDEX`]
    calculate_state_root: bool,
}

impl<N, S, EvmConfig, Provider> FlashBlockService<N, S, EvmConfig, Provider>
where
    N: NodePrimitives,
    S: Stream<Item = eyre::Result<FlashBlock>> + Unpin + 'static,
    EvmConfig: ConfigureEvm<Primitives = N, NextBlockEnvCtx: From<ExecutionPayloadBaseV1> + Unpin>
        + Clone
        + 'static,
    Provider: StateProviderFactory
        + CanonStateSubscriptions<Primitives = N>
        + BlockReaderIdExt<
            Header = HeaderTy<N>,
            Block = BlockTy<N>,
            Transaction = N::SignedTx,
            Receipt = ReceiptTy<N>,
        > + Unpin
        + Clone
        + 'static,
{
    /// Constructs a new `FlashBlockService` that receives [`FlashBlock`]s from `rx` stream.
    pub fn new(rx: S, evm_config: EvmConfig, provider: Provider, spawner: TaskExecutor) -> Self {
        Self {
            rx,
            current: None,
            blocks: FlashBlockPendingSequence::new(),
            canon_receiver: provider.subscribe_to_canonical_state(),
            builder: FlashBlockBuilder::new(evm_config, provider),
            rebuild: false,
            spawner,
            job: None,
            cached_state: None,
            metrics: FlashBlockServiceMetrics::default(),
            calculate_state_root: false,
        }
    }

    /// Enable state root calculation from flashblock
    pub const fn calculate_state_root(mut self, enable_state_root: bool) -> Self {
        self.calculate_state_root = enable_state_root;
        self
    }

    /// Returns a subscriber to the flashblock sequence.
    pub fn subscribe_block_sequence(&self) -> FlashBlockCompleteSequenceRx {
        self.blocks.subscribe_block_sequence()
    }

    /// Drives the services and sends new blocks to the receiver
    ///
    /// Note: this should be spawned
    pub async fn run(mut self, tx: tokio::sync::watch::Sender<Option<PendingFlashBlock<N>>>) {
        while let Some(block) = self.next().await {
            if let Ok(block) = block.inspect_err(|e| tracing::error!("{e}")) {
                let _ = tx.send(block).inspect_err(|e| tracing::error!("{e}"));
            }
        }

        warn!("Flashblock service has stopped");
    }

    /// Returns the [`BuildArgs`] made purely out of [`FlashBlock`]s that were received earlier.
    ///
    /// Returns `None` if the flashblock have no `base` or the base is not a child block of latest.
    fn build_args(
        &mut self,
    ) -> Option<
        BuildArgs<
            impl IntoIterator<Item = WithEncoded<Recovered<N::SignedTx>>>
                + use<N, S, EvmConfig, Provider>,
        >,
    > {
        let Some(base) = self.blocks.payload_base() else {
            trace!(
                flashblock_number = ?self.blocks.block_number(),
                count = %self.blocks.count(),
                "Missing flashblock payload base"
            );

            return None
        };

        // attempt an initial consecutive check
        if let Some(latest) = self.builder.provider().latest_header().ok().flatten() &&
            latest.hash() != base.parent_hash
        {
            trace!(flashblock_parent=?base.parent_hash, flashblock_number=base.block_number, local_latest=?latest.num_hash(), "Skipping non consecutive build attempt");
            return None
        }

<<<<<<< HEAD
        // Check if state root must be calculated
        let calculate_state_root = self.calculate_state_root &&
            self.blocks.index() >= Some(FB_STATE_ROOT_FROM_INDEX as u64);
=======
        let Some(last_flashblock) = self.blocks.last_flashblock() else {
            trace!(flashblock_number = ?self.blocks.block_number(), count = %self.blocks.count(), "Missing last flashblock");
            return None
        };
>>>>>>> 22f9708f

        Some(BuildArgs {
            base,
            transactions: self.blocks.ready_transactions().collect::<Vec<_>>(),
            cached_state: self.cached_state.take(),
<<<<<<< HEAD
            calculate_state_root,
=======
            last_flashblock_index: last_flashblock.index,
            last_flashblock_hash: last_flashblock.diff.block_hash,
>>>>>>> 22f9708f
        })
    }

    /// Takes out `current` [`PendingFlashBlock`] if `state` is not preceding it.
    fn on_new_tip(&mut self, state: CanonStateNotification<N>) -> Option<PendingFlashBlock<N>> {
        let tip = state.tip_checked()?;
        let tip_hash = tip.hash();
        let current = self.current.take_if(|current| current.parent_hash() != tip_hash);

        // Prefill the cache with state from the new canonical tip, similar to payload/basic
        let mut cached = CachedReads::default();
        let committed = state.committed();
        let new_execution_outcome = committed.execution_outcome();
        for (addr, acc) in new_execution_outcome.bundle_accounts_iter() {
            if let Some(info) = acc.info.clone() {
                // Pre-cache existing accounts and their storage (only changed accounts/storage)
                let storage =
                    acc.storage.iter().map(|(key, slot)| (*key, slot.present_value)).collect();
                cached.insert_account(addr, info, storage);
            }
        }
        self.cached_state = Some((tip_hash, cached));

        current
    }
}

impl<N, S, EvmConfig, Provider> Stream for FlashBlockService<N, S, EvmConfig, Provider>
where
    N: NodePrimitives,
    S: Stream<Item = eyre::Result<FlashBlock>> + Unpin + 'static,
    EvmConfig: ConfigureEvm<Primitives = N, NextBlockEnvCtx: From<ExecutionPayloadBaseV1> + Unpin>
        + Clone
        + 'static,
    Provider: StateProviderFactory
        + CanonStateSubscriptions<Primitives = N>
        + BlockReaderIdExt<
            Header = HeaderTy<N>,
            Block = BlockTy<N>,
            Transaction = N::SignedTx,
            Receipt = ReceiptTy<N>,
        > + Unpin
        + Clone
        + 'static,
{
    type Item = eyre::Result<Option<PendingFlashBlock<N>>>;

    fn poll_next(self: Pin<&mut Self>, cx: &mut Context<'_>) -> Poll<Option<Self::Item>> {
        let this = self.get_mut();

        loop {
            // drive pending build job to completion
            let result = match this.job.as_mut() {
                Some((now, rx)) => {
                    let result = ready!(rx.poll_unpin(cx));
                    result.ok().map(|res| (*now, res))
                }
                None => None,
            };
            // reset job
            this.job.take();

            if let Some((now, result)) = result {
                match result {
                    Ok(Some((new_pending, cached_reads, state_root))) => {
                        // update state root of the current sequence
                        this.blocks.set_state_root(state_root);

                        // built a new pending block
                        this.current = Some(new_pending.clone());
                        // cache reads
                        this.cached_state = Some((new_pending.parent_hash(), cached_reads));
                        this.rebuild = false;

                        let elapsed = now.elapsed();
                        this.metrics.execution_duration.record(elapsed.as_secs_f64());
                        trace!(
                            parent_hash = %new_pending.block().parent_hash(),
                            block_number = new_pending.block().number(),
                            flash_blocks = this.blocks.count(),
                            ?elapsed,
                            "Built new block with flashblocks"
                        );

                        return Poll::Ready(Some(Ok(Some(new_pending))));
                    }
                    Ok(None) => {
                        // nothing to do because tracked flashblock doesn't attach to latest
                    }
                    Err(err) => {
                        // we can ignore this error
                        debug!(%err, "failed to execute flashblock");
                    }
                }
            }

            // consume new flashblocks while they're ready
            while let Poll::Ready(Some(result)) = this.rx.poll_next_unpin(cx) {
                match result {
                    Ok(flashblock) => {
                        if flashblock.index == 0 {
                            this.metrics.last_flashblock_length.record(this.blocks.count() as f64);
                        }
                        match this.blocks.insert(flashblock) {
                            Ok(_) => this.rebuild = true,
                            Err(err) => debug!(%err, "Failed to prepare flashblock"),
                        }
                    }
                    Err(err) => return Poll::Ready(Some(Err(err))),
                }
            }

            // update on new head block
            if let Poll::Ready(Ok(state)) = {
                let fut = this.canon_receiver.recv();
                pin!(fut);
                fut.poll_unpin(cx)
            } && let Some(current) = this.on_new_tip(state)
            {
                trace!(
                    parent_hash = %current.block().parent_hash(),
                    block_number = current.block().number(),
                    "Clearing current flashblock on new canonical block"
                );

                return Poll::Ready(Some(Ok(None)))
            }

            if !this.rebuild && this.current.is_some() {
                return Poll::Pending
            }

            // try to build a block on top of latest
            if let Some(args) = this.build_args() {
                let now = Instant::now();

                let (tx, rx) = oneshot::channel();
                let builder = this.builder.clone();

                this.spawner.spawn_blocking(async move {
                    let _ = tx.send(builder.execute(args));
                });
                this.job.replace((now, rx));

                // continue and poll the spawned job
                continue
            }

            return Poll::Pending
        }
    }
}

<<<<<<< HEAD
type BuildJob<N> = (Instant, oneshot::Receiver<eyre::Result<Option<BuildResult<N>>>>);
=======
type BuildJob<N> =
    (Instant, oneshot::Receiver<eyre::Result<Option<(PendingFlashBlock<N>, CachedReads)>>>);
>>>>>>> 22f9708f

#[derive(Metrics)]
#[metrics(scope = "flashblock_service")]
struct FlashBlockServiceMetrics {
    /// The last complete length of flashblocks per block.
    last_flashblock_length: Histogram,
    /// The duration applying flashblock state changes in seconds.
    execution_duration: Histogram,
}<|MERGE_RESOLUTION|>--- conflicted
+++ resolved
@@ -1,12 +1,7 @@
 use crate::{
     sequence::FlashBlockPendingSequence,
-<<<<<<< HEAD
-    worker::{BuildArgs, BuildResult, FlashBlockBuilder},
-    ExecutionPayloadBaseV1, FlashBlock, FlashBlockCompleteSequenceRx,
-=======
-    worker::{BuildArgs, FlashBlockBuilder},
+    worker::{BuildArgs, FlashBlockBuilder, BuildResult},
     ExecutionPayloadBaseV1, FlashBlock, FlashBlockCompleteSequenceRx, PendingFlashBlock,
->>>>>>> 22f9708f
 };
 use alloy_eips::eip2718::WithEncoded;
 use alloy_primitives::B256;
@@ -29,13 +24,9 @@
 use tokio::{pin, sync::oneshot};
 use tracing::{debug, trace, warn};
 
-<<<<<<< HEAD
 pub(crate) const FB_STATE_ROOT_FROM_INDEX: usize = 9;
 
-/// The `FlashBlockService` maintains an in-memory [`PendingBlock`] built out of a sequence of
-=======
 /// The `FlashBlockService` maintains an in-memory [`PendingFlashBlock`] built out of a sequence of
->>>>>>> 22f9708f
 /// [`FlashBlock`]s.
 #[derive(Debug)]
 pub struct FlashBlockService<
@@ -150,27 +141,22 @@
             return None
         }
 
-<<<<<<< HEAD
-        // Check if state root must be calculated
-        let calculate_state_root = self.calculate_state_root &&
-            self.blocks.index() >= Some(FB_STATE_ROOT_FROM_INDEX as u64);
-=======
         let Some(last_flashblock) = self.blocks.last_flashblock() else {
             trace!(flashblock_number = ?self.blocks.block_number(), count = %self.blocks.count(), "Missing last flashblock");
             return None
         };
->>>>>>> 22f9708f
+
+        // Check if state root must be calculated
+        let calculate_state_root = self.calculate_state_root &&
+            self.blocks.index() >= Some(FB_STATE_ROOT_FROM_INDEX as u64);
 
         Some(BuildArgs {
             base,
             transactions: self.blocks.ready_transactions().collect::<Vec<_>>(),
             cached_state: self.cached_state.take(),
-<<<<<<< HEAD
-            calculate_state_root,
-=======
             last_flashblock_index: last_flashblock.index,
             last_flashblock_hash: last_flashblock.diff.block_hash,
->>>>>>> 22f9708f
+            calculate_state_root,
         })
     }
 
@@ -324,12 +310,7 @@
     }
 }
 
-<<<<<<< HEAD
 type BuildJob<N> = (Instant, oneshot::Receiver<eyre::Result<Option<BuildResult<N>>>>);
-=======
-type BuildJob<N> =
-    (Instant, oneshot::Receiver<eyre::Result<Option<(PendingFlashBlock<N>, CachedReads)>>>);
->>>>>>> 22f9708f
 
 #[derive(Metrics)]
 #[metrics(scope = "flashblock_service")]
