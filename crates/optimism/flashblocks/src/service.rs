--- conflicted
+++ resolved
@@ -82,12 +82,8 @@
                 let _ = tx.send(block).inspect_err(|e| tracing::error!("{e}"));
             }
         }
-<<<<<<< HEAD
-        debug!("Flashblock service completed")
-=======
 
         warn!("Flashblock service has stopped");
->>>>>>> 298a7cb5
     }
 
     /// Returns the cached reads at the given head hash.
