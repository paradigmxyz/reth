use crate::{ExecutionPayloadBaseV1, FlashBlock};
use alloy_eips::{eip2718::WithEncoded, BlockNumberOrTag, Decodable2718};
use alloy_primitives::B256;
use eyre::{eyre, OptionExt};
use futures_util::{FutureExt, Stream, StreamExt};
use reth_chain_state::{CanonStateNotifications, CanonStateSubscriptions, ExecutedBlock};
use reth_errors::RethError;
use reth_evm::{
    execute::{BlockBuilder, BlockBuilderOutcome},
    ConfigureEvm,
};
use reth_execution_types::ExecutionOutcome;
use reth_primitives_traits::{
    AlloyBlockHeader, BlockTy, HeaderTy, NodePrimitives, ReceiptTy, RecoveredBlock,
    SignedTransaction,
};
use reth_revm::{cached::CachedReads, database::StateProviderDatabase, db::State};
use reth_rpc_eth_types::{EthApiError, PendingBlock};
use reth_storage_api::{noop::NoopProvider, BlockReaderIdExt, StateProviderFactory};
use std::{
    collections::BTreeMap,
    pin::Pin,
    sync::Arc,
    task::{Context, Poll},
    time::{Duration, Instant},
};
use tokio::pin;
use tracing::{debug, error, info};

/// The `FlashBlockService` maintains an in-memory [`PendingBlock`] built out of a sequence of
/// [`FlashBlock`]s.
#[derive(Debug)]
pub struct FlashBlockService<
    N: NodePrimitives,
    S,
    EvmConfig: ConfigureEvm<Primitives = N, NextBlockEnvCtx: Unpin>,
    Provider,
> {
    rx: S,
    current: Option<PendingBlock<N>>,
    blocks: FlashBlockSequence,
    evm_config: EvmConfig,
    provider: Provider,
    canon_receiver: CanonStateNotifications<N>,
    /// Cached state reads for the current block.
    /// Current `PendingBlock` is built out of a sequence of `FlashBlocks`, and executed again when
    /// fb received on top of the same block. Avoid redundant I/O across multiple executions
    /// within the same block.
    cached_state: Option<(B256, CachedReads)>,
}

/// Simple wrapper around an ordered B-tree to keep track of a sequence of flashblocks by index
#[derive(Debug)]
struct FlashBlockSequence {
    inner: BTreeMap<u64, FlashBlock>,
}

impl FlashBlockSequence {
    const fn new() -> Self {
        Self { inner: BTreeMap::new() }
    }

    /// Insert flashblock in the current sequence
    /// Only take in account given flashblock index
    fn insert(&mut self, flashblock: FlashBlock) {
        self.inner.insert(flashblock.index, flashblock);
    }

    fn clear(&mut self) {
        self.inner.clear();
    }

    fn is_empty(&self) -> bool {
        self.inner.is_empty()
    }

    /// Return base flashblock
    /// Base flashblock is the first flashblock of index 0 in the sequence
    fn base(&self) -> Option<&FlashBlock> {
        self.inner.get(&0)
    }

    /// Iterator over sequence of ready flashblocks
    /// A flashblocks is not ready if there's missing previous flashblocks, i.e. there's a gap in
    /// the sequence
    fn iter_ready(&self) -> impl Iterator<Item = &FlashBlock> {
        let mut current_index = 0;
        self.inner
            .iter()
            .take_while(move |(&idx, _)| {
                if idx == current_index {
                    current_index += 1;
                    true
                } else {
                    false
                }
            })
            .map(|(_, f)| f)
    }
}

impl<
        N: NodePrimitives,
        S,
        EvmConfig: ConfigureEvm<Primitives = N, NextBlockEnvCtx: From<ExecutionPayloadBaseV1> + Unpin>,
        Provider: StateProviderFactory
            + CanonStateSubscriptions<Primitives = N>
            + BlockReaderIdExt<
                Header = HeaderTy<N>,
                Block = BlockTy<N>,
                Transaction = N::SignedTx,
                Receipt = ReceiptTy<N>,
            >,
    > FlashBlockService<N, S, EvmConfig, Provider>
{
    /// Constructs a new `FlashBlockService` that receives [`FlashBlock`]s from `rx` stream.
    pub fn new(rx: S, evm_config: EvmConfig, provider: Provider) -> Self {
        Self {
            rx,
            current: None,
            blocks: FlashBlockSequence::new(),
            evm_config,
            canon_receiver: provider.subscribe_to_canonical_state(),
            provider,
            cached_state: None,
        }
    }

    /// Returns the cached reads at the given head hash.
    ///
    /// Returns a new cache instance if this is new `head` hash.
    fn cached_reads(&mut self, head: B256) -> CachedReads {
        if let Some((tracked, cache)) = self.cached_state.take() {
            if tracked == head {
                return cache
            }
        }

        // instantiate a new cache instance
        CachedReads::default()
    }

    /// Updates the cached reads at the given head hash
    fn update_cached_reads(&mut self, head: B256, cached_reads: CachedReads) {
        self.cached_state = Some((head, cached_reads));
    }

    /// Clear the state of the service, including:
    /// - All flashblocks sequence of the current pending block
    /// - Invalidate latest pending block built
    /// - Cache
    fn clear(&mut self) {
        self.blocks.clear();
        self.current.take();
        self.cached_state.take();
    }

    /// Adds the `block` into the collection.
    ///
    /// Depending on its index and associated block number, it may:
    /// * Be added to all the flashblocks received prior using this function.
    /// * Cause a reset of the flashblocks and become the sole member of the collection.
    /// * Be ignored.
    pub fn add_flash_block(&mut self, flashblock: FlashBlock) {
        // Flash block at index zero resets the whole state
        if flashblock.index == 0 {
<<<<<<< HEAD
            self.blocks.clear();
            self.current.take();
            self.blocks.insert(flashblock);
=======
            self.clear();
            self.blocks.push(flashblock);
>>>>>>> fe37279a
        }
        // Flash block at the following index adds to the collection and invalidates built block
        else if flashblock.index ==
            self.blocks.iter_ready().last().map(|last| last.index + 1).unwrap_or(0)
        {
            self.blocks.insert(flashblock);
            self.current.take();
        }
        // Flash block at a different index is ignored
        else if let Some(pending_block) = self.current.as_ref() {
            // Delete built block if it corresponds to a different height
            if pending_block.block().header().number() == flashblock.metadata.block_number {
                info!(
                    message = "None sequential Flashblocks, keeping cache",
                    curr_block = %pending_block.block().header().number(),
                    new_block = %flashblock.metadata.block_number,
                );
                self.blocks.insert(flashblock);
            } else {
                error!(
                    message = "Received Flashblock for new block, zeroing Flashblocks until we receive a base Flashblock",
                    curr_block = %pending_block.block().header().number(),
                    new_block = %flashblock.metadata.block_number,
                );

                self.clear();
            }
        } else {
            debug!("ignoring {flashblock:?}");
        }
    }

    /// Returns the [`ExecutedBlock`] made purely out of [`FlashBlock`]s that were received using
    /// [`Self::add_flash_block`].
    /// Builds a pending block using the configured provider and pool.
    ///
    /// If the origin is the actual pending block, the block is built with withdrawals.
    ///
    /// After Cancun, if the origin is the actual pending block, the block includes the EIP-4788 pre
    /// block contract call using the parent beacon block root received from the CL.
    pub fn execute(&mut self) -> eyre::Result<PendingBlock<N>> {
        let latest = self
            .provider
            .latest_header()?
            .ok_or(EthApiError::HeaderNotFound(BlockNumberOrTag::Latest.into()))?;
        let latest_hash = latest.hash();

        let attrs = self
            .blocks
            .base()
            .and_then(|v| v.base.clone())
            .ok_or_eyre("Missing base flashblock")?;

        if attrs.parent_hash != latest_hash {
            return Err(eyre!("The base flashblock is old"));
        }

        let state_provider = self.provider.history_by_block_hash(latest.hash())?;

        let mut request_cache = self.cached_reads(latest_hash);
        let cached_db = request_cache.as_db_mut(StateProviderDatabase::new(&state_provider));
        let mut state = State::builder().with_database(cached_db).with_bundle_update().build();

        let mut builder = self
            .evm_config
            .builder_for_next_block(&mut state, &latest, attrs.into())
            .map_err(RethError::other)?;

        builder.apply_pre_execution_changes()?;

        let transactions = self.blocks.iter_ready().flat_map(|v| v.diff.transactions.clone());

        for encoded in transactions {
            let tx = N::SignedTx::decode_2718_exact(encoded.as_ref())?;
            let signer = tx.try_recover()?;
            let tx = WithEncoded::new(encoded, tx.with_signer(signer));
            let _gas_used = builder.execute_transaction(tx)?;
        }

        let BlockBuilderOutcome { execution_result, block, hashed_state, .. } =
            builder.finish(NoopProvider::default())?;

        let execution_outcome = ExecutionOutcome::new(
            state.take_bundle(),
            vec![execution_result.receipts],
            block.number(),
            vec![execution_result.requests],
        );

        // update cached reads
        self.update_cached_reads(latest_hash, request_cache);

        Ok(PendingBlock::with_executed_block(
            Instant::now() + Duration::from_secs(1),
            ExecutedBlock {
                recovered_block: block.into(),
                execution_output: Arc::new(execution_outcome),
                hashed_state: Arc::new(hashed_state),
            },
        ))
    }

    /// Compares tip from the last notification of [`CanonStateSubscriptions`] with last computed
    /// pending block and verifies that the tip is the parent of the pending block.
    ///
    /// Returns:
    /// * `Ok(Some(true))` if tip == parent
    /// * `Ok(Some(false))` if tip != parent
    /// * `Ok(None)` if there weren't any new notifications or the pending block is not built
    /// * `Err` if the cannon state receiver returned an error
    fn verify_pending_block_integrity(
        &mut self,
        cx: &mut Context<'_>,
    ) -> eyre::Result<Option<bool>> {
        let mut tip = None;
        let fut = self.canon_receiver.recv();
        pin!(fut);

        while let Poll::Ready(result) = fut.poll_unpin(cx) {
            tip = result?.tip_checked().map(RecoveredBlock::hash);
        }

        Ok(tip
            .zip(self.current.as_ref().map(PendingBlock::parent_hash))
            .map(|(latest, parent)| latest == parent))
    }
}

impl<
        N: NodePrimitives,
        S: Stream<Item = eyre::Result<FlashBlock>> + Unpin,
        EvmConfig: ConfigureEvm<Primitives = N, NextBlockEnvCtx: From<ExecutionPayloadBaseV1> + Unpin>,
        Provider: StateProviderFactory
            + CanonStateSubscriptions<Primitives = N>
            + BlockReaderIdExt<
                Header = HeaderTy<N>,
                Block = BlockTy<N>,
                Transaction = N::SignedTx,
                Receipt = ReceiptTy<N>,
            > + Unpin,
    > Stream for FlashBlockService<N, S, EvmConfig, Provider>
{
    type Item = eyre::Result<Option<PendingBlock<N>>>;

    fn poll_next(self: Pin<&mut Self>, cx: &mut Context<'_>) -> Poll<Option<Self::Item>> {
        let this = self.get_mut();

        // Consume new flashblocks while they're ready
        while let Poll::Ready(Some(result)) = this.rx.poll_next_unpin(cx) {
            match result {
                Ok(flashblock) => this.add_flash_block(flashblock),
                Err(err) => return Poll::Ready(Some(Err(err))),
            }
        }

        // Execute block if there are flashblocks but no last pending block
        let changed = if this.current.is_none() && !this.blocks.is_empty() {
            match this.execute() {
                Ok(block) => this.current = Some(block),
                Err(err) => return Poll::Ready(Some(Err(err))),
            }

            true
        } else {
            false
        };

        // Verify that pending block is following up to the canonical state
        match this.verify_pending_block_integrity(cx) {
            // Integrity check failed: erase last block
            Ok(Some(false)) => Poll::Ready(Some(Ok(None))),
            // Integrity check is OK or skipped: output last block
            Ok(Some(true) | None) => {
                if changed {
                    Poll::Ready(Some(Ok(this.current.clone())))
                } else {
                    Poll::Pending
                }
            }
            // Cannot check integrity: error occurred
            Err(err) => Poll::Ready(Some(Err(err))),
        }
    }
}<|MERGE_RESOLUTION|>--- conflicted
+++ resolved
@@ -164,14 +164,8 @@
     pub fn add_flash_block(&mut self, flashblock: FlashBlock) {
         // Flash block at index zero resets the whole state
         if flashblock.index == 0 {
-<<<<<<< HEAD
-            self.blocks.clear();
-            self.current.take();
+            self.clear();
             self.blocks.insert(flashblock);
-=======
-            self.clear();
-            self.blocks.push(flashblock);
->>>>>>> fe37279a
         }
         // Flash block at the following index adds to the collection and invalidates built block
         else if flashblock.index ==
