use crate::{ExecutionPayloadBaseV1, FlashBlock};
use alloy_eips::{eip2718::WithEncoded, BlockNumberOrTag, Decodable2718};
use alloy_primitives::B256;
use eyre::OptionExt;
use futures_util::{FutureExt, Stream, StreamExt};
use reth_chain_state::{CanonStateNotifications, CanonStateSubscriptions, ExecutedBlock};
use reth_errors::RethError;
use reth_evm::{
    execute::{BlockBuilder, BlockBuilderOutcome},
    ConfigureEvm,
};
use reth_execution_types::ExecutionOutcome;
use reth_primitives_traits::{
    AlloyBlockHeader, BlockTy, HeaderTy, NodePrimitives, ReceiptTy, SignedTransaction,
};
use reth_revm::{cached::CachedReads, database::StateProviderDatabase, db::State};
use reth_rpc_eth_types::{EthApiError, PendingBlock};
use reth_storage_api::{noop::NoopProvider, BlockReaderIdExt, StateProviderFactory};
use std::{
    collections::BTreeMap,
    pin::Pin,
    sync::Arc,
    task::{Context, Poll},
    time::{Duration, Instant},
};
use tokio::pin;
use tracing::{debug, error, info, trace};

/// The `FlashBlockService` maintains an in-memory [`PendingBlock`] built out of a sequence of
/// [`FlashBlock`]s.
#[derive(Debug)]
pub struct FlashBlockService<
    N: NodePrimitives,
    S,
    EvmConfig: ConfigureEvm<Primitives = N, NextBlockEnvCtx: Unpin>,
    Provider,
> {
    rx: S,
    current: Option<PendingBlock<N>>,
    blocks: FlashBlockSequence,
    evm_config: EvmConfig,
    provider: Provider,
    canon_receiver: CanonStateNotifications<N>,
    /// Cached state reads for the current block.
    /// Current `PendingBlock` is built out of a sequence of `FlashBlocks`, and executed again when
    /// fb received on top of the same block. Avoid redundant I/O across multiple executions
    /// within the same block.
    cached_state: Option<(B256, CachedReads)>,
}

impl<
        N: NodePrimitives,
        S,
        EvmConfig: ConfigureEvm<Primitives = N, NextBlockEnvCtx: From<ExecutionPayloadBaseV1> + Unpin>,
        Provider: StateProviderFactory
            + CanonStateSubscriptions<Primitives = N>
            + BlockReaderIdExt<
                Header = HeaderTy<N>,
                Block = BlockTy<N>,
                Transaction = N::SignedTx,
                Receipt = ReceiptTy<N>,
            >,
    > FlashBlockService<N, S, EvmConfig, Provider>
{
    /// Constructs a new `FlashBlockService` that receives [`FlashBlock`]s from `rx` stream.
    pub fn new(rx: S, evm_config: EvmConfig, provider: Provider) -> Self {
        Self {
            rx,
            current: None,
            blocks: FlashBlockSequence::new(),
            evm_config,
            canon_receiver: provider.subscribe_to_canonical_state(),
            provider,
            cached_state: None,
        }
    }

    /// Returns the cached reads at the given head hash.
    ///
    /// Returns a new cache instance if this is new `head` hash.
    fn cached_reads(&mut self, head: B256) -> CachedReads {
        if let Some((tracked, cache)) = self.cached_state.take() {
            if tracked == head {
                return cache
            }
        }

        // instantiate a new cache instance
        CachedReads::default()
    }

    /// Updates the cached reads at the given head hash
    fn update_cached_reads(&mut self, head: B256, cached_reads: CachedReads) {
        self.cached_state = Some((head, cached_reads));
    }

    /// Clear the state of the service, including:
    /// - All flashblocks sequence of the current pending block
    /// - Invalidate latest pending block built
    /// - Cache
    fn clear(&mut self) {
        self.blocks.clear();
        self.current.take();
        self.cached_state.take();
    }

    /// Returns the [`ExecutedBlock`] made purely out of [`FlashBlock`]s that were received using
    /// [`Self::add_flash_block`] on top of the latest state.
    ///
    /// Returns None if the flashblock doesn't attach to the latest header.
    fn execute(&mut self) -> eyre::Result<Option<PendingBlock<N>>> {
        let latest = self
            .provider
            .latest_header()?
            .ok_or(EthApiError::HeaderNotFound(BlockNumberOrTag::Latest.into()))?;
        let latest_hash = latest.hash();

        let attrs = self
            .blocks
            .base()
            .and_then(|v| v.base.clone())
            .ok_or_eyre("Missing base flashblock")?;

        if attrs.parent_hash != latest_hash {
            // doesn't attach to the latest block
            return Ok(None)
        }

        let state_provider = self.provider.history_by_block_hash(latest.hash())?;

        let mut request_cache = self.cached_reads(latest_hash);
        let cached_db = request_cache.as_db_mut(StateProviderDatabase::new(&state_provider));
        let mut state = State::builder().with_database(cached_db).with_bundle_update().build();

        let mut builder = self
            .evm_config
            .builder_for_next_block(&mut state, &latest, attrs.into())
            .map_err(RethError::other)?;

        builder.apply_pre_execution_changes()?;

        let transactions = self.blocks.iter_ready().flat_map(|v| v.diff.transactions.clone());

        for encoded in transactions {
            let tx = N::SignedTx::decode_2718_exact(encoded.as_ref())?;
            let signer = tx.try_recover()?;
            let tx = WithEncoded::new(encoded, tx.with_signer(signer));
            let _gas_used = builder.execute_transaction(tx)?;
        }

        let BlockBuilderOutcome { execution_result, block, hashed_state, .. } =
            builder.finish(NoopProvider::default())?;

        let execution_outcome = ExecutionOutcome::new(
            state.take_bundle(),
            vec![execution_result.receipts],
            block.number(),
            vec![execution_result.requests],
        );

        // update cached reads
        self.update_cached_reads(latest_hash, request_cache);

        Ok(Some(PendingBlock::with_executed_block(
            Instant::now() + Duration::from_secs(1),
            ExecutedBlock {
                recovered_block: block.into(),
                execution_output: Arc::new(execution_outcome),
                hashed_state: Arc::new(hashed_state),
            },
        )))
    }
}

impl<
        N: NodePrimitives,
        S: Stream<Item = eyre::Result<FlashBlock>> + Unpin,
        EvmConfig: ConfigureEvm<Primitives = N, NextBlockEnvCtx: From<ExecutionPayloadBaseV1> + Unpin>,
        Provider: StateProviderFactory
            + CanonStateSubscriptions<Primitives = N>
            + BlockReaderIdExt<
                Header = HeaderTy<N>,
                Block = BlockTy<N>,
                Transaction = N::SignedTx,
                Receipt = ReceiptTy<N>,
            > + Unpin,
    > Stream for FlashBlockService<N, S, EvmConfig, Provider>
{
    type Item = eyre::Result<Option<PendingBlock<N>>>;

    fn poll_next(self: Pin<&mut Self>, cx: &mut Context<'_>) -> Poll<Option<Self::Item>> {
        let this = self.get_mut();

        let mut new_flashblock = false;
        // consume new flashblocks while they're ready
        while let Poll::Ready(Some(result)) = this.rx.poll_next_unpin(cx) {
            match result {
<<<<<<< HEAD
                Ok(flashblock) => {
                    new_flashblock = true;
                    this.add_flash_block(flashblock)
                }
=======
                Ok(flashblock) => this.blocks.insert(flashblock),
>>>>>>> df50ffd3
                Err(err) => return Poll::Ready(Some(Err(err))),
            }
        }

        // advance new canonical message, if any to reset flashblock
        {
            let fut = this.canon_receiver.recv();
            pin!(fut);
            if fut.poll_unpin(cx).is_ready() {
                // if we have a new canonical message, we know the currently tracked flashblock is
                // invalidated
                if this.current.take().is_some() {
                    return Poll::Ready(Some(Ok(None)))
                }
            }
        }

        if !new_flashblock && this.current.is_none() {
            // no new flashbblocks received since, block is still unchanged
            return Poll::Pending
        }

        // try to build a block on top of latest
        match this.execute() {
            Ok(Some(new_pending)) => {
                // built a new pending block
                this.current = Some(new_pending.clone());
                return Poll::Ready(Some(Ok(Some(new_pending))));
            }
            Ok(None) => {
                // nothing to do because tracked flashblock doesn't attach to latest
            }
            Err(err) => {
                // we can ignore this error
                debug!(%err, "failed to execute flashblock");
            }
        }

        Poll::Pending
    }
}

/// Simple wrapper around an ordered B-tree to keep track of a sequence of flashblocks by index
#[derive(Debug)]
struct FlashBlockSequence {
    inner: BTreeMap<u64, FlashBlock>,
}

impl FlashBlockSequence {
    const fn new() -> Self {
        Self { inner: BTreeMap::new() }
    }

    /// Inserts a new block into the sequence.
    ///
    /// A [`FlashBlock`] with index 0 resets the set.
    fn insert(&mut self, flashblock: FlashBlock) {
        if flashblock.index == 0 {
            trace!(number=%flashblock.block_number(), "Tracking new flashblock sequence");
            // Flash block at index zero resets the whole state
            self.clear();
            self.inner.insert(flashblock.index, flashblock);
            return
        }

        // only insert if we we previously received the same block, assume we received index 0
        if self.block_number() == Some(flashblock.metadata.block_number) {
            trace!(number=%flashblock.block_number(), index = %flashblock.index, block_count = self.inner.len() + 1  ,"Received followup flashblock");
            self.inner.insert(flashblock.index, flashblock);
        }
    }

    /// Returns the first block number
    fn block_number(&self) -> Option<u64> {
        Some(self.inner.values().next()?.metadata.block_number)
    }

    fn clear(&mut self) {
        self.inner.clear();
    }

    fn is_empty(&self) -> bool {
        self.inner.is_empty()
    }

    /// Return base flashblock
    /// Base flashblock is the first flashblock of index 0 in the sequence
    fn base(&self) -> Option<&FlashBlock> {
        self.inner.get(&0)
    }

    /// Iterator over sequence of ready flashblocks
    /// A flashblocks is not ready if there's missing previous flashblocks, i.e. there's a gap in
    /// the sequence
    fn iter_ready(&self) -> impl Iterator<Item = &FlashBlock> {
        self.inner
            .values()
            .enumerate()
            .take_while(|(idx, block)| block.index == *idx as u64)
            .map(|(_, block)| block)
    }
}<|MERGE_RESOLUTION|>--- conflicted
+++ resolved
@@ -24,7 +24,7 @@
     time::{Duration, Instant},
 };
 use tokio::pin;
-use tracing::{debug, error, info, trace};
+use tracing::{debug, trace};
 
 /// The `FlashBlockService` maintains an in-memory [`PendingBlock`] built out of a sequence of
 /// [`FlashBlock`]s.
@@ -94,16 +94,6 @@
         self.cached_state = Some((head, cached_reads));
     }
 
-    /// Clear the state of the service, including:
-    /// - All flashblocks sequence of the current pending block
-    /// - Invalidate latest pending block built
-    /// - Cache
-    fn clear(&mut self) {
-        self.blocks.clear();
-        self.current.take();
-        self.cached_state.take();
-    }
-
     /// Returns the [`ExecutedBlock`] made purely out of [`FlashBlock`]s that were received using
     /// [`Self::add_flash_block`] on top of the latest state.
     ///
@@ -195,14 +185,10 @@
         // consume new flashblocks while they're ready
         while let Poll::Ready(Some(result)) = this.rx.poll_next_unpin(cx) {
             match result {
-<<<<<<< HEAD
                 Ok(flashblock) => {
                     new_flashblock = true;
-                    this.add_flash_block(flashblock)
+                    this.blocks.insert(flashblock)
                 }
-=======
-                Ok(flashblock) => this.blocks.insert(flashblock),
->>>>>>> df50ffd3
                 Err(err) => return Poll::Ready(Some(Err(err))),
             }
         }
@@ -284,10 +270,6 @@
         self.inner.clear();
     }
 
-    fn is_empty(&self) -> bool {
-        self.inner.is_empty()
-    }
-
     /// Return base flashblock
     /// Base flashblock is the first flashblock of index 0 in the sequence
     fn base(&self) -> Option<&FlashBlock> {
