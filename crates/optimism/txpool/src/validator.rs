--- conflicted
+++ resolved
@@ -181,39 +181,30 @@
         }
 
         // Interop cross tx validation
-<<<<<<< HEAD
-        if let Some(Err(err)) = self.is_valid_cross_tx(&transaction).await {
-            match err {
-                InvalidCrossTx::CrossChainTxPreInterop => {
-                    return TransactionValidationOutcome::Invalid(
-                        transaction,
-                        InvalidTransactionError::TxTypeNotSupported.into(),
-                    )
-                }
-                InvalidCrossTx::ValidationError(InteropTxValidatorError::InvalidInboxEntry(e))
-                    if e.is_msg_at_least_cross_unsafe() =>
-                {
-                    // message is currently invalid w.r.t. locally configured min safety
-                    // level, but is at least cross-unsafe already. pass as valid anyway, in order
-                    // to store in pool. interop validity is revalidated in block building.
-                }
-                err => {
-                    return TransactionValidationOutcome::Invalid(
-                        transaction,
-                        InvalidPoolTransactionError::Other(Box::new(err)),
-                    )
-                }
-            }
-=======
         match self.is_valid_cross_tx(&transaction).await {
             Some(Err(err)) => {
-                let err = match err {
+                match err {
                     InvalidCrossTx::CrossChainTxPreInterop => {
-                        InvalidTransactionError::TxTypeNotSupported.into()
+                        return TransactionValidationOutcome::Invalid(
+                            transaction,
+                            InvalidTransactionError::TxTypeNotSupported.into(),
+                        )
                     }
-                    err => InvalidPoolTransactionError::Other(Box::new(err)),
-                };
-                return TransactionValidationOutcome::Invalid(transaction, err)
+                    InvalidCrossTx::ValidationError(
+                        InteropTxValidatorError::InvalidInboxEntry(e),
+                    ) if e.is_msg_at_least_cross_unsafe() => {
+                        // message is currently invalid w.r.t. locally configured min safety
+                        // level, but is at least cross-unsafe already. pass as valid anyway, in
+                        // order to store in pool. interop validity is
+                        // revalidated in block building.
+                    }
+                    err => {
+                        return TransactionValidationOutcome::Invalid(
+                            transaction,
+                            InvalidPoolTransactionError::Other(Box::new(err)),
+                        )
+                    }
+                }
             }
             Some(Ok(_)) => {
                 // valid interop tx
@@ -222,7 +213,6 @@
                 });
             }
             _ => {}
->>>>>>> d1ed669a
         }
 
         let outcome = self.inner.validate_one(origin, transaction);
