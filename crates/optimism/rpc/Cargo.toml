[package]
name = "reth-optimism-rpc"
version.workspace = true
edition.workspace = true
rust-version.workspace = true
license.workspace = true
homepage.workspace = true
repository.workspace = true
description = "Ethereum RPC implementation for optimism."

[lints]
workspace = true

[dependencies]
# reth
reth-evm-optimism.workspace = true
reth-evm.workspace = true
reth-primitives.workspace = true
reth-provider.workspace = true
reth-rpc-eth-api.workspace = true
reth-rpc-eth-types.workspace = true
reth-rpc-server-types.workspace = true
reth-rpc-types.workspace = true
reth-tasks = { workspace = true, features = ["rayon"] }
reth-transaction-pool.workspace = true
reth-rpc.workspace = true
reth-node-api.workspace = true
reth-network-api.workspace = true
<<<<<<< HEAD
reth-node-builder.workspace = true
=======
reth-chainspec.workspace = true
>>>>>>> f686e0b4

# ethereum
alloy-primitives.workspace = true
op-alloy-network.workspace = true
revm.workspace = true

# async
parking_lot.workspace = true
tokio.workspace = true

# rpc
jsonrpsee.workspace = true
jsonrpsee-types.workspace = true

# misc
thiserror.workspace = true
serde = { workspace = true, features = ["derive"] }
derive_more.workspace = true

[dev-dependencies]
serde_json.workspace = true

[features]
client = [
    "jsonrpsee/client",
    "jsonrpsee/async-client",
    "reth-rpc-eth-api/client"
]

optimism = [
    "reth-evm-optimism/optimism",
    "reth-primitives/optimism",
    "reth-provider/optimism",
    "reth-rpc-eth-api/optimism",
    "revm/optimism",
]<|MERGE_RESOLUTION|>--- conflicted
+++ resolved
@@ -26,11 +26,8 @@
 reth-rpc.workspace = true
 reth-node-api.workspace = true
 reth-network-api.workspace = true
-<<<<<<< HEAD
 reth-node-builder.workspace = true
-=======
 reth-chainspec.workspace = true
->>>>>>> f686e0b4
 
 # ethereum
 alloy-primitives.workspace = true
