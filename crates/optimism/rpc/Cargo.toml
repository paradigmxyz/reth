[package]
name = "reth-optimism-rpc"
version.workspace = true
edition.workspace = true
rust-version.workspace = true
license.workspace = true
homepage.workspace = true
repository.workspace = true
description = "Ethereum RPC implementation for optimism."

[lints]
workspace = true

[dependencies]
# reth
reth-evm-optimism.workspace = true
reth-evm.workspace = true
reth-primitives.workspace = true
reth-provider.workspace = true
reth-rpc-eth-api.workspace = true
reth-rpc-eth-types.workspace = true
reth-rpc-server-types.workspace = true
reth-rpc-types.workspace = true
reth-tasks = { workspace = true, features = ["rayon"] }
reth-transaction-pool.workspace = true
reth-rpc.workspace = true
reth-node-api.workspace = true
reth-network-api.workspace = true
reth-node-builder.workspace = true
reth-chainspec.workspace = true

# ethereum
alloy-primitives.workspace = true
op-alloy-network.workspace = true
revm.workspace = true
op-alloy-rpc-types.workspace = true

# async
parking_lot.workspace = true
tokio.workspace = true
reqwest = { workspace = true, features = ["rustls-tls-native-roots"] }

# rpc
jsonrpsee-types.workspace = true
serde_json.workspace = true

# misc
thiserror.workspace = true
tracing.workspace = true

<<<<<<< HEAD
[dev-dependencies]
reth-optimism-chainspec.workspace = true 
=======
[features]
optimism = [
    "reth-evm-optimism/optimism",
    "reth-primitives/optimism",
    "reth-provider/optimism",
    "reth-rpc-eth-api/optimism",
    "revm/optimism",
]
>>>>>>> e173a3ef
<|MERGE_RESOLUTION|>--- conflicted
+++ resolved
@@ -48,10 +48,9 @@
 thiserror.workspace = true
 tracing.workspace = true
 
-<<<<<<< HEAD
 [dev-dependencies]
 reth-optimism-chainspec.workspace = true 
-=======
+
 [features]
 optimism = [
     "reth-evm-optimism/optimism",
@@ -59,5 +58,4 @@
     "reth-provider/optimism",
     "reth-rpc-eth-api/optimism",
     "revm/optimism",
-]
->>>>>>> e173a3ef
+]