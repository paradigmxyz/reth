[package]
name = "reth-optimism-rpc"
version.workspace = true
edition.workspace = true
rust-version.workspace = true
license.workspace = true
homepage.workspace = true
repository.workspace = true
description = "Ethereum RPC implementation for optimism."

[lints]
workspace = true

[dependencies]
# reth
reth-evm-optimism.workspace = true
reth-evm.workspace = true
reth-primitives.workspace = true
reth-provider.workspace = true
reth-rpc-eth-api.workspace = true
reth-rpc-eth-types.workspace = true
reth-rpc-server-types.workspace = true
reth-rpc-types.workspace = true
reth-tasks = { workspace = true, features = ["rayon"] }
reth-transaction-pool.workspace = true
reth-rpc.workspace = true
reth-node-api.workspace = true
reth-network-api.workspace = true
reth-node-builder.workspace = true
reth-chainspec.workspace = true

# ethereum
alloy-primitives.workspace = true
op-alloy-network.workspace = true
op-alloy-rpc-types.workspace = true
<<<<<<< HEAD
op-alloy-consensus.workspace = true
=======
revm.workspace = true
>>>>>>> 3c57c313

# async
parking_lot.workspace = true
tokio.workspace = true
reqwest = { workspace = true, features = ["rustls-tls-native-roots"] }

# rpc
jsonrpsee-types.workspace = true
serde_json.workspace = true

# misc
thiserror.workspace = true
tracing.workspace = true

[dev-dependencies]
reth-optimism-chainspec.workspace = true

[features]
optimism = [
    "reth-evm-optimism/optimism",
    "reth-primitives/optimism",
    "reth-provider/optimism",
    "reth-rpc-eth-api/optimism",
    "revm/optimism",
]<|MERGE_RESOLUTION|>--- conflicted
+++ resolved
@@ -33,11 +33,8 @@
 alloy-primitives.workspace = true
 op-alloy-network.workspace = true
 op-alloy-rpc-types.workspace = true
-<<<<<<< HEAD
 op-alloy-consensus.workspace = true
-=======
 revm.workspace = true
->>>>>>> 3c57c313
 
 # async
 parking_lot.workspace = true
