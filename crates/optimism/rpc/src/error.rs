--- conflicted
+++ resolved
@@ -158,15 +158,6 @@
                 None::<String>,
             ),
         }
-<<<<<<< HEAD
-    }
-}
-
-impl From<BlockError> for OpEthApiError {
-    fn from(error: BlockError) -> Self {
-        Self::Eth(error.into())
-=======
->>>>>>> 41ed7e0b
     }
 }
 
