--- conflicted
+++ resolved
@@ -59,13 +59,8 @@
 ///
 /// This type implements the [`FullEthApi`](reth_rpc_eth_api::helpers::FullEthApi) by implemented
 /// all the `Eth` helper traits and prerequisite traits.
-<<<<<<< HEAD
-#[derive(Clone, Deref)]
+#[derive(Deref)]
 pub struct OpEthApi<N: RpcNodeCore> {
-=======
-#[derive(Deref)]
-pub struct OpEthApi<N: FullNodeComponents> {
->>>>>>> bea6e278
     /// Gateway to node's core components.
     #[deref]
     inner: Arc<EthApiNodeBackend<N>>,
