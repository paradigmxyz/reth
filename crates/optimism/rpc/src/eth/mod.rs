//! OP-Reth `eth_` endpoint implementation.

pub mod receipt;
pub mod transaction;

mod block;
mod call;
mod pending_block;

use alloy_primitives::{Address, U64};
use reth_chainspec::{ChainInfo, ChainSpec};
use reth_errors::RethResult;
use reth_evm::ConfigureEvmGeneric;
use reth_node_api::{BuilderProvider, FullNodeComponents};
use reth_provider::{BlockReaderIdExt, ChainSpecProvider, HeaderProvider, StateProviderFactory};
use reth_rpc::eth::DevSigner;
use reth_rpc_eth_api::{
    helpers::{
        AddDevSigners, EthApiSpec, EthCall, EthFees, EthSigner, EthState, LoadFee, LoadState,
        SpawnBlocking, Trace, UpdateRawTxForwarder,
    },
    RawTransactionForwarder,
};
use reth_rpc_eth_types::EthStateCache;
use reth_rpc_types::SyncStatus;
use reth_tasks::{pool::BlockingTaskPool, TaskSpawner};
use reth_transaction_pool::TransactionPool;
use std::{future::Future, sync::Arc};
use tokio::sync::{AcquireError, OwnedSemaphorePermit};

/// OP-Reth `Eth` API implementation.
///
/// This type provides the functionality for handling `eth_` related requests.
///
/// This wraps a default `Eth` implementation, and provides additional functionality where the
/// optimism spec deviates from the default (ethereum) spec, e.g. transaction forwarding to the
/// sequencer, receipts, additional RPC fields for transaction receipts.
///
/// This type implements the [`FullEthApi`](reth_rpc_eth_api::helpers::FullEthApi) by implemented
/// all the `Eth` helper traits and prerequisite traits.
#[derive(Debug, Clone)]
pub struct OpEthApi<Eth> {
    inner: Eth,
}

impl<Eth> OpEthApi<Eth> {
    /// Creates a new `OpEthApi` from the provided `Eth` implementation.
    pub const fn new(inner: Eth) -> Self {
        Self { inner }
    }
}

impl<Eth: EthApiSpec> EthApiSpec for OpEthApi<Eth> {
    fn protocol_version(&self) -> impl Future<Output = RethResult<U64>> + Send {
        self.inner.protocol_version()
    }

    fn chain_id(&self) -> U64 {
        self.inner.chain_id()
    }

    fn chain_info(&self) -> RethResult<ChainInfo> {
        self.inner.chain_info()
    }

    fn accounts(&self) -> Vec<Address> {
        self.inner.accounts()
    }

    fn is_syncing(&self) -> bool {
        self.inner.is_syncing()
    }

    fn sync_status(&self) -> RethResult<SyncStatus> {
        self.inner.sync_status()
    }

    fn chain_spec(&self) -> Arc<ChainSpec> {
        self.inner.chain_spec()
    }
}

impl<Eth: SpawnBlocking> SpawnBlocking for OpEthApi<Eth> {
    fn io_task_spawner(&self) -> impl TaskSpawner {
        self.inner.io_task_spawner()
    }

    fn tracing_task_pool(&self) -> &BlockingTaskPool {
        self.inner.tracing_task_pool()
    }

    fn acquire_owned(
        &self,
    ) -> impl Future<Output = Result<OwnedSemaphorePermit, AcquireError>> + Send {
        self.inner.acquire_owned()
    }

    fn acquire_many_owned(
        &self,
        n: u32,
    ) -> impl Future<Output = Result<OwnedSemaphorePermit, AcquireError>> + Send {
        self.inner.acquire_many_owned(n)
    }
}

impl<Eth: LoadFee> LoadFee for OpEthApi<Eth> {
    fn provider(&self) -> impl reth_provider::BlockIdReader + HeaderProvider + ChainSpecProvider {
        LoadFee::provider(&self.inner)
    }

    fn cache(&self) -> &EthStateCache {
        LoadFee::cache(&self.inner)
    }

    fn gas_oracle(&self) -> &reth_rpc_eth_types::GasPriceOracle<impl BlockReaderIdExt> {
        self.inner.gas_oracle()
    }

    fn fee_history_cache(&self) -> &reth_rpc_eth_types::FeeHistoryCache {
        self.inner.fee_history_cache()
    }
}

<<<<<<< HEAD
impl<Eth: Call> Call for OpEthApi<Eth> {
    fn call_gas_limit(&self) -> u64 {
        self.inner.call_gas_limit()
    }

    fn evm_config(&self) -> &impl ConfigureEvmGeneric {
        self.inner.evm_config()
    }
}

=======
>>>>>>> 55dc12d7
impl<Eth: LoadState> LoadState for OpEthApi<Eth> {
    fn provider(&self) -> impl StateProviderFactory + ChainSpecProvider {
        LoadState::provider(&self.inner)
    }

    fn cache(&self) -> &EthStateCache {
        LoadState::cache(&self.inner)
    }

    fn pool(&self) -> impl TransactionPool {
        LoadState::pool(&self.inner)
    }
}

impl<Eth: EthState> EthState for OpEthApi<Eth> {
    fn max_proof_window(&self) -> u64 {
        self.inner.max_proof_window()
    }
}

impl<Eth: EthCall> EthCall for OpEthApi<Eth> {}

impl<Eth: EthFees> EthFees for OpEthApi<Eth> {}

impl<Eth: Trace> Trace for OpEthApi<Eth> {
    fn evm_config(&self) -> &impl ConfigureEvmGeneric {
        self.inner.evm_config()
    }
}

impl<Eth: AddDevSigners> AddDevSigners for OpEthApi<Eth> {
    fn signers(&self) -> &parking_lot::RwLock<Vec<Box<dyn EthSigner>>> {
        self.inner.signers()
    }

    fn with_dev_accounts(&self) {
        *self.signers().write() = DevSigner::random_signers(20)
    }
}

impl<Eth: UpdateRawTxForwarder> UpdateRawTxForwarder for OpEthApi<Eth> {
    fn set_eth_raw_transaction_forwarder(&self, forwarder: Arc<dyn RawTransactionForwarder>) {
        self.inner.set_eth_raw_transaction_forwarder(forwarder);
    }
}

impl<N, Eth> BuilderProvider<N> for OpEthApi<Eth>
where
    Eth: BuilderProvider<N>,
    N: FullNodeComponents,
{
    type Ctx<'a> = <Eth as BuilderProvider<N>>::Ctx<'a>;

    fn builder() -> Box<dyn for<'a> Fn(Self::Ctx<'a>) -> Self + Send> {
        Box::new(|ctx| Self { inner: Eth::builder()(ctx) })
    }
}<|MERGE_RESOLUTION|>--- conflicted
+++ resolved
@@ -121,19 +121,6 @@
     }
 }
 
-<<<<<<< HEAD
-impl<Eth: Call> Call for OpEthApi<Eth> {
-    fn call_gas_limit(&self) -> u64 {
-        self.inner.call_gas_limit()
-    }
-
-    fn evm_config(&self) -> &impl ConfigureEvmGeneric {
-        self.inner.evm_config()
-    }
-}
-
-=======
->>>>>>> 55dc12d7
 impl<Eth: LoadState> LoadState for OpEthApi<Eth> {
     fn provider(&self) -> impl StateProviderFactory + ChainSpecProvider {
         LoadState::provider(&self.inner)
