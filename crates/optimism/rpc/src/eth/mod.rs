//! OP-Reth `eth_` endpoint implementation.

pub mod receipt;
pub mod transaction;

mod block;
mod call;
mod pending_block;

pub use receipt::{OpReceiptBuilder, OpReceiptFieldsBuilder};

use std::{fmt, sync::Arc};

use alloy_primitives::U256;
use derive_more::Deref;
use op_alloy_network::Optimism;
use reth_chainspec::EthereumHardforks;
use reth_evm::ConfigureEvm;
use reth_network_api::NetworkInfo;
use reth_node_api::{FullNodeComponents, FullNodeTypes, NodeTypes};
use reth_node_builder::EthApiBuilderCtx;
use reth_primitives::Header;
use reth_provider::{
    BlockIdReader, BlockNumReader, BlockReaderIdExt, ChainSpecProvider, HeaderProvider,
    StageCheckpointReader, StateProviderFactory,
};
use reth_rpc::eth::{core::EthApiInner, DevSigner};
use reth_rpc_eth_api::{
    helpers::{
        AddDevSigners, EthApiSpec, EthFees, EthSigner, EthState, LoadBlock, LoadFee, LoadState,
        SpawnBlocking, Trace,
    },
    EthApiTypes,
};
use reth_rpc_eth_types::{EthStateCache, FeeHistoryCache, GasPriceOracle};
use reth_tasks::{
    pool::{BlockingTaskGuard, BlockingTaskPool},
    TaskSpawner,
};
use reth_transaction_pool::TransactionPool;

use crate::{OpEthApiError, OpTxBuilder, SequencerClient};

/// Adapter for [`EthApiInner`], which holds all the data required to serve core `eth_` API.
pub type EthApiNodeBackend<N> = EthApiInner<
    <N as FullNodeTypes>::Provider,
    <N as FullNodeComponents>::Pool,
    <N as FullNodeComponents>::Network,
    <N as FullNodeComponents>::Evm,
>;

/// OP-Reth `Eth` API implementation.
///
/// This type provides the functionality for handling `eth_` related requests.
///
/// This wraps a default `Eth` implementation, and provides additional functionality where the
/// optimism spec deviates from the default (ethereum) spec, e.g. transaction forwarding to the
/// sequencer, receipts, additional RPC fields for transaction receipts.
///
/// This type implements the [`FullEthApi`](reth_rpc_eth_api::helpers::FullEthApi) by implemented
/// all the `Eth` helper traits and prerequisite traits.
#[derive(Deref)]
pub struct OpEthApi<N: FullNodeComponents> {
    /// Gateway to node's core components.
    #[deref]
    inner: Arc<EthApiNodeBackend<N>>,
    /// Sequencer client, configured to forward submitted transactions to sequencer of given OP
    /// network.
<<<<<<< HEAD
    sequencer_client: Arc<OnceCell<SequencerClient>>,
    /// Builds RPC transaction response (transaction + block/chain metadata).
    tx_resp_builder: OpTxBuilder<<N::Types as NodeTypes>::ChainSpec>,
=======
    sequencer_client: Option<SequencerClient>,
>>>>>>> 51594c9a
}

impl<N: FullNodeComponents> OpEthApi<N> {
    /// Creates a new instance for given context.
<<<<<<< HEAD
    #[allow(clippy::type_complexity)]
    pub fn with_spawner(ctx: &EthApiBuilderCtx<N>) -> Self {
=======
    pub fn new(ctx: &EthApiBuilderCtx<N>, sequencer_http: Option<String>) -> Self {
>>>>>>> 51594c9a
        let blocking_task_pool =
            BlockingTaskPool::build().expect("failed to build blocking task pool");

        let inner = EthApiInner::new(
            ctx.provider.clone(),
            ctx.pool.clone(),
            ctx.network.clone(),
            ctx.cache.clone(),
            ctx.new_gas_price_oracle(),
            ctx.config.rpc_gas_cap,
            ctx.config.rpc_max_simulate_blocks,
            ctx.config.eth_proof_window,
            blocking_task_pool,
            ctx.new_fee_history_cache(),
            ctx.evm_config.clone(),
            ctx.executor.clone(),
            ctx.config.proof_permits,
        );

<<<<<<< HEAD
        let tx_resp_builder = OpTxBuilder::new(inner.provider().chain_spec());

        Self {
            inner: Arc::new(inner),
            sequencer_client: Arc::new(OnceCell::new()),
            tx_resp_builder,
        }
=======
        Self { inner: Arc::new(inner), sequencer_client: sequencer_http.map(SequencerClient::new) }
>>>>>>> 51594c9a
    }
}

impl<N> EthApiTypes for OpEthApi<N>
where
    Self: Send + Sync,
    N: FullNodeComponents,
{
    type Error = OpEthApiError;
    type NetworkTypes = Optimism;
    type TransactionCompat = OpTxBuilder<<N::Types as NodeTypes>::ChainSpec>;

    fn tx_resp_builder(&self) -> &Self::TransactionCompat {
        &self.tx_resp_builder
    }
}

impl<N> EthApiSpec for OpEthApi<N>
where
    Self: Send + Sync,
    N: FullNodeComponents<Types: NodeTypes<ChainSpec: EthereumHardforks>>,
{
    #[inline]
    fn provider(
        &self,
    ) -> impl ChainSpecProvider<ChainSpec: EthereumHardforks> + BlockNumReader + StageCheckpointReader
    {
        self.inner.provider()
    }

    #[inline]
    fn network(&self) -> impl NetworkInfo {
        self.inner.network()
    }

    #[inline]
    fn starting_block(&self) -> U256 {
        self.inner.starting_block()
    }

    #[inline]
    fn signers(&self) -> &parking_lot::RwLock<Vec<Box<dyn EthSigner>>> {
        self.inner.signers()
    }
}

impl<N> SpawnBlocking for OpEthApi<N>
where
    Self: Send + Sync + Clone + 'static,
    N: FullNodeComponents,
{
    #[inline]
    fn io_task_spawner(&self) -> impl TaskSpawner {
        self.inner.task_spawner()
    }

    #[inline]
    fn tracing_task_pool(&self) -> &BlockingTaskPool {
        self.inner.blocking_task_pool()
    }

    #[inline]
    fn tracing_task_guard(&self) -> &BlockingTaskGuard {
        self.inner.blocking_task_guard()
    }
}

impl<N> LoadFee for OpEthApi<N>
where
    Self: LoadBlock,
    N: FullNodeComponents<Types: NodeTypes<ChainSpec: EthereumHardforks>>,
{
    #[inline]
    fn provider(
        &self,
    ) -> impl BlockIdReader + HeaderProvider + ChainSpecProvider<ChainSpec: EthereumHardforks> {
        self.inner.provider()
    }

    #[inline]
    fn cache(&self) -> &EthStateCache {
        self.inner.cache()
    }

    #[inline]
    fn gas_oracle(&self) -> &GasPriceOracle<impl BlockReaderIdExt> {
        self.inner.gas_oracle()
    }

    #[inline]
    fn fee_history_cache(&self) -> &FeeHistoryCache {
        self.inner.fee_history_cache()
    }
}

impl<N> LoadState for OpEthApi<N>
where
    Self: Send + Sync + Clone,
    N: FullNodeComponents<Types: NodeTypes<ChainSpec: EthereumHardforks>>,
{
    #[inline]
    fn provider(
        &self,
    ) -> impl StateProviderFactory + ChainSpecProvider<ChainSpec: EthereumHardforks> {
        self.inner.provider()
    }

    #[inline]
    fn cache(&self) -> &EthStateCache {
        self.inner.cache()
    }

    #[inline]
    fn pool(&self) -> impl TransactionPool {
        self.inner.pool()
    }
}

impl<N> EthState for OpEthApi<N>
where
    Self: LoadState + SpawnBlocking,
    N: FullNodeComponents,
{
    #[inline]
    fn max_proof_window(&self) -> u64 {
        self.inner.eth_proof_window()
    }
}

impl<N> EthFees for OpEthApi<N>
where
    Self: LoadFee,
    N: FullNodeComponents,
{
}

impl<N> Trace for OpEthApi<N>
where
    Self: LoadState,
    N: FullNodeComponents,
{
    #[inline]
    fn evm_config(&self) -> &impl ConfigureEvm<Header = Header> {
        self.inner.evm_config()
    }
}

impl<N> AddDevSigners for OpEthApi<N>
where
    N: FullNodeComponents<Types: NodeTypes<ChainSpec: EthereumHardforks>>,
{
    fn with_dev_accounts(&self) {
        *self.signers().write() = DevSigner::random_signers(20)
    }
}

<<<<<<< HEAD
impl<N> BuilderProvider<N> for OpEthApi<N>
where
    Self: Send,
    N: FullNodeComponents<Types: NodeTypes<ChainSpec: Clone>>,
{
    type Ctx<'a> = &'a EthApiBuilderCtx<N>;

    fn builder() -> Box<dyn for<'a> Fn(Self::Ctx<'a>) -> Self + Send> {
        Box::new(Self::with_spawner)
    }
}

=======
>>>>>>> 51594c9a
impl<N: FullNodeComponents> fmt::Debug for OpEthApi<N> {
    fn fmt(&self, f: &mut fmt::Formatter<'_>) -> fmt::Result {
        f.debug_struct("OpEthApi").finish_non_exhaustive()
    }
}

impl<N> Clone for OpEthApi<N>
where
    N: FullNodeComponents,
{
    fn clone(&self) -> Self {
        Self {
            inner: self.inner.clone(),
            sequencer_client: self.sequencer_client.clone(),
            tx_resp_builder: self.tx_resp_builder.clone(),
        }
    }
}<|MERGE_RESOLUTION|>--- conflicted
+++ resolved
@@ -66,23 +66,14 @@
     inner: Arc<EthApiNodeBackend<N>>,
     /// Sequencer client, configured to forward submitted transactions to sequencer of given OP
     /// network.
-<<<<<<< HEAD
-    sequencer_client: Arc<OnceCell<SequencerClient>>,
+    sequencer_client: Option<SequencerClient>,
     /// Builds RPC transaction response (transaction + block/chain metadata).
     tx_resp_builder: OpTxBuilder<<N::Types as NodeTypes>::ChainSpec>,
-=======
-    sequencer_client: Option<SequencerClient>,
->>>>>>> 51594c9a
 }
 
 impl<N: FullNodeComponents> OpEthApi<N> {
     /// Creates a new instance for given context.
-<<<<<<< HEAD
-    #[allow(clippy::type_complexity)]
-    pub fn with_spawner(ctx: &EthApiBuilderCtx<N>) -> Self {
-=======
     pub fn new(ctx: &EthApiBuilderCtx<N>, sequencer_http: Option<String>) -> Self {
->>>>>>> 51594c9a
         let blocking_task_pool =
             BlockingTaskPool::build().expect("failed to build blocking task pool");
 
@@ -102,17 +93,13 @@
             ctx.config.proof_permits,
         );
 
-<<<<<<< HEAD
         let tx_resp_builder = OpTxBuilder::new(inner.provider().chain_spec());
 
         Self {
             inner: Arc::new(inner),
-            sequencer_client: Arc::new(OnceCell::new()),
+            sequencer_client: sequencer_http.map(SequencerClient::new),
             tx_resp_builder,
         }
-=======
-        Self { inner: Arc::new(inner), sequencer_client: sequencer_http.map(SequencerClient::new) }
->>>>>>> 51594c9a
     }
 }
 
@@ -269,21 +256,6 @@
     }
 }
 
-<<<<<<< HEAD
-impl<N> BuilderProvider<N> for OpEthApi<N>
-where
-    Self: Send,
-    N: FullNodeComponents<Types: NodeTypes<ChainSpec: Clone>>,
-{
-    type Ctx<'a> = &'a EthApiBuilderCtx<N>;
-
-    fn builder() -> Box<dyn for<'a> Fn(Self::Ctx<'a>) -> Self + Send> {
-        Box::new(Self::with_spawner)
-    }
-}
-
-=======
->>>>>>> 51594c9a
 impl<N: FullNodeComponents> fmt::Debug for OpEthApi<N> {
     fn fmt(&self, f: &mut fmt::Formatter<'_>) -> fmt::Result {
         f.debug_struct("OpEthApi").finish_non_exhaustive()
