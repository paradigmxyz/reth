--- conflicted
+++ resolved
@@ -481,14 +481,9 @@
                 ctx.components.provider().clone(),
                 ctx.components.task_executor().clone(),
             );
-<<<<<<< HEAD
             let flashblock_rx = service.subscribe_block_sequence();
-            ctx.components.task_executor().spawn_blocking(Box::pin(service.run(tx)));
+            ctx.components.task_executor().spawn(Box::pin(service.run(tx)));
             Some((pending_block_rx, flashblock_rx))
-=======
-            ctx.components.task_executor().spawn(Box::pin(service.run(tx)));
-            Some(rx)
->>>>>>> aa5e6ad4
         } else {
             None
         };
