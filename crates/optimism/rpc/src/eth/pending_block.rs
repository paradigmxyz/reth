//! Loads OP pending block for a RPC response.   

use reth_chainspec::ChainSpec;
use reth_evm::ConfigureEvm;
use reth_node_api::FullNodeComponents;
use reth_primitives::{
    revm_primitives::BlockEnv, BlockNumber, Receipt, SealedBlockWithSenders, B256,
};
use reth_provider::{
    BlockReader, BlockReaderIdExt, ChainSpecProvider, EvmEnvProvider, ExecutionOutcome,
    ReceiptProvider, StateProviderFactory,
};
use reth_rpc_eth_api::{
    helpers::{LoadPendingBlock, SpawnBlocking},
    FromEthApiError,
};
use reth_rpc_eth_types::{EthApiError, PendingBlock};
use reth_transaction_pool::TransactionPool;

use crate::OpEthApi;

impl<N> LoadPendingBlock for OpEthApi<N>
where
    Self: SpawnBlocking,
    N: FullNodeComponents,
{
    #[inline]
    fn provider(
        &self,
    ) -> impl BlockReaderIdExt
           + EvmEnvProvider
           + ChainSpecProvider<ChainSpec = ChainSpec>
           + StateProviderFactory {
        self.inner.provider()
    }

    #[inline]
    fn pool(&self) -> impl TransactionPool {
        self.inner.pool()
    }

    #[inline]
    fn pending_block(&self) -> &tokio::sync::Mutex<Option<PendingBlock>> {
        self.inner.pending_block()
    }

    #[inline]
    fn evm_config(&self) -> &impl ConfigureEvm {
        self.inner.evm_config()
    }

    /// Returns the locally built pending block
    async fn local_pending_block(
        &self,
    ) -> Result<Option<(SealedBlockWithSenders, Vec<Receipt>)>, Self::Error> {
        // See: <https://github.com/ethereum-optimism/op-geth/blob/f2e69450c6eec9c35d56af91389a1c47737206ca/miner/worker.go#L367-L375>
        let latest = self
            .provider()
            .latest_header()
            .map_err(Self::Error::from_eth_err)?
<<<<<<< HEAD
            .ok_or_else(|| EthApiError::HeaderNotFound(BlockNumberOrTag::latest().into()))?;
        let (_, block_hash) = latest.split();
        self.provider()
            .sealed_block_with_senders(BlockHashOrNumber::from(block_hash), Default::default())
            .map_err(Self::Error::from_eth_err)
=======
            .ok_or_else(|| EthApiError::UnknownBlockNumber)?;
        let block = self
            .provider()
            .block_with_senders(latest.hash().into(), Default::default())
            .map_err(Self::Error::from_eth_err)?
            .ok_or_else(|| EthApiError::UnknownBlockNumber)?
            .seal(latest.hash());

        let receipts = self
            .provider()
            .receipts_by_block(block.hash().into())
            .map_err(Self::Error::from_eth_err)?
            .ok_or_else(|| EthApiError::UnknownBlockNumber)?;
        Ok(Some((block, receipts)))
>>>>>>> 24f04710
    }

    fn receipts_root(
        &self,
        _block_env: &BlockEnv,
        execution_outcome: &ExecutionOutcome,
        block_number: BlockNumber,
    ) -> B256 {
        execution_outcome
            .optimism_receipts_root_slow(
                block_number,
                self.provider().chain_spec().as_ref(),
                _block_env.timestamp.to::<u64>(),
            )
            .expect("Block is present")
    }
}<|MERGE_RESOLUTION|>--- conflicted
+++ resolved
@@ -58,28 +58,22 @@
             .provider()
             .latest_header()
             .map_err(Self::Error::from_eth_err)?
-<<<<<<< HEAD
-            .ok_or_else(|| EthApiError::HeaderNotFound(BlockNumberOrTag::latest().into()))?;
-        let (_, block_hash) = latest.split();
-        self.provider()
-            .sealed_block_with_senders(BlockHashOrNumber::from(block_hash), Default::default())
-            .map_err(Self::Error::from_eth_err)
-=======
-            .ok_or_else(|| EthApiError::UnknownBlockNumber)?;
+            .ok_or(EthApiError::HeaderNotFound(BlockNumberOrTag::latest().into()))?;
+        let block_id = latest.hash().into();
         let block = self
             .provider()
-            .block_with_senders(latest.hash().into(), Default::default())
+            .block_with_senders(block_id, Default::default())
             .map_err(Self::Error::from_eth_err)?
-            .ok_or_else(|| EthApiError::UnknownBlockNumber)?
+            .ok_or(EthApiError::HeaderNotFound(block_id))?
             .seal(latest.hash());
 
         let receipts = self
             .provider()
-            .receipts_by_block(block.hash().into())
+            .receipts_by_block(block_id)
             .map_err(Self::Error::from_eth_err)?
-            .ok_or_else(|| EthApiError::UnknownBlockNumber)?;
+            .ok_or(EthApiError::ReceiptsNotFound(block_id))?;
+
         Ok(Some((block, receipts)))
->>>>>>> 24f04710
     }
 
     fn receipts_root(
