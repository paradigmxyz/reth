--- conflicted
+++ resolved
@@ -154,7 +154,6 @@
         result: ExecutionResult,
         cumulative_gas_used: u64,
     ) -> reth_provider::ProviderReceipt<Self::Provider> {
-<<<<<<< HEAD
         let receipt = alloy_consensus::Receipt {
             status: Eip658Value::Eip658(result.is_success()),
             cumulative_gas_used: cumulative_gas_used as u128,
@@ -171,15 +170,6 @@
                 deposit_nonce: None,
                 deposit_receipt_version: None,
             }),
-=======
-        #[allow(clippy::needless_update)]
-        Receipt {
-            tx_type: tx.tx_type(),
-            success: result.is_success(),
-            cumulative_gas_used,
-            logs: result.into_logs().into_iter().collect(),
-            ..Default::default()
->>>>>>> 8f81f0cc
         }
     }
 }