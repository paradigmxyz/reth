--- conflicted
+++ resolved
@@ -119,13 +119,8 @@
             })
             .unwrap_or_else(|| inner.max_fee_per_gas());
 
-<<<<<<< HEAD
         Ok(Transaction {
-            inner: alloy_rpc_types::Transaction {
-=======
-        Transaction {
             inner: alloy_rpc_types_eth::Transaction {
->>>>>>> 2f8a2f0f
                 inner,
                 block_hash,
                 block_number,
