//! Loads and formats OP receipt RPC response.   

use op_alloy_rpc_types::OptimismTransactionReceiptFields;
use reth_chainspec::{ChainSpec, OptimismHardforks};
use reth_evm_optimism::RethL1BlockInfo;
use reth_node_api::{FullNodeComponents, NodeCore};
use reth_primitives::{Receipt, TransactionMeta, TransactionSigned};
use reth_provider::ChainSpecProvider;
use reth_rpc_eth_api::{
    helpers::{EthApiSpec, LoadReceipt, LoadTransaction},
    FromEthApiError,
};
use reth_rpc_eth_types::{EthApiError, EthStateCache, ReceiptBuilder};
use reth_rpc_types::AnyTransactionReceipt;
use revm::L1BlockInfo;

use crate::{OpEthApi, OpEthApiError};

impl<N> LoadReceipt for OpEthApi<N>
where
    Self: EthApiSpec + LoadTransaction<Error = OpEthApiError>,
    N: FullNodeComponents,
{
    #[inline]
    fn cache(&self) -> &EthStateCache {
        self.inner.cache()
    }

    async fn build_transaction_receipt(
        &self,
        tx: TransactionSigned,
        meta: TransactionMeta,
        receipt: Receipt,
    ) -> Result<AnyTransactionReceipt, Self::Error> {
        let (block, receipts) = LoadReceipt::cache(self)
            .get_block_and_receipts(meta.block_hash)
            .await
            .map_err(Self::Error::from_eth_err)?
            .ok_or(Self::Error::from_eth_err(EthApiError::UnknownBlockNumber))?;

        let block = block.unseal();
        let l1_block_info =
            reth_evm_optimism::extract_l1_info(&block).map_err(OpEthApiError::from)?;

        let op_receipt_meta = self
            .build_op_receipt_meta(&tx, l1_block_info, &receipt)
            .map_err(OpEthApiError::from)?;

        let receipt_resp = ReceiptBuilder::new(&tx, meta, &receipt, &receipts)
            .map_err(Self::Error::from_eth_err)?
            .add_other_fields(op_receipt_meta.into())
            .build();

        Ok(receipt_resp)
    }
}

<<<<<<< HEAD
impl<N> OpEthApi<N>
where
    N: NodeCore<Provider: ChainSpecProvider<ChainSpec = ChainSpec>>,
{
    /// Builds a receipt w.r.t. chain spec.
    pub fn build_op_receipt_meta(
        &self,
        tx: &TransactionSigned,
        l1_block_info: L1BlockInfo,
        receipt: &Receipt,
    ) -> Result<OptimismTransactionReceiptFields, OpEthApiError> {
        Ok(OpReceiptFieldsBuilder::default()
            .l1_block_info(&self.inner.provider().chain_spec(), tx, l1_block_info)?
            .deposit_nonce(receipt.deposit_nonce)
            .deposit_version(receipt.deposit_receipt_version)
            .build())
    }
}

/// L1 fee and data gas for a non-deposit transaction, or deposit nonce and receipt version for a
/// deposit transaction.
#[derive(Debug, Default, Clone)]
pub struct OpReceiptFieldsBuilder {
    /// Block timestamp.
    pub l1_block_timestamp: u64,
    /// The L1 fee for transaction.
    pub l1_fee: Option<u128>,
    /// L1 gas used by transaction.
    pub l1_data_gas: Option<u128>,
    /// L1 fee scalar.
    pub l1_fee_scalar: Option<f64>,
    /* ---------------------------------------- Bedrock ---------------------------------------- */
    /// The base fee of the L1 origin block.
    pub l1_base_fee: Option<u128>,
    /* --------------------------------------- Regolith ---------------------------------------- */
    /// Deposit nonce, if this is a deposit transaction.
    pub deposit_nonce: Option<u64>,
    /* ---------------------------------------- Canyon ----------------------------------------- */
    /// Deposit receipt version, if this is a deposit transaction.
    pub deposit_receipt_version: Option<u64>,
    /* ---------------------------------------- Ecotone ---------------------------------------- */
    /// The current L1 fee scalar.
    pub l1_base_fee_scalar: Option<u128>,
    /// The current L1 blob base fee.
    pub l1_blob_base_fee: Option<u128>,
    /// The current L1 blob base fee scalar.
    pub l1_blob_base_fee_scalar: Option<u128>,
}

impl OpReceiptFieldsBuilder {
    /// Returns a new builder.
    pub fn new(block_timestamp: u64) -> Self {
        Self { l1_block_timestamp: block_timestamp, ..Default::default() }
    }

    /// Applies [`L1BlockInfo`].
    pub fn l1_block_info(
        mut self,
        chain_spec: &ChainSpec,
        tx: &TransactionSigned,
        l1_block_info: L1BlockInfo,
    ) -> Result<Self, OpEthApiError> {
        let envelope_buf = tx.envelope_encoded();
        let timestamp = self.l1_block_timestamp;

        self.l1_fee = Some(
            l1_block_info
                .l1_tx_data_fee(chain_spec, timestamp, &tx.envelope_encoded(), tx.is_deposit())
                .map_err(|_| OpEthApiError::L1BlockFeeError)?
                .saturating_to(),
        );

        self.l1_data_gas = Some(
            l1_block_info
                .l1_data_gas(chain_spec, timestamp, &envelope_buf)
                .map_err(|_| OpEthApiError::L1BlockGasError)?
                .saturating_add(l1_block_info.l1_fee_overhead.unwrap_or_default())
                .saturating_to(),
        );

        self.l1_fee_scalar = (!chain_spec.hardforks.is_ecotone_active_at_timestamp(timestamp))
            .then_some(f64::from(l1_block_info.l1_base_fee_scalar) / 1_000_000.0);

        self.l1_base_fee = Some(l1_block_info.l1_base_fee.saturating_to());
        self.l1_base_fee_scalar = Some(l1_block_info.l1_base_fee_scalar.saturating_to());
        self.l1_blob_base_fee = l1_block_info.l1_blob_base_fee.map(|fee| fee.saturating_to());
        self.l1_blob_base_fee_scalar =
            l1_block_info.l1_blob_base_fee_scalar.map(|scalar| scalar.saturating_to());

        Ok(self)
    }

    /// Applies deposit transaction metadata: deposit nonce.
    pub const fn deposit_nonce(mut self, nonce: Option<u64>) -> Self {
        self.deposit_nonce = nonce;
        self
    }

    /// Applies deposit transaction metadata: deposit receipt version.
    pub const fn deposit_version(mut self, version: Option<u64>) -> Self {
        self.deposit_receipt_version = version;
        self
=======
/// Applies OP specific fields to a receipt builder.
pub fn op_receipt_fields(
    resp_builder: ReceiptBuilder,
    tx: &TransactionSigned,
    receipt: &Receipt,
    optimism_tx_meta: OptimismTxMeta,
) -> ReceiptBuilder {
    let mut op_fields = OptimismTransactionReceiptFields::default();

    if tx.is_deposit() {
        op_fields.deposit_nonce = receipt.deposit_nonce;
        op_fields.deposit_receipt_version = receipt.deposit_receipt_version;
    } else if let Some(l1_block_info) = optimism_tx_meta.l1_block_info {
        // always present
        op_fields.l1_block_info.l1_fee = optimism_tx_meta.l1_fee;
        op_fields.l1_block_info.l1_gas_price = Some(l1_block_info.l1_base_fee.saturating_to());
        op_fields.l1_block_info.l1_gas_used = optimism_tx_meta.l1_data_gas.map(|dg| {
            dg.saturating_add(
                l1_block_info.l1_fee_overhead.unwrap_or_default().saturating_to::<u128>(),
            )
        });

        // we know if we're __pre__ Ecotone by checking the l1 fee overhead value which is
        // None if ecotone is active
        if l1_block_info.l1_fee_overhead.is_some() {
            // only pre Ecotone
            op_fields.l1_block_info.l1_fee_scalar =
                Some(f64::from(l1_block_info.l1_base_fee_scalar) / 1_000_000.0);
        } else {
            // base fee scalar is enabled post Ecotone
            op_fields.l1_block_info.l1_base_fee_scalar =
                Some(l1_block_info.l1_base_fee_scalar.saturating_to());
        }

        // 4844 post Ecotone
        op_fields.l1_block_info.l1_blob_base_fee =
            l1_block_info.l1_blob_base_fee.map(|v| v.saturating_to());
        op_fields.l1_block_info.l1_blob_base_fee_scalar =
            l1_block_info.l1_blob_base_fee_scalar.map(|v| v.saturating_to());
>>>>>>> d5906f3f
    }

    /// Builds the [`OptimismTransactionReceiptFields`] object.
    pub const fn build(self) -> OptimismTransactionReceiptFields {
        let Self {
            l1_block_timestamp: _, // used to compute other fields
            l1_fee,
            l1_data_gas: l1_gas_used,
            l1_fee_scalar,
            l1_base_fee,
            deposit_nonce,
            deposit_receipt_version,
            l1_base_fee_scalar,
            l1_blob_base_fee,
            l1_blob_base_fee_scalar,
        } = self;

        OptimismTransactionReceiptFields {
            l1_gas_price: l1_base_fee,
            l1_gas_used,
            l1_fee,
            l1_fee_scalar,
            deposit_nonce,
            deposit_receipt_version,
            l1_base_fee_scalar,
            l1_blob_base_fee,
            l1_blob_base_fee_scalar,
        }
    }
}<|MERGE_RESOLUTION|>--- conflicted
+++ resolved
@@ -1,6 +1,6 @@
 //! Loads and formats OP receipt RPC response.   
 
-use op_alloy_rpc_types::OptimismTransactionReceiptFields;
+use op_alloy_rpc_types::{receipt::L1BlockInfo, OptimismTransactionReceiptFields};
 use reth_chainspec::{ChainSpec, OptimismHardforks};
 use reth_evm_optimism::RethL1BlockInfo;
 use reth_node_api::{FullNodeComponents, NodeCore};
@@ -12,7 +12,6 @@
 };
 use reth_rpc_eth_types::{EthApiError, EthStateCache, ReceiptBuilder};
 use reth_rpc_types::AnyTransactionReceipt;
-use revm::L1BlockInfo;
 
 use crate::{OpEthApi, OpEthApiError};
 
@@ -55,7 +54,6 @@
     }
 }
 
-<<<<<<< HEAD
 impl<N> OpEthApi<N>
 where
     N: NodeCore<Provider: ChainSpecProvider<ChainSpec = ChainSpec>>,
@@ -64,7 +62,7 @@
     pub fn build_op_receipt_meta(
         &self,
         tx: &TransactionSigned,
-        l1_block_info: L1BlockInfo,
+        l1_block_info: revm::L1BlockInfo,
         receipt: &Receipt,
     ) -> Result<OptimismTransactionReceiptFields, OpEthApiError> {
         Ok(OpReceiptFieldsBuilder::default()
@@ -111,12 +109,12 @@
         Self { l1_block_timestamp: block_timestamp, ..Default::default() }
     }
 
-    /// Applies [`L1BlockInfo`].
+    /// Applies [`L1BlockInfo`](revm::L1BlockInfo).
     pub fn l1_block_info(
         mut self,
         chain_spec: &ChainSpec,
         tx: &TransactionSigned,
-        l1_block_info: L1BlockInfo,
+        l1_block_info: revm::L1BlockInfo,
     ) -> Result<Self, OpEthApiError> {
         let envelope_buf = tx.envelope_encoded();
         let timestamp = self.l1_block_timestamp;
@@ -158,47 +156,6 @@
     pub const fn deposit_version(mut self, version: Option<u64>) -> Self {
         self.deposit_receipt_version = version;
         self
-=======
-/// Applies OP specific fields to a receipt builder.
-pub fn op_receipt_fields(
-    resp_builder: ReceiptBuilder,
-    tx: &TransactionSigned,
-    receipt: &Receipt,
-    optimism_tx_meta: OptimismTxMeta,
-) -> ReceiptBuilder {
-    let mut op_fields = OptimismTransactionReceiptFields::default();
-
-    if tx.is_deposit() {
-        op_fields.deposit_nonce = receipt.deposit_nonce;
-        op_fields.deposit_receipt_version = receipt.deposit_receipt_version;
-    } else if let Some(l1_block_info) = optimism_tx_meta.l1_block_info {
-        // always present
-        op_fields.l1_block_info.l1_fee = optimism_tx_meta.l1_fee;
-        op_fields.l1_block_info.l1_gas_price = Some(l1_block_info.l1_base_fee.saturating_to());
-        op_fields.l1_block_info.l1_gas_used = optimism_tx_meta.l1_data_gas.map(|dg| {
-            dg.saturating_add(
-                l1_block_info.l1_fee_overhead.unwrap_or_default().saturating_to::<u128>(),
-            )
-        });
-
-        // we know if we're __pre__ Ecotone by checking the l1 fee overhead value which is
-        // None if ecotone is active
-        if l1_block_info.l1_fee_overhead.is_some() {
-            // only pre Ecotone
-            op_fields.l1_block_info.l1_fee_scalar =
-                Some(f64::from(l1_block_info.l1_base_fee_scalar) / 1_000_000.0);
-        } else {
-            // base fee scalar is enabled post Ecotone
-            op_fields.l1_block_info.l1_base_fee_scalar =
-                Some(l1_block_info.l1_base_fee_scalar.saturating_to());
-        }
-
-        // 4844 post Ecotone
-        op_fields.l1_block_info.l1_blob_base_fee =
-            l1_block_info.l1_blob_base_fee.map(|v| v.saturating_to());
-        op_fields.l1_block_info.l1_blob_base_fee_scalar =
-            l1_block_info.l1_blob_base_fee_scalar.map(|v| v.saturating_to());
->>>>>>> d5906f3f
     }
 
     /// Builds the [`OptimismTransactionReceiptFields`] object.
@@ -217,15 +174,17 @@
         } = self;
 
         OptimismTransactionReceiptFields {
-            l1_gas_price: l1_base_fee,
-            l1_gas_used,
-            l1_fee,
-            l1_fee_scalar,
+            l1_block_info: L1BlockInfo {
+                l1_gas_price: l1_base_fee,
+                l1_gas_used,
+                l1_fee,
+                l1_fee_scalar,
+                l1_base_fee_scalar,
+                l1_blob_base_fee,
+                l1_blob_base_fee_scalar,
+            },
             deposit_nonce,
             deposit_receipt_version,
-            l1_base_fee_scalar,
-            l1_blob_base_fee,
-            l1_blob_base_fee_scalar,
         }
     }
 }