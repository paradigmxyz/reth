//! Loads and formats OP receipt RPC response.   

use reth_primitives::{Receipt, TransactionMeta, TransactionSigned};
use reth_rpc_eth_api::{
    helpers::{EthApiSpec, LoadReceipt, LoadTransaction},
    FromEthApiError,
};
use reth_rpc_eth_types::{EthApiError, EthStateCache, ReceiptBuilder};
use reth_rpc_types::{AnyTransactionReceipt, OptimismTransactionReceiptFields};

use crate::{OpEthApi, OptimismTxMeta};

impl<Eth> LoadReceipt for OpEthApi<Eth>
where
    Eth: LoadReceipt + EthApiSpec + LoadTransaction,
{
    #[inline]
    fn cache(&self) -> &EthStateCache {
        LoadReceipt::cache(&self.inner)
    }

    async fn build_transaction_receipt(
        &self,
        tx: TransactionSigned,
        meta: TransactionMeta,
        receipt: Receipt,
    ) -> Result<AnyTransactionReceipt, Self::Error> {
        let (block, receipts) = LoadReceipt::cache(self)
            .get_block_and_receipts(meta.block_hash)
            .await
<<<<<<< HEAD
            .map_err(Self::Error::from_err)?
            .ok_or(Self::Error::from_err(EthApiError::UnknownBlockNumber))?;
=======
            .map_err(Self::Error::from_eth_err)?
            .ok_or(Self::Error::from_eth_err(EthApiError::UnknownBlockNumber))?;
>>>>>>> 0a4b717d

        let block = block.unseal();
        let l1_block_info = reth_evm_optimism::extract_l1_info(&block).ok();
        let optimism_tx_meta = self.build_op_tx_meta(&tx, l1_block_info, block.timestamp)?;

<<<<<<< HEAD
        let resp_builder =
            ReceiptBuilder::new(&tx, meta, &receipt, &receipts).map_err(Self::Error::from_err)?;
=======
        let resp_builder = ReceiptBuilder::new(&tx, meta, &receipt, &receipts)
            .map_err(Self::Error::from_eth_err)?;
>>>>>>> 0a4b717d
        let resp_builder = op_receipt_fields(resp_builder, &tx, &receipt, optimism_tx_meta);

        Ok(resp_builder.build())
    }
}

/// Applies OP specific fields to a receipt builder.
pub fn op_receipt_fields(
    resp_builder: ReceiptBuilder,
    tx: &TransactionSigned,
    receipt: &Receipt,
    optimism_tx_meta: OptimismTxMeta,
) -> ReceiptBuilder {
    let mut op_fields = OptimismTransactionReceiptFields::default();

    if tx.is_deposit() {
        op_fields.deposit_nonce = receipt.deposit_nonce;
        op_fields.deposit_receipt_version = receipt.deposit_receipt_version;
    } else if let Some(l1_block_info) = optimism_tx_meta.l1_block_info {
        op_fields.l1_fee = optimism_tx_meta.l1_fee;
        op_fields.l1_gas_used = optimism_tx_meta.l1_data_gas.map(|dg| {
            dg + l1_block_info.l1_fee_overhead.unwrap_or_default().saturating_to::<u128>()
        });
        op_fields.l1_fee_scalar = Some(f64::from(l1_block_info.l1_base_fee_scalar) / 1_000_000.0);
        op_fields.l1_gas_price = Some(l1_block_info.l1_base_fee.saturating_to());
    }

    resp_builder.add_other_fields(op_fields.into())
}<|MERGE_RESOLUTION|>--- conflicted
+++ resolved
@@ -28,25 +28,15 @@
         let (block, receipts) = LoadReceipt::cache(self)
             .get_block_and_receipts(meta.block_hash)
             .await
-<<<<<<< HEAD
-            .map_err(Self::Error::from_err)?
-            .ok_or(Self::Error::from_err(EthApiError::UnknownBlockNumber))?;
-=======
             .map_err(Self::Error::from_eth_err)?
             .ok_or(Self::Error::from_eth_err(EthApiError::UnknownBlockNumber))?;
->>>>>>> 0a4b717d
 
         let block = block.unseal();
         let l1_block_info = reth_evm_optimism::extract_l1_info(&block).ok();
         let optimism_tx_meta = self.build_op_tx_meta(&tx, l1_block_info, block.timestamp)?;
 
-<<<<<<< HEAD
-        let resp_builder =
-            ReceiptBuilder::new(&tx, meta, &receipt, &receipts).map_err(Self::Error::from_err)?;
-=======
         let resp_builder = ReceiptBuilder::new(&tx, meta, &receipt, &receipts)
             .map_err(Self::Error::from_eth_err)?;
->>>>>>> 0a4b717d
         let resp_builder = op_receipt_fields(resp_builder, &tx, &receipt, optimism_tx_meta);
 
         Ok(resp_builder.build())
