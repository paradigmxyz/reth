//! Implements the Optimism engine API RPC methods.

use alloy_eips::eip7685::{Requests, RequestsOrHash};
use alloy_primitives::{BlockHash, B256, U64};
use alloy_rpc_types_engine::{
    CancunPayloadFields, ClientVersionV1, ExecutionData, ExecutionPayloadBodiesV1,
    ExecutionPayloadInputV2, ExecutionPayloadSidecar, ExecutionPayloadV3, ForkchoiceState,
    ForkchoiceUpdated, PayloadId, PayloadStatus, PraguePayloadFields,
};
use derive_more::Constructor;
use jsonrpsee::proc_macros::rpc;
use jsonrpsee_core::{server::RpcModule, RpcResult};
use op_alloy_rpc_types_engine::{OpExecutionData, OpExecutionPayloadV4};
use reth_chainspec::EthereumHardforks;
use reth_node_api::{EngineTypes, EngineValidator};
use reth_provider::{BlockReader, HeaderProvider, StateProviderFactory};
use reth_rpc_api::IntoEngineApiRpcModule;
use reth_rpc_engine_api::{EngineApi, EngineApiServer};
use reth_transaction_pool::TransactionPool;
use tracing::trace;

/// Extension trait that gives access to Optimism engine API RPC methods.
///
/// Note:
/// > The provider should use a JWT authentication layer.
///
/// This follows the Optimism specs that can be found at:
/// <https://specs.optimism.io/protocol/exec-engine.html#engine-api>
#[cfg_attr(not(feature = "client"), rpc(server, namespace = "engine"), server_bounds(Engine::PayloadAttributes: jsonrpsee::core::DeserializeOwned))]
#[cfg_attr(feature = "client", rpc(server, client, namespace = "engine", client_bounds(Engine::PayloadAttributes: jsonrpsee::core::Serialize + Clone), server_bounds(Engine::PayloadAttributes: jsonrpsee::core::DeserializeOwned)))]
pub trait OpEngineApi<Engine: EngineTypes> {
    /// Sends the given payload to the execution layer client, as specified for the Shanghai fork.
    ///
    /// See also <https://github.com/ethereum/execution-apis/blob/584905270d8ad665718058060267061ecfd79ca5/src/engine/shanghai.md#engine_newpayloadv2>
    ///
    /// No modifications needed for OP compatibility.
    #[method(name = "newPayloadV2")]
    async fn new_payload_v2(&self, payload: ExecutionPayloadInputV2) -> RpcResult<PayloadStatus>;

    /// Sends the given payload to the execution layer client, as specified for the Cancun fork.
    ///
    /// See also <https://github.com/ethereum/execution-apis/blob/main/src/engine/cancun.md#engine_newpayloadv3>
    ///
    /// OP modifications:
    /// - expected versioned hashes MUST be an empty array: therefore the `versioned_hashes`
    ///   parameter is removed.
    /// - parent beacon block root MUST be the parent beacon block root from the L1 origin block of
    ///   the L2 block.
    /// - blob versioned hashes MUST be empty list.
    #[method(name = "newPayloadV3")]
    async fn new_payload_v3(
        &self,
        payload: ExecutionPayloadV3,
        versioned_hashes: Vec<B256>,
        parent_beacon_block_root: B256,
    ) -> RpcResult<PayloadStatus>;

    /// Sends the given payload to the execution layer client, as specified for the Prague fork.
    ///
    /// See also <https://github.com/ethereum/execution-apis/blob/03911ffc053b8b806123f1fc237184b0092a485a/src/engine/prague.md#engine_newpayloadv4>
    ///
    /// - blob versioned hashes MUST be empty list.
    /// - execution layer requests MUST be empty list.
    #[method(name = "newPayloadV4")]
    async fn new_payload_v4(
        &self,
        payload: OpExecutionPayloadV4,
        versioned_hashes: Vec<B256>,
        parent_beacon_block_root: B256,
        execution_requests: Requests,
    ) -> RpcResult<PayloadStatus>;

    /// Updates the execution layer client with the given fork choice, as specified for the Shanghai
    /// fork.
    ///
    /// Caution: This should not accept the `parentBeaconBlockRoot` field in the payload attributes.
    ///
    /// See also <https://github.com/ethereum/execution-apis/blob/6709c2a795b707202e93c4f2867fa0bf2640a84f/src/engine/shanghai.md#engine_forkchoiceupdatedv2>
    ///
    /// OP modifications:
    /// - The `payload_attributes` parameter is extended with the [`EngineTypes::PayloadAttributes`](EngineTypes) type as described in <https://specs.optimism.io/protocol/exec-engine.html#extended-payloadattributesv2>
    #[method(name = "forkchoiceUpdatedV2")]
    async fn fork_choice_updated_v2(
        &self,
        fork_choice_state: ForkchoiceState,
        payload_attributes: Option<Engine::PayloadAttributes>,
    ) -> RpcResult<ForkchoiceUpdated>;

    /// Updates the execution layer client with the given fork choice, as specified for the Cancun
    /// fork.
    ///
    /// See also <https://github.com/ethereum/execution-apis/blob/main/src/engine/cancun.md#engine_forkchoiceupdatedv3>
    ///
    /// OP modifications:
    /// - Must be called with an Ecotone payload
    /// - Attributes must contain the parent beacon block root field
    /// - The `payload_attributes` parameter is extended with the [`EngineTypes::PayloadAttributes`](EngineTypes) type as described in <https://specs.optimism.io/protocol/exec-engine.html#extended-payloadattributesv2>
    #[method(name = "forkchoiceUpdatedV3")]
    async fn fork_choice_updated_v3(
        &self,
        fork_choice_state: ForkchoiceState,
        payload_attributes: Option<Engine::PayloadAttributes>,
    ) -> RpcResult<ForkchoiceUpdated>;

    /// Retrieves an execution payload from a previously started build process, as specified for the
    /// Shanghai fork.
    ///
    /// See also <https://github.com/ethereum/execution-apis/blob/6709c2a795b707202e93c4f2867fa0bf2640a84f/src/engine/shanghai.md#engine_getpayloadv2>
    ///
    /// Note:
    /// > Provider software MAY stop the corresponding build process after serving this call.
    ///
    /// No modifications needed for OP compatibility.
    #[method(name = "getPayloadV2")]
    async fn get_payload_v2(
        &self,
        payload_id: PayloadId,
    ) -> RpcResult<Engine::ExecutionPayloadEnvelopeV2>;

    /// Retrieves an execution payload from a previously started build process, as specified for the
    /// Cancun fork.
    ///
    /// See also <https://github.com/ethereum/execution-apis/blob/main/src/engine/cancun.md#engine_getpayloadv3>
    ///
    /// Note:
    /// > Provider software MAY stop the corresponding build process after serving this call.
    ///
    /// OP modifications:
    /// - the response type is extended to [`EngineTypes::ExecutionPayloadEnvelopeV3`].
    #[method(name = "getPayloadV3")]
    async fn get_payload_v3(
        &self,
        payload_id: PayloadId,
    ) -> RpcResult<Engine::ExecutionPayloadEnvelopeV3>;

    /// Returns the most recent version of the payload that is available in the corresponding
    /// payload build process at the time of receiving this call.
    ///
    /// See also <https://github.com/ethereum/execution-apis/blob/main/src/engine/prague.md#engine_getpayloadv4>
    ///
    /// Note:
    /// > Provider software MAY stop the corresponding build process after serving this call.
    ///
    /// OP modifications:
    /// - the response type is extended to [`EngineTypes::ExecutionPayloadEnvelopeV4`].
    #[method(name = "getPayloadV4")]
    async fn get_payload_v4(
        &self,
        payload_id: PayloadId,
    ) -> RpcResult<Engine::ExecutionPayloadEnvelopeV4>;

    /// Returns the execution payload bodies by the given hash.
    ///
    /// See also <https://github.com/ethereum/execution-apis/blob/6452a6b194d7db269bf1dbd087a267251d3cc7f8/src/engine/shanghai.md#engine_getpayloadbodiesbyhashv1>
    #[method(name = "getPayloadBodiesByHashV1")]
    async fn get_payload_bodies_by_hash_v1(
        &self,
        block_hashes: Vec<BlockHash>,
    ) -> RpcResult<ExecutionPayloadBodiesV1>;

    /// Returns the execution payload bodies by the range starting at `start`, containing `count`
    /// blocks.
    ///
    /// WARNING: This method is associated with the BeaconBlocksByRange message in the consensus
    /// layer p2p specification, meaning the input should be treated as untrusted or potentially
    /// adversarial.
    ///
    /// Implementers should take care when acting on the input to this method, specifically
    /// ensuring that the range is limited properly, and that the range boundaries are computed
    /// correctly and without panics.
    ///
    /// See also <https://github.com/ethereum/execution-apis/blob/6452a6b194d7db269bf1dbd087a267251d3cc7f8/src/engine/shanghai.md#engine_getpayloadbodiesbyrangev1>
    #[method(name = "getPayloadBodiesByRangeV1")]
    async fn get_payload_bodies_by_range_v1(
        &self,
        start: U64,
        count: U64,
    ) -> RpcResult<ExecutionPayloadBodiesV1>;

    /// Returns the execution client version information.
    ///
    /// Note:
    /// > The `client_version` parameter identifies the consensus client.
    ///
    /// See also <https://github.com/ethereum/execution-apis/blob/main/src/engine/identification.md#engine_getclientversionv1>
    #[method(name = "getClientVersionV1")]
    async fn get_client_version_v1(
        &self,
        client_version: ClientVersionV1,
    ) -> RpcResult<Vec<ClientVersionV1>>;

    /// Returns the list of Engine API methods supported by the execution layer client software.
    ///
    /// See also <https://github.com/ethereum/execution-apis/blob/6452a6b194d7db269bf1dbd087a267251d3cc7f8/src/engine/common.md#capabilities>
    #[method(name = "exchangeCapabilities")]
    async fn exchange_capabilities(&self, capabilities: Vec<String>) -> RpcResult<Vec<String>>;
}

/// The Engine API implementation that grants the Consensus layer access to data and
/// functions in the Execution layer that are crucial for the consensus process.
#[derive(Debug, Constructor)]
pub struct OpEngineApi<Provider, EngineT: EngineTypes, Pool, Validator, ChainSpec> {
    inner: EngineApi<Provider, EngineT, Pool, Validator, ChainSpec>,
}

#[async_trait::async_trait]
impl<Provider, EngineT, Pool, Validator, ChainSpec> OpEngineApiServer<EngineT>
    for OpEngineApi<Provider, EngineT, Pool, Validator, ChainSpec>
where
    Provider: HeaderProvider + BlockReader + StateProviderFactory + 'static,
<<<<<<< HEAD
    EngineT: EngineTypes,
=======
    EngineT: EngineTypes<ExecutionData = OpExecutionData>,
>>>>>>> fc95c4c3
    Pool: TransactionPool + 'static,
    Validator: EngineValidator<EngineT>,
    ChainSpec: EthereumHardforks + Send + Sync + 'static,
{
    async fn new_payload_v2(&self, payload: ExecutionPayloadInputV2) -> RpcResult<PayloadStatus> {
        trace!(target: "rpc::engine", "Serving engine_newPayloadV2");
        let payload = OpExecutionData {
            payload: payload.into_payload(),
            sidecar: ExecutionPayloadSidecar::none(),
        };
        Ok(self.inner.new_payload_v2_metered(payload).await?)
    }

    async fn new_payload_v3(
        &self,
        payload: ExecutionPayloadV3,
        versioned_hashes: Vec<B256>,
        parent_beacon_block_root: B256,
    ) -> RpcResult<PayloadStatus> {
        trace!(target: "rpc::engine", "Serving engine_newPayloadV3");
        let payload = OpExecutionData {
            payload: payload.into(),
            sidecar: ExecutionPayloadSidecar::v3(CancunPayloadFields {
                versioned_hashes,
                parent_beacon_block_root,
            }),
        };

        Ok(self.inner.new_payload_v3_metered(payload).await?)
    }

    async fn new_payload_v4(
        &self,
        payload: OpExecutionPayloadV4,
        versioned_hashes: Vec<B256>,
        parent_beacon_block_root: B256,
        execution_requests: Requests,
    ) -> RpcResult<PayloadStatus> {
        trace!(target: "rpc::engine", "Serving engine_newPayloadV4");
        let payload = OpExecutionData {
            payload: payload.into(),
            sidecar: ExecutionPayloadSidecar::v4(
                CancunPayloadFields { versioned_hashes, parent_beacon_block_root },
                PraguePayloadFields { requests: RequestsOrHash::Requests(execution_requests) },
            ),
        };

        Ok(self.inner.new_payload_v4_metered(payload).await?)
    }

    async fn fork_choice_updated_v2(
        &self,
        fork_choice_state: ForkchoiceState,
        payload_attributes: Option<EngineT::PayloadAttributes>,
    ) -> RpcResult<ForkchoiceUpdated> {
        EngineApiServer::fork_choice_updated_v2(&self.inner, fork_choice_state, payload_attributes)
            .await
    }

    async fn fork_choice_updated_v3(
        &self,
        fork_choice_state: ForkchoiceState,
        payload_attributes: Option<EngineT::PayloadAttributes>,
    ) -> RpcResult<ForkchoiceUpdated> {
        EngineApiServer::fork_choice_updated_v3(&self.inner, fork_choice_state, payload_attributes)
            .await
    }

    async fn get_payload_v2(
        &self,
        payload_id: PayloadId,
    ) -> RpcResult<EngineT::ExecutionPayloadEnvelopeV2> {
        EngineApiServer::get_payload_v2(&self.inner, payload_id).await
    }

    async fn get_payload_v3(
        &self,
        payload_id: PayloadId,
    ) -> RpcResult<EngineT::ExecutionPayloadEnvelopeV3> {
        EngineApiServer::get_payload_v3(&self.inner, payload_id).await
    }

    async fn get_payload_v4(
        &self,
        payload_id: PayloadId,
    ) -> RpcResult<EngineT::ExecutionPayloadEnvelopeV4> {
        EngineApiServer::get_payload_v4(&self.inner, payload_id).await
    }

    async fn get_payload_bodies_by_hash_v1(
        &self,
        block_hashes: Vec<BlockHash>,
    ) -> RpcResult<ExecutionPayloadBodiesV1> {
        EngineApiServer::get_payload_bodies_by_hash_v1(&self.inner, block_hashes).await
    }

    async fn get_payload_bodies_by_range_v1(
        &self,
        start: U64,
        count: U64,
    ) -> RpcResult<ExecutionPayloadBodiesV1> {
        EngineApiServer::get_payload_bodies_by_range_v1(&self.inner, start, count).await
    }

    async fn get_client_version_v1(
        &self,
        client: ClientVersionV1,
    ) -> RpcResult<Vec<ClientVersionV1>> {
        EngineApiServer::get_client_version_v1(&self.inner, client).await
    }

    async fn exchange_capabilities(&self, _capabilities: Vec<String>) -> RpcResult<Vec<String>> {
        EngineApiServer::exchange_capabilities(&self.inner, _capabilities).await
    }
}

impl<Provider, EngineT, Pool, Validator, ChainSpec> IntoEngineApiRpcModule
    for OpEngineApi<Provider, EngineT, Pool, Validator, ChainSpec>
where
    EngineT: EngineTypes,
    Self: OpEngineApiServer<EngineT>,
{
    fn into_rpc_module(self) -> RpcModule<()> {
        self.into_rpc().remove_context()
    }
}<|MERGE_RESOLUTION|>--- conflicted
+++ resolved
@@ -208,11 +208,7 @@
     for OpEngineApi<Provider, EngineT, Pool, Validator, ChainSpec>
 where
     Provider: HeaderProvider + BlockReader + StateProviderFactory + 'static,
-<<<<<<< HEAD
-    EngineT: EngineTypes,
-=======
     EngineT: EngineTypes<ExecutionData = OpExecutionData>,
->>>>>>> fc95c4c3
     Pool: TransactionPool + 'static,
     Validator: EngineValidator<EngineT>,
     ChainSpec: EthereumHardforks + Send + Sync + 'static,
