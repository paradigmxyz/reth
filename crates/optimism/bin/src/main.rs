--- conflicted
+++ resolved
@@ -1,24 +1,14 @@
 #![allow(missing_docs, rustdoc::missing_crate_level_docs)]
-<<<<<<< HEAD
-#![cfg_attr(feature = "scroll", allow(unused_crate_dependencies))]
-=======
 
 use clap::Parser;
 use reth_optimism_cli::{chainspec::OpChainSpecParser, Cli};
 use reth_optimism_node::{args::RollupArgs, OpNode};
 use tracing::info;
->>>>>>> 4ada1535
 
 #[global_allocator]
 static ALLOC: reth_cli_util::allocator::Allocator = reth_cli_util::allocator::new_allocator();
 
-// The `optimism` feature must be enabled to use this crate.
-#[cfg(all(feature = "optimism", not(feature = "scroll")))]
 fn main() {
-    use clap::Parser;
-    use reth_optimism_cli::{chainspec::OpChainSpecParser, Cli};
-    use reth_optimism_node::{args::RollupArgs, OpNode};
-    use tracing::info;
     reth_cli_util::sigsegv_handler::install();
 
     // Enable backtraces unless a RUST_BACKTRACE value has already been explicitly provided.
@@ -36,10 +26,4 @@
         eprintln!("Error: {err:?}");
         std::process::exit(1);
     }
-}
-
-#[cfg(not(all(feature = "optimism", not(feature = "scroll"))))]
-fn main() {
-    eprintln!("Optimism feature is not enabled");
-    std::process::exit(1);
 }