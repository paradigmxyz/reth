--- conflicted
+++ resolved
@@ -84,17 +84,5 @@
 network = ["dep:reth-network"]
 provider = ["storage-api", "dep:reth-provider", "dep:reth-db"]
 storage-api = ["dep:reth-storage-api"]
-<<<<<<< HEAD
 trie = ["dep:reth-trie"]
-optimism = [
-    "reth-db?/optimism",
-    "reth-optimism-consensus?/optimism",
-    "reth-optimism-evm?/optimism",
-    "reth-optimism-node?/optimism",
-    "reth-optimism-primitives/optimism",
-    "reth-optimism-rpc?/optimism",
-]
-scroll = []
-=======
-trie = ["dep:reth-trie"]
->>>>>>> 4ada1535
+scroll = []