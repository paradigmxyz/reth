[package]
name = "reth-op"
version.workspace = true
edition.workspace = true
rust-version.workspace = true
license.workspace = true
homepage.workspace = true
repository.workspace = true

[lints]
workspace = true

[dependencies]
# reth
reth-primitives-traits = { workspace = true, features = ["op"] }
reth-chainspec.workspace = true
reth-network = { workspace = true, optional = true }
reth-provider = { workspace = true, optional = true }
reth-db = { workspace = true, optional = true, features = ["mdbx", "op"] }
reth-storage-api = { workspace = true, optional = true }
reth-node-api = { workspace = true, optional = true }
reth-consensus = { workspace = true, optional = true }
reth-consensus-common = { workspace = true, optional = true }
reth-evm = { workspace = true, optional = true }
reth-rpc = { workspace = true, optional = true }
reth-rpc-api = { workspace = true, optional = true }
reth-rpc-eth-types = { workspace = true, optional = true }
reth-rpc-builder = { workspace = true, optional = true }

# reth-op
reth-optimism-primitives.workspace = true
reth-optimism-chainspec.workspace = true
reth-optimism-consensus = { workspace = true, optional = true }
reth-optimism-evm = { workspace = true, optional = true }
reth-optimism-node = { workspace = true, optional = true }
reth-optimism-rpc = { workspace = true, optional = true }

[features]
default = ["std"]
std = [
    "reth-chainspec/std",
    "reth-consensus?/std",
    "reth-consensus-common?/std",
<<<<<<< HEAD
=======
    "reth-optimism-chainspec/std",
    "reth-optimism-consensus?/std",
    "reth-optimism-evm?/std",
    "reth-optimism-primitives/std",
    "reth-primitives-traits/std",
>>>>>>> b7193423
    "reth-storage-api?/std",
]
arbitrary = [
    "std",
    "reth-chainspec/arbitrary",
    "reth-optimism-primitives/arbitrary",
    "reth-primitives-traits/arbitrary",
    "reth-db?/arbitrary",
]

test-utils = [
    "reth-chainspec/test-utils",
    "reth-consensus?/test-utils",
    "reth-db?/test-utils",
    "reth-evm?/test-utils",
    "reth-network?/test-utils",
    "reth-optimism-node?/test-utils",
    "reth-primitives-traits/test-utils",
    "reth-provider?/test-utils",
]

full = ["consensus", "evm", "node", "provider", "rpc"]

alloy-compat = []
consensus = ["dep:reth-consensus", "dep:reth-consensus-common", "dep:reth-optimism-consensus"]
evm = ["dep:reth-evm", "dep:reth-optimism-evm"]
node-api = ["dep:reth-node-api"]
node = ["provider", "consensus", "evm", "node-api", "dep:reth-optimism-node", "rpc"]
rpc = ["dep:reth-rpc", "dep:reth-rpc-builder", "dep:reth-rpc-api", "dep:reth-rpc-eth-types", "dep:reth-optimism-rpc"]
js-tracer = ["rpc", "reth-rpc/js-tracer"]
network = ["dep:reth-network"]
provider = ["storage-api", "dep:reth-provider", "dep:reth-db"]
storage-api = ["dep:reth-storage-api"]
optimism = [
    "reth-db?/optimism",
    "reth-optimism-consensus?/optimism",
    "reth-optimism-evm?/optimism",
    "reth-optimism-node?/optimism",
    "reth-optimism-primitives/optimism",
    "reth-optimism-rpc?/optimism",
]<|MERGE_RESOLUTION|>--- conflicted
+++ resolved
@@ -41,14 +41,11 @@
     "reth-chainspec/std",
     "reth-consensus?/std",
     "reth-consensus-common?/std",
-<<<<<<< HEAD
-=======
     "reth-optimism-chainspec/std",
     "reth-optimism-consensus?/std",
     "reth-optimism-evm?/std",
     "reth-optimism-primitives/std",
     "reth-primitives-traits/std",
->>>>>>> b7193423
     "reth-storage-api?/std",
 ]
 arbitrary = [
