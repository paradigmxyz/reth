//! OP-Reth CLI implementation.

#![doc(
    html_logo_url = "https://raw.githubusercontent.com/paradigmxyz/reth/main/assets/reth-docs.png",
    html_favicon_url = "https://avatars0.githubusercontent.com/u/97369466?s=256",
    issue_tracker_base_url = "https://github.com/paradigmxyz/reth/issues/"
)]
#![cfg_attr(all(not(test), feature = "optimism"), warn(unused_crate_dependencies))]
#![cfg_attr(docsrs, feature(doc_cfg, doc_auto_cfg))]
// The `optimism` feature must be enabled to use this crate.
#![cfg(feature = "optimism")]

/// Optimism chain specification parser.
pub mod chainspec;
/// Optimism CLI commands.
pub mod commands;

pub use commands::{import::ImportOpCommand, import_receipts::ImportReceiptsOpCommand};

use std::{ffi::OsString, fmt, sync::Arc};

use chainspec::OpChainSpecParser;
use clap::{command, value_parser, Parser};
use commands::Commands;
use reth_chainspec::ChainSpec;
use reth_cli::chainspec::ChainSpecParser;
use reth_cli_commands::node::NoArgs;
use reth_node_core::{
    args::{utils::chain_help, LogArgs},
    version::{LONG_VERSION, SHORT_VERSION},
};
<<<<<<< HEAD
=======
use std::{ffi::OsString, fmt, sync::Arc};

/// Optimism chain specification parser.
pub mod chainspec;
/// Optimism CLI commands.
pub mod commands;
/// Module with a codec for reading and encoding receipts in files.
///
/// Enables decoding and encoding `HackReceipt` type. See <https://github.com/testinprod-io/op-geth/pull/1>.
///
/// Currently configured to use codec [`HackReceipt`](file_codec_ovm_receipt::HackReceipt) based on
/// export of below Bedrock data using <https://github.com/testinprod-io/op-geth/pull/1>. Codec can
/// be replaced with regular encoding of receipts for export.
///
/// NOTE: receipts can be exported using regular op-geth encoding for `Receipt` type, to fit
/// reth's needs for importing. However, this would require patching the diff in <https://github.com/testinprod-io/op-geth/pull/1> to export the `Receipt` and not `HackReceipt` type (originally
/// made for op-erigon's import needs).
pub mod file_codec_ovm_receipt;
pub use commands::{import::ImportOpCommand, import_receipts::ImportReceiptsOpCommand};
>>>>>>> f7a38643

/// The main reth cli interface.
///
/// This is the entrypoint to the executable.
#[derive(Debug, Parser)]
#[command(author, version = SHORT_VERSION, long_version = LONG_VERSION, about = "Reth", long_about = None)]
pub struct Cli<Ext: clap::Args + fmt::Debug = NoArgs> {
    /// The command to run
    #[command(subcommand)]
    command: Commands<Ext>,

    /// The chain this node is running.
    ///
    /// Possible values are either a built-in chain or the path to a chain specification file.
    #[arg(
        long,
        value_name = "CHAIN_OR_PATH",
        long_help = chain_help(),
        default_value = OpChainSpecParser::SUPPORTED_CHAINS[0],
        value_parser = OpChainSpecParser::default(),
        global = true,
    )]
    chain: Arc<ChainSpec>,

    /// Add a new instance of a node.
    ///
    /// Configures the ports of the node to avoid conflicts with the defaults.
    /// This is useful for running multiple nodes on the same machine.
    ///
    /// Max number of instances is 200. It is chosen in a way so that it's not possible to have
    /// port numbers that conflict with each other.
    ///
    /// Changes to the following port numbers:
    /// - `DISCOVERY_PORT`: default + `instance` - 1
    /// - `AUTH_PORT`: default + `instance` * 100 - 100
    /// - `HTTP_RPC_PORT`: default - `instance` + 1
    /// - `WS_RPC_PORT`: default + `instance` * 2 - 2
    #[arg(long, value_name = "INSTANCE", global = true, default_value_t = 1, value_parser = value_parser!(u16).range(..=200))]
    instance: u16,

    #[command(flatten)]
    logs: LogArgs,
}

impl Cli {
    /// Parsers only the default CLI arguments
    pub fn parse_args() -> Self {
        Self::parse()
    }

    /// Parsers only the default CLI arguments from the given iterator
    pub fn try_parse_args_from<I, T>(itr: I) -> Result<Self, clap::error::Error>
    where
        I: IntoIterator<Item = T>,
        T: Into<OsString> + Clone,
    {
        Self::try_parse_from(itr)
    }
}<|MERGE_RESOLUTION|>--- conflicted
+++ resolved
@@ -29,8 +29,6 @@
     args::{utils::chain_help, LogArgs},
     version::{LONG_VERSION, SHORT_VERSION},
 };
-<<<<<<< HEAD
-=======
 use std::{ffi::OsString, fmt, sync::Arc};
 
 /// Optimism chain specification parser.
@@ -50,7 +48,6 @@
 /// made for op-erigon's import needs).
 pub mod file_codec_ovm_receipt;
 pub use commands::{import::ImportOpCommand, import_receipts::ImportReceiptsOpCommand};
->>>>>>> f7a38643
 
 /// The main reth cli interface.
 ///
