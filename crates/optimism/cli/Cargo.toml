--- conflicted
+++ resolved
@@ -23,15 +23,9 @@
 reth-stages.workspace = true
 reth-static-file.workspace = true
 reth-execution-types.workspace = true
-<<<<<<< HEAD
 reth-node-core = { workspace = true, features = ["optimism"] }
 reth-node-optimism.workspace = true
 reth-primitives = { workspace = true, features = ["optimism"] }
-=======
-reth-node-core.workspace = true
-reth-optimism-node.workspace = true
-reth-primitives.workspace = true
->>>>>>> f51ac78d
 
 ## optimism
 reth-optimism-primitives.workspace = true
@@ -75,16 +69,6 @@
 reth-cli-commands.workspace = true
 
 [features]
-<<<<<<< HEAD
-=======
-optimism = [
-    "reth-primitives/optimism",
-    "reth-optimism-evm/optimism",
-    "reth-provider/optimism",
-    "reth-node-core/optimism",
-    "reth-optimism-node/optimism",
-]
->>>>>>> f51ac78d
 asm-keccak = [
     "alloy-primitives/asm-keccak",
     "reth-node-core/asm-keccak",
