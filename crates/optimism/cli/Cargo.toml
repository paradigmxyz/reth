--- conflicted
+++ resolved
@@ -103,17 +103,6 @@
     "reth-cli-commands/arbitrary",
 ]
 serde = [
-<<<<<<< HEAD
-	"alloy-consensus?/serde",
-	"alloy-eips/serde",
-	"alloy-primitives/serde",
-	"op-alloy-consensus?/serde",
-	"reth-execution-types/serde",
-	"reth-provider/serde",
-	"reth-optimism-primitives/serde",
-]
-scroll = []
-=======
     "alloy-consensus?/serde",
     "alloy-eips/serde",
     "alloy-primitives/serde",
@@ -122,4 +111,4 @@
     "reth-provider/serde",
     "reth-optimism-primitives/serde",
 ]
->>>>>>> b06682e9
+scroll = []