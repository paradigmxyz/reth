[package]
name = "reth-optimism-node"
version.workspace = true
edition.workspace = true
rust-version.workspace = true
license.workspace = true
homepage.workspace = true
repository.workspace = true

[lints]
workspace = true

[dependencies]
# reth
reth-chainspec.workspace = true
reth-engine-local.workspace = true
reth-primitives.workspace = true
reth-payload-builder.workspace = true
reth-basic-payload-builder.workspace = true
reth-consensus.workspace = true
reth-node-api.workspace = true
reth-node-builder.workspace = true
reth-tracing.workspace = true
reth-provider.workspace = true
reth-transaction-pool.workspace = true
reth-network.workspace = true
reth-evm.workspace = true
reth-revm = { workspace = true, features = ["std"] }
reth-beacon-consensus.workspace = true
reth-trie-db.workspace = true

# op-reth
reth-optimism-payload-builder.workspace = true
reth-optimism-evm.workspace = true
reth-optimism-rpc.workspace = true
reth-optimism-chainspec.workspace = true
reth-optimism-consensus.workspace = true
reth-optimism-forks.workspace = true

# revm with required optimism features
revm = { workspace = true, features = ["secp256k1", "blst", "c-kzg"] }

# ethereum
alloy-eips.workspace = true
alloy-primitives.workspace = true
op-alloy-rpc-types-engine.workspace = true
alloy-rpc-types-engine.workspace = true

# misc
clap.workspace = true
serde.workspace = true
eyre.workspace = true
parking_lot.workspace = true

# rpc
serde_json.workspace = true

# test-utils dependencies
reth = { workspace = true, optional = true }
reth-e2e-test-utils = { workspace = true, optional = true }
alloy-genesis = { workspace = true, optional = true }
tokio = { workspace = true, optional = true }

[dev-dependencies]
reth-optimism-node = { workspace = true, features = ["test-utils"] }
reth-db.workspace = true
reth-node-builder = { workspace = true, features = ["test-utils"] }
reth-provider = { workspace = true, features = ["test-utils"] }
reth-revm = { workspace = true, features = ["test-utils"] }
alloy-primitives.workspace = true
op-alloy-consensus.workspace = true
<<<<<<< HEAD
alloy-signer-local.workspace = true
alloy-network.workspace = true
alloy-consensus.workspace = true
=======
futures.workspace = true
>>>>>>> 9f6f63d4

[features]
optimism = [
	"reth-primitives/optimism",
	"reth-provider/optimism",
	"reth-optimism-evm/optimism",
	"reth-optimism-payload-builder/optimism",
	"reth-beacon-consensus/optimism",
	"revm/optimism",
	"reth-optimism-rpc/optimism",
	"reth-engine-local/optimism",
	"reth-optimism-consensus/optimism",
	"reth-db/optimism",
	"reth-optimism-node/optimism"
]
asm-keccak = [
	"reth-primitives/asm-keccak",
	"reth/asm-keccak",
	"alloy-primitives/asm-keccak",
	"revm/asm-keccak",
	"reth-optimism-node/asm-keccak"
]
test-utils = [
	"reth",
	"reth-e2e-test-utils",
	"alloy-genesis",
	"tokio",
	"reth-node-builder/test-utils",
	"reth-chainspec/test-utils",
	"reth-consensus/test-utils",
	"reth-evm/test-utils",
	"reth-network/test-utils",
	"reth-payload-builder/test-utils",
	"reth-primitives/test-utils",
	"reth-revm/test-utils",
	"reth-db/test-utils",
	"reth-provider/test-utils",
	"reth-transaction-pool/test-utils",
	"reth-trie-db/test-utils",
	"revm/test-utils",
	"reth-optimism-node/test-utils"
]<|MERGE_RESOLUTION|>--- conflicted
+++ resolved
@@ -69,13 +69,10 @@
 reth-revm = { workspace = true, features = ["test-utils"] }
 alloy-primitives.workspace = true
 op-alloy-consensus.workspace = true
-<<<<<<< HEAD
 alloy-signer-local.workspace = true
 alloy-network.workspace = true
 alloy-consensus.workspace = true
-=======
 futures.workspace = true
->>>>>>> 9f6f63d4
 
 [features]
 optimism = [
