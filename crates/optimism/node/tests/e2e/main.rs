--- conflicted
+++ resolved
@@ -1,12 +1,5 @@
 #![allow(missing_docs)]
-// Don't use the crate if `scroll` feature is used.
-#![cfg_attr(feature = "scroll", allow(unused_crate_dependencies))]
-#![cfg(not(feature = "scroll"))]
 
-<<<<<<< HEAD
-#[cfg(all(feature = "optimism", not(feature = "scroll")))]
-=======
->>>>>>> 4ada1535
 mod p2p;
 
 const fn main() {}