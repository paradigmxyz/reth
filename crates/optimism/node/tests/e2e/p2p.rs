<<<<<<< HEAD
use crate::utils::{advance_chain, node, setup};
use std::sync::Arc;
use tokio::sync::Mutex;
=======
use crate::utils::{advance_chain, setup};
use reth::primitives::BASE_MAINNET;
use reth_e2e_test_utils::{transaction::TransactionTestContext, wallet::Wallet};
use reth_primitives::ChainId;
>>>>>>> 4f81f3ac

#[tokio::test]
async fn can_sync() -> eyre::Result<()> {
    reth_tracing::init_test_tracing();

<<<<<<< HEAD
    let (mut nodes, _tasks, exec, wallet) = setup(3).await?;
    let wallet = Arc::new(Mutex::new(wallet));

    let mut third_node = nodes.pop().unwrap();
    let mut second_node = nodes.pop().unwrap();
    let mut first_node = nodes.pop().unwrap();

    let tip: usize = 300;
    let tip_index: usize = tip - 1;

    // On first node, create a chain up to block number 300a
    let canonical_payload_chain = advance_chain(tip, &mut first_node, wallet.clone()).await?;
    let canonical_chain =
        canonical_payload_chain.iter().map(|p| p.0.block().hash()).collect::<Vec<_>>();

    // On second node, sync optimistically up to block number 297a
    second_node.engine_api.update_optimistic_forkchoice(canonical_chain[tip_index - 3]).await?;
    second_node.wait_block(tip as u64 - 3, canonical_chain[tip_index - 3], true).await?;

    // On third node, sync optimistically up to block number 300a
    third_node.engine_api.update_optimistic_forkchoice(canonical_chain[tip_index]).await?;
    third_node.wait_block(tip as u64, canonical_chain[tip_index], true).await?;

    //  On second node, create a side chain: 298b ->  299b -> 300b
    wallet.lock().await.nonce -= 3;
    second_node.payload.timestamp = first_node.payload.timestamp - 3; // TODO: probably want to make it node agnostic
    let side_payload_chain = advance_chain(3, &mut second_node, wallet.clone()).await?;
    let side_chain = side_payload_chain.iter().map(|p| p.0.block().hash()).collect::<Vec<_>>();

    // On third node, cause a 3 block depth re-org
    assert!(side_chain[2] != canonical_chain[tip_index]);
    third_node.engine_api.update_optimistic_forkchoice(dbg!(side_chain[2])).await?;
    third_node.wait_block(side_payload_chain[2].0.block().number, side_chain[2], true).await?;

=======
    let chain_id: ChainId = BASE_MAINNET.chain.into();

    let (mut nodes, _tasks, _wallet) = setup(2).await?;

    let second_node = nodes.pop().unwrap();
    let mut first_node = nodes.pop().unwrap();

    let tip: usize = 300;
    let tip_index: usize = tip - 1;

    let wallet = Wallet::default();

    // On first node, create a chain up to block number 300a
    let canonical_payload_chain = advance_chain(tip, &mut first_node, |nonce: u64| {
        let wallet = wallet.inner.clone();
        Box::pin(async move {
            TransactionTestContext::optimism_l1_block_info_tx(chain_id, wallet, nonce).await
        })
    })
    .await?;
    let canonical_chain =
        canonical_payload_chain.iter().map(|p| p.0.block().hash()).collect::<Vec<_>>();

    // On second node, sync up to block number 300a
    second_node
        .engine_api
        .update_forkchoice(canonical_chain[tip_index], canonical_chain[tip_index])
        .await?;
    second_node.wait_block(tip as u64, canonical_chain[tip_index], true).await?;
>>>>>>> 4f81f3ac

    Ok(())
}<|MERGE_RESOLUTION|>--- conflicted
+++ resolved
@@ -1,19 +1,12 @@
-<<<<<<< HEAD
-use crate::utils::{advance_chain, node, setup};
-use std::sync::Arc;
-use tokio::sync::Mutex;
-=======
 use crate::utils::{advance_chain, setup};
 use reth::primitives::BASE_MAINNET;
 use reth_e2e_test_utils::{transaction::TransactionTestContext, wallet::Wallet};
 use reth_primitives::ChainId;
->>>>>>> 4f81f3ac
 
 #[tokio::test]
 async fn can_sync() -> eyre::Result<()> {
     reth_tracing::init_test_tracing();
 
-<<<<<<< HEAD
     let (mut nodes, _tasks, exec, wallet) = setup(3).await?;
     let wallet = Arc::new(Mutex::new(wallet));
 
@@ -48,37 +41,6 @@
     third_node.engine_api.update_optimistic_forkchoice(dbg!(side_chain[2])).await?;
     third_node.wait_block(side_payload_chain[2].0.block().number, side_chain[2], true).await?;
 
-=======
-    let chain_id: ChainId = BASE_MAINNET.chain.into();
-
-    let (mut nodes, _tasks, _wallet) = setup(2).await?;
-
-    let second_node = nodes.pop().unwrap();
-    let mut first_node = nodes.pop().unwrap();
-
-    let tip: usize = 300;
-    let tip_index: usize = tip - 1;
-
-    let wallet = Wallet::default();
-
-    // On first node, create a chain up to block number 300a
-    let canonical_payload_chain = advance_chain(tip, &mut first_node, |nonce: u64| {
-        let wallet = wallet.inner.clone();
-        Box::pin(async move {
-            TransactionTestContext::optimism_l1_block_info_tx(chain_id, wallet, nonce).await
-        })
-    })
-    .await?;
-    let canonical_chain =
-        canonical_payload_chain.iter().map(|p| p.0.block().hash()).collect::<Vec<_>>();
-
-    // On second node, sync up to block number 300a
-    second_node
-        .engine_api
-        .update_forkchoice(canonical_chain[tip_index], canonical_chain[tip_index])
-        .await?;
-    second_node.wait_block(tip as u64, canonical_chain[tip_index], true).await?;
->>>>>>> 4f81f3ac
 
     Ok(())
 }