//! Additional Node command arguments.

//! clap [Args](clap::Args) for optimism rollup configuration

use op_alloy_consensus::interop::SafetyLevel;
use reth_optimism_txpool::supervisor::DEFAULT_SUPERVISOR_URL;
use url::Url;

/// Parameters for rollup configuration
#[derive(Debug, Clone, PartialEq, Eq, clap::Args)]
#[command(next_help_heading = "Rollup")]
pub struct RollupArgs {
    /// Endpoint for the sequencer mempool (can be both HTTP and WS)
    #[arg(long = "rollup.sequencer", visible_aliases = ["rollup.sequencer-http", "rollup.sequencer-ws"])]
    pub sequencer: Option<String>,

    /// Disable transaction pool gossip
    #[arg(long = "rollup.disable-tx-pool-gossip")]
    pub disable_txpool_gossip: bool,

<<<<<<< HEAD
    /// Enable transaction pool admission
    #[arg(long = "rollup.enable-tx-pool-admission", default_value = "true")]
    pub enable_txpool_admission: bool,

    /// Enable walkback to genesis on startup. This is useful for re-validating the existing DB
    /// prior to beginning normal syncing.
    #[arg(long = "rollup.enable-genesis-walkback")]
    pub enable_genesis_walkback: bool,

=======
>>>>>>> 4cc600c4
    /// By default the pending block equals the latest block
    /// to save resources and not leak txs from the tx-pool,
    /// this flag enables computing of the pending block
    /// from the tx-pool instead.
    ///
    /// If `compute_pending_block` is not enabled, the payload builder
    /// will use the payload attributes from the latest block. Note
    /// that this flag is not yet functional.
    #[arg(long = "rollup.compute-pending-block")]
    pub compute_pending_block: bool,

    /// enables discovery v4 if provided
    #[arg(long = "rollup.discovery.v4", default_value = "false")]
    pub discovery_v4: bool,

    /// Enable transaction conditional support on sequencer
    #[arg(long = "rollup.enable-tx-conditional", default_value = "false")]
    pub enable_tx_conditional: bool,

    /// HTTP endpoint for the supervisor
    #[arg(
        long = "rollup.supervisor-http",
        value_name = "SUPERVISOR_HTTP_URL",
        default_value = DEFAULT_SUPERVISOR_URL
    )]
    pub supervisor_http: String,

    /// Safety level for the supervisor
    #[arg(
        long = "rollup.supervisor-safety-level",
        default_value_t = SafetyLevel::CrossUnsafe,
    )]
    pub supervisor_safety_level: SafetyLevel,

    /// Optional headers to use when connecting to the sequencer.
    #[arg(long = "rollup.sequencer-headers", requires = "sequencer")]
    pub sequencer_headers: Vec<String>,

    /// RPC endpoint for historical data.
    #[arg(
        long = "rollup.historicalrpc",
        alias = "rollup.historical-rpc",
        value_name = "HISTORICAL_HTTP_URL"
    )]
    pub historical_rpc: Option<String>,

    /// Minimum suggested priority fee (tip) in wei, default `1_000_000`
    #[arg(long, default_value_t = 1_000_000)]
    pub min_suggested_priority_fee: u64,

    /// A URL pointing to a secure websocket subscription that streams out flashblocks.
    ///
    /// If given, the flashblocks are received to build pending block. All request with "pending"
    /// block tag will use the pending state based on flashblocks.
    #[arg(long)]
    pub flashblocks_url: Option<Url>,
}

impl Default for RollupArgs {
    fn default() -> Self {
        Self {
            sequencer: None,
            disable_txpool_gossip: false,
<<<<<<< HEAD
            enable_txpool_admission: true,
            enable_genesis_walkback: false,
=======
>>>>>>> 4cc600c4
            compute_pending_block: false,
            discovery_v4: false,
            enable_tx_conditional: false,
            supervisor_http: DEFAULT_SUPERVISOR_URL.to_string(),
            supervisor_safety_level: SafetyLevel::CrossUnsafe,
            sequencer_headers: Vec::new(),
            historical_rpc: None,
            min_suggested_priority_fee: 1_000_000,
            flashblocks_url: None,
        }
    }
}

#[cfg(test)]
mod tests {
    use super::*;
    use clap::{Args, Parser};

    /// A helper type to parse Args more easily
    #[derive(Parser)]
    struct CommandParser<T: Args> {
        #[command(flatten)]
        args: T,
    }

    #[test]
    fn test_parse_optimism_default_args() {
        let default_args = RollupArgs::default();
        let args = CommandParser::<RollupArgs>::parse_from(["reth"]).args;
        assert_eq!(args, default_args);
    }

    #[test]
    fn test_parse_optimism_compute_pending_block_args() {
        let expected_args = RollupArgs { compute_pending_block: true, ..Default::default() };
        let args =
            CommandParser::<RollupArgs>::parse_from(["reth", "--rollup.compute-pending-block"])
                .args;
        assert_eq!(args, expected_args);
    }

    #[test]
    fn test_parse_optimism_discovery_v4_args() {
        let expected_args = RollupArgs { discovery_v4: true, ..Default::default() };
        let args = CommandParser::<RollupArgs>::parse_from(["reth", "--rollup.discovery.v4"]).args;
        assert_eq!(args, expected_args);
    }

    #[test]
    fn test_parse_optimism_sequencer_http_args() {
        let expected_args =
            RollupArgs { sequencer: Some("http://host:port".into()), ..Default::default() };
        let args = CommandParser::<RollupArgs>::parse_from([
            "reth",
            "--rollup.sequencer-http",
            "http://host:port",
        ])
        .args;
        assert_eq!(args, expected_args);
    }

    #[test]
    fn test_parse_optimism_disable_txpool_args() {
        let expected_args = RollupArgs { disable_txpool_gossip: true, ..Default::default() };
        let args =
            CommandParser::<RollupArgs>::parse_from(["reth", "--rollup.disable-tx-pool-gossip"])
                .args;
        assert_eq!(args, expected_args);
    }

    #[test]
    fn test_parse_optimism_enable_tx_conditional() {
        let expected_args = RollupArgs { enable_tx_conditional: true, ..Default::default() };
        let args =
            CommandParser::<RollupArgs>::parse_from(["reth", "--rollup.enable-tx-conditional"])
                .args;
        assert_eq!(args, expected_args);
    }

    #[test]
    fn test_parse_optimism_many_args() {
        let expected_args = RollupArgs {
            disable_txpool_gossip: true,
            compute_pending_block: true,
            enable_tx_conditional: true,
            sequencer: Some("http://host:port".into()),
            ..Default::default()
        };
        let args = CommandParser::<RollupArgs>::parse_from([
            "reth",
            "--rollup.disable-tx-pool-gossip",
            "--rollup.compute-pending-block",
            "--rollup.enable-tx-conditional",
            "--rollup.sequencer-http",
            "http://host:port",
        ])
        .args;
        assert_eq!(args, expected_args);
    }
}<|MERGE_RESOLUTION|>--- conflicted
+++ resolved
@@ -18,18 +18,10 @@
     #[arg(long = "rollup.disable-tx-pool-gossip")]
     pub disable_txpool_gossip: bool,
 
-<<<<<<< HEAD
     /// Enable transaction pool admission
     #[arg(long = "rollup.enable-tx-pool-admission", default_value = "true")]
     pub enable_txpool_admission: bool,
 
-    /// Enable walkback to genesis on startup. This is useful for re-validating the existing DB
-    /// prior to beginning normal syncing.
-    #[arg(long = "rollup.enable-genesis-walkback")]
-    pub enable_genesis_walkback: bool,
-
-=======
->>>>>>> 4cc600c4
     /// By default the pending block equals the latest block
     /// to save resources and not leak txs from the tx-pool,
     /// this flag enables computing of the pending block
@@ -93,11 +85,7 @@
         Self {
             sequencer: None,
             disable_txpool_gossip: false,
-<<<<<<< HEAD
             enable_txpool_admission: true,
-            enable_genesis_walkback: false,
-=======
->>>>>>> 4cc600c4
             compute_pending_block: false,
             discovery_v4: false,
             enable_tx_conditional: false,
