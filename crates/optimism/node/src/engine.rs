--- conflicted
+++ resolved
@@ -228,18 +228,6 @@
 
     fn get_chainspec() -> Arc<OpChainSpec> {
         let hardforks = OpHardfork::base_sepolia();
-<<<<<<< HEAD
-        Arc::new(OpChainSpec::from(ChainSpec {
-            chain: BASE_SEPOLIA.chain,
-            genesis: BASE_SEPOLIA.genesis.clone(),
-            genesis_hash: BASE_SEPOLIA.genesis_hash.clone(),
-            paris_block_and_final_difficulty: BASE_SEPOLIA.paris_block_and_final_difficulty,
-            hardforks,
-            base_fee_params: BASE_SEPOLIA.base_fee_params.clone(),
-            prune_delete_limit: 10000,
-            ..Default::default()
-        }))
-=======
         Arc::new(OpChainSpec {
             inner: ChainSpec {
                 chain: BASE_SEPOLIA.inner.chain,
@@ -254,7 +242,6 @@
                 ..Default::default()
             },
         })
->>>>>>> b7f173fd
     }
 
     const fn get_attributes(eip_1559_params: Option<B64>, timestamp: u64) -> OpPayloadAttributes {
