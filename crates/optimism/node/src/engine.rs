--- conflicted
+++ resolved
@@ -9,24 +9,14 @@
 use op_revm::OpSpecId;
 use reth_chainspec::EthChainSpec;
 use reth_consensus::ConsensusError;
-<<<<<<< HEAD
-use reth_engine_primitives::EngineValidator;
-use reth_evm::{block::BlockExecutorFactory, ConfigureEvm, EvmEnv, EvmEnvFor, EvmFactory};
-=======
->>>>>>> 6c37ef56
 use reth_node_api::{
     payload::{
         validate_parent_beacon_block_root_presence, EngineApiMessageVersion,
         EngineObjectValidationError, MessageValidationKind, NewPayloadError, PayloadOrAttributes,
         PayloadTypes, VersionSpecificValidationError,
     },
-<<<<<<< HEAD
-    validate_version_specific_fields, BuiltPayload, EngineTypes, EvmPayloadValidator,
-    ExecutableTxIterator, NodePrimitives, PayloadValidator,
-=======
     validate_version_specific_fields, BuiltPayload, EngineApiValidator, EngineTypes,
     NodePrimitives, PayloadValidator,
->>>>>>> 6c37ef56
 };
 use reth_optimism_consensus::isthmus;
 use reth_optimism_evm::{revm_spec_by_timestamp_after_bedrock, OpBlockExecutionCtx};
@@ -182,7 +172,6 @@
     }
 }
 
-<<<<<<< HEAD
 impl<P, Tx, ChainSpec, Types, Evm> EvmPayloadValidator<Types, Evm>
     for OpEngineValidator<P, Tx, ChainSpec>
 where
@@ -256,10 +245,7 @@
     }
 }
 
-impl<Types, P, Tx, ChainSpec> EngineValidator<Types> for OpEngineValidator<P, Tx, ChainSpec>
-=======
 impl<Types, P, Tx, ChainSpec> EngineApiValidator<Types> for OpEngineValidator<P, Tx, ChainSpec>
->>>>>>> 6c37ef56
 where
     Types: PayloadTypes<
         PayloadAttributes = OpPayloadAttributes,
