use alloy_rpc_types_engine::{ExecutionPayloadEnvelopeV2, ExecutionPayloadV1};
use op_alloy_rpc_types_engine::{
    OpExecutionData, OpExecutionPayload, OpExecutionPayloadEnvelopeV3,
    OpExecutionPayloadEnvelopeV4, OpPayloadAttributes,
};
use reth_chainspec::ChainSpec;
use reth_node_api::{
    payload::{
        validate_parent_beacon_block_root_presence, EngineApiMessageVersion,
        EngineObjectValidationError, MessageValidationKind, NewPayloadError, PayloadOrAttributes,
        PayloadTypes, VersionSpecificValidationError,
    },
    validate_version_specific_fields, BuiltPayload, EngineTypes, EngineValidator, NodePrimitives,
    PayloadValidator,
};
use reth_optimism_chainspec::OpChainSpec;
use reth_optimism_forks::{OpHardfork, OpHardforks};
use reth_optimism_payload_builder::{
    OpBuiltPayload, OpExecutionPayloadValidator, OpPayloadBuilderAttributes,
};
use reth_optimism_primitives::{OpBlock, OpPrimitives};
<<<<<<< HEAD
use reth_primitives::SealedBlock;
=======
use reth_payload_validator::ExecutionPayloadValidator;
use reth_primitives::{RecoveredBlock, SealedBlock};
>>>>>>> 33443de0
use std::sync::Arc;

/// The types used in the optimism beacon consensus engine.
#[derive(Debug, Default, Clone, serde::Deserialize, serde::Serialize)]
#[non_exhaustive]
pub struct OpEngineTypes<T: PayloadTypes = OpPayloadTypes> {
    _marker: std::marker::PhantomData<T>,
}

impl<T: PayloadTypes> PayloadTypes for OpEngineTypes<T> {
    type BuiltPayload = T::BuiltPayload;
    type PayloadAttributes = T::PayloadAttributes;
    type PayloadBuilderAttributes = T::PayloadBuilderAttributes;
}

impl<T: PayloadTypes> EngineTypes for OpEngineTypes<T>
where
    T::BuiltPayload: BuiltPayload<Primitives: NodePrimitives<Block = OpBlock>>
        + TryInto<ExecutionPayloadV1>
        + TryInto<ExecutionPayloadEnvelopeV2>
        + TryInto<OpExecutionPayloadEnvelopeV3>
        + TryInto<OpExecutionPayloadEnvelopeV4>,
{
    type ExecutionPayloadEnvelopeV1 = ExecutionPayloadV1;
    type ExecutionPayloadEnvelopeV2 = ExecutionPayloadEnvelopeV2;
    type ExecutionPayloadEnvelopeV3 = OpExecutionPayloadEnvelopeV3;
    type ExecutionPayloadEnvelopeV4 = OpExecutionPayloadEnvelopeV4;
    type ExecutionData = OpExecutionData;

    fn block_to_payload(
        block: SealedBlock<
            <<Self::BuiltPayload as BuiltPayload>::Primitives as NodePrimitives>::Block,
        >,
    ) -> OpExecutionData {
        let (payload, sidecar) =
            OpExecutionPayload::from_block_unchecked(block.hash(), &block.into_block());
        OpExecutionData { payload, sidecar }
    }
}

/// A default payload type for [`OpEngineTypes`]
#[derive(Debug, Default, Clone, serde::Deserialize, serde::Serialize)]
#[non_exhaustive]
pub struct OpPayloadTypes<N: NodePrimitives = OpPrimitives>(core::marker::PhantomData<N>);

impl<N: NodePrimitives> PayloadTypes for OpPayloadTypes<N> {
    type BuiltPayload = OpBuiltPayload<N>;
    type PayloadAttributes = OpPayloadAttributes;
    type PayloadBuilderAttributes = OpPayloadBuilderAttributes<N::SignedTx>;
}

/// Validator for Optimism engine API.
#[derive(Debug, Clone)]
pub struct OpEngineValidator {
    inner: OpExecutionPayloadValidator<OpChainSpec>,
}

impl OpEngineValidator {
    /// Instantiates a new validator.
    pub const fn new(chain_spec: Arc<OpChainSpec>) -> Self {
        Self { inner: OpExecutionPayloadValidator::new(chain_spec) }
    }

    /// Returns the chain spec used by the validator.
    #[inline]
    fn chain_spec(&self) -> &OpChainSpec {
        self.inner.chain_spec()
    }
}

impl PayloadValidator for OpEngineValidator {
    type Block = OpBlock;
    type ExecutionData = OpExecutionData;

    fn ensure_well_formed_payload(
        &self,
<<<<<<< HEAD
        payload: Self::ExecutionData,
    ) -> Result<SealedBlock<Self::Block>, NewPayloadError> {
        Ok(self.inner.ensure_well_formed_payload(payload)?)
=======
        payload: ExecutionData,
    ) -> Result<RecoveredBlock<Self::Block>, NewPayloadError> {
        let sealed_block = self.inner.ensure_well_formed_payload(payload)?;
        sealed_block.try_recover().map_err(|e| NewPayloadError::Other(e.into()))
>>>>>>> 33443de0
    }
}

impl<Types> EngineValidator<Types> for OpEngineValidator
where
    Types: EngineTypes<PayloadAttributes = OpPayloadAttributes, ExecutionData = OpExecutionData>,
{
    fn validate_execution_requests(
        &self,
        requests: &alloy_eips::eip7685::Requests,
    ) -> Result<(), EngineObjectValidationError> {
        // according to op spec, execution requests must be empty
        if !requests.is_empty() {
            return Err(EngineObjectValidationError::InvalidParams(
                "NonEmptyExecutionRequests".to_string().into(),
            ))
        }
        Ok(())
    }

    fn validate_version_specific_fields(
        &self,
        version: EngineApiMessageVersion,
        payload_or_attrs: PayloadOrAttributes<'_, Self::ExecutionData, OpPayloadAttributes>,
    ) -> Result<(), EngineObjectValidationError> {
        validate_withdrawals_presence(
            self.chain_spec(),
            version,
            payload_or_attrs.message_validation_kind(),
            payload_or_attrs.timestamp(),
            payload_or_attrs.withdrawals().is_some(),
        )?;
        validate_parent_beacon_block_root_presence(
            self.chain_spec(),
            version,
            payload_or_attrs.message_validation_kind(),
            payload_or_attrs.timestamp(),
            payload_or_attrs.parent_beacon_block_root().is_some(),
        )
    }

    fn ensure_well_formed_attributes(
        &self,
        version: EngineApiMessageVersion,
        attributes: &OpPayloadAttributes,
    ) -> Result<(), EngineObjectValidationError> {
        validate_version_specific_fields(
            self.chain_spec(),
            version,
            PayloadOrAttributes::<Self::ExecutionData, OpPayloadAttributes>::PayloadAttributes(
                attributes,
            ),
        )?;

        if attributes.gas_limit.is_none() {
            return Err(EngineObjectValidationError::InvalidParams(
                "MissingGasLimitInPayloadAttributes".to_string().into(),
            ))
        }

        if self
            .chain_spec()
            .is_holocene_active_at_timestamp(attributes.payload_attributes.timestamp)
        {
            let (elasticity, denominator) =
                attributes.decode_eip_1559_params().ok_or_else(|| {
                    EngineObjectValidationError::InvalidParams(
                        "MissingEip1559ParamsInPayloadAttributes".to_string().into(),
                    )
                })?;
            if elasticity != 0 && denominator == 0 {
                return Err(EngineObjectValidationError::InvalidParams(
                    "Eip1559ParamsDenominatorZero".to_string().into(),
                ))
            }
        }

        Ok(())
    }
}

/// Validates the presence of the `withdrawals` field according to the payload timestamp.
///
/// After Canyon, withdrawals field must be [Some].
/// Before Canyon, withdrawals field must be [None];
///
/// Canyon activates the Shanghai EIPs, see the Canyon specs for more details:
/// <https://github.com/ethereum-optimism/optimism/blob/ab926c5fd1e55b5c864341c44842d6d1ca679d99/specs/superchain-upgrades.md#canyon>
pub fn validate_withdrawals_presence(
    chain_spec: &ChainSpec,
    version: EngineApiMessageVersion,
    message_validation_kind: MessageValidationKind,
    timestamp: u64,
    has_withdrawals: bool,
) -> Result<(), EngineObjectValidationError> {
    let is_shanghai = chain_spec.fork(OpHardfork::Canyon).active_at_timestamp(timestamp);

    match version {
        EngineApiMessageVersion::V1 => {
            if has_withdrawals {
                return Err(message_validation_kind
                    .to_error(VersionSpecificValidationError::WithdrawalsNotSupportedInV1))
            }
            if is_shanghai {
                return Err(message_validation_kind
                    .to_error(VersionSpecificValidationError::NoWithdrawalsPostShanghai))
            }
        }
        EngineApiMessageVersion::V2 | EngineApiMessageVersion::V3 | EngineApiMessageVersion::V4 => {
            if is_shanghai && !has_withdrawals {
                return Err(message_validation_kind
                    .to_error(VersionSpecificValidationError::NoWithdrawalsPostShanghai))
            }
            if !is_shanghai && has_withdrawals {
                return Err(message_validation_kind
                    .to_error(VersionSpecificValidationError::HasWithdrawalsPreShanghai))
            }
        }
    };

    Ok(())
}

#[cfg(test)]
mod test {
    use super::*;

    use crate::engine;
    use alloy_primitives::{b64, Address, B256, B64};
    use alloy_rpc_types_engine::PayloadAttributes;
    use reth_node_builder::EngineValidator;
    use reth_optimism_chainspec::BASE_SEPOLIA;

    fn get_chainspec() -> Arc<OpChainSpec> {
        let hardforks = OpHardfork::base_sepolia();
        Arc::new(OpChainSpec {
            inner: ChainSpec {
                chain: BASE_SEPOLIA.inner.chain,
                genesis: BASE_SEPOLIA.inner.genesis.clone(),
                genesis_header: BASE_SEPOLIA.inner.genesis_header.clone(),
                paris_block_and_final_difficulty: BASE_SEPOLIA
                    .inner
                    .paris_block_and_final_difficulty,
                hardforks,
                base_fee_params: BASE_SEPOLIA.inner.base_fee_params.clone(),
                prune_delete_limit: 10000,
                ..Default::default()
            },
        })
    }

    const fn get_attributes(eip_1559_params: Option<B64>, timestamp: u64) -> OpPayloadAttributes {
        OpPayloadAttributes {
            gas_limit: Some(1000),
            eip_1559_params,
            transactions: None,
            no_tx_pool: None,
            payload_attributes: PayloadAttributes {
                timestamp,
                prev_randao: B256::ZERO,
                suggested_fee_recipient: Address::ZERO,
                withdrawals: Some(vec![]),
                parent_beacon_block_root: Some(B256::ZERO),
            },
        }
    }

    #[test]
    fn test_well_formed_attributes_pre_holocene() {
        let validator = OpEngineValidator::new(get_chainspec());
        let attributes = get_attributes(None, 1732633199);

        let result = <engine::OpEngineValidator as EngineValidator<
            OpEngineTypes,
        >>::ensure_well_formed_attributes(
            &validator, EngineApiMessageVersion::V3, &attributes
        );
        assert!(result.is_ok());
    }

    #[test]
    fn test_well_formed_attributes_holocene_no_eip1559_params() {
        let validator = OpEngineValidator::new(get_chainspec());
        let attributes = get_attributes(None, 1732633200);

        let result = <engine::OpEngineValidator as EngineValidator<
            OpEngineTypes,
        >>::ensure_well_formed_attributes(
            &validator, EngineApiMessageVersion::V3, &attributes
        );
        assert!(matches!(result, Err(EngineObjectValidationError::InvalidParams(_))));
    }

    #[test]
    fn test_well_formed_attributes_holocene_eip1559_params_zero_denominator() {
        let validator = OpEngineValidator::new(get_chainspec());
        let attributes = get_attributes(Some(b64!("0000000000000008")), 1732633200);

        let result = <engine::OpEngineValidator as EngineValidator<
            OpEngineTypes,
        >>::ensure_well_formed_attributes(
            &validator, EngineApiMessageVersion::V3, &attributes
        );
        assert!(matches!(result, Err(EngineObjectValidationError::InvalidParams(_))));
    }

    #[test]
    fn test_well_formed_attributes_holocene_valid() {
        let validator = OpEngineValidator::new(get_chainspec());
        let attributes = get_attributes(Some(b64!("0000000800000008")), 1732633200);

        let result = <engine::OpEngineValidator as EngineValidator<
            OpEngineTypes,
        >>::ensure_well_formed_attributes(
            &validator, EngineApiMessageVersion::V3, &attributes
        );
        assert!(result.is_ok());
    }

    #[test]
    fn test_well_formed_attributes_holocene_valid_all_zero() {
        let validator = OpEngineValidator::new(get_chainspec());
        let attributes = get_attributes(Some(b64!("0000000000000000")), 1732633200);

        let result = <engine::OpEngineValidator as EngineValidator<
            OpEngineTypes,
        >>::ensure_well_formed_attributes(
            &validator, EngineApiMessageVersion::V3, &attributes
        );
        assert!(result.is_ok());
    }
}<|MERGE_RESOLUTION|>--- conflicted
+++ resolved
@@ -19,12 +19,7 @@
     OpBuiltPayload, OpExecutionPayloadValidator, OpPayloadBuilderAttributes,
 };
 use reth_optimism_primitives::{OpBlock, OpPrimitives};
-<<<<<<< HEAD
-use reth_primitives::SealedBlock;
-=======
-use reth_payload_validator::ExecutionPayloadValidator;
 use reth_primitives::{RecoveredBlock, SealedBlock};
->>>>>>> 33443de0
 use std::sync::Arc;
 
 /// The types used in the optimism beacon consensus engine.
@@ -101,16 +96,10 @@
 
     fn ensure_well_formed_payload(
         &self,
-<<<<<<< HEAD
         payload: Self::ExecutionData,
-    ) -> Result<SealedBlock<Self::Block>, NewPayloadError> {
-        Ok(self.inner.ensure_well_formed_payload(payload)?)
-=======
-        payload: ExecutionData,
     ) -> Result<RecoveredBlock<Self::Block>, NewPayloadError> {
         let sealed_block = self.inner.ensure_well_formed_payload(payload)?;
         sealed_block.try_recover().map_err(|e| NewPayloadError::Other(e.into()))
->>>>>>> 33443de0
     }
 }
 
