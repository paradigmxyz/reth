//! OP transaction pool types
use alloy_eips::eip2718::Encodable2718;
use parking_lot::RwLock;
use reth_chainspec::ChainSpec;
use reth_optimism_evm::RethL1BlockInfo;
use reth_primitives::{Block, GotExpected, InvalidTransactionError, SealedBlock};
use reth_provider::{BlockReaderIdExt, StateProviderFactory};
use reth_revm::L1BlockInfo;
use reth_transaction_pool::{
    CoinbaseTipOrdering, EthPoolTransaction, EthPooledTransaction, EthTransactionValidator, Pool,
    TransactionOrigin, TransactionValidationOutcome, TransactionValidationTaskExecutor,
    TransactionValidator,
};
use std::sync::{
    atomic::{AtomicU64, Ordering},
    Arc,
};

/// Type alias for default optimism transaction pool
pub type OpTransactionPool<Client, S> = Pool<
    TransactionValidationTaskExecutor<OpTransactionValidator<Client, EthPooledTransaction>>,
    CoinbaseTipOrdering<EthPooledTransaction>,
    S,
>;

/// Validator for Optimism transactions.
#[derive(Debug, Clone)]
pub struct OpTransactionValidator<Client, Tx> {
    /// The type that performs the actual validation.
    inner: EthTransactionValidator<Client, Tx>,
    /// Additional block info required for validation.
    block_info: Arc<OpL1BlockInfo>,
    /// If true, ensure that the transaction's sender has enough balance to cover the L1 gas fee
    /// derived from the tracked L1 block info that is extracted from the first transaction in the
    /// L2 block.
    require_l1_data_gas_fee: bool,
}

impl<Client, Tx> OpTransactionValidator<Client, Tx> {
    /// Returns the configured chain spec
    pub fn chain_spec(&self) -> Arc<ChainSpec> {
        self.inner.chain_spec()
    }

    /// Returns the configured client
    pub fn client(&self) -> &Client {
        self.inner.client()
    }

    /// Returns the current block timestamp.
    fn block_timestamp(&self) -> u64 {
        self.block_info.timestamp.load(Ordering::Relaxed)
    }

    /// Whether to ensure that the transaction's sender has enough balance to also cover the L1 gas
    /// fee.
    pub fn require_l1_data_gas_fee(self, require_l1_data_gas_fee: bool) -> Self {
        Self { require_l1_data_gas_fee, ..self }
    }

    /// Returns whether this validator also requires the transaction's sender to have enough balance
    /// to cover the L1 gas fee.
    pub const fn requires_l1_data_gas_fee(&self) -> bool {
        self.require_l1_data_gas_fee
    }
}

impl<Client, Tx> OpTransactionValidator<Client, Tx>
where
    Client: StateProviderFactory + BlockReaderIdExt,
    Tx: EthPoolTransaction,
{
    /// Create a new [`OpTransactionValidator`].
    pub fn new(inner: EthTransactionValidator<Client, Tx>) -> Self {
        let this = Self::with_block_info(inner, OpL1BlockInfo::default());
        if let Ok(Some(block)) =
            this.inner.client().block_by_number_or_tag(reth_primitives::BlockNumberOrTag::Latest)
        {
            // genesis block has no txs, so we can't extract L1 info, we set the block info to empty
            // so that we will accept txs into the pool before the first block
            if block.number == 0 {
                this.block_info.timestamp.store(block.timestamp, Ordering::Relaxed);
            } else {
                this.update_l1_block_info(&block);
            }
        }

        this
    }

    /// Create a new [`OpTransactionValidator`] with the given [`OpL1BlockInfo`].
    pub fn with_block_info(
        inner: EthTransactionValidator<Client, Tx>,
        block_info: OpL1BlockInfo,
    ) -> Self {
        Self { inner, block_info: Arc::new(block_info), require_l1_data_gas_fee: true }
    }

    /// Update the L1 block info.
    fn update_l1_block_info(&self, block: &Block) {
        self.block_info.timestamp.store(block.timestamp, Ordering::Relaxed);
        if let Ok(cost_addition) = reth_optimism_evm::extract_l1_info(block) {
            *self.block_info.l1_block_info.write() = cost_addition;
        }
    }

    /// Validates a single transaction.
    ///
    /// See also [`TransactionValidator::validate_transaction`]
    ///
    /// This behaves the same as [`EthTransactionValidator::validate_one`], but in addition, ensures
    /// that the account has enough balance to cover the L1 gas cost.
    pub fn validate_one(
        &self,
        origin: TransactionOrigin,
        transaction: Tx,
    ) -> TransactionValidationOutcome<Tx> {
        if transaction.is_eip4844() {
            return TransactionValidationOutcome::Invalid(
                transaction,
                InvalidTransactionError::TxTypeNotSupported.into(),
            )
        }

        let outcome = self.inner.validate_one(origin, transaction);

        if !self.requires_l1_data_gas_fee() {
            // no need to check L1 gas fee
            return outcome
        }

        // ensure that the account has enough balance to cover the L1 gas cost
        if let TransactionValidationOutcome::Valid {
            balance,
            state_nonce,
            transaction: valid_tx,
            propagate,
        } = outcome
        {
            let l1_block_info = self.block_info.l1_block_info.read().clone();

            let mut encoded = Vec::with_capacity(valid_tx.transaction().encoded_length());
<<<<<<< HEAD
            valid_tx.transaction().clone().into_consensus().into().encode_enveloped(&mut encoded);
=======
            valid_tx.transaction().clone().into_consensus().encode_2718(&mut encoded);
>>>>>>> 84370b81

            let cost_addition = match l1_block_info.l1_tx_data_fee(
                &self.chain_spec(),
                self.block_timestamp(),
                &encoded,
                false,
            ) {
                Ok(cost) => cost,
                Err(err) => {
                    return TransactionValidationOutcome::Error(*valid_tx.hash(), Box::new(err))
                }
            };
            let cost = valid_tx.transaction().cost().saturating_add(cost_addition);

            // Checks for max cost
            if cost > balance {
                return TransactionValidationOutcome::Invalid(
                    valid_tx.into_transaction(),
                    InvalidTransactionError::InsufficientFunds(
                        GotExpected { got: balance, expected: cost }.into(),
                    )
                    .into(),
                )
            }

            return TransactionValidationOutcome::Valid {
                balance,
                state_nonce,
                transaction: valid_tx,
                propagate,
            }
        }

        outcome
    }

    /// Validates all given transactions.
    ///
    /// Returns all outcomes for the given transactions in the same order.
    ///
    /// See also [`Self::validate_one`]
    pub fn validate_all(
        &self,
        transactions: Vec<(TransactionOrigin, Tx)>,
    ) -> Vec<TransactionValidationOutcome<Tx>> {
        transactions.into_iter().map(|(origin, tx)| self.validate_one(origin, tx)).collect()
    }
}

impl<Client, Tx> TransactionValidator for OpTransactionValidator<Client, Tx>
where
    Client: StateProviderFactory + BlockReaderIdExt,
    Tx: EthPoolTransaction,
{
    type Transaction = Tx;

    async fn validate_transaction(
        &self,
        origin: TransactionOrigin,
        transaction: Self::Transaction,
    ) -> TransactionValidationOutcome<Self::Transaction> {
        self.validate_one(origin, transaction)
    }

    async fn validate_transactions(
        &self,
        transactions: Vec<(TransactionOrigin, Self::Transaction)>,
    ) -> Vec<TransactionValidationOutcome<Self::Transaction>> {
        self.validate_all(transactions)
    }

    fn on_new_head_block(&self, new_tip_block: &SealedBlock) {
        self.inner.on_new_head_block(new_tip_block);
        self.update_l1_block_info(&new_tip_block.clone().unseal());
    }
}

/// Tracks additional infos for the current block.
#[derive(Debug, Default)]
pub struct OpL1BlockInfo {
    /// The current L1 block info.
    l1_block_info: RwLock<L1BlockInfo>,
    /// Current block timestamp.
    timestamp: AtomicU64,
}

#[cfg(test)]
mod tests {
    use crate::txpool::OpTransactionValidator;
    use alloy_eips::eip2718::Encodable2718;
    use alloy_primitives::{TxKind, U256};
    use op_alloy_consensus::TxDeposit;
    use reth::primitives::Signature;
    use reth_chainspec::MAINNET;
    use reth_primitives::{Transaction, TransactionSigned, TransactionSignedEcRecovered};
    use reth_provider::test_utils::MockEthProvider;
    use reth_transaction_pool::{
        blobstore::InMemoryBlobStore, validate::EthTransactionValidatorBuilder,
        EthPooledTransaction, TransactionOrigin, TransactionValidationOutcome,
    };
    #[test]
    fn validate_optimism_transaction() {
        let client = MockEthProvider::default();
        let validator = EthTransactionValidatorBuilder::new(MAINNET.clone())
            .no_shanghai()
            .no_cancun()
            .build(client, InMemoryBlobStore::default());
        let validator = OpTransactionValidator::new(validator);

        let origin = TransactionOrigin::External;
        let signer = Default::default();
        let deposit_tx = Transaction::Deposit(TxDeposit {
            source_hash: Default::default(),
            from: signer,
            to: TxKind::Create,
            mint: None,
            value: U256::ZERO,
            gas_limit: 0,
            is_system_transaction: false,
            input: Default::default(),
        });
        let signature = Signature::test_signature();
        let signed_tx = TransactionSigned::from_transaction_and_signature(deposit_tx, signature);
        let signed_recovered =
            TransactionSignedEcRecovered::from_signed_transaction(signed_tx, signer);
        let len = signed_recovered.encode_2718_len();
        let pooled_tx = EthPooledTransaction::new(signed_recovered, len);
        let outcome = validator.validate_one(origin, pooled_tx);

        let err = match outcome {
            TransactionValidationOutcome::Invalid(_, err) => err,
            _ => panic!("Expected invalid transaction"),
        };
        assert_eq!(err.to_string(), "transaction type not supported");
    }
}<|MERGE_RESOLUTION|>--- conflicted
+++ resolved
@@ -140,11 +140,7 @@
             let l1_block_info = self.block_info.l1_block_info.read().clone();
 
             let mut encoded = Vec::with_capacity(valid_tx.transaction().encoded_length());
-<<<<<<< HEAD
-            valid_tx.transaction().clone().into_consensus().into().encode_enveloped(&mut encoded);
-=======
-            valid_tx.transaction().clone().into_consensus().encode_2718(&mut encoded);
->>>>>>> 84370b81
+            valid_tx.transaction().clone().into_consensus().into().encode_2718(&mut encoded);
 
             let cost_addition = match l1_block_info.l1_tx_data_fee(
                 &self.chain_spec(),
