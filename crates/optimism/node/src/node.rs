--- conflicted
+++ resolved
@@ -11,7 +11,8 @@
 use reth_chainspec::{ChainSpecProvider, EthChainSpec, Hardforks};
 use reth_evm::{ConfigureEvm, EvmFactory, EvmFactoryFor};
 use reth_network::{
-    types::BasicNetworkPrimitives, NetworkConfig, NetworkHandle, NetworkManager, NetworkPrimitives,
+    types::BasicNetworkPrimitives,
+    NetworkConfig, NetworkHandle, NetworkManager, NetworkPrimitives,
     PeersInfo,
 };
 use reth_node_api::{
@@ -102,7 +103,7 @@
     OpPoolBuilder,
     BasicPayloadServiceBuilder<Payload>,
     OpNetworkBuilder,
-    OpExecutorBuilder<<<Node as FullNodeTypes>::Types as NodeTypes>::ChainSpec>,
+    OpExecutorBuilder,
     OpConsensusBuilder,
 >;
 
@@ -194,7 +195,7 @@
         OpPoolBuilder,
         BasicPayloadServiceBuilder<OpPayloadBuilder>,
         OpNetworkBuilder,
-        OpExecutorBuilder<<N::Types as NodeTypes>::ChainSpec>,
+        OpExecutorBuilder,
         OpConsensusBuilder,
     >;
 
@@ -567,14 +568,7 @@
 
 impl<Node> ExecutorBuilder<Node> for OpExecutorBuilder
 where
-<<<<<<< HEAD
     Node: FullNodeTypes<Types: NodeTypes<ChainSpec: OpHardforks, Primitives = OpPrimitives>>,
-=======
-    Node: FullNodeTypes<Types: NodeTypes<ChainSpec = ChainSpec, Primitives = Primitives>>,
-    ChainSpec: OpHardforks + Send + Sync,
-    Primitives: NodePrimitives,
-    OpEvmConfig<ChainSpec, Primitives>: ConfigureEvm<Primitives = Primitives> + 'static,
->>>>>>> cf476070
 {
     type EVM =
         OpEvmConfig<<Node::Types as NodeTypes>::ChainSpec, <Node::Types as NodeTypes>::Primitives>;
