//! Optimism Node types config.

use crate::{
    args::RollupArgs,
    engine::OpEngineValidator,
    txpool::{OpTransactionPool, OpTransactionValidator},
    OpEngineTypes,
};
use op_alloy_consensus::OpPooledTransaction;
use reth_basic_payload_builder::{BasicPayloadJobGenerator, BasicPayloadJobGeneratorConfig};
use reth_chainspec::{EthChainSpec, Hardforks};
use reth_evm::{
    execute::BasicBlockExecutorProvider, ConfigureEvm, ConfigureEvmEnv, ConfigureEvmFor,
};
use reth_network::{NetworkConfig, NetworkHandle, NetworkManager, NetworkPrimitives, PeersInfo};
use reth_node_api::{
    AddOnsContext, FullNodeComponents, NodeAddOns, NodePrimitives, PrimitivesTy, TxTy,
};
use reth_node_builder::{
    components::{
        ComponentsBuilder, ConsensusBuilder, ExecutorBuilder, NetworkBuilder,
        PayloadServiceBuilder, PoolBuilder, PoolBuilderConfigOverrides,
    },
    node::{FullNodeTypes, NodeTypes, NodeTypesWithEngine},
    rpc::{EngineValidatorAddOn, EngineValidatorBuilder, RethRpcAddOns, RpcAddOns, RpcHandle},
    BuilderContext, Node, NodeAdapter, NodeComponentsBuilder, PayloadBuilderConfig,
};
use reth_optimism_chainspec::OpChainSpec;
use reth_optimism_consensus::OpBeaconConsensus;
use reth_optimism_evm::{BasicOpReceiptBuilder, OpEvmConfig, OpExecutionStrategyFactory};
use reth_optimism_forks::OpHardforks;
use reth_optimism_payload_builder::{
    builder::OpPayloadTransactions,
    config::{OpBuilderConfig, OpDAConfig},
};
use reth_optimism_primitives::{OpPrimitives, OpReceipt, OpTransactionSigned};
use reth_optimism_rpc::{
    miner::{MinerApiExtServer, OpMinerExtApi},
    witness::{DebugExecutionWitnessApiServer, OpDebugWitnessApi},
    OpEthApi, OpEthApiError, SequencerClient,
};
use reth_payload_builder::{PayloadBuilderHandle, PayloadBuilderService};
use reth_provider::{CanonStateSubscriptions, EthStorage};
use reth_rpc_eth_types::error::FromEvmError;
use reth_rpc_server_types::RethRpcModule;
use reth_tracing::tracing::{debug, info};
use reth_transaction_pool::{
    blobstore::DiskFileBlobStore, CoinbaseTipOrdering, PoolTransaction, TransactionPool,
    TransactionValidationTaskExecutor,
};
use reth_trie_db::MerklePatriciaTrie;
use revm::primitives::TxEnv;
use std::sync::Arc;

/// Storage implementation for Optimism.
pub type OpStorage = EthStorage<OpTransactionSigned>;

/// Type configuration for a regular Optimism node.
#[derive(Debug, Default, Clone)]
#[non_exhaustive]
pub struct OpNode {
    /// Additional Optimism args
    pub args: RollupArgs,
    /// Data availability configuration for the OP builder.
    ///
    /// Used to throttle the size of the data availability payloads (configured by the batcher via
    /// the `miner_` api).
    ///
    /// By default no throttling is applied.
    pub da_config: OpDAConfig,
}

impl OpNode {
    /// Creates a new instance of the Optimism node type.
    pub fn new(args: RollupArgs) -> Self {
        Self { args, da_config: OpDAConfig::default() }
    }

    /// Configure the data availability configuration for the OP builder.
    pub fn with_da_config(mut self, da_config: OpDAConfig) -> Self {
        self.da_config = da_config;
        self
    }

    /// Returns the components for the given [`RollupArgs`].
    pub fn components<Node>(
        &self,
    ) -> ComponentsBuilder<
        Node,
        OpPoolBuilder,
        OpPayloadBuilder,
        OpNetworkBuilder,
        OpExecutorBuilder,
        OpConsensusBuilder,
    >
    where
        Node: FullNodeTypes<
            Types: NodeTypesWithEngine<
                Engine = OpEngineTypes,
                ChainSpec = OpChainSpec,
                Primitives = OpPrimitives,
            >,
        >,
    {
        let RollupArgs { disable_txpool_gossip, compute_pending_block, discovery_v4, .. } =
            self.args;
        ComponentsBuilder::default()
            .node_types::<Node>()
            .pool(OpPoolBuilder::default())
            .payload(
                OpPayloadBuilder::new(compute_pending_block).with_da_config(self.da_config.clone()),
            )
            .network(OpNetworkBuilder {
                disable_txpool_gossip,
                disable_discovery_v4: !discovery_v4,
            })
            .executor(OpExecutorBuilder::default())
            .consensus(OpConsensusBuilder::default())
    }
}

impl<N> Node<N> for OpNode
where
    N: FullNodeTypes<
        Types: NodeTypesWithEngine<
            Engine = OpEngineTypes,
            ChainSpec = OpChainSpec,
            Primitives = OpPrimitives,
            Storage = OpStorage,
        >,
    >,
{
    type ComponentsBuilder = ComponentsBuilder<
        N,
        OpPoolBuilder,
        OpPayloadBuilder,
        OpNetworkBuilder,
        OpExecutorBuilder,
        OpConsensusBuilder,
    >;

    type AddOns =
        OpAddOns<NodeAdapter<N, <Self::ComponentsBuilder as NodeComponentsBuilder<N>>::Components>>;

    fn components_builder(&self) -> Self::ComponentsBuilder {
        Self::components(self)
    }

    fn add_ons(&self) -> Self::AddOns {
        Self::AddOns::builder()
            .with_sequencer(self.args.sequencer_http.clone())
            .with_da_config(self.da_config.clone())
            .build()
    }
}

impl NodeTypes for OpNode {
    type Primitives = OpPrimitives;
    type ChainSpec = OpChainSpec;
    type StateCommitment = MerklePatriciaTrie;
    type Storage = OpStorage;
}

impl NodeTypesWithEngine for OpNode {
    type Engine = OpEngineTypes;
}

/// Add-ons w.r.t. optimism.
#[derive(Debug)]
pub struct OpAddOns<N: FullNodeComponents> {
    /// Rpc add-ons responsible for launching the RPC servers and instantiating the RPC handlers
    /// and eth-api.
    pub rpc_add_ons: RpcAddOns<N, OpEthApi<N>, OpEngineValidatorBuilder>,
    /// Data availability configuration for the OP builder.
    pub da_config: OpDAConfig,
}

impl<N: FullNodeComponents<Types: NodeTypes<Primitives = OpPrimitives>>> Default for OpAddOns<N> {
    fn default() -> Self {
        Self::builder().build()
    }
}

impl<N: FullNodeComponents<Types: NodeTypes<Primitives = OpPrimitives>>> OpAddOns<N> {
    /// Build a [`OpAddOns`] using [`OpAddOnsBuilder`].
    pub fn builder() -> OpAddOnsBuilder {
        OpAddOnsBuilder::default()
    }
}

impl<N> NodeAddOns<N> for OpAddOns<N>
where
    N: FullNodeComponents<
        Types: NodeTypesWithEngine<
            ChainSpec = OpChainSpec,
            Primitives = OpPrimitives,
            Storage = OpStorage,
            Engine = OpEngineTypes,
        >,
        Evm: ConfigureEvmEnv<TxEnv = TxEnv>,
    >,
    OpEthApiError: FromEvmError<N::Evm>,
{
    type Handle = RpcHandle<N, OpEthApi<N>>;

    async fn launch_add_ons(
        self,
        ctx: reth_node_api::AddOnsContext<'_, N>,
    ) -> eyre::Result<Self::Handle> {
        let Self { rpc_add_ons, da_config } = self;

        let builder = reth_optimism_payload_builder::OpPayloadBuilder::new(
            ctx.node.evm_config().clone(),
            BasicOpReceiptBuilder::default(),
        );
        // install additional OP specific rpc methods
        let debug_ext = OpDebugWitnessApi::new(
            ctx.node.provider().clone(),
            Box::new(ctx.node.task_executor().clone()),
            builder,
        );
        let miner_ext = OpMinerExtApi::new(da_config);

        rpc_add_ons
            .launch_add_ons_with(ctx, move |modules, auth_modules| {
                debug!(target: "reth::cli", "Installing debug payload witness rpc endpoint");
                modules.merge_if_module_configured(RethRpcModule::Debug, debug_ext.into_rpc())?;

                // extend the miner namespace if configured in the regular http server
                modules.merge_if_module_configured(
                    RethRpcModule::Miner,
                    miner_ext.clone().into_rpc(),
                )?;

                // install the miner extension in the authenticated if configured
                if modules.module_config().contains_any(&RethRpcModule::Miner) {
                    debug!(target: "reth::cli", "Installing miner DA rpc enddpoint");
                    auth_modules.merge_auth_methods(miner_ext.into_rpc())?;
                }

                Ok(())
            })
            .await
    }
}

impl<N> RethRpcAddOns<N> for OpAddOns<N>
where
    N: FullNodeComponents<
        Types: NodeTypesWithEngine<
            ChainSpec = OpChainSpec,
            Primitives = OpPrimitives,
            Storage = OpStorage,
            Engine = OpEngineTypes,
        >,
        Evm: ConfigureEvm<TxEnv = TxEnv>,
    >,
    OpEthApiError: FromEvmError<N::Evm>,
{
    type EthApi = OpEthApi<N>;

    fn hooks_mut(&mut self) -> &mut reth_node_builder::rpc::RpcHooks<N, Self::EthApi> {
        self.rpc_add_ons.hooks_mut()
    }
}

impl<N> EngineValidatorAddOn<N> for OpAddOns<N>
where
    N: FullNodeComponents<
        Types: NodeTypesWithEngine<
            ChainSpec = OpChainSpec,
            Primitives = OpPrimitives,
            Engine = OpEngineTypes,
        >,
    >,
{
    type Validator = OpEngineValidator;

    async fn engine_validator(&self, ctx: &AddOnsContext<'_, N>) -> eyre::Result<Self::Validator> {
        OpEngineValidatorBuilder::default().build(ctx).await
    }
}

/// A regular optimism evm and executor builder.
#[derive(Debug, Default, Clone)]
#[non_exhaustive]
pub struct OpAddOnsBuilder {
    /// Sequencer client, configured to forward submitted transactions to sequencer of given OP
    /// network.
    sequencer_client: Option<SequencerClient>,
    /// Data availability configuration for the OP builder.
    da_config: Option<OpDAConfig>,
}

impl OpAddOnsBuilder {
    /// With a [`SequencerClient`].
    pub fn with_sequencer(mut self, sequencer_client: Option<String>) -> Self {
        self.sequencer_client = sequencer_client.map(SequencerClient::new);
        self
    }

    /// Configure the data availability configuration for the OP builder.
    pub fn with_da_config(mut self, da_config: OpDAConfig) -> Self {
        self.da_config = Some(da_config);
        self
    }
}

impl OpAddOnsBuilder {
    /// Builds an instance of [`OpAddOns`].
    pub fn build<N>(self) -> OpAddOns<N>
    where
        N: FullNodeComponents<Types: NodeTypes<Primitives = OpPrimitives>>,
    {
        let Self { sequencer_client, da_config } = self;

        OpAddOns {
            rpc_add_ons: RpcAddOns::new(
                move |ctx| OpEthApi::<N>::builder().with_sequencer(sequencer_client).build(ctx),
                Default::default(),
            ),
            da_config: da_config.unwrap_or_default(),
        }
    }
}

/// A regular optimism evm and executor builder.
#[derive(Debug, Default, Clone, Copy)]
#[non_exhaustive]
pub struct OpExecutorBuilder;

impl<Node> ExecutorBuilder<Node> for OpExecutorBuilder
where
    Node: FullNodeTypes<Types: NodeTypes<ChainSpec = OpChainSpec, Primitives = OpPrimitives>>,
{
    type EVM = OpEvmConfig;
    type Executor = BasicBlockExecutorProvider<OpExecutionStrategyFactory<OpPrimitives>>;

    async fn build_evm(
        self,
        ctx: &BuilderContext<Node>,
    ) -> eyre::Result<(Self::EVM, Self::Executor)> {
        let evm_config = OpEvmConfig::new(ctx.chain_spec());
        let strategy_factory = OpExecutionStrategyFactory::optimism(ctx.chain_spec());
        let executor = BasicBlockExecutorProvider::new(strategy_factory);

        Ok((evm_config, executor))
    }
}

/// A basic optimism transaction pool.
///
/// This contains various settings that can be configured and take precedence over the node's
/// config.
#[derive(Debug, Default, Clone)]
pub struct OpPoolBuilder {
    /// Enforced overrides that are applied to the pool config.
    pub pool_config_overrides: PoolBuilderConfigOverrides,
}

impl<Node> PoolBuilder<Node> for OpPoolBuilder
where
    Node: FullNodeTypes<
        Types: NodeTypes<
            ChainSpec: OpHardforks,
            Primitives: NodePrimitives<SignedTx = OpTransactionSigned>,
        >,
    >,
{
    type Pool = OpTransactionPool<Node::Provider, DiskFileBlobStore>;

    async fn build_pool(self, ctx: &BuilderContext<Node>) -> eyre::Result<Self::Pool> {
        let Self { pool_config_overrides } = self;
        let data_dir = ctx.config().datadir();
        let blob_store = DiskFileBlobStore::open(data_dir.blobstore(), Default::default())?;

<<<<<<< HEAD
        let validator = TransactionValidationTaskExecutor::eth_builder(Arc::new(
            ctx.chain_spec().clone_inner(),
        ))
        .no_eip4844()
        .with_head_timestamp(ctx.head().timestamp)
        .kzg_settings(ctx.kzg_settings()?)
        .with_additional_tasks(
            pool_config_overrides
                .additional_validation_tasks
                .unwrap_or_else(|| ctx.config().txpool.additional_validation_tasks),
        )
        .build_with_tasks(ctx.provider().clone(), ctx.task_executor().clone(), blob_store.clone())
        .map(|validator| {
            OpTransactionValidator::new(validator)
                // In --dev mode we can't require gas fees because we're unable to decode
                // the L1 block info
                .require_l1_data_gas_fee(!ctx.config().dev.dev)
        });
=======
        let validator = TransactionValidationTaskExecutor::eth_builder(ctx.provider().clone())
            .no_eip4844()
            .with_head_timestamp(ctx.head().timestamp)
            .kzg_settings(ctx.kzg_settings()?)
            .with_additional_tasks(
                pool_config_overrides
                    .additional_validation_tasks
                    .unwrap_or_else(|| ctx.config().txpool.additional_validation_tasks),
            )
            .build_with_tasks(ctx.task_executor().clone(), blob_store.clone())
            .map(|validator| {
                OpTransactionValidator::new(validator)
                    // In --dev mode we can't require gas fees because we're unable to decode
                    // the L1 block info
                    .require_l1_data_gas_fee(!ctx.config().dev.dev)
            });
>>>>>>> 04c1d712

        let transaction_pool = reth_transaction_pool::Pool::new(
            validator,
            CoinbaseTipOrdering::default(),
            blob_store,
            pool_config_overrides.apply(ctx.pool_config()),
        );
        info!(target: "reth::cli", "Transaction pool initialized");
        let transactions_path = data_dir.txpool_transactions();

        // spawn txpool maintenance task
        {
            let pool = transaction_pool.clone();
            let chain_events = ctx.provider().canonical_state_stream();
            let client = ctx.provider().clone();
            let transactions_backup_config =
                reth_transaction_pool::maintain::LocalTransactionBackupConfig::with_local_txs_backup(transactions_path);

            ctx.task_executor().spawn_critical_with_graceful_shutdown_signal(
                "local transactions backup task",
                |shutdown| {
                    reth_transaction_pool::maintain::backup_local_transactions_task(
                        shutdown,
                        pool.clone(),
                        transactions_backup_config,
                    )
                },
            );

            // spawn the maintenance task
            ctx.task_executor().spawn_critical(
                "txpool maintenance task",
                reth_transaction_pool::maintain::maintain_transaction_pool_future(
                    client,
                    pool,
                    chain_events,
                    ctx.task_executor().clone(),
                    Default::default(),
                ),
            );
            debug!(target: "reth::cli", "Spawned txpool maintenance task");
        }

        Ok(transaction_pool)
    }
}

/// A basic optimism payload service builder
#[derive(Debug, Default, Clone)]
pub struct OpPayloadBuilder<Txs = ()> {
    /// By default the pending block equals the latest block
    /// to save resources and not leak txs from the tx-pool,
    /// this flag enables computing of the pending block
    /// from the tx-pool instead.
    ///
    /// If `compute_pending_block` is not enabled, the payload builder
    /// will use the payload attributes from the latest block. Note
    /// that this flag is not yet functional.
    pub compute_pending_block: bool,
    /// The type responsible for yielding the best transactions for the payload if mempool
    /// transactions are allowed.
    pub best_transactions: Txs,
    /// This data availability configuration specifies constraints for the payload builder
    /// when assembling payloads
    pub da_config: OpDAConfig,
}

impl OpPayloadBuilder {
    /// Create a new instance with the given `compute_pending_block` flag and data availability
    /// config.
    pub fn new(compute_pending_block: bool) -> Self {
        Self { compute_pending_block, best_transactions: (), da_config: OpDAConfig::default() }
    }

    /// Configure the data availability configuration for the OP payload builder.
    pub fn with_da_config(mut self, da_config: OpDAConfig) -> Self {
        self.da_config = da_config;
        self
    }
}

impl<Txs> OpPayloadBuilder<Txs>
where
    Txs: OpPayloadTransactions,
{
    /// Configures the type responsible for yielding the transactions that should be included in the
    /// payload.
    pub fn with_transactions<T: OpPayloadTransactions>(
        self,
        best_transactions: T,
    ) -> OpPayloadBuilder<T> {
        let Self { compute_pending_block, da_config, .. } = self;
        OpPayloadBuilder { compute_pending_block, best_transactions, da_config }
    }

    /// A helper method to initialize [`PayloadBuilderService`] with the given EVM config.
    pub fn spawn<Node, Evm, Pool>(
        self,
        evm_config: Evm,
        ctx: &BuilderContext<Node>,
        pool: Pool,
    ) -> eyre::Result<PayloadBuilderHandle<OpEngineTypes>>
    where
        Node: FullNodeTypes<
            Types: NodeTypesWithEngine<
                Engine = OpEngineTypes,
                ChainSpec = OpChainSpec,
                Primitives = OpPrimitives,
            >,
        >,
        Pool: TransactionPool<Transaction: PoolTransaction<Consensus = TxTy<Node::Types>>>
            + Unpin
            + 'static,
        Evm: ConfigureEvmFor<PrimitivesTy<Node::Types>>,
        Txs: OpPayloadTransactions<TxTy<Node::Types>>,
    {
        let payload_builder = reth_optimism_payload_builder::OpPayloadBuilder::with_builder_config(
            evm_config,
            BasicOpReceiptBuilder::default(),
            OpBuilderConfig { da_config: self.da_config },
        )
        .with_transactions(self.best_transactions)
        .set_compute_pending_block(self.compute_pending_block);
        let conf = ctx.payload_builder_config();

        let payload_job_config = BasicPayloadJobGeneratorConfig::default()
            .interval(conf.interval())
            .deadline(conf.deadline())
            .max_payload_tasks(conf.max_payload_tasks());

        let payload_generator = BasicPayloadJobGenerator::with_builder(
            ctx.provider().clone(),
            pool,
            ctx.task_executor().clone(),
            payload_job_config,
            payload_builder,
        );
        let (payload_service, payload_builder) =
            PayloadBuilderService::new(payload_generator, ctx.provider().canonical_state_stream());

        ctx.task_executor().spawn_critical("payload builder service", Box::pin(payload_service));

        Ok(payload_builder)
    }
}

impl<Node, Pool, Txs> PayloadServiceBuilder<Node, Pool> for OpPayloadBuilder<Txs>
where
    Node: FullNodeTypes<
        Types: NodeTypesWithEngine<
            Engine = OpEngineTypes,
            ChainSpec = OpChainSpec,
            Primitives = OpPrimitives,
        >,
    >,
    Pool: TransactionPool<Transaction: PoolTransaction<Consensus = TxTy<Node::Types>>>
        + Unpin
        + 'static,
    Txs: OpPayloadTransactions<TxTy<Node::Types>>,
{
    async fn spawn_payload_service(
        self,
        ctx: &BuilderContext<Node>,
        pool: Pool,
    ) -> eyre::Result<PayloadBuilderHandle<OpEngineTypes>> {
        self.spawn(OpEvmConfig::new(ctx.chain_spec()), ctx, pool)
    }
}

/// A basic optimism network builder.
#[derive(Debug, Default, Clone)]
pub struct OpNetworkBuilder {
    /// Disable transaction pool gossip
    pub disable_txpool_gossip: bool,
    /// Disable discovery v4
    pub disable_discovery_v4: bool,
}

impl OpNetworkBuilder {
    /// Returns the [`NetworkConfig`] that contains the settings to launch the p2p network.
    ///
    /// This applies the configured [`OpNetworkBuilder`] settings.
    pub fn network_config<Node>(
        &self,
        ctx: &BuilderContext<Node>,
    ) -> eyre::Result<NetworkConfig<<Node as FullNodeTypes>::Provider, OpNetworkPrimitives>>
    where
        Node: FullNodeTypes<Types: NodeTypes<ChainSpec: Hardforks>>,
    {
        let Self { disable_txpool_gossip, disable_discovery_v4 } = self.clone();
        let args = &ctx.config().network;
        let network_builder = ctx
            .network_config_builder()?
            // apply discovery settings
            .apply(|mut builder| {
                let rlpx_socket = (args.addr, args.port).into();
                if disable_discovery_v4 || args.discovery.disable_discovery {
                    builder = builder.disable_discv4_discovery();
                }
                if !args.discovery.disable_discovery {
                    builder = builder.discovery_v5(
                        args.discovery.discovery_v5_builder(
                            rlpx_socket,
                            ctx.config()
                                .network
                                .resolved_bootnodes()
                                .or_else(|| ctx.chain_spec().bootnodes())
                                .unwrap_or_default(),
                        ),
                    );
                }

                builder
            });

        let mut network_config = ctx.build_network_config(network_builder);

        // When `sequencer_endpoint` is configured, the node will forward all transactions to a
        // Sequencer node for execution and inclusion on L1, and disable its own txpool
        // gossip to prevent other parties in the network from learning about them.
        network_config.tx_gossip_disabled = disable_txpool_gossip;

        Ok(network_config)
    }
}

impl<Node, Pool> NetworkBuilder<Node, Pool> for OpNetworkBuilder
where
    Node: FullNodeTypes<Types: NodeTypes<ChainSpec = OpChainSpec, Primitives = OpPrimitives>>,
    Pool: TransactionPool<
            Transaction: PoolTransaction<
                Consensus = TxTy<Node::Types>,
                Pooled = OpPooledTransaction,
            >,
        > + Unpin
        + 'static,
{
    type Primitives = OpNetworkPrimitives;

    async fn build_network(
        self,
        ctx: &BuilderContext<Node>,
        pool: Pool,
    ) -> eyre::Result<NetworkHandle<Self::Primitives>> {
        let network_config = self.network_config(ctx)?;
        let network = NetworkManager::builder(network_config).await?;
        let handle = ctx.start_network(network, pool);
        info!(target: "reth::cli", enode=%handle.local_node_record(), "P2P networking initialized");

        Ok(handle)
    }
}

/// A basic optimism consensus builder.
#[derive(Debug, Default, Clone)]
#[non_exhaustive]
pub struct OpConsensusBuilder;

impl<Node> ConsensusBuilder<Node> for OpConsensusBuilder
where
    Node: FullNodeTypes<Types: NodeTypes<ChainSpec = OpChainSpec, Primitives = OpPrimitives>>,
{
    type Consensus = Arc<OpBeaconConsensus>;

    async fn build_consensus(self, ctx: &BuilderContext<Node>) -> eyre::Result<Self::Consensus> {
        Ok(Arc::new(OpBeaconConsensus::new(ctx.chain_spec())))
    }
}

/// Builder for [`OpEngineValidator`].
#[derive(Debug, Default, Clone)]
#[non_exhaustive]
pub struct OpEngineValidatorBuilder;

impl<Node, Types> EngineValidatorBuilder<Node> for OpEngineValidatorBuilder
where
    Types: NodeTypesWithEngine<
        ChainSpec = OpChainSpec,
        Primitives = OpPrimitives,
        Engine = OpEngineTypes,
    >,
    Node: FullNodeComponents<Types = Types>,
{
    type Validator = OpEngineValidator;

    async fn build(self, ctx: &AddOnsContext<'_, Node>) -> eyre::Result<Self::Validator> {
        Ok(OpEngineValidator::new(ctx.config.chain.clone()))
    }
}

/// Network primitive types used by Optimism networks.
#[derive(Debug, Default, Clone, Copy, PartialEq, Eq, Hash)]
#[non_exhaustive]
pub struct OpNetworkPrimitives;

impl NetworkPrimitives for OpNetworkPrimitives {
    type BlockHeader = alloy_consensus::Header;
    type BlockBody = reth_primitives::BlockBody<OpTransactionSigned>;
    type Block = reth_primitives::Block<OpTransactionSigned>;
    type BroadcastedTransaction = OpTransactionSigned;
    type PooledTransaction = OpPooledTransaction;
    type Receipt = OpReceipt;
}<|MERGE_RESOLUTION|>--- conflicted
+++ resolved
@@ -374,26 +374,6 @@
         let data_dir = ctx.config().datadir();
         let blob_store = DiskFileBlobStore::open(data_dir.blobstore(), Default::default())?;
 
-<<<<<<< HEAD
-        let validator = TransactionValidationTaskExecutor::eth_builder(Arc::new(
-            ctx.chain_spec().clone_inner(),
-        ))
-        .no_eip4844()
-        .with_head_timestamp(ctx.head().timestamp)
-        .kzg_settings(ctx.kzg_settings()?)
-        .with_additional_tasks(
-            pool_config_overrides
-                .additional_validation_tasks
-                .unwrap_or_else(|| ctx.config().txpool.additional_validation_tasks),
-        )
-        .build_with_tasks(ctx.provider().clone(), ctx.task_executor().clone(), blob_store.clone())
-        .map(|validator| {
-            OpTransactionValidator::new(validator)
-                // In --dev mode we can't require gas fees because we're unable to decode
-                // the L1 block info
-                .require_l1_data_gas_fee(!ctx.config().dev.dev)
-        });
-=======
         let validator = TransactionValidationTaskExecutor::eth_builder(ctx.provider().clone())
             .no_eip4844()
             .with_head_timestamp(ctx.head().timestamp)
@@ -410,7 +390,6 @@
                     // the L1 block info
                     .require_l1_data_gas_fee(!ctx.config().dev.dev)
             });
->>>>>>> 04c1d712
 
         let transaction_pool = reth_transaction_pool::Pool::new(
             validator,
