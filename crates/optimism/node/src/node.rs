--- conflicted
+++ resolved
@@ -21,16 +21,11 @@
         NetworkBuilder, PayloadBuilderBuilder, PoolBuilder, PoolBuilderConfigOverrides,
     },
     node::{FullNodeTypes, NodeTypes, NodeTypesWithEngine},
-<<<<<<< HEAD
     rpc::{
         EngineValidatorAddOn, EngineValidatorBuilder, EthApiBuilder, RethRpcAddOns, RpcAddOns,
         RpcHandle,
     },
-    BuilderContext, Node, NodeAdapter, NodeComponentsBuilder,
-=======
-    rpc::{EngineValidatorAddOn, EngineValidatorBuilder, RethRpcAddOns, RpcAddOns, RpcHandle},
     BuilderContext, DebugNode, Node, NodeAdapter, NodeComponentsBuilder,
->>>>>>> 6abe4407
 };
 use reth_optimism_chainspec::OpChainSpec;
 use reth_optimism_consensus::OpBeaconConsensus;
