--- conflicted
+++ resolved
@@ -17,14 +17,10 @@
 impl<N, EV> EngineApiBuilder<N> for OpEngineApiBuilder<EV>
 where
     N: FullNodeComponents<
-<<<<<<< HEAD
-        Types: NodeTypesWithEngine<ChainSpec: EthereumHardforks, Engine: EngineTypes>,
-=======
         Types: NodeTypesWithEngine<
             ChainSpec: EthereumHardforks,
             Engine: EngineTypes<ExecutionData = OpExecutionData>,
         >,
->>>>>>> fc95c4c3
     >,
     EV: EngineValidatorBuilder<N>,
 {
