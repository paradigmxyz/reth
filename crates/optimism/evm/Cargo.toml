[package]
name = "reth-optimism-evm"
version.workspace = true
edition.workspace = true
rust-version.workspace = true
license.workspace = true
homepage.workspace = true
repository.workspace = true

[lints]
workspace = true

[dependencies]
# Reth
reth-chainspec.workspace = true
reth-ethereum-forks.workspace = true
reth-evm.workspace = true
reth-primitives = { workspace = true, features = ["optimism"] }
reth-revm = { workspace = true, features = ["optimism"] }
reth-execution-errors.workspace = true
reth-execution-types = { workspace = true, features = ["optimism"] }
reth-prune-types.workspace = true

# ethereum
alloy-primitives.workspace = true

# Optimism
reth-optimism-consensus.workspace = true
reth-optimism-chainspec.workspace = true
reth-optimism-forks.workspace = true

# revm
revm.workspace = true
revm-primitives.workspace = true

# misc
thiserror.workspace = true
tracing.workspace = true

[dev-dependencies]
alloy-eips.workspace = true

reth-revm = { workspace = true, features = ["test-utils"] }
<<<<<<< HEAD
reth-optimism-chainspec.workspace = true
=======
reth-optimism-chainspec.workspace = true
alloy-genesis.workspace = true
alloy-consensus.workspace = true

[features]
optimism = [
    "reth-primitives/optimism",
    "reth-execution-types/optimism",
    "reth-optimism-consensus/optimism",
    "reth-revm/optimism",
]
>>>>>>> f51ac78d
<|MERGE_RESOLUTION|>--- conflicted
+++ resolved
@@ -41,18 +41,7 @@
 alloy-eips.workspace = true
 
 reth-revm = { workspace = true, features = ["test-utils"] }
-<<<<<<< HEAD
 reth-optimism-chainspec.workspace = true
-=======
-reth-optimism-chainspec.workspace = true
+
 alloy-genesis.workspace = true
-alloy-consensus.workspace = true
-
-[features]
-optimism = [
-    "reth-primitives/optimism",
-    "reth-execution-types/optimism",
-    "reth-optimism-consensus/optimism",
-    "reth-revm/optimism",
-]
->>>>>>> f51ac78d
+alloy-consensus.workspace = true