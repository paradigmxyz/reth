--- conflicted
+++ resolved
@@ -23,11 +23,8 @@
 
 # ethereum
 alloy-primitives.workspace = true
-<<<<<<< HEAD
 alloy-eips.workspace = true
-=======
 op-alloy-consensus.workspace = true
->>>>>>> e427eb20
 
 # Optimism
 reth-optimism-consensus.workspace = true
