--- conflicted
+++ resolved
@@ -52,11 +52,7 @@
             ..
         } = input;
 
-<<<<<<< HEAD
-        let timestamp = evm_env.block_env.timestamp.to();
-=======
         let timestamp = evm_env.block_env.timestamp.saturating_to();
->>>>>>> 1c169257
 
         let transactions_root = proofs::calculate_transaction_root(&transactions);
         let receipts_root =
@@ -101,11 +97,7 @@
             mix_hash: evm_env.block_env.prevrandao.unwrap_or_default(),
             nonce: BEACON_NONCE.into(),
             base_fee_per_gas: Some(evm_env.block_env.basefee),
-<<<<<<< HEAD
-            number: evm_env.block_env.number.to(),
-=======
             number: evm_env.block_env.number.saturating_to(),
->>>>>>> 1c169257
             gas_limit: evm_env.block_env.gas_limit,
             difficulty: evm_env.block_env.difficulty,
             gas_used: *gas_used,
