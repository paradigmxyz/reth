//! Optimism-specific implementation and utilities for the executor

use crate::OptimismBlockExecutionError;
use reth_chainspec::{ChainSpec, OptimismHardfork};
use reth_execution_errors::BlockExecutionError;
use reth_primitives::{address, b256, hex, Address, Block, Bytes, B256, U256};
use revm::{
    primitives::{Bytecode, HashMap, SpecId},
    DatabaseCommit, L1BlockInfo,
};
use std::sync::Arc;
use tracing::trace;

/// The address of the create2 deployer
const CREATE_2_DEPLOYER_ADDR: Address = address!("13b0D85CcB8bf860b6b79AF3029fCA081AE9beF2");

/// The codehash of the create2 deployer contract.
const CREATE_2_DEPLOYER_CODEHASH: B256 =
    b256!("b0550b5b431e30d38000efb7107aaa0ade03d48a7198a140edda9d27134468b2");

/// The raw bytecode of the create2 deployer contract.
const CREATE_2_DEPLOYER_BYTECODE: [u8; 1584] = hex!("6080604052600436106100435760003560e01c8063076c37b21461004f578063481286e61461007157806356299481146100ba57806366cfa057146100da57600080fd5b3661004a57005b600080fd5b34801561005b57600080fd5b5061006f61006a366004610327565b6100fa565b005b34801561007d57600080fd5b5061009161008c366004610327565b61014a565b60405173ffffffffffffffffffffffffffffffffffffffff909116815260200160405180910390f35b3480156100c657600080fd5b506100916100d5366004610349565b61015d565b3480156100e657600080fd5b5061006f6100f53660046103ca565b610172565b61014582826040518060200161010f9061031a565b7fffffffffffffffffffffffffffffffffffffffffffffffffffffffffffffffe082820381018352601f90910116604052610183565b505050565b600061015683836102e7565b9392505050565b600061016a8484846102f0565b949350505050565b61017d838383610183565b50505050565b6000834710156101f4576040517f08c379a000000000000000000000000000000000000000000000000000000000815260206004820152601d60248201527f437265617465323a20696e73756666696369656e742062616c616e636500000060448201526064015b60405180910390fd5b815160000361025f576040517f08c379a000000000000000000000000000000000000000000000000000000000815260206004820181905260248201527f437265617465323a2062797465636f6465206c656e677468206973207a65726f60448201526064016101eb565b8282516020840186f5905073ffffffffffffffffffffffffffffffffffffffff8116610156576040517f08c379a000000000000000000000000000000000000000000000000000000000815260206004820152601960248201527f437265617465323a204661696c6564206f6e206465706c6f790000000000000060448201526064016101eb565b60006101568383305b6000604051836040820152846020820152828152600b8101905060ff815360559020949350505050565b61014e806104ad83390190565b6000806040838503121561033a57600080fd5b50508035926020909101359150565b60008060006060848603121561035e57600080fd5b8335925060208401359150604084013573ffffffffffffffffffffffffffffffffffffffff8116811461039057600080fd5b809150509250925092565b7f4e487b7100000000000000000000000000000000000000000000000000000000600052604160045260246000fd5b6000806000606084860312156103df57600080fd5b8335925060208401359150604084013567ffffffffffffffff8082111561040557600080fd5b818601915086601f83011261041957600080fd5b81358181111561042b5761042b61039b565b604051601f82017fffffffffffffffffffffffffffffffffffffffffffffffffffffffffffffffe0908116603f011681019083821181831017156104715761047161039b565b8160405282815289602084870101111561048a57600080fd5b826020860160208301376000602084830101528095505050505050925092509256fe608060405234801561001057600080fd5b5061012e806100206000396000f3fe6080604052348015600f57600080fd5b506004361060285760003560e01c8063249cb3fa14602d575b600080fd5b603c603836600460b1565b604e565b60405190815260200160405180910390f35b60008281526020818152604080832073ffffffffffffffffffffffffffffffffffffffff8516845290915281205460ff16608857600060aa565b7fa2ef4600d742022d532d4747cb3547474667d6f13804902513b2ec01c848f4b45b9392505050565b6000806040838503121560c357600080fd5b82359150602083013573ffffffffffffffffffffffffffffffffffffffff8116811460ed57600080fd5b80915050925092905056fea26469706673582212205ffd4e6cede7d06a5daf93d48d0541fc68189eeb16608c1999a82063b666eb1164736f6c63430008130033a2646970667358221220fdc4a0fe96e3b21c108ca155438d37c9143fb01278a3c1d274948bad89c564ba64736f6c63430008130033");

/// The function selector of the "setL1BlockValuesEcotone" function in the `L1Block` contract.
const L1_BLOCK_ECOTONE_SELECTOR: [u8; 4] = hex!("440a5e20");

/// Extracts the [`L1BlockInfo`] from the L2 block. The L1 info transaction is always the first
/// transaction in the L2 block.
///
/// Returns an error if the L1 info transaction is not found, if the block is empty.
pub fn extract_l1_info(block: &Block) -> Result<L1BlockInfo, OptimismBlockExecutionError> {
    let l1_info_tx_data = block
        .body
        .first()
        .ok_or_else(|| OptimismBlockExecutionError::L1BlockInfoError {
            message: "could not find l1 block info tx in the L2 block".to_string(),
        })
        .map(|tx| tx.input())?;

    if l1_info_tx_data.len() < 4 {
        return Err(OptimismBlockExecutionError::L1BlockInfoError {
            message: "invalid l1 block info transaction calldata in the L2 block".to_string(),
        })
    }

    parse_l1_info(l1_info_tx_data)
}

<<<<<<< HEAD
/// Parses the data of the first transaction in the block, into [`L1BlockInfo`].
///
/// Returns an error if data is incorrect length.
pub fn parse_l1_info(data: &[u8]) -> Result<L1BlockInfo, OptimismBlockExecutionError> {
    // If the first 4 bytes of the calldata are the L1BlockInfoEcotone selector, then we parse the
    // calldata as an Ecotone hardfork L1BlockInfo transaction. Otherwise, we parse it as a
    // Bedrock hardfork L1BlockInfo transaction.
    if data[0..4] == L1_BLOCK_ECOTONE_SELECTOR {
        parse_l1_info_tx_ecotone(data[4..].as_ref())
    } else {
        parse_l1_info_tx_bedrock(data[4..].as_ref())
=======
/// Parses the input of the first transaction in the L2 block, into [`L1BlockInfo`].
///
/// Returns an error if data is incorrect length.
pub fn parse_l1_info(input: &[u8]) -> Result<L1BlockInfo, OptimismBlockExecutionError> {
    // If the first 4 bytes of the calldata are the L1BlockInfoEcotone selector, then we parse the
    // calldata as an Ecotone hardfork L1BlockInfo transaction. Otherwise, we parse it as a
    // Bedrock hardfork L1BlockInfo transaction.
    if input[0..4] == L1_BLOCK_ECOTONE_SELECTOR {
        parse_l1_info_tx_ecotone(input[4..].as_ref())
    } else {
        parse_l1_info_tx_bedrock(input[4..].as_ref())
>>>>>>> 4915d54e
    }
}

/// Parses the calldata of the [`L1BlockInfo`] transaction pre-Ecotone hardfork.
pub fn parse_l1_info_tx_bedrock(data: &[u8]) -> Result<L1BlockInfo, OptimismBlockExecutionError> {
    // The setL1BlockValues tx calldata must be exactly 260 bytes long, considering that
    // we already removed the first 4 bytes (the function selector). Detailed breakdown:
    //   32 bytes for the block number
    // + 32 bytes for the block timestamp
    // + 32 bytes for the base fee
    // + 32 bytes for the block hash
    // + 32 bytes for the block sequence number
    // + 32 bytes for the batcher hash
    // + 32 bytes for the fee overhead
    // + 32 bytes for the fee scalar
    if data.len() != 256 {
        return Err(OptimismBlockExecutionError::L1BlockInfoError {
            message: "unexpected l1 block info tx calldata length found".to_string(),
        })
    }

    let l1_base_fee = U256::try_from_be_slice(&data[64..96]).ok_or_else(|| {
        OptimismBlockExecutionError::L1BlockInfoError {
            message: "could not convert l1 base fee".to_string(),
        }
    })?;
    let l1_fee_overhead = U256::try_from_be_slice(&data[192..224]).ok_or_else(|| {
        OptimismBlockExecutionError::L1BlockInfoError {
            message: "could not convert l1 fee overhead".to_string(),
        }
    })?;
    let l1_fee_scalar = U256::try_from_be_slice(&data[224..256]).ok_or_else(|| {
        OptimismBlockExecutionError::L1BlockInfoError {
            message: "could not convert l1 fee scalar".to_string(),
        }
    })?;

    let mut l1block = L1BlockInfo::default();
    l1block.l1_base_fee = l1_base_fee;
    l1block.l1_fee_overhead = Some(l1_fee_overhead);

    Ok(l1block)
}

/// Parses the calldata of the [`L1BlockInfo`] transaction post-Ecotone hardfork.
///
/// This will fail if the call data is not exactly 160 bytes long:
///
/// The `setL1BlockValuesEcotone` tx calldata must be exactly 160 bytes long, considering that
/// we already removed the first 4 bytes (the function selector). Detailed breakdown:
///   8 bytes for the block sequence number
/// + 4 bytes for the blob base fee scalar
/// + 4 bytes for the base fee scalar
/// + 8 bytes for the block number
/// + 8 bytes for the block timestamp
/// + 32 bytes for the base fee
/// + 32 bytes for the blob base fee
/// + 32 bytes for the block hash
/// + 32 bytes for the batcher hash
pub fn parse_l1_info_tx_ecotone(data: &[u8]) -> Result<L1BlockInfo, OptimismBlockExecutionError> {
    if data.len() != 160 {
        return Err(OptimismBlockExecutionError::L1BlockInfoError {
            message: "unexpected l1 block info tx calldata length found".to_string(),
        })
    }
<<<<<<< HEAD
=======

    // https://github.com/ethereum-optimism/op-geth/blob/60038121c7571a59875ff9ed7679c48c9f73405d/core/types/rollup_cost.go#L317-L328
    //
>>>>>>> 4915d54e
    // data layout assumed for Ecotone:
    // offset type varname
    // 0     <selector>
    // 4     uint32 _basefeeScalar (start offset in this scope)
    // 8     uint32 _blobBaseFeeScalar
    // 12    uint64 _sequenceNumber,
    // 20    uint64 _timestamp,
    // 28    uint64 _l1BlockNumber
    // 36    uint256 _basefee,
    // 68    uint256 _blobBaseFee,
    // 100   bytes32 _hash,
    // 132   bytes32 _batcherHash,

    let l1_base_fee_scalar = U256::try_from_be_slice(&data[..4]).ok_or_else(|| {
        OptimismBlockExecutionError::L1BlockInfoError {
            message: "could not convert l1 base fee scalar".to_string(),
        }
    })?;
    let l1_blob_base_fee_scalar = U256::try_from_be_slice(&data[4..8]).ok_or_else(|| {
        OptimismBlockExecutionError::L1BlockInfoError {
            message: "could not convert l1 blob base fee scalar".to_string(),
        }
    })?;
    let l1_base_fee = U256::try_from_be_slice(&data[32..64]).ok_or_else(|| {
        OptimismBlockExecutionError::L1BlockInfoError {
            message: "could not convert l1 blob base fee".to_string(),
        }
    })?;
    let l1_blob_base_fee = U256::try_from_be_slice(&data[64..96]).ok_or_else(|| {
        OptimismBlockExecutionError::L1BlockInfoError {
            message: "could not convert l1 blob base fee".to_string(),
        }
    })?;

    let mut l1block = L1BlockInfo::default();
    l1block.l1_base_fee = l1_base_fee;
    l1block.l1_base_fee_scalar = l1_base_fee_scalar;
    l1block.l1_blob_base_fee = Some(l1_blob_base_fee);
    l1block.l1_blob_base_fee_scalar = Some(l1_blob_base_fee_scalar);

    Ok(l1block)
}

/// An extension trait for [`L1BlockInfo`] that allows us to calculate the L1 cost of a transaction
/// based off of the [`ChainSpec`]'s activated hardfork.
pub trait RethL1BlockInfo {
    /// Forwards an L1 transaction calculation to revm and returns the gas cost.
    ///
    /// ### Takes
    /// - `chain_spec`: The [`ChainSpec`] for the node.
    /// - `timestamp`: The timestamp of the current block.
    /// - `input`: The calldata of the transaction.
    /// - `is_deposit`: Whether or not the transaction is a deposit.
    fn l1_tx_data_fee(
        &self,
        chain_spec: &ChainSpec,
        timestamp: u64,
        input: &[u8],
        is_deposit: bool,
    ) -> Result<U256, BlockExecutionError>;

    /// Computes the data gas cost for an L2 transaction.
    ///
    /// ### Takes
    /// - `chain_spec`: The [`ChainSpec`] for the node.
    /// - `timestamp`: The timestamp of the current block.
    /// - `input`: The calldata of the transaction.
    fn l1_data_gas(
        &self,
        chain_spec: &ChainSpec,
        timestamp: u64,
        input: &[u8],
    ) -> Result<U256, BlockExecutionError>;
}

impl RethL1BlockInfo for L1BlockInfo {
    fn l1_tx_data_fee(
        &self,
        chain_spec: &ChainSpec,
        timestamp: u64,
        input: &[u8],
        is_deposit: bool,
    ) -> Result<U256, BlockExecutionError> {
        if is_deposit {
            return Ok(U256::ZERO)
        }

        let spec_id = if chain_spec.is_fork_active_at_timestamp(OptimismHardfork::Fjord, timestamp)
        {
            SpecId::FJORD
        } else if chain_spec.is_fork_active_at_timestamp(OptimismHardfork::Ecotone, timestamp) {
            SpecId::ECOTONE
        } else if chain_spec.is_fork_active_at_timestamp(OptimismHardfork::Regolith, timestamp) {
            SpecId::REGOLITH
        } else if chain_spec.is_fork_active_at_timestamp(OptimismHardfork::Bedrock, timestamp) {
            SpecId::BEDROCK
        } else {
            return Err(OptimismBlockExecutionError::L1BlockInfoError {
                message: "Optimism hardforks are not active".to_string(),
            }
            .into())
        };
        Ok(self.calculate_tx_l1_cost(input, spec_id))
    }

    fn l1_data_gas(
        &self,
        chain_spec: &ChainSpec,
        timestamp: u64,
        input: &[u8],
    ) -> Result<U256, BlockExecutionError> {
        let spec_id = if chain_spec.is_fork_active_at_timestamp(OptimismHardfork::Fjord, timestamp)
        {
            SpecId::FJORD
        } else if chain_spec.is_fork_active_at_timestamp(OptimismHardfork::Regolith, timestamp) {
            SpecId::REGOLITH
        } else if chain_spec.is_fork_active_at_timestamp(OptimismHardfork::Bedrock, timestamp) {
            SpecId::BEDROCK
        } else {
            return Err(OptimismBlockExecutionError::L1BlockInfoError {
                message: "Optimism hardforks are not active".to_string(),
            }
            .into())
        };
        Ok(self.data_gas(input, spec_id))
    }
}

/// The Canyon hardfork issues an irregular state transition that force-deploys the create2
/// deployer contract. This is done by directly setting the code of the create2 deployer account
/// prior to executing any transactions on the timestamp activation of the fork.
pub fn ensure_create2_deployer<DB>(
    chain_spec: Arc<ChainSpec>,
    timestamp: u64,
    db: &mut revm::State<DB>,
) -> Result<(), DB::Error>
where
    DB: revm::Database,
{
    // If the canyon hardfork is active at the current timestamp, and it was not active at the
    // previous block timestamp (heuristically, block time is not perfectly constant at 2s), and the
    // chain is an optimism chain, then we need to force-deploy the create2 deployer contract.
    if chain_spec.is_fork_active_at_timestamp(OptimismHardfork::Canyon, timestamp) &&
        !chain_spec
            .is_fork_active_at_timestamp(OptimismHardfork::Canyon, timestamp.saturating_sub(2))
    {
        trace!(target: "evm", "Forcing create2 deployer contract deployment on Canyon transition");

        // Load the create2 deployer account from the cache.
        let acc = db.load_cache_account(CREATE_2_DEPLOYER_ADDR)?;

        // Update the account info with the create2 deployer codehash and bytecode.
        let mut acc_info = acc.account_info().unwrap_or_default();
        acc_info.code_hash = CREATE_2_DEPLOYER_CODEHASH;
        acc_info.code = Some(Bytecode::new_raw(Bytes::from_static(&CREATE_2_DEPLOYER_BYTECODE)));

        // Convert the cache account back into a revm account and mark it as touched.
        let mut revm_acc: revm::primitives::Account = acc_info.into();
        revm_acc.mark_touch();

        // Commit the create2 deployer account to the database.
        db.commit(HashMap::from([(CREATE_2_DEPLOYER_ADDR, revm_acc)]));
        return Ok(())
    }

    Ok(())
}

#[cfg(test)]
mod tests {
    use reth_chainspec::OptimismHardforks;
    use reth_optimism_chainspec::OP_MAINNET;
    use reth_primitives::TransactionSigned;

    use super::*;

    #[test]
    fn sanity_l1_block() {
        use reth_primitives::{hex_literal::hex, Bytes, Header, TransactionSigned};

        let bytes = Bytes::from_static(&hex!("7ef9015aa044bae9d41b8380d781187b426c6fe43df5fb2fb57bd4466ef6a701e1f01e015694deaddeaddeaddeaddeaddeaddeaddeaddead000194420000000000000000000000000000000000001580808408f0d18001b90104015d8eb900000000000000000000000000000000000000000000000000000000008057650000000000000000000000000000000000000000000000000000000063d96d10000000000000000000000000000000000000000000000000000000000009f35273d89754a1e0387b89520d989d3be9c37c1f32495a88faf1ea05c61121ab0d1900000000000000000000000000000000000000000000000000000000000000010000000000000000000000002d679b567db6187c0c8323fa982cfb88b74dbcc7000000000000000000000000000000000000000000000000000000000000083400000000000000000000000000000000000000000000000000000000000f4240"));
        let l1_info_tx = TransactionSigned::decode_enveloped(&mut bytes.as_ref()).unwrap();
        let mock_block = Block {
            header: Header::default(),
            body: vec![l1_info_tx],
            ommers: Vec::default(),
            withdrawals: None,
            requests: None,
        };

        let l1_info: L1BlockInfo = extract_l1_info(&mock_block).unwrap();
        assert_eq!(l1_info.l1_base_fee, U256::from(652_114));
        assert_eq!(l1_info.l1_fee_overhead, Some(U256::from(2100)));
        assert_eq!(l1_info.l1_base_fee_scalar, U256::from(1_000_000));
        assert_eq!(l1_info.l1_blob_base_fee, None);
        assert_eq!(l1_info.l1_blob_base_fee_scalar, None);
    }

    #[test]
    fn sanity_l1_block_ecotone() {
        // rig

        // OP mainnet ecotone block 118024092
        // <https://optimistic.etherscan.io/block/118024092>
        const TIMESTAMP: u64 = 1711603765;
        assert!(OP_MAINNET.is_ecotone_active_at_timestamp(TIMESTAMP));

        // First transaction in OP mainnet block 118024092
        //
        // https://optimistic.etherscan.io/getRawTx?tx=0x88501da5d5ca990347c2193be90a07037af1e3820bb40774c8154871c7669150
        const TX: [u8; 251] = hex!("7ef8f8a0a539eb753df3b13b7e386e147d45822b67cb908c9ddc5618e3dbaa22ed00850b94deaddeaddeaddeaddeaddeaddeaddeaddead00019442000000000000000000000000000000000000158080830f424080b8a4440a5e2000000558000c5fc50000000000000000000000006605a89f00000000012a10d90000000000000000000000000000000000000000000000000000000af39ac3270000000000000000000000000000000000000000000000000000000d5ea528d24e582fa68786f080069bdbfe06a43f8e67bfd31b8e4d8a8837ba41da9a82a54a0000000000000000000000006887246668a3b87f54deb3b94ba47a6f63f32985");

        let tx = TransactionSigned::decode_enveloped(&mut TX.as_slice()).unwrap();
        let block = Block { body: vec![tx], ..Default::default() };

        // expected l1 block info
        let expected_l1_base_fee = U256::from_be_bytes(hex!(
            "0000000000000000000000000000000000000000000000000000000af39ac327" // 47036678951
        ));
        let expected_l1_base_fee_scalar = U256::from(1368);
        let expected_l1_blob_base_fee = U256::from_be_bytes(hex!(
            "0000000000000000000000000000000000000000000000000000000d5ea528d2" // 57422457042
        ));
        let expecte_l1_blob_base_fee_scalar = U256::from(810949);

        // test

        let l1_block_info: L1BlockInfo = extract_l1_info(&block).unwrap();

        assert_eq!(l1_block_info.l1_base_fee, expected_l1_base_fee);
        assert_eq!(l1_block_info.l1_base_fee_scalar, expected_l1_base_fee_scalar);
        assert_eq!(l1_block_info.l1_blob_base_fee, Some(expected_l1_blob_base_fee));
        assert_eq!(l1_block_info.l1_blob_base_fee_scalar, Some(expecte_l1_blob_base_fee_scalar));
    }

    #[test]
    fn parse_l1_info_fjord() {
        // rig

        // L1 block info for OP mainnet block 124665056 (stored in input of tx at index 0)
        //
        // https://optimistic.etherscan.io/tx/0x312e290cf36df704a2217b015d6455396830b0ce678b860ebfcc30f41403d7b1
        const DATA: &[u8] = &hex!("440a5e200000146b000f79c500000000000000040000000066d052e700000000013ad8a3000000000000000000000000000000000000000000000000000000003ef1278700000000000000000000000000000000000000000000000000000000000000012fdf87b89884a61e74b322bbcf60386f543bfae7827725efaaf0ab1de2294a590000000000000000000000006887246668a3b87f54deb3b94ba47a6f63f32985");

        // expected l1 block info verified against expected l1 fee for tx. l1 tx fee listed on OP
        // mainnet block scanner
        //
        // https://github.com/bluealloy/revm/blob/fa5650ee8a4d802f4f3557014dd157adfb074460/crates/revm/src/optimism/l1block.rs#L414-L443
        let l1_base_fee = U256::from(1055991687);
        let l1_base_fee_scalar = U256::from(5227);
        let l1_blob_base_fee = Some(U256::from(1));
        let l1_blob_base_fee_scalar = Some(U256::from(1014213));

        // test

        let l1_block_info = parse_l1_info(DATA).unwrap();

        assert_eq!(l1_block_info.l1_base_fee, l1_base_fee);
        assert_eq!(l1_block_info.l1_base_fee_scalar, l1_base_fee_scalar);
        assert_eq!(l1_block_info.l1_blob_base_fee, l1_blob_base_fee);
        assert_eq!(l1_block_info.l1_blob_base_fee_scalar, l1_blob_base_fee_scalar);
    }

    #[test]
    fn parse_l1_info_fjord() {
        // L1 block info for OP mainnet block 124665056
        let l1_base_fee = U256::from(1055991687);
        let l1_base_fee_scalar = U256::from(5227);
        let l1_blob_base_fee = Some(U256::from(1));
        let l1_blob_base_fee_scalar = Some(U256::from(1014213));

        const DATA: &[u8] = &hex!("440a5e200000146b000f79c500000000000000040000000066d052e700000000013ad8a3000000000000000000000000000000000000000000000000000000003ef1278700000000000000000000000000000000000000000000000000000000000000012fdf87b89884a61e74b322bbcf60386f543bfae7827725efaaf0ab1de2294a590000000000000000000000006887246668a3b87f54deb3b94ba47a6f63f32985");

        let l1_block_info = parse_l1_info(DATA).unwrap();

        assert_eq!(l1_block_info.l1_base_fee, l1_base_fee);
        assert_eq!(l1_block_info.l1_base_fee_scalar, l1_base_fee_scalar);
        assert_eq!(l1_block_info.l1_blob_base_fee, l1_blob_base_fee);
        assert_eq!(l1_block_info.l1_blob_base_fee_scalar, l1_blob_base_fee_scalar);
    }
}<|MERGE_RESOLUTION|>--- conflicted
+++ resolved
@@ -46,19 +46,6 @@
     parse_l1_info(l1_info_tx_data)
 }
 
-<<<<<<< HEAD
-/// Parses the data of the first transaction in the block, into [`L1BlockInfo`].
-///
-/// Returns an error if data is incorrect length.
-pub fn parse_l1_info(data: &[u8]) -> Result<L1BlockInfo, OptimismBlockExecutionError> {
-    // If the first 4 bytes of the calldata are the L1BlockInfoEcotone selector, then we parse the
-    // calldata as an Ecotone hardfork L1BlockInfo transaction. Otherwise, we parse it as a
-    // Bedrock hardfork L1BlockInfo transaction.
-    if data[0..4] == L1_BLOCK_ECOTONE_SELECTOR {
-        parse_l1_info_tx_ecotone(data[4..].as_ref())
-    } else {
-        parse_l1_info_tx_bedrock(data[4..].as_ref())
-=======
 /// Parses the input of the first transaction in the L2 block, into [`L1BlockInfo`].
 ///
 /// Returns an error if data is incorrect length.
@@ -70,7 +57,6 @@
         parse_l1_info_tx_ecotone(input[4..].as_ref())
     } else {
         parse_l1_info_tx_bedrock(input[4..].as_ref())
->>>>>>> 4915d54e
     }
 }
 
@@ -111,6 +97,7 @@
     let mut l1block = L1BlockInfo::default();
     l1block.l1_base_fee = l1_base_fee;
     l1block.l1_fee_overhead = Some(l1_fee_overhead);
+    l1block.l1_base_fee_scalar = l1_fee_scalar;
 
     Ok(l1block)
 }
@@ -136,12 +123,9 @@
             message: "unexpected l1 block info tx calldata length found".to_string(),
         })
     }
-<<<<<<< HEAD
-=======
 
     // https://github.com/ethereum-optimism/op-geth/blob/60038121c7571a59875ff9ed7679c48c9f73405d/core/types/rollup_cost.go#L317-L328
     //
->>>>>>> 4915d54e
     // data layout assumed for Ecotone:
     // offset type varname
     // 0     <selector>
