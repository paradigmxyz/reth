--- conflicted
+++ resolved
@@ -2,11 +2,7 @@
 
 use crate::{l1::ensure_create2_deployer, OpBlockExecutionError, OpEvmConfig};
 use alloc::{boxed::Box, sync::Arc, vec::Vec};
-<<<<<<< HEAD
-use alloy_consensus::{BlockHeader, Eip658Value, Header, Receipt, Transaction as _};
-=======
-use alloy_consensus::{Eip658Value, Receipt, Transaction as _};
->>>>>>> df00877b
+use alloy_consensus::{BlockHeader, Eip658Value, Receipt, Transaction as _};
 use alloy_eips::eip7685::Requests;
 use core::fmt::Display;
 use op_alloy_consensus::{OpDepositReceipt, OpTxType};
@@ -129,12 +125,7 @@
             (*self.chain_spec).is_spurious_dragon_active_at_block(block.number());
         self.state.set_state_clear_flag(state_clear_flag);
 
-<<<<<<< HEAD
-        let env = self.evm_env_for_block(block.header());
-        let mut evm = self.evm_config.evm_with_env(&mut self.state, env);
-=======
-        let mut evm = self.evm_config.evm_for_block(&mut self.state, &block.header);
->>>>>>> df00877b
+        let mut evm = self.evm_config.evm_for_block(&mut self.state, block.header());
 
         self.system_caller.apply_beacon_root_contract_call(
             block.timestamp,
@@ -157,15 +148,10 @@
         &mut self,
         block: &RecoveredBlock<OpBlock>,
     ) -> Result<ExecuteOutput<OpReceipt>, Self::Error> {
-<<<<<<< HEAD
-        let env = self.evm_env_for_block(block.header());
-        let mut evm = self.evm_config.evm_with_env(&mut self.state, env);
-=======
-        let mut evm = self.evm_config.evm_for_block(&mut self.state, &block.header);
->>>>>>> df00877b
+        let mut evm = self.evm_config.evm_for_block(&mut self.state, block.header());
 
         let is_regolith =
-            self.chain_spec.fork(OpHardfork::Regolith).active_at_timestamp(block.timestamp);
+            self.chain_spec.fork(OpHardfork::Regolith).active_at_timestamp(block.timestamp());
 
         let mut cumulative_gas_used = 0;
         let mut receipts = Vec::with_capacity(block.body().transaction_count());
