--- conflicted
+++ resolved
@@ -7,12 +7,6 @@
 )]
 #![cfg_attr(docsrs, feature(doc_cfg, doc_auto_cfg))]
 #![cfg_attr(not(feature = "std"), no_std)]
-<<<<<<< HEAD
-#![cfg_attr(feature = "scroll", allow(unused_crate_dependencies))]
-// The `optimism` feature must be enabled to use this crate.
-#![cfg(all(feature = "optimism", not(feature = "scroll")))]
-=======
->>>>>>> 4ada1535
 
 extern crate alloc;
 
