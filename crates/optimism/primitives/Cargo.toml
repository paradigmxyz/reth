[package]
name = "reth-optimism-primitives"
version.workspace = true
edition.workspace = true
rust-version.workspace = true
license.workspace = true
homepage.workspace = true
repository.workspace = true
description = "OP primitive types"

[lints]
workspace = true

[dependencies]
# reth
reth-node-types.workspace = true
reth-primitives.workspace = true
reth-primitives-traits.workspace = true
reth-codecs = { workspace = true, optional = true, features = ["optimism"] }

# ethereum
alloy-primitives.workspace = true
alloy-consensus.workspace = true
alloy-eips.workspace = true
alloy-rlp.workspace = true

# op
op-alloy-consensus.workspace = true

# codec
bytes.workspace = true
serde = { workspace = true, optional = true }

# misc
derive_more.workspace = true

<<<<<<< HEAD
# test
arbitrary = { workspace = true, optional = true }
=======
# test-utils
arbitrary = { workspace = true, features = ["derive"], optional = true }
>>>>>>> 0d6ebec5

[dev-dependencies]
reth-codecs = { workspace = true, features = ["test-utils"] }
rstest.workspace = true
<<<<<<< HEAD
test-fuzz.workspace = true
=======
arbitrary.workspace = true
>>>>>>> 0d6ebec5

[features]
default = ["std", "reth-codec"]
std = [
    "reth-primitives-traits/std",
    "reth-primitives/std",
    "reth-node-types/std",
    "reth-codecs/std",
    "alloy-consensus/std",
    "alloy-eips/std",
    "alloy-primitives/std",
    "serde/std",
]
reth-codec = [
    "dep:reth-codecs",
    "reth-primitives/reth-codec",
    "reth-primitives-traits/reth-codec",
]
serde = [
    "dep:serde",
    "reth-primitives-traits/serde",
    "alloy-primitives/serde",
    "alloy-consensus/serde",
    "alloy-eips/serde",
    "bytes/serde",
    "reth-codecs?/serde",
    "op-alloy-consensus/serde",
]
arbitrary = [
    "dep:arbitrary",
<<<<<<< HEAD
    "reth-primitives-traits/arbitrary"
=======
    "reth-primitives-traits/arbitrary",
    "reth-primitives/arbitrary",
    "reth-codecs?/arbitrary",
    "op-alloy-consensus/arbitrary",
    "alloy-consensus/arbitrary",
    "alloy-eips/arbitrary",
    "alloy-primitives/arbitrary",
>>>>>>> 0d6ebec5
]<|MERGE_RESOLUTION|>--- conflicted
+++ resolved
@@ -34,22 +34,14 @@
 # misc
 derive_more.workspace = true
 
-<<<<<<< HEAD
 # test
-arbitrary = { workspace = true, optional = true }
-=======
-# test-utils
 arbitrary = { workspace = true, features = ["derive"], optional = true }
->>>>>>> 0d6ebec5
 
 [dev-dependencies]
 reth-codecs = { workspace = true, features = ["test-utils"] }
 rstest.workspace = true
-<<<<<<< HEAD
 test-fuzz.workspace = true
-=======
 arbitrary.workspace = true
->>>>>>> 0d6ebec5
 
 [features]
 default = ["std", "reth-codec"]
@@ -80,9 +72,6 @@
 ]
 arbitrary = [
     "dep:arbitrary",
-<<<<<<< HEAD
-    "reth-primitives-traits/arbitrary"
-=======
     "reth-primitives-traits/arbitrary",
     "reth-primitives/arbitrary",
     "reth-codecs?/arbitrary",
@@ -90,5 +79,4 @@
     "alloy-consensus/arbitrary",
     "alloy-eips/arbitrary",
     "alloy-primitives/arbitrary",
->>>>>>> 0d6ebec5
 ]