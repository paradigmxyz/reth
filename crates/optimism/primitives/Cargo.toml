--- conflicted
+++ resolved
@@ -19,7 +19,7 @@
 alloy-rlp.workspace = true
 derive_more.workspace = true
 bytes.workspace = true
-<<<<<<< HEAD
+reth-primitives-traits.workspace = true
 reth-codecs = { workspace = true, optional = true }
 reth-primitives = { workspace = true, features = ["reth-codec"], optional = true }
 
@@ -29,7 +29,4 @@
 
 [dev-dependencies]
 reth-codecs = { workspace = true, features = ["test-utils"] }
-rstest.workspace = true
-=======
-reth-primitives-traits.workspace = true
->>>>>>> 5f66fa44
+rstest.workspace = true