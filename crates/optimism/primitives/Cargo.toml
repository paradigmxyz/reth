[package]
name = "reth-optimism-primitives"
version.workspace = true
edition.workspace = true
rust-version.workspace = true
license.workspace = true
homepage.workspace = true
repository.workspace = true
description = "OP primitive types"

[lints]
workspace = true

[dependencies]
# reth
reth-primitives.workspace = true
<<<<<<< HEAD
reth-primitives-traits.workspace = true
reth-codecs = { workspace = true, optional = true }
=======
reth-primitives-traits = { workspace = true, features = ["op"] }
reth-codecs = { workspace = true, optional = true, features = ["op"] }
>>>>>>> 9ed9fa24

# ethereum
alloy-primitives.workspace = true
alloy-consensus.workspace = true
<<<<<<< HEAD
alloy-rlp.workspace = true
alloy-eips.workspace = true
revm-primitives.workspace = true
secp256k1 = { workspace = true, optional = true }
=======
alloy-eips.workspace = true
>>>>>>> 9ed9fa24

# op
op-alloy-consensus.workspace = true

# codec
bytes.workspace = true
serde = { workspace = true, optional = true }

# misc
derive_more = { workspace = true, features = ["deref", "from", "into", "constructor"] }
rand = { workspace = true, optional = true }

# test
arbitrary = { workspace = true, features = ["derive"], optional = true }
proptest = { workspace = true, optional = true }

[dev-dependencies]
<<<<<<< HEAD
proptest-arbitrary-interop.workspace = true
reth-codecs = { workspace = true, features = ["test-utils"] }
=======
reth-codecs = { workspace = true, features = ["test-utils", "op"] }
>>>>>>> 9ed9fa24
rstest.workspace = true
arbitrary.workspace = true

[features]
default = ["std", "reth-codec"]
std = [
<<<<<<< HEAD
    "reth-primitives/std",
    "reth-primitives-traits/std",
    "alloy-consensus/std",
    "alloy-eips/std",
    "alloy-primitives/std",
    "revm-primitives/std",
    "serde?/std",
    "secp256k1?/std",
    "reth-codecs?/std",
]
optimism = [
    "revm-primitives/optimism",
    "reth-primitives/optimism",
    "reth-codecs?/optimism",
=======
	"reth-primitives-traits/std",
	"reth-primitives/std",
	"reth-codecs/std",
	"alloy-consensus/std",
	"alloy-eips/std",
	"alloy-primitives/std",
	"serde/std",
	"bytes/std",
	"derive_more/std"
>>>>>>> 9ed9fa24
]
reth-codec = [
    "dep:reth-codecs",
    "std",
    "rand",
    "dep:proptest",
    "dep:arbitrary",
    "reth-primitives/reth-codec",
    "reth-primitives-traits/reth-codec",
    "reth-codecs?/op",
    "reth-primitives/reth-codec"
]
serde = [
    "dep:serde",
    "reth-primitives-traits/serde",
    "alloy-primitives/serde",
    "alloy-consensus/serde",
    "alloy-eips/serde",
    "bytes/serde",
    "reth-codecs?/serde",
    "op-alloy-consensus/serde",
    "rand?/serde",
    "revm-primitives/serde",
    "secp256k1?/serde",
]
arbitrary = [
    "dep:arbitrary",
    "dep:secp256k1",
    "reth-primitives-traits/arbitrary",
    "reth-primitives/arbitrary",
    "reth-codecs?/arbitrary",
    "op-alloy-consensus/arbitrary",
    "alloy-consensus/arbitrary",
    "alloy-eips/arbitrary",
    "alloy-primitives/arbitrary",
    "revm-primitives/arbitrary",
    "rand",
]<|MERGE_RESOLUTION|>--- conflicted
+++ resolved
@@ -14,25 +14,16 @@
 [dependencies]
 # reth
 reth-primitives.workspace = true
-<<<<<<< HEAD
-reth-primitives-traits.workspace = true
-reth-codecs = { workspace = true, optional = true }
-=======
 reth-primitives-traits = { workspace = true, features = ["op"] }
 reth-codecs = { workspace = true, optional = true, features = ["op"] }
->>>>>>> 9ed9fa24
 
 # ethereum
 alloy-primitives.workspace = true
 alloy-consensus.workspace = true
-<<<<<<< HEAD
 alloy-rlp.workspace = true
 alloy-eips.workspace = true
 revm-primitives.workspace = true
 secp256k1 = { workspace = true, optional = true }
-=======
-alloy-eips.workspace = true
->>>>>>> 9ed9fa24
 
 # op
 op-alloy-consensus.workspace = true
@@ -50,44 +41,25 @@
 proptest = { workspace = true, optional = true }
 
 [dev-dependencies]
-<<<<<<< HEAD
 proptest-arbitrary-interop.workspace = true
-reth-codecs = { workspace = true, features = ["test-utils"] }
-=======
 reth-codecs = { workspace = true, features = ["test-utils", "op"] }
->>>>>>> 9ed9fa24
 rstest.workspace = true
 arbitrary.workspace = true
 
 [features]
 default = ["std", "reth-codec"]
 std = [
-<<<<<<< HEAD
-    "reth-primitives/std",
-    "reth-primitives-traits/std",
-    "alloy-consensus/std",
-    "alloy-eips/std",
-    "alloy-primitives/std",
-    "revm-primitives/std",
-    "serde?/std",
-    "secp256k1?/std",
-    "reth-codecs?/std",
-]
-optimism = [
-    "revm-primitives/optimism",
-    "reth-primitives/optimism",
-    "reth-codecs?/optimism",
-=======
 	"reth-primitives-traits/std",
 	"reth-primitives/std",
-	"reth-codecs/std",
+	"reth-codecs?/std",
 	"alloy-consensus/std",
 	"alloy-eips/std",
 	"alloy-primitives/std",
-	"serde/std",
+	"serde?/std",
 	"bytes/std",
-	"derive_more/std"
->>>>>>> 9ed9fa24
+	"derive_more/std",
+  "revm-primitives/std",
+  "secp256k1?/std",
 ]
 reth-codec = [
     "dep:reth-codecs",
