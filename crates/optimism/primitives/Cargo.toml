[package]
name = "reth-optimism-primitives"
version.workspace = true
edition.workspace = true
rust-version.workspace = true
license.workspace = true
homepage.workspace = true
repository.workspace = true
description = "OP primitive types"

[lints]
workspace = true

[dependencies]
# reth
reth-primitives.workspace = true
reth-primitives-traits.workspace = true
reth-codecs = { workspace = true, optional = true, features = ["optimism"] }

# ethereum
alloy-primitives.workspace = true
alloy-consensus.workspace = true
alloy-rlp.workspace = true
alloy-eips.workspace = true
revm-primitives.workspace = true
secp256k1.workspace = true

# op
op-alloy-consensus.workspace = true

# codec
modular-bitfield = { workspace = true, optional = true }
zstd = { workspace = true, optional = true }
bytes.workspace = true
serde = { workspace = true, optional = true }

# misc
derive_more = { workspace = true, features = ["deref", "from", "constructor"] }
proptest = { workspace = true, optional = true }
rand = { workspace = true, optional = true }

# test
arbitrary = { workspace = true, features = ["derive"], optional = true }

[dev-dependencies]
proptest-arbitrary-interop.workspace = true
reth-codecs = { workspace = true, features = ["test-utils"] }
rstest.workspace = true
arbitrary.workspace = true

[features]
default = ["std", "reth-codec"]
std = [
    "reth-primitives/std",
<<<<<<< HEAD
    "reth-primitives-traits/std",
=======
    "reth-codecs/std",
>>>>>>> 51afa4cd
    "alloy-consensus/std",
    "alloy-eips/std",
    "alloy-primitives/std",
    "revm-primitives/std",
    "serde/std",
    "secp256k1/std",
    "reth-node-types/std",
    "reth-codecs/std",
]
optimism = [
    "reth-primitives/optimism",
    "reth-codecs/optimism",
    "revm-primitives/optimism",
]
reth-codec = [
    "dep:reth-codecs",
    "dep:zstd",
    "dep:modular-bitfield",
    "std",
    "rand",
    "dep:proptest",
    "dep:arbitrary",
    "reth-primitives/reth-codec",
    "reth-primitives-traits/reth-codec",
]
serde = [
    "dep:serde",
    "reth-primitives-traits/serde",
    "alloy-primitives/serde",
    "alloy-consensus/serde",
    "alloy-eips/serde",
    "bytes/serde",
    "reth-codecs?/serde",
    "op-alloy-consensus/serde",
]
arbitrary = [
    "dep:arbitrary",
    "reth-primitives-traits/arbitrary",
    "reth-primitives/arbitrary",
    "reth-codecs?/arbitrary",
    "op-alloy-consensus/arbitrary",
    "alloy-consensus/arbitrary",
    "alloy-eips/arbitrary",
    "alloy-primitives/arbitrary",
    "revm-primitives/arbitrary",
    "rand",
]<|MERGE_RESOLUTION|>--- conflicted
+++ resolved
@@ -52,18 +52,14 @@
 default = ["std", "reth-codec"]
 std = [
     "reth-primitives/std",
-<<<<<<< HEAD
     "reth-primitives-traits/std",
-=======
     "reth-codecs/std",
->>>>>>> 51afa4cd
     "alloy-consensus/std",
     "alloy-eips/std",
     "alloy-primitives/std",
     "revm-primitives/std",
     "serde/std",
     "secp256k1/std",
-    "reth-node-types/std",
     "reth-codecs/std",
 ]
 optimism = [
