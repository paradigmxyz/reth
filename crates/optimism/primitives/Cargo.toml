--- conflicted
+++ resolved
@@ -12,19 +12,13 @@
 workspace = true
 
 [dependencies]
-<<<<<<< HEAD
-reth-primitives = { workspace = true, features = ["reth-codec", "optimism"] }
-reth-primitives-traits.workspace = true
-reth-codecs.workspace = true 
-=======
 # reth
 reth-node-types.workspace = true
 reth-primitives.workspace = true
 reth-primitives-traits.workspace = true
-reth-codecs = { workspace = true, optional = true }
+reth-codecs = { workspace = true, optional = true, features = ["optimism"] }
 
 # ethereum
->>>>>>> 0d17f14e
 alloy-primitives.workspace = true
 alloy-consensus.workspace = true
 alloy-eips.workspace = true
@@ -39,23 +33,11 @@
 
 # misc
 derive_more.workspace = true
-<<<<<<< HEAD
-bytes.workspace = true
-serde.workspace = true
-arbitrary.workspace = true
-
-
-[dev-dependencies]
-test-fuzz.workspace = true
-
-[features]
-arbitrary = ["reth-primitives-traits/arbitrary"]
-serde = ["op-alloy-consensus/serde"]
-=======
 
 [dev-dependencies]
 reth-codecs = { workspace = true, features = ["test-utils"] }
 rstest.workspace = true
+test-fuzz.workspace = true
 
 [features]
 default = ["std", "reth-codec"]
@@ -81,7 +63,7 @@
     "alloy-consensus/serde",
     "alloy-eips/serde",
     "bytes/serde",
-    "reth-codecs/serde",
+    "reth-codecs?/serde",
     "op-alloy-consensus/serde",
 ]
->>>>>>> 0d17f14e
+arbitrary = ["reth-primitives-traits/arbitrary"]