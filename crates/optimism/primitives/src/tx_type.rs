//! newtype pattern on `op_alloy_consensus::OpTxType`.
//! `OpTxType` implements `reth_primitives_traits::TxType`.
//! This type is required because a `Compact` impl is needed on the deposit tx type.

use core::fmt::Debug;

use alloy_primitives::{U64, U8};
use alloy_rlp::{Decodable, Encodable, Error};
use bytes::BufMut;
use derive_more::{
    derive::{From, Into},
    Display,
};
use op_alloy_consensus::OpTxType as AlloyOpTxType;
use reth_primitives_traits::TxType;

<<<<<<< HEAD
/// Wrapper type for [`alloy_consensus::OpTxType`] to implement [`TxType`] trait.
=======
#[cfg(feature = "reth-codec")]
use alloy_consensus::constants::EIP7702_TX_TYPE_ID;
#[cfg(feature = "reth-codec")]
use op_alloy_consensus::DEPOSIT_TX_TYPE_ID;
#[cfg(feature = "reth-codec")]
use reth_primitives::transaction::{
    COMPACT_EXTENDED_IDENTIFIER_FLAG, COMPACT_IDENTIFIER_EIP1559, COMPACT_IDENTIFIER_EIP2930,
    COMPACT_IDENTIFIER_LEGACY,
};

/// Wrapper type for `AlloyOpTxType` to implement `TxType` trait.
>>>>>>> 841267d1
#[derive(Debug, Copy, Clone, PartialEq, Eq, PartialOrd, Display, Ord, Hash, From, Into)]
#[into(u8)]
pub struct OpTxType(AlloyOpTxType);

impl TxType for OpTxType {
    #[inline]
    fn is_legacy(&self) -> bool {
        matches!(self.0, AlloyOpTxType::Legacy)
    }

    #[inline]
    fn is_eip2930(&self) -> bool {
        matches!(self.0, AlloyOpTxType::Eip2930)
    }

    #[inline]
    fn is_eip1559(&self) -> bool {
        matches!(self.0, AlloyOpTxType::Eip1559)
    }

    #[inline]
    fn is_eip4844(&self) -> bool {
        false
    }

    #[inline]
    fn is_eip7702(&self) -> bool {
        matches!(self.0, AlloyOpTxType::Eip7702)
    }
}

impl From<OpTxType> for U8 {
    fn from(tx_type: OpTxType) -> Self {
        Self::from(u8::from(tx_type))
    }
}

impl TryFrom<u8> for OpTxType {
    type Error = Error;

    fn try_from(value: u8) -> Result<Self, Self::Error> {
        AlloyOpTxType::try_from(value)
            .map(OpTxType)
            .map_err(|_| Error::Custom("Invalid transaction type"))
    }
}

impl Default for OpTxType {
    fn default() -> Self {
        Self(AlloyOpTxType::Legacy)
    }
}

impl PartialEq<u8> for OpTxType {
    fn eq(&self, other: &u8) -> bool {
        let self_as_u8: u8 = (*self).into();
        &self_as_u8 == other
    }
}

impl TryFrom<u64> for OpTxType {
    type Error = Error;

    fn try_from(value: u64) -> Result<Self, Self::Error> {
        if value > u8::MAX as u64 {
            return Err(Error::Custom("value out of range"));
        }
        Self::try_from(value as u8)
    }
}

impl TryFrom<U64> for OpTxType {
    type Error = Error;

    fn try_from(value: U64) -> Result<Self, Self::Error> {
        let u64_value: u64 = value.try_into().map_err(|_| Error::Custom("value out of range"))?;
        Self::try_from(u64_value)
    }
}

impl Encodable for OpTxType {
    fn length(&self) -> usize {
        let value: u8 = (*self).into();
        value.length()
    }

    fn encode(&self, out: &mut dyn BufMut) {
        let value: u8 = (*self).into();
        value.encode(out);
    }
}

impl Decodable for OpTxType {
    fn decode(buf: &mut &[u8]) -> Result<Self, alloy_rlp::Error> {
        // Decode the u8 value from RLP
        let value = if buf.is_empty() {
            return Err(alloy_rlp::Error::InputTooShort);
        } else if buf[0] == 0x80 {
            0 // Special case: RLP encoding for integer 0 is `b"\x80"`
        } else {
            u8::decode(buf)?
        };

        Self::try_from(value).map_err(|_| alloy_rlp::Error::Custom("Invalid transaction type"))
    }
}

#[cfg(any(test, feature = "reth-codec"))]
impl reth_codecs::Compact for OpTxType {
    fn to_compact<B>(&self, buf: &mut B) -> usize
    where
        B: bytes::BufMut + AsMut<[u8]>,
    {
        match self.0 {
            AlloyOpTxType::Legacy => COMPACT_IDENTIFIER_LEGACY,
            AlloyOpTxType::Eip2930 => COMPACT_IDENTIFIER_EIP2930,
            AlloyOpTxType::Eip1559 => COMPACT_IDENTIFIER_EIP1559,
            AlloyOpTxType::Eip7702 => {
                buf.put_u8(EIP7702_TX_TYPE_ID);
                COMPACT_EXTENDED_IDENTIFIER_FLAG
            }
            AlloyOpTxType::Deposit => {
                buf.put_u8(DEPOSIT_TX_TYPE_ID);
                COMPACT_EXTENDED_IDENTIFIER_FLAG
            }
        }
    }

    fn from_compact(mut buf: &[u8], identifier: usize) -> (Self, &[u8]) {
        use bytes::Buf;
        (
            match identifier {
                COMPACT_IDENTIFIER_LEGACY => Self(AlloyOpTxType::Legacy),
                COMPACT_IDENTIFIER_EIP2930 => Self(AlloyOpTxType::Eip2930),
                COMPACT_IDENTIFIER_EIP1559 => Self(AlloyOpTxType::Eip1559),
                COMPACT_EXTENDED_IDENTIFIER_FLAG => {
                    let extended_identifier = buf.get_u8();
                    match extended_identifier {
                        EIP7702_TX_TYPE_ID => Self(AlloyOpTxType::Eip7702),
                        DEPOSIT_TX_TYPE_ID => Self(AlloyOpTxType::Deposit),
                        _ => panic!("Unsupported OpTxType identifier: {extended_identifier}"),
                    }
                }
                _ => panic!("Unknown identifier for OpTxType: {identifier}"),
            },
            buf,
        )
    }
}

#[cfg(test)]
mod tests {
    use super::*;
    use bytes::BytesMut;
    use reth_codecs::Compact;
    use rstest::rstest;

    #[test]
    fn test_from_alloy_op_tx_type() {
        let alloy_tx = AlloyOpTxType::Legacy;
        let op_tx: OpTxType = OpTxType::from(alloy_tx);
        assert_eq!(op_tx, OpTxType(AlloyOpTxType::Legacy));
    }

    #[test]
    fn test_from_op_tx_type_to_u8() {
        let op_tx = OpTxType(AlloyOpTxType::Legacy);
        let tx_type_u8: u8 = op_tx.into();
        assert_eq!(tx_type_u8, AlloyOpTxType::Legacy as u8);
    }

    #[test]
    fn test_from_op_tx_type_to_u8_u8() {
        let op_tx = OpTxType(AlloyOpTxType::Legacy);
        let tx_type_u8: U8 = op_tx.into();
        assert_eq!(tx_type_u8, U8::from(AlloyOpTxType::Legacy as u8));
    }

    #[test]
    fn test_try_from_u8() {
        let op_tx = OpTxType::try_from(AlloyOpTxType::Legacy as u8).unwrap();
        assert_eq!(op_tx, OpTxType(AlloyOpTxType::Legacy));
    }

    #[test]
    fn test_try_from_invalid_u8() {
        let invalid_value: u8 = 255;
        let result = OpTxType::try_from(invalid_value);
        assert_eq!(result, Err(Error::Custom("Invalid transaction type")));
    }

    #[test]
    fn test_try_from_u64() {
        let op_tx = OpTxType::try_from(AlloyOpTxType::Legacy as u64).unwrap();
        assert_eq!(op_tx, OpTxType(AlloyOpTxType::Legacy));
    }

    #[test]
    fn test_try_from_u64_out_of_range() {
        let result = OpTxType::try_from(u64::MAX);
        assert_eq!(result, Err(Error::Custom("value out of range")));
    }

    #[test]
    fn test_try_from_u64_within_range() {
        let valid_value: U64 = U64::from(AlloyOpTxType::Legacy as u64);
        let op_tx = OpTxType::try_from(valid_value).unwrap();
        assert_eq!(op_tx, OpTxType(AlloyOpTxType::Legacy));
    }

    #[test]
    fn test_default() {
        let default_tx = OpTxType::default();
        assert_eq!(default_tx, OpTxType(AlloyOpTxType::Legacy));
    }

    #[test]
    fn test_partial_eq_u8() {
        let op_tx = OpTxType(AlloyOpTxType::Legacy);
        assert_eq!(op_tx, AlloyOpTxType::Legacy as u8);
    }

    #[test]
    fn test_encodable() {
        let op_tx = OpTxType(AlloyOpTxType::Legacy);
        let mut buf = BytesMut::new();
        op_tx.encode(&mut buf);
        assert_eq!(buf, BytesMut::from(&[0x80][..]));
    }

    #[test]
    fn test_decodable_success() {
        // Using the RLP-encoded form of 0, which is `b"\x80"`
        let mut buf: &[u8] = &[0x80];
        let decoded_tx = OpTxType::decode(&mut buf).unwrap();
        assert_eq!(decoded_tx, OpTxType(AlloyOpTxType::Legacy));
    }

    #[test]
    fn test_decodable_invalid() {
        let mut buf: &[u8] = &[255];
        let result = OpTxType::decode(&mut buf);
        assert!(result.is_err());
    }

    #[rstest]
    #[case(OpTxType(AlloyOpTxType::Legacy), COMPACT_IDENTIFIER_LEGACY, vec![])]
    #[case(OpTxType(AlloyOpTxType::Eip2930), COMPACT_IDENTIFIER_EIP2930, vec![])]
    #[case(OpTxType(AlloyOpTxType::Eip1559), COMPACT_IDENTIFIER_EIP1559, vec![])]
    #[case(OpTxType(AlloyOpTxType::Eip7702), COMPACT_EXTENDED_IDENTIFIER_FLAG, vec![EIP7702_TX_TYPE_ID])]
    #[case(OpTxType(AlloyOpTxType::Deposit), COMPACT_EXTENDED_IDENTIFIER_FLAG, vec![DEPOSIT_TX_TYPE_ID])]
    fn test_txtype_to_compact(
        #[case] tx_type: OpTxType,
        #[case] expected_identifier: usize,
        #[case] expected_buf: Vec<u8>,
    ) {
        let mut buf = vec![];
        let identifier = tx_type.to_compact(&mut buf);

        assert_eq!(
            identifier, expected_identifier,
            "Unexpected identifier for OpTxType {tx_type:?}",
        );
        assert_eq!(buf, expected_buf, "Unexpected buffer for OpTxType {tx_type:?}",);
    }

    #[rstest]
    #[case(OpTxType(AlloyOpTxType::Legacy), COMPACT_IDENTIFIER_LEGACY, vec![])]
    #[case(OpTxType(AlloyOpTxType::Eip2930), COMPACT_IDENTIFIER_EIP2930, vec![])]
    #[case(OpTxType(AlloyOpTxType::Eip1559), COMPACT_IDENTIFIER_EIP1559, vec![])]
    #[case(OpTxType(AlloyOpTxType::Eip7702), COMPACT_EXTENDED_IDENTIFIER_FLAG, vec![EIP7702_TX_TYPE_ID])]
    #[case(OpTxType(AlloyOpTxType::Deposit), COMPACT_EXTENDED_IDENTIFIER_FLAG, vec![DEPOSIT_TX_TYPE_ID])]
    fn test_txtype_from_compact(
        #[case] expected_type: OpTxType,
        #[case] identifier: usize,
        #[case] buf: Vec<u8>,
    ) {
        let (actual_type, remaining_buf) = OpTxType::from_compact(&buf, identifier);

        assert_eq!(actual_type, expected_type, "Unexpected TxType for identifier {identifier}");
        assert!(remaining_buf.is_empty(), "Buffer not fully consumed for identifier {identifier}");
    }
}<|MERGE_RESOLUTION|>--- conflicted
+++ resolved
@@ -4,6 +4,8 @@
 
 use core::fmt::Debug;
 
+#[cfg(feature = "reth-codec")]
+use alloy_consensus::constants::EIP7702_TX_TYPE_ID;
 use alloy_primitives::{U64, U8};
 use alloy_rlp::{Decodable, Encodable, Error};
 use bytes::BufMut;
@@ -12,13 +14,6 @@
     Display,
 };
 use op_alloy_consensus::OpTxType as AlloyOpTxType;
-use reth_primitives_traits::TxType;
-
-<<<<<<< HEAD
-/// Wrapper type for [`alloy_consensus::OpTxType`] to implement [`TxType`] trait.
-=======
-#[cfg(feature = "reth-codec")]
-use alloy_consensus::constants::EIP7702_TX_TYPE_ID;
 #[cfg(feature = "reth-codec")]
 use op_alloy_consensus::DEPOSIT_TX_TYPE_ID;
 #[cfg(feature = "reth-codec")]
@@ -26,9 +21,9 @@
     COMPACT_EXTENDED_IDENTIFIER_FLAG, COMPACT_IDENTIFIER_EIP1559, COMPACT_IDENTIFIER_EIP2930,
     COMPACT_IDENTIFIER_LEGACY,
 };
-
-/// Wrapper type for `AlloyOpTxType` to implement `TxType` trait.
->>>>>>> 841267d1
+use reth_primitives_traits::TxType;
+
+/// Wrapper type for [`alloy_consensus::OpTxType`] to implement [`TxType`] trait.
 #[derive(Debug, Copy, Clone, PartialEq, Eq, PartialOrd, Display, Ord, Hash, From, Into)]
 #[into(u8)]
 pub struct OpTxType(AlloyOpTxType);
