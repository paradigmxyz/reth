//! Standalone crate for Optimism-specific Reth primitive types.

#![doc(
    html_logo_url = "https://raw.githubusercontent.com/paradigmxyz/reth/main/assets/reth-docs.png",
    html_favicon_url = "https://avatars0.githubusercontent.com/u/97369466?s=256",
    issue_tracker_base_url = "https://github.com/paradigmxyz/reth/issues/"
)]
#![cfg_attr(docsrs, feature(doc_cfg, doc_auto_cfg))]
<<<<<<< HEAD
// The `optimism` feature must be enabled to use this crate.
#![cfg(feature = "optimism")]

pub mod bedrock;
pub mod signed_transaction;
pub mod tx_type;

pub use signed_transaction::OpTransactionSigned;
pub use tx_type::OpTxType;
=======
#![cfg_attr(not(feature = "std"), no_std)]

pub mod bedrock;
pub mod transaction;

pub use transaction::{tx_type::OpTxType, OpTransaction};

use alloy_consensus::Header;
use reth_node_types::NodePrimitives;
use reth_primitives::{Block, BlockBody, Receipt, TransactionSigned};

/// Optimism primitive types.
#[derive(Debug, Default, Clone, PartialEq, Eq)]
pub struct OpPrimitives;

impl NodePrimitives for OpPrimitives {
    type Block = Block;
    type BlockHeader = Header;
    type BlockBody = BlockBody;
    type SignedTx = TransactionSigned;
    type TxType = OpTxType;
    type Receipt = Receipt;
}
>>>>>>> 21bc75df
<|MERGE_RESOLUTION|>--- conflicted
+++ resolved
@@ -6,22 +6,15 @@
     issue_tracker_base_url = "https://github.com/paradigmxyz/reth/issues/"
 )]
 #![cfg_attr(docsrs, feature(doc_cfg, doc_auto_cfg))]
-<<<<<<< HEAD
+#![cfg_attr(not(feature = "std"), no_std)]
 // The `optimism` feature must be enabled to use this crate.
 #![cfg(feature = "optimism")]
 
 pub mod bedrock;
 pub mod signed_transaction;
-pub mod tx_type;
+pub mod transaction;
 
 pub use signed_transaction::OpTransactionSigned;
-pub use tx_type::OpTxType;
-=======
-#![cfg_attr(not(feature = "std"), no_std)]
-
-pub mod bedrock;
-pub mod transaction;
-
 pub use transaction::{tx_type::OpTxType, OpTransaction};
 
 use alloy_consensus::Header;
@@ -39,5 +32,4 @@
     type SignedTx = TransactionSigned;
     type TxType = OpTxType;
     type Receipt = Receipt;
-}
->>>>>>> 21bc75df
+}