--- conflicted
+++ resolved
@@ -14,15 +14,10 @@
 pub mod bedrock;
 pub mod transaction;
 
-<<<<<<< HEAD
 pub use transaction::{signed::OpTransactionSigned, tx_type::OpTxType, OpTransaction};
-=======
-use reth_primitives::EthPrimitives;
-pub use transaction::{tx_type::OpTxType, OpTransaction};
->>>>>>> 51afa4cd
 
 /// Optimism primitive types.
-pub type OpPrimitives = EthPrimitives;
+pub type OpPrimitives = reth_primitives::EthPrimitives;
 
 // TODO: once we are ready for separating primitive types, introduce a separate `NodePrimitives`
 // implementation used exclusively by legacy engine.
