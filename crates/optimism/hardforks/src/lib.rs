--- conflicted
+++ resolved
@@ -26,29 +26,19 @@
         self.fork(OpHardfork::Bedrock).active_at_block(block_number)
     }
 
-<<<<<<< HEAD
-    /// Returns `true` if [`Ecotone`](OpHardfork::Ecotone) is active at given block timestamp.
-=======
-    /// Returns `true` if [`Canyon`](OptimismHardfork::Canyon) is active at given block timestamp.
+    /// Returns `true` if [`Canyon`](OpHardfork::Canyon) is active at given block timestamp.
     fn is_canyon_active_at_timestamp(&self, timestamp: u64) -> bool {
-        self.fork(OptimismHardfork::Canyon).active_at_timestamp(timestamp)
+        self.fork(OpHardfork::Canyon).active_at_timestamp(timestamp)
     }
 
-    /// Returns `true` if [`Ecotone`](OptimismHardfork::Ecotone) is active at given block timestamp.
->>>>>>> 0c397049
+    /// Returns `true` if [`Ecotone`](OpHardfork::Ecotone) is active at given block timestamp.
     fn is_ecotone_active_at_timestamp(&self, timestamp: u64) -> bool {
         self.fork(OpHardfork::Ecotone).active_at_timestamp(timestamp)
     }
 
-<<<<<<< HEAD
-    /// Returns `true` if [`Ecotone`](OpHardfork::Ecotone) is active at given block timestamp.
+    /// Returns `true` if [`Fjord`](OpHardfork::Fjord) is active at given block timestamp.
     fn is_fjord_active_at_timestamp(&self, timestamp: u64) -> bool {
-        self.fork(OpHardfork::Ecotone).active_at_timestamp(timestamp)
-=======
-    /// Returns `true` if [`Fjord`](OptimismHardfork::Fjord) is active at given block timestamp.
-    fn is_fjord_active_at_timestamp(&self, timestamp: u64) -> bool {
-        self.fork(OptimismHardfork::Fjord).active_at_timestamp(timestamp)
->>>>>>> 0c397049
+        self.fork(OpHardfork::Fjord).active_at_timestamp(timestamp)
     }
 
     /// Returns `true` if [`Granite`](OpHardfork::Granite) is active at given block timestamp.
@@ -56,15 +46,15 @@
         self.fork(OpHardfork::Granite).active_at_timestamp(timestamp)
     }
 
-    /// Returns `true` if [`Holocene`](OptimismHardfork::Holocene) is active at given block
+    /// Returns `true` if [`Holocene`](OpHardfork::Holocene) is active at given block
     /// timestamp.
     fn is_holocene_active_at_timestamp(&self, timestamp: u64) -> bool {
-        self.fork(OptimismHardfork::Holocene).active_at_timestamp(timestamp)
+        self.fork(OpHardfork::Holocene).active_at_timestamp(timestamp)
     }
 
-    /// Returns `true` if [`Regolith`](OptimismHardfork::Regolith) is active at given block
+    /// Returns `true` if [`Regolith`](OpHardfork::Regolith) is active at given block
     /// timestamp.
     fn is_regolith_active_at_timestamp(&self, timestamp: u64) -> bool {
-        self.fork(OptimismHardfork::Regolith).active_at_timestamp(timestamp)
+        self.fork(OpHardfork::Regolith).active_at_timestamp(timestamp)
     }
 }