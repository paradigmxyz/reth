--- conflicted
+++ resolved
@@ -55,9 +55,5 @@
     "alloy-trie/std",
     "op-alloy-consensus/std",
 ]
-<<<<<<< HEAD
-optimism = ["reth-primitives/optimism", "reth-optimism-primitives/optimism"]
-scroll = []
-=======
 optimism = ["reth-optimism-primitives/optimism"]
->>>>>>> b263b5c6
+scroll = []