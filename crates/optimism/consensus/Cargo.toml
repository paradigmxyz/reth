[package]
name = "reth-optimism-consensus"
version.workspace = true
edition.workspace = true
rust-version.workspace = true
license.workspace = true
homepage.workspace = true
repository.workspace = true
exclude.workspace = true

[lints]
workspace = true

[dependencies]
# reth
reth-chainspec.workspace = true
reth-consensus-common.workspace = true
reth-consensus.workspace = true
reth-primitives.workspace = true
reth-primitives-traits.workspace = true
reth-storage-api.workspace = true
reth-trie = { workspace = true, features = ["test-utils"] }
reth-storage-errors.workspace = true

# op-reth
reth-optimism-forks.workspace = true
reth-optimism-chainspec.workspace = true
# TODO: remove this after feature cleanup
reth-optimism-primitives = { workspace = true, features = ["serde"] }

# ethereum
alloy-eips.workspace = true
alloy-primitives.workspace = true
alloy-consensus.workspace = true
alloy-trie.workspace = true
<<<<<<< HEAD
revm.workspace = true
=======
op-alloy-consensus.workspace = true
>>>>>>> 7fb74066

# misc
derive_more = { workspace = true, features = ["display", "error"] }
tracing.workspace = true

[dev-dependencies]
<<<<<<< HEAD
reth-provider = { workspace = true, features = ["test-utils"] }
reth-trie-db.workspace = true
reth-db-common.workspace = true
reth-optimism-node.workspace = true
reth-revm.workspace = true
op-alloy-consensus.workspace = true
alloy-chains.workspace = true
=======
alloy-primitives.workspace = true
reth-optimism-chainspec.workspace = true
>>>>>>> 7fb74066

[features]
default = ["std"]
std = [
    "reth-chainspec/std",
    "reth-consensus/std",
    "reth-consensus-common/std",
    "reth-primitives/std",
    "reth-primitives-traits/std",
    "reth-optimism-forks/std",
    "reth-optimism-chainspec/std",
    "reth-optimism-primitives/std",
    "reth-storage-api/std",
    "alloy-chains/std",
    "alloy-eips/std",
    "alloy-primitives/std",
    "alloy-consensus/std",
    "alloy-trie/std",
    "op-alloy-consensus/std",
    "reth-revm/std",
    "revm/std",
    "derive_more/std",
    "tracing/std",
]
optimism = [
    "reth-optimism-primitives/optimism",
    "reth-optimism-node/optimism",
    "revm/optimism",
]<|MERGE_RESOLUTION|>--- conflicted
+++ resolved
@@ -33,18 +33,14 @@
 alloy-primitives.workspace = true
 alloy-consensus.workspace = true
 alloy-trie.workspace = true
-<<<<<<< HEAD
 revm.workspace = true
-=======
 op-alloy-consensus.workspace = true
->>>>>>> 7fb74066
 
 # misc
 derive_more = { workspace = true, features = ["display", "error"] }
 tracing.workspace = true
 
 [dev-dependencies]
-<<<<<<< HEAD
 reth-provider = { workspace = true, features = ["test-utils"] }
 reth-trie-db.workspace = true
 reth-db-common.workspace = true
@@ -52,10 +48,8 @@
 reth-revm.workspace = true
 op-alloy-consensus.workspace = true
 alloy-chains.workspace = true
-=======
 alloy-primitives.workspace = true
 reth-optimism-chainspec.workspace = true
->>>>>>> 7fb74066
 
 [features]
 default = ["std"]
