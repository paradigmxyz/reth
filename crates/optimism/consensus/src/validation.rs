use crate::proof::calculate_receipt_root_optimism;
use alloc::vec::Vec;
use alloy_consensus::{BlockHeader, TxReceipt};
use alloy_primitives::{Bloom, B256};
use reth_chainspec::{ChainSpec, EthereumHardforks};
use reth_consensus::ConsensusError;
<<<<<<< HEAD
use reth_optimism_primitives::{OpBlock, OpReceipt};
use reth_primitives::{gas_spent_by_transactions, GotExpected, RecoveredBlock};
=======
use reth_optimism_primitives::DepositReceipt;
use reth_primitives::{gas_spent_by_transactions, GotExpected};
>>>>>>> b4610a04

/// Validate a block with regard to execution results:
///
/// - Compares the receipts root in the block header to the block body
/// - Compares the gas used in the block header to the actual gas usage after execution
<<<<<<< HEAD
pub fn validate_block_post_execution(
    block: &RecoveredBlock<OpBlock>,
=======
pub fn validate_block_post_execution<R: DepositReceipt>(
    header: impl BlockHeader,
>>>>>>> b4610a04
    chain_spec: &ChainSpec,
    receipts: &[R],
) -> Result<(), ConsensusError> {
    // Before Byzantium, receipts contained state root that would mean that expensive
    // operation as hashing that is required for state root got calculated in every
    // transaction This was replaced with is_success flag.
    // See more about EIP here: https://eips.ethereum.org/EIPS/eip-658
<<<<<<< HEAD
    if chain_spec.is_byzantium_active_at_block(block.number()) {
        if let Err(error) = verify_receipts(
            block.receipts_root(),
            block.logs_bloom(),
            receipts,
            chain_spec,
            block.timestamp(),
=======
    if chain_spec.is_byzantium_active_at_block(header.number()) {
        if let Err(error) = verify_receipts(
            header.receipts_root(),
            header.logs_bloom(),
            receipts,
            chain_spec,
            header.timestamp(),
>>>>>>> b4610a04
        ) {
            tracing::debug!(%error, ?receipts, "receipts verification failed");
            return Err(error)
        }
    }

    // Check if gas used matches the value set in header.
    let cumulative_gas_used =
        receipts.last().map(|receipt| receipt.cumulative_gas_used()).unwrap_or(0);
<<<<<<< HEAD
    if block.gas_used() != cumulative_gas_used {
        return Err(ConsensusError::BlockGasUsed {
            gas: GotExpected { got: cumulative_gas_used, expected: block.gas_used() },
=======
    if header.gas_used() != cumulative_gas_used {
        return Err(ConsensusError::BlockGasUsed {
            gas: GotExpected { got: cumulative_gas_used, expected: header.gas_used() },
>>>>>>> b4610a04
            gas_spent_by_tx: gas_spent_by_transactions(receipts),
        })
    }

    Ok(())
}

/// Verify the calculated receipts root against the expected receipts root.
fn verify_receipts<R: DepositReceipt>(
    expected_receipts_root: B256,
    expected_logs_bloom: Bloom,
    receipts: &[R],
    chain_spec: &ChainSpec,
    timestamp: u64,
) -> Result<(), ConsensusError> {
    // Calculate receipts root.
    let receipts_with_bloom = receipts.iter().cloned().map(Into::into).collect::<Vec<_>>();
    let receipts_root =
        calculate_receipt_root_optimism(&receipts_with_bloom, chain_spec, timestamp);

    // Calculate header logs bloom.
    let logs_bloom = receipts_with_bloom.iter().fold(Bloom::ZERO, |bloom, r| bloom | r.bloom());

    compare_receipts_root_and_logs_bloom(
        receipts_root,
        logs_bloom,
        expected_receipts_root,
        expected_logs_bloom,
    )?;

    Ok(())
}

/// Compare the calculated receipts root with the expected receipts root, also compare
/// the calculated logs bloom with the expected logs bloom.
fn compare_receipts_root_and_logs_bloom(
    calculated_receipts_root: B256,
    calculated_logs_bloom: Bloom,
    expected_receipts_root: B256,
    expected_logs_bloom: Bloom,
) -> Result<(), ConsensusError> {
    if calculated_receipts_root != expected_receipts_root {
        return Err(ConsensusError::BodyReceiptRootDiff(
            GotExpected { got: calculated_receipts_root, expected: expected_receipts_root }.into(),
        ))
    }

    if calculated_logs_bloom != expected_logs_bloom {
        return Err(ConsensusError::BodyBloomLogDiff(
            GotExpected { got: calculated_logs_bloom, expected: expected_logs_bloom }.into(),
        ))
    }

    Ok(())
}<|MERGE_RESOLUTION|>--- conflicted
+++ resolved
@@ -4,25 +4,15 @@
 use alloy_primitives::{Bloom, B256};
 use reth_chainspec::{ChainSpec, EthereumHardforks};
 use reth_consensus::ConsensusError;
-<<<<<<< HEAD
-use reth_optimism_primitives::{OpBlock, OpReceipt};
-use reth_primitives::{gas_spent_by_transactions, GotExpected, RecoveredBlock};
-=======
 use reth_optimism_primitives::DepositReceipt;
-use reth_primitives::{gas_spent_by_transactions, GotExpected};
->>>>>>> b4610a04
+use reth_primitives::{gas_spent_by_transactions, RecoveredBlock, GotExpected};
 
 /// Validate a block with regard to execution results:
 ///
 /// - Compares the receipts root in the block header to the block body
 /// - Compares the gas used in the block header to the actual gas usage after execution
-<<<<<<< HEAD
-pub fn validate_block_post_execution(
-    block: &RecoveredBlock<OpBlock>,
-=======
 pub fn validate_block_post_execution<R: DepositReceipt>(
     header: impl BlockHeader,
->>>>>>> b4610a04
     chain_spec: &ChainSpec,
     receipts: &[R],
 ) -> Result<(), ConsensusError> {
@@ -30,15 +20,6 @@
     // operation as hashing that is required for state root got calculated in every
     // transaction This was replaced with is_success flag.
     // See more about EIP here: https://eips.ethereum.org/EIPS/eip-658
-<<<<<<< HEAD
-    if chain_spec.is_byzantium_active_at_block(block.number()) {
-        if let Err(error) = verify_receipts(
-            block.receipts_root(),
-            block.logs_bloom(),
-            receipts,
-            chain_spec,
-            block.timestamp(),
-=======
     if chain_spec.is_byzantium_active_at_block(header.number()) {
         if let Err(error) = verify_receipts(
             header.receipts_root(),
@@ -46,7 +27,6 @@
             receipts,
             chain_spec,
             header.timestamp(),
->>>>>>> b4610a04
         ) {
             tracing::debug!(%error, ?receipts, "receipts verification failed");
             return Err(error)
@@ -56,15 +36,9 @@
     // Check if gas used matches the value set in header.
     let cumulative_gas_used =
         receipts.last().map(|receipt| receipt.cumulative_gas_used()).unwrap_or(0);
-<<<<<<< HEAD
-    if block.gas_used() != cumulative_gas_used {
-        return Err(ConsensusError::BlockGasUsed {
-            gas: GotExpected { got: cumulative_gas_used, expected: block.gas_used() },
-=======
     if header.gas_used() != cumulative_gas_used {
         return Err(ConsensusError::BlockGasUsed {
             gas: GotExpected { got: cumulative_gas_used, expected: header.gas_used() },
->>>>>>> b4610a04
             gas_spent_by_tx: gas_spent_by_transactions(receipts),
         })
     }
