--- conflicted
+++ resolved
@@ -25,10 +25,7 @@
 };
 use reth_db_common::init::init_genesis;
 use reth_ethereum_primitives::{EthPrimitives, TransactionSigned};
-<<<<<<< HEAD
-=======
 use reth_evm_ethereum::{MockEvmConfig, MockExecutorProvider};
->>>>>>> 4a6b2837
 use reth_execution_types::Chain;
 use reth_exex::{ExExContext, ExExEvent, ExExNotification, ExExNotifications, Wal};
 use reth_network::{config::rng_secret_key, NetworkConfigBuilder, NetworkManager};
@@ -45,11 +42,7 @@
 use reth_node_core::node_config::NodeConfig;
 use reth_node_ethereum::{
     node::{EthereumAddOns, EthereumNetworkBuilder, EthereumPayloadBuilder},
-<<<<<<< HEAD
-    BasicBlockExecutorProvider, EthEngineTypes, EthEvmConfig,
-=======
     EthEngineTypes,
->>>>>>> 4a6b2837
 };
 use reth_payload_builder::noop::NoopPayloadBuilderService;
 use reth_primitives_traits::{Block as _, RecoveredBlock};
@@ -88,23 +81,10 @@
 where
     Node: FullNodeTypes<Types: NodeTypes<ChainSpec = ChainSpec, Primitives = EthPrimitives>>,
 {
-<<<<<<< HEAD
-    type EVM = EthEvmConfig;
-
-    async fn build_evm(self, ctx: &BuilderContext<Node>) -> eyre::Result<Self::EVM> {
-        let evm_config = EthEvmConfig::new(ctx.chain_spec());
-=======
     type EVM = MockEvmConfig;
-    type Executor = MockExecutorProvider;
-
-    async fn build_evm(
-        self,
-        _ctx: &BuilderContext<Node>,
-    ) -> eyre::Result<(Self::EVM, Self::Executor)> {
+
+    async fn build_evm(self, _ctx: &BuilderContext<Node>) -> eyre::Result<Self::EVM> {
         let evm_config = MockEvmConfig::default();
-        let executor = MockExecutorProvider::default();
->>>>>>> 4a6b2837
-
         Ok(evm_config)
     }
 }
@@ -270,13 +250,8 @@
     chain_spec: Arc<ChainSpec>,
 ) -> eyre::Result<(ExExContext<Adapter>, TestExExHandle)> {
     let transaction_pool = testing_pool();
-<<<<<<< HEAD
-    let evm_config = EthEvmConfig::new(chain_spec.clone());
-    let executor = BasicBlockExecutorProvider::new(evm_config.clone());
-=======
     let evm_config = MockEvmConfig::default();
     let executor = MockExecutorProvider::default();
->>>>>>> 4a6b2837
     let consensus = Arc::new(TestConsensus::default());
 
     let (static_dir, _) = create_test_static_files_dir();
