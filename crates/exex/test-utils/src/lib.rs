--- conflicted
+++ resolved
@@ -118,11 +118,7 @@
 pub struct TestNode;
 
 impl NodeTypes for TestNode {
-<<<<<<< HEAD
-    type Primitives = reth_primitives::EthPrimitives;
-=======
     type Primitives = EthPrimitives;
->>>>>>> 10adffab
     type ChainSpec = ChainSpec;
     type StateCommitment = reth_trie_db::MerklePatriciaTrie;
     type Storage = EthStorage;
