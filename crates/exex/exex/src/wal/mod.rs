--- conflicted
+++ resolved
@@ -158,11 +158,7 @@
         }
 
         let (removed_notifications, removed_size) = self.storage.remove_notifications(file_ids)?;
-<<<<<<< HEAD
-        debug!(target: "exex::wak", ?removed_notifications, ?removed_size, "Storage was finalized");
-=======
-        debug!(?removed_notifications, ?removed_size, "Storage was finalized");
->>>>>>> e882d00f
+        debug!(target: "exex::wal", ?removed_notifications, ?removed_size, "Storage was finalized");
 
         self.update_metrics(&block_cache, -(removed_size as i64));
 
