--- conflicted
+++ resolved
@@ -157,15 +157,10 @@
             return Ok(())
         }
 
-<<<<<<< HEAD
-        let removed_notifications = self.storage.remove_notifications(file_ids)?;
-        debug!(target: "exex::wal", ?removed_notifications, "Storage was finalized");
-=======
         let (removed_notifications, removed_size) = self.storage.remove_notifications(file_ids)?;
-        debug!(?removed_notifications, ?removed_size, "Storage was finalized");
+        debug!(target: "exex::wak", ?removed_notifications, ?removed_size, "Storage was finalized");
 
         self.update_metrics(&block_cache, -(removed_size as i64));
->>>>>>> a2715011
 
         Ok(())
     }
