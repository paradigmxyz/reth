--- conflicted
+++ resolved
@@ -40,11 +40,6 @@
     }
 
     /// Removes notification for the given file ID from the storage.
-<<<<<<< HEAD
-    #[instrument(skip(self))]
-=======
-    #[instrument(target = "exex::wal::storage", skip(self))]
->>>>>>> 1ae103bd
     fn remove_notification(&self, file_id: u32) -> bool {
         match reth_fs_util::remove_file(self.file_path(file_id)) {
             Ok(()) => {
@@ -109,11 +104,7 @@
     }
 
     /// Reads the notification from the file with the given ID.
-<<<<<<< HEAD
     #[instrument(skip(self))]
-=======
-    #[instrument(target = "exex::wal::storage", skip(self))]
->>>>>>> 1ae103bd
     pub(super) fn read_notification(&self, file_id: u32) -> eyre::Result<Option<ExExNotification>> {
         let file_path = self.file_path(file_id);
         debug!(target: "exex::wal::storage", ?file_path, "Reading notification from WAL");
