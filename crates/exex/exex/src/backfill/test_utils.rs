--- conflicted
+++ resolved
@@ -10,13 +10,8 @@
 };
 use reth_evm_ethereum::execute::EthExecutorProvider;
 use reth_primitives::{
-<<<<<<< HEAD
-    Block, BlockBody, BlockWithSenders, Header, Receipt, Requests, SealedBlockWithSenders,
-    Transaction,
-=======
-    constants::ETH_TO_WEI, Block, BlockBody, BlockWithSenders, Header, Receipt,
+    Block, BlockBody, BlockWithSenders, Header, Receipt,
     SealedBlockWithSenders, Transaction,
->>>>>>> c8030120
 };
 use reth_provider::{
     providers::ProviderNodeTypes, BlockWriter as _, ExecutionOutcome, LatestStateProviderRef,
