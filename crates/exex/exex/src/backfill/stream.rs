--- conflicted
+++ resolved
@@ -59,7 +59,7 @@
         cx: &mut Context<'_>,
     ) -> Poll<Option<Result<T, BlockExecutionError>>> {
         match ready!(self.tasks.poll_next_unpin(cx)) {
-            Some(res) => Poll::Ready(Some(res.map_err(|e| BlockExecutionError::Other(e.into()))?)),
+            Some(res) => Poll::Ready(Some(res.map_err(BlockExecutionError::other)?)),
             None => Poll::Ready(None),
         }
     }
@@ -93,7 +93,6 @@
             }
         }
 
-<<<<<<< HEAD
         this.poll_next_task(cx)
     }
 }
@@ -165,11 +164,6 @@
             tasks: FuturesOrdered::new(),
             parallelism: job.stream_parallelism,
             batch_size: job.thresholds.max_blocks.map_or(DEFAULT_BATCH_SIZE, |max| max as usize),
-=======
-        match ready!(this.tasks.poll_next_unpin(cx)) {
-            Some(res) => Poll::Ready(Some(res.map_err(BlockExecutionError::other)?)),
-            None => Poll::Ready(None),
->>>>>>> f9ed57d6
         }
     }
 }
