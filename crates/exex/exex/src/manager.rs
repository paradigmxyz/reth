--- conflicted
+++ resolved
@@ -1372,11 +1372,7 @@
 
         // Send a `FinishedHeight` event with a non-canonical block
         events_tx
-<<<<<<< HEAD
-            .send(ExExEvent::FinishedHeight((rng.r#gen::<u64>(), rng.r#gen::<B256>()).into()))
-=======
             .send(ExExEvent::FinishedHeight((rng.random::<u64>(), rng.random::<B256>()).into()))
->>>>>>> 9f608298
             .unwrap();
 
         finalized_headers_tx.send(Some(block.clone_sealed_header()))?;
