--- conflicted
+++ resolved
@@ -1,25 +1,21 @@
 //! External Proofs ExEx - processes blocks and tracks state changes
 
+use crate::{backfill::BackfillJob, in_memory::InMemoryExternalStorage};
 use futures_util::TryStreamExt;
-use std::sync::Arc;
 use reth_chainspec::ChainInfo;
+use reth_exex::{ExExContext, ExExEvent};
 use reth_exex::{ExExContext, ExExEvent};
 use reth_node_api::{FullNodeComponents, NodePrimitives};
 use reth_node_types::NodeTypes;
 use reth_provider::{BlockNumReader, DBProvider, DatabaseProviderFactory};
-use crate::{backfill::BackfillJob, in_memory::InMemoryExternalStorage};
+use std::sync::Arc;
 
-<<<<<<< HEAD
-mod backfill;
-mod in_memory;
-mod storage;
+pub mod backfill;
+pub mod in_memory;
+pub mod storage;
 
-=======
-pub mod in_memory;
->>>>>>> 696ec48b
 #[cfg(test)]
 mod storage_tests;
-mod storage;
 
 /// Saves and serves trie nodes to make proofs faster. This handles the process of
 /// saving the current state, new blocks as they're added, and serving proof RPCs
