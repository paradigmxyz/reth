//! OP Proofs ExEx - processes blocks and tracks state changes

use crate::{backfill::BackfillJob, in_memory::InMemoryProofsStorage};
use futures_util::TryStreamExt;
use reth_chainspec::ChainInfo;
use reth_exex::{ExExContext, ExExEvent};
use reth_node_api::{FullNodeComponents, NodePrimitives};
use reth_node_types::NodeTypes;
use reth_provider::{BlockNumReader, DBProvider, DatabaseProviderFactory};
use std::sync::Arc;

<<<<<<< HEAD
use crate::{backfill::BackfillJob, in_memory::InMemoryProofsStorage};

mod backfill;
mod in_memory;
mod proof;
mod provider;
mod storage;
=======
pub mod backfill;
pub mod in_memory;
pub mod storage;
>>>>>>> 2a5259c8

#[cfg(test)]
mod storage_tests;

/// Saves and serves trie nodes to make proofs faster. This handles the process of
/// saving the current state, new blocks as they're added, and serving proof RPCs
/// based on the saved data.
#[derive(Debug)]
pub struct OpProofsExEx<Node>
where
    Node: FullNodeComponents,
{
    ctx: ExExContext<Node>,
    storage: Arc<InMemoryProofsStorage>,
}

impl<Node, Primitives> OpProofsExEx<Node>
where
    Node: FullNodeComponents<Types: NodeTypes<Primitives = Primitives>>,
    Primitives: NodePrimitives,
{
    /// Create a new `OpProofsExEx` instance
    pub fn new(ctx: ExExContext<Node>) -> Self {
        Self { ctx, storage: Arc::new(InMemoryProofsStorage::new()) }
    }

    /// Main execution loop for the ExEx
    pub async fn run(mut self) -> eyre::Result<()> {
        let db_provider =
            self.ctx.provider().database_provider_ro()?.disable_long_read_transaction_safety();
        let db_tx = db_provider.into_tx();
        let ChainInfo { best_number, best_hash } = self.ctx.provider().chain_info()?;
        BackfillJob::new(self.storage.clone(), &db_tx).run(best_number, best_hash).await?;

        while let Some(notification) = self.ctx.notifications.try_next().await? {
            // match &notification {
            //     _ => {}
            // };

            if let Some(committed_chain) = notification.committed_chain() {
                self.ctx
                    .events
                    .send(ExExEvent::FinishedHeight(committed_chain.tip().num_hash()))?;
            }
        }

        Ok(())
    }
}<|MERGE_RESOLUTION|>--- conflicted
+++ resolved
@@ -9,19 +9,11 @@
 use reth_provider::{BlockNumReader, DBProvider, DatabaseProviderFactory};
 use std::sync::Arc;
 
-<<<<<<< HEAD
-use crate::{backfill::BackfillJob, in_memory::InMemoryProofsStorage};
-
-mod backfill;
-mod in_memory;
-mod proof;
-mod provider;
-mod storage;
-=======
 pub mod backfill;
 pub mod in_memory;
+pub mod proof;
+pub mod provider;
 pub mod storage;
->>>>>>> 2a5259c8
 
 #[cfg(test)]
 mod storage_tests;
