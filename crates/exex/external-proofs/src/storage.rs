//! Traits for external storage for trie nodes.

use alloy_primitives::{map::HashMap, B256, U256};
use async_trait::async_trait;
use auto_impl::auto_impl;
use reth_primitives_traits::Account;
use reth_trie::{updates::TrieUpdates, BranchNodeCompact, HashedPostState, Nibbles};
use std::fmt::Debug;
use thiserror::Error;

/// Error type for storage operations
#[derive(Debug, Error)]
<<<<<<< HEAD
pub(crate) enum OpProofsStorageError {
=======
pub enum ExternalStorageError {
>>>>>>> eb653108
    // TODO: add more errors once we know what they are
    /// Other error
    #[error("Other error: {0}")]
    Other(eyre::Error),
}

/// Result type for storage operations
<<<<<<< HEAD
pub(crate) type OpProofsStorageResult<T> = Result<T, OpProofsStorageError>;

/// Seeks and iterates over trie nodes in the database by path (lexicographical order)
pub(crate) trait OpProofsTrieCursor: Send + Sync {
=======
pub type ExternalStorageResult<T> = Result<T, ExternalStorageError>;

/// Seeks and iterates over trie nodes in the database by path (lexicographical order)
pub trait ExternalTrieCursor: Send + Sync {
>>>>>>> eb653108
    /// Seek to an exact path, otherwise return None if not found.
    fn seek_exact(
        &mut self,
        path: Nibbles,
    ) -> OpProofsStorageResult<Option<(Nibbles, BranchNodeCompact)>>;

    /// Seek to a path, otherwise return the first path greater than the given path
    /// lexicographically.
    fn seek(
        &mut self,
        path: Nibbles,
    ) -> OpProofsStorageResult<Option<(Nibbles, BranchNodeCompact)>>;

    /// Move the cursor to the next path and return it.
    fn next(&mut self) -> OpProofsStorageResult<Option<(Nibbles, BranchNodeCompact)>>;

    /// Get the current path.
    fn current(&mut self) -> OpProofsStorageResult<Option<Nibbles>>;
}

/// Seeks and iterates over hashed entries in the database by key.
<<<<<<< HEAD
pub(crate) trait OpProofsHashedCursor: Send + Sync {
=======
pub trait ExternalHashedCursor: Send + Sync {
>>>>>>> eb653108
    /// Value returned by the cursor.
    type Value: std::fmt::Debug;

    /// Seek an entry greater or equal to the given key and position the cursor there.
    /// Returns the first entry with the key greater or equal to the sought key.
    fn seek(&mut self, key: B256) -> OpProofsStorageResult<Option<(B256, Self::Value)>>;

    /// Move the cursor to the next entry and return it.
    fn next(&mut self) -> OpProofsStorageResult<Option<(B256, Self::Value)>>;
}

/// Diff of trie updates and post state for a block.
#[derive(Debug, Clone)]
pub struct BlockStateDiff {
    /// Trie updates for branch nodes
    pub trie_updates: TrieUpdates,
    /// Post state for leaf nodes (accounts and storage)
    pub post_state: HashedPostState,
}

/// Trait for reading trie nodes from the database.
///
/// Only leaf nodes and some branch nodes are stored. The bottom layer of branch nodes
/// are not stored to reduce write amplification. This matches Reth's non-historical trie storage.
#[async_trait]
#[auto_impl(Arc)]
<<<<<<< HEAD
pub(crate) trait OpProofsStorage: Send + Sync + Debug {
=======
pub trait ExternalStorage: Send + Sync + Debug {
>>>>>>> eb653108
    /// Cursor for iterating over trie branches.
    type TrieCursor: OpProofsTrieCursor;

    /// Cursor for iterating over storage leaves.
    type StorageCursor: OpProofsHashedCursor<Value = U256>;

    /// Cursor for iterating over account leaves.
    type AccountHashedCursor: OpProofsHashedCursor<Value = Account>;

    /// Store a batch of account trie branches. Used for saving existing state. For live state
    /// capture, use [store_trie_updates](OpProofsStorage::store_trie_updates).
    async fn store_account_branches(
        &self,
        block_number: u64,
        updates: Vec<(Nibbles, Option<BranchNodeCompact>)>,
    ) -> OpProofsStorageResult<()>;

    /// Store a batch of storage trie branches. Used for saving existing state.
    async fn store_storage_branches(
        &self,
        block_number: u64,
        hashed_address: B256,
        items: Vec<(Nibbles, Option<BranchNodeCompact>)>,
    ) -> OpProofsStorageResult<()>;

    /// Store a batch of account trie leaf nodes. Used for saving existing state.
    async fn store_hashed_accounts(
        &self,
        accounts: Vec<(B256, Option<Account>)>,
        block_number: u64,
    ) -> OpProofsStorageResult<()>;

    /// Store a batch of storage trie leaf nodes. Used for saving existing state.
    async fn store_hashed_storages(
        &self,
        hashed_address: B256,
        storages: Vec<(B256, U256)>,
        block_number: u64,
    ) -> OpProofsStorageResult<()>;

    /// Get the earliest block number and hash that has been stored
    ///
    /// This is used to determine the block number of trie nodes with block number 0.
    /// All earliest block numbers are stored in 0 to reduce updates required to prune trie nodes.
    async fn get_earliest_block_number(&self) -> OpProofsStorageResult<Option<(u64, B256)>>;

    /// Get the latest block number and hash that has been stored
    async fn get_latest_block_number(&self) -> OpProofsStorageResult<Option<(u64, B256)>>;

    /// Get a trie cursor for the storage backend
    fn trie_cursor(
        &self,
        hashed_address: Option<B256>,
        max_block_number: u64,
    ) -> OpProofsStorageResult<Self::TrieCursor>;

    /// Get a storage cursor for the storage backend
    fn storage_hashed_cursor(
        &self,
        hashed_address: B256,
        max_block_number: u64,
    ) -> OpProofsStorageResult<Self::StorageCursor>;

    /// Get an account hashed cursor for the storage backend
    fn account_hashed_cursor(
        &self,
        max_block_number: u64,
    ) -> OpProofsStorageResult<Self::AccountHashedCursor>;

    /// Store a batch of trie updates.
    ///
    /// If wiped is true, the entire storage trie is wiped, but this is unsupported going forward,
    /// so should only happen for legacy reasons.
    async fn store_trie_updates(
        &self,
        block_number: u64,
        block_state_diff: BlockStateDiff,
    ) -> OpProofsStorageResult<()>;

    /// Fetch all updates for a given block number.
    async fn fetch_trie_updates(&self, block_number: u64) -> OpProofsStorageResult<BlockStateDiff>;

    /// Applies `BlockStateDiff` to the earliest state (updating/deleting nodes) and updates the
    /// earliest block number.
    async fn prune_earliest_state(
        &self,
        new_earliest_block_number: u64,
        diff: BlockStateDiff,
    ) -> OpProofsStorageResult<()>;

    /// Deletes all updates > `latest_common_block_number` and replaces them with the new updates.
    async fn replace_updates(
        &self,
        latest_common_block_number: u64,
        blocks_to_add: HashMap<u64, BlockStateDiff>,
    ) -> OpProofsStorageResult<()>;

    /// Set the earliest block number and hash that has been stored
    async fn set_earliest_block_number(
        &self,
        block_number: u64,
        hash: B256,
    ) -> OpProofsStorageResult<()>;
}<|MERGE_RESOLUTION|>--- conflicted
+++ resolved
@@ -10,11 +10,7 @@
 
 /// Error type for storage operations
 #[derive(Debug, Error)]
-<<<<<<< HEAD
-pub(crate) enum OpProofsStorageError {
-=======
-pub enum ExternalStorageError {
->>>>>>> eb653108
+pub enum OpProofsStorageError {
     // TODO: add more errors once we know what they are
     /// Other error
     #[error("Other error: {0}")]
@@ -22,17 +18,10 @@
 }
 
 /// Result type for storage operations
-<<<<<<< HEAD
-pub(crate) type OpProofsStorageResult<T> = Result<T, OpProofsStorageError>;
+pub type OpProofsStorageResult<T> = Result<T, OpProofsStorageError>;
 
 /// Seeks and iterates over trie nodes in the database by path (lexicographical order)
-pub(crate) trait OpProofsTrieCursor: Send + Sync {
-=======
-pub type ExternalStorageResult<T> = Result<T, ExternalStorageError>;
-
-/// Seeks and iterates over trie nodes in the database by path (lexicographical order)
-pub trait ExternalTrieCursor: Send + Sync {
->>>>>>> eb653108
+pub trait OpProofsTrieCursor: Send + Sync {
     /// Seek to an exact path, otherwise return None if not found.
     fn seek_exact(
         &mut self,
@@ -54,11 +43,7 @@
 }
 
 /// Seeks and iterates over hashed entries in the database by key.
-<<<<<<< HEAD
-pub(crate) trait OpProofsHashedCursor: Send + Sync {
-=======
-pub trait ExternalHashedCursor: Send + Sync {
->>>>>>> eb653108
+pub trait OpProofsHashedCursor: Send + Sync {
     /// Value returned by the cursor.
     type Value: std::fmt::Debug;
 
@@ -85,11 +70,7 @@
 /// are not stored to reduce write amplification. This matches Reth's non-historical trie storage.
 #[async_trait]
 #[auto_impl(Arc)]
-<<<<<<< HEAD
-pub(crate) trait OpProofsStorage: Send + Sync + Debug {
-=======
-pub trait ExternalStorage: Send + Sync + Debug {
->>>>>>> eb653108
+pub trait OpProofsStorage: Send + Sync + Debug {
     /// Cursor for iterating over trie branches.
     type TrieCursor: OpProofsTrieCursor;
 
