<<<<<<< HEAD
//! Traits for external storage for trie nodes.

#![allow(dead_code, unreachable_pub)]
=======
#![expect(dead_code, unreachable_pub)]
>>>>>>> c5ab8a41
use alloy_primitives::{map::HashMap, B256, U256};
use async_trait::async_trait;
use auto_impl::auto_impl;
use reth_primitives_traits::Account;
use reth_trie::{updates::TrieUpdates, BranchNodeCompact, HashedPostState, Nibbles};
use std::fmt::Debug;
use thiserror::Error;

/// Error type for storage operations
<<<<<<< HEAD
#[derive(Debug, thiserror::Error)]
pub enum ExternalStorageError {
    /// Catch-all for other errors.
=======
#[derive(Debug, Error)]
pub enum ExternalStorageError {
    // TODO: add more errors once we know what they are
>>>>>>> c5ab8a41
    #[error("Other error: {0}")]
    Other(eyre::Error),
}

/// Result type for storage operations
pub type ExternalStorageResult<T> = Result<T, ExternalStorageError>;

/// Seeks and iterates over trie nodes in the database by path (lexicographical order)
pub trait ExternalTrieCursor: Send + Sync {
    /// Seek to an exact path, otherwise return None if not found.
    fn seek_exact(
        &mut self,
        path: Nibbles,
    ) -> ExternalStorageResult<Option<(Nibbles, BranchNodeCompact)>>;

    /// Seek to a path, otherwise return the first path greater than the given path
    /// lexicographically.
    fn seek(
        &mut self,
        path: Nibbles,
    ) -> ExternalStorageResult<Option<(Nibbles, BranchNodeCompact)>>;

    /// Move the cursor to the next path and return it.
    fn next(&mut self) -> ExternalStorageResult<Option<(Nibbles, BranchNodeCompact)>>;

    /// Get the current path.
    fn current(&mut self) -> ExternalStorageResult<Option<Nibbles>>;
}

/// Seeks and iterates over hashed entries in the database by key.
pub trait ExternalHashedCursor: Send + Sync {
    /// Value returned by the cursor.
    type Value: std::fmt::Debug;

    /// Seek an entry greater or equal to the given key and position the cursor there.
    /// Returns the first entry with the key greater or equal to the sought key.
    fn seek(&mut self, key: B256) -> ExternalStorageResult<Option<(B256, Self::Value)>>;

    /// Move the cursor to the next entry and return it.
    fn next(&mut self) -> ExternalStorageResult<Option<(B256, Self::Value)>>;
}

/// Diff of trie updates and post state for a block.
#[derive(Debug, Clone)]
pub struct BlockStateDiff {
    /// Trie updates for branch nodes
    pub trie_updates: TrieUpdates,
    /// Post state for leaf nodes (accounts and storage)
    pub post_state: HashedPostState,
}

/// Trait for reading trie nodes from the database.
///
/// Only leaf nodes and some branch nodes are stored. The bottom layer of branch nodes
/// are not stored to reduce write amplification. This matches Reth's non-historical trie storage.
#[async_trait]
#[auto_impl(Arc)]
pub trait ExternalStorage: Send + Sync + Debug {
    /// Cursor for iterating over trie branches.
    type TrieCursor: ExternalTrieCursor;

    /// Cursor for iterating over storage leaves.
    type StorageCursor: ExternalHashedCursor<Value = U256>;

    /// Cursor for iterating over account leaves.
    type AccountHashedCursor: ExternalHashedCursor<Value = Account>;

    /// Store a batch of account trie branches. Used for saving existing state. For live state
    /// capture, use [store_trie_updates](ExternalStorage::store_trie_updates).
    async fn store_account_branches(
        &self,
        block_number: u64,
        updates: Vec<(Nibbles, Option<BranchNodeCompact>)>,
    ) -> ExternalStorageResult<()>;

    /// Store a batch of storage trie branches. Used for saving existing state.
    async fn store_storage_branches(
        &self,
        block_number: u64,
        hashed_address: B256,
        items: Vec<(Nibbles, Option<BranchNodeCompact>)>,
    ) -> ExternalStorageResult<()>;

    /// Store a batch of account trie leaf nodes. Used for saving existing state.
    async fn store_hashed_accounts(
        &self,
        accounts: Vec<(B256, Option<Account>)>,
        block_number: u64,
    ) -> ExternalStorageResult<()>;

    /// Store a batch of storage trie leaf nodes. Used for saving existing state.
    async fn store_hashed_storages(
        &self,
        hashed_address: B256,
        storages: Vec<(B256, U256)>,
        block_number: u64,
    ) -> ExternalStorageResult<()>;

    /// Get the earliest block number and hash that has been stored
    ///
    /// This is used to determine the block number of trie nodes with block number 0.
    /// All earliest block numbers are stored in 0 to reduce updates required to prune trie nodes.
    async fn get_earliest_block_number(&self) -> ExternalStorageResult<Option<(u64, B256)>>;

    /// Get the latest block number and hash that has been stored
    async fn get_latest_block_number(&self) -> ExternalStorageResult<Option<(u64, B256)>>;

    /// Get a trie cursor for the storage backend
    fn trie_cursor(
        &self,
        hashed_address: Option<B256>,
        max_block_number: u64,
    ) -> ExternalStorageResult<Self::TrieCursor>;

    /// Get a storage cursor for the storage backend
    fn storage_hashed_cursor(
        &self,
        hashed_address: B256,
        max_block_number: u64,
    ) -> ExternalStorageResult<Self::StorageCursor>;

    /// Get an account hashed cursor for the storage backend
    fn account_hashed_cursor(
        &self,
        max_block_number: u64,
    ) -> ExternalStorageResult<Self::AccountHashedCursor>;

    /// Store a batch of trie updates.
    ///
    /// If wiped is true, the entire storage trie is wiped, but this is unsupported going forward,
    /// so should only happen for legacy reasons.
    async fn store_trie_updates(
        &self,
        block_number: u64,
        block_state_diff: BlockStateDiff,
    ) -> ExternalStorageResult<()>;

    /// Fetch all updates for a given block number.
    async fn fetch_trie_updates(&self, block_number: u64) -> ExternalStorageResult<BlockStateDiff>;

    /// Applies `BlockStateDiff` to the earliest state (updating/deleting nodes) and updates the
    /// earliest block number.
    async fn prune_earliest_state(
        &self,
        new_earliest_block_number: u64,
        diff: BlockStateDiff,
    ) -> ExternalStorageResult<()>;

    /// Deletes all updates > `latest_common_block_number` and replaces them with the new updates.
    async fn replace_updates(
        &self,
        latest_common_block_number: u64,
        blocks_to_add: HashMap<u64, BlockStateDiff>,
    ) -> ExternalStorageResult<()>;

    /// Set the earliest block number and hash that has been stored
    async fn set_earliest_block_number(
        &self,
        block_number: u64,
        hash: B256,
    ) -> ExternalStorageResult<()>;
}<|MERGE_RESOLUTION|>--- conflicted
+++ resolved
@@ -1,10 +1,5 @@
-<<<<<<< HEAD
 //! Traits for external storage for trie nodes.
 
-#![allow(dead_code, unreachable_pub)]
-=======
-#![expect(dead_code, unreachable_pub)]
->>>>>>> c5ab8a41
 use alloy_primitives::{map::HashMap, B256, U256};
 use async_trait::async_trait;
 use auto_impl::auto_impl;
@@ -14,15 +9,9 @@
 use thiserror::Error;
 
 /// Error type for storage operations
-<<<<<<< HEAD
-#[derive(Debug, thiserror::Error)]
-pub enum ExternalStorageError {
-    /// Catch-all for other errors.
-=======
 #[derive(Debug, Error)]
 pub enum ExternalStorageError {
     // TODO: add more errors once we know what they are
->>>>>>> c5ab8a41
     #[error("Other error: {0}")]
     Other(eyre::Error),
 }
