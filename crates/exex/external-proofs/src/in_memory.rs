--- conflicted
+++ resolved
@@ -386,14 +386,9 @@
 }
 
 #[async_trait]
-<<<<<<< HEAD
-impl ExternalStorage for InMemoryExternalStorage {
+impl OpProofsStorage for InMemoryExternalStorage {
     type StorageTrieCursor = InMemoryTrieCursor;
     type AccountTrieCursor = InMemoryTrieCursor;
-=======
-impl OpProofsStorage for InMemoryProofsStorage {
-    type TrieCursor = InMemoryTrieCursor;
->>>>>>> 36b9dd64
     type StorageCursor = InMemoryStorageCursor;
     type AccountHashedCursor = InMemoryAccountCursor;
 
