//! Backfill job for proofs storage. Handles storing the existing state into the proofs storage.

use super::storage::OpProofsStorage;
use alloy_primitives::B256;
use reth_db_api::{
    cursor::{DbCursorRO, DbDupCursorRO},
    tables,
    transaction::DbTx,
    DatabaseError,
};
use reth_primitives_traits::{Account, StorageEntry};
use reth_trie::{BranchNodeCompact, Nibbles, StorageTrieEntry, StoredNibbles};
use std::{collections::HashMap, time::Instant};
use tracing::info;

/// Batch size threshold for storing entries during backfill
const BACKFILL_STORAGE_THRESHOLD: usize = 100000;

/// Threshold for logging progress during backfill
const BACKFILL_LOG_THRESHOLD: usize = 100000;

<<<<<<< HEAD
pub(crate) struct BackfillJob<'a, Tx: DbTx, S: OpProofsStorage + Send> {
=======
/// Backfill job for external storage.
#[derive(Debug)]
pub struct BackfillJob<'a, Tx: DbTx, S: ExternalStorage + Send> {
>>>>>>> a747d844
    storage: S,
    tx: &'a Tx,
}

/// Macro to generate simple cursor iterators for tables
macro_rules! define_simple_cursor_iter {
    ($iter_name:ident, $table:ty, $key_type:ty, $value_type:ty) => {
        struct $iter_name<C>(C);

        impl<C> $iter_name<C> {
            const fn new(cursor: C) -> Self {
                Self(cursor)
            }
        }

        impl<C: DbCursorRO<$table>> Iterator for $iter_name<C> {
            type Item = Result<($key_type, $value_type), DatabaseError>;

            fn next(&mut self) -> Option<Self::Item> {
                self.0.next().transpose()
            }
        }
    };
}

/// Macro to generate duplicate cursor iterators for tables with custom logic
macro_rules! define_dup_cursor_iter {
    ($iter_name:ident, $table:ty, $key_type:ty, $value_type:ty) => {
        struct $iter_name<C>(C);

        impl<C> $iter_name<C> {
            const fn new(cursor: C) -> Self {
                Self(cursor)
            }
        }

        impl<C: DbDupCursorRO<$table> + DbCursorRO<$table>> Iterator for $iter_name<C> {
            type Item = Result<($key_type, $value_type), DatabaseError>;

            fn next(&mut self) -> Option<Self::Item> {
                // First try to get the next duplicate value
                if let Some(res) = self.0.next_dup().transpose() {
                    return Some(res);
                }

                // If no more duplicates, find the next key with values
                let Some(Ok((next_key, _))) = self.0.next_no_dup().transpose() else {
                    // If no more entries, return None
                    return None;
                };

                // If found, seek to the first duplicate for this key
                return self.0.seek(next_key).transpose();
            }
        }
    };
}

// Generate iterators for all 4 table types
define_simple_cursor_iter!(HashedAccountsIter, tables::HashedAccounts, B256, Account);
define_dup_cursor_iter!(HashedStoragesIter, tables::HashedStorages, B256, StorageEntry);
define_simple_cursor_iter!(
    AccountsTrieIter,
    tables::AccountsTrie,
    StoredNibbles,
    BranchNodeCompact
);
define_dup_cursor_iter!(StoragesTrieIter, tables::StoragesTrie, B256, StorageTrieEntry);

/// Trait to estimate the progress of a backfill job based on the key.
trait CompletionEstimatable {
    // Returns a progress estimate as a percentage (0.0 to 1.0)
    fn estimate_progress(&self) -> f64;
}

impl CompletionEstimatable for B256 {
    fn estimate_progress(&self) -> f64 {
        // use the first 3 bytes as a progress estimate
        let progress = self.0[..3].to_vec();
        let mut val: u64 = 0;
        for nibble in &progress {
            val = (val << 8) | *nibble as u64;
        }
        val as f64 / (256u64.pow(3)) as f64
    }
}

impl CompletionEstimatable for StoredNibbles {
    fn estimate_progress(&self) -> f64 {
        // use the first 6 nibbles as a progress estimate
        let progress_nibbles =
            if self.0.is_empty() { Nibbles::new() } else { self.0.slice(0..(self.0.len().min(6))) };
        let mut val: u64 = 0;
        for nibble in progress_nibbles.iter() {
            val = (val << 4) | nibble as u64;
        }
        val as f64 / (16u64.pow(progress_nibbles.len() as u32)) as f64
    }
}

/// Backfill a table from a source iterator to a storage function. Handles batching and logging.
async fn backfill<
    S: Iterator<Item = Result<(Key, Value), DatabaseError>>,
    F: Future<Output = eyre::Result<()>> + Send,
    Key: CompletionEstimatable + Clone + 'static,
    Value: Clone + 'static,
>(
    name: &str,
    source: S,
    storage_threshold: usize,
    log_threshold: usize,
    save_fn: impl Fn(Vec<(Key, Value)>) -> F,
) -> eyre::Result<u64> {
    let mut entries = Vec::new();

    let mut total_entries: u64 = 0;

    info!("Starting {} backfill", name);
    let start_time = Instant::now();

    let mut source = source.peekable();
    let initial_progress = source
        .peek()
        .map(|entry| entry.clone().map(|entry| entry.0.estimate_progress()))
        .transpose()?;

    for entry in source {
        let Some(initial_progress) = initial_progress else {
            // If there are any items, there must be an initial progress
            unreachable!();
        };
        let entry = entry?;

        entries.push(entry.clone());
        total_entries += 1;

        if total_entries.is_multiple_of(log_threshold as u64) {
            let progress = entry.0.estimate_progress();
            let elapsed = start_time.elapsed();
            let elapsed_secs = elapsed.as_secs_f64();

            let progress_per_second = if elapsed_secs.is_normal() {
                (progress - initial_progress) / elapsed_secs
            } else {
                0.0
            };
            let estimated_total_time = if progress_per_second.is_normal() {
                (1.0 - progress) / progress_per_second
            } else {
                0.0
            };
            let progress_pct = progress * 100.0;
            info!(
                "Processed {} {}, progress: {progress_pct:.2}%, ETA: {}s",
                name, total_entries, estimated_total_time,
            );
        }

        if entries.len() >= storage_threshold {
            info!("Storing {} entries, total entries: {}", name, total_entries);
            save_fn(entries).await?;
            entries = Vec::new();
        }
    }

    if !entries.is_empty() {
        info!("Storing final {} entries", name);
        save_fn(entries).await?;
    }

    info!("{} backfill complete: {} entries", name, total_entries);
    Ok(total_entries)
}

<<<<<<< HEAD
impl<'a, Tx: DbTx, S: OpProofsStorage + Send> BackfillJob<'a, Tx, S> {
    pub(crate) const fn new(storage: S, tx: &'a Tx) -> Self {
=======
impl<'a, Tx: DbTx, S: ExternalStorage + Send> BackfillJob<'a, Tx, S> {
    /// Create a new backfill job.
    pub const fn new(storage: S, tx: &'a Tx) -> Self {
>>>>>>> a747d844
        Self { storage, tx }
    }

    /// Backfill hashed accounts data
    async fn backfill_hashed_accounts(&self) -> eyre::Result<()> {
        let start_cursor = self.tx.cursor_read::<tables::HashedAccounts>()?;

        let source = HashedAccountsIter::new(start_cursor);
        let save_fn = async |entries: Vec<(B256, Account)>| -> eyre::Result<()> {
            self.storage
                .store_hashed_accounts(
                    entries
                        .into_iter()
                        .map(|(address, account)| (address, Some(account)))
                        .collect(),
                    0,
                )
                .await?;
            Ok(())
        };

        backfill(
            "hashed accounts",
            source,
            BACKFILL_STORAGE_THRESHOLD,
            BACKFILL_LOG_THRESHOLD,
            save_fn,
        )
        .await?;

        Ok(())
    }

    /// Backfill hashed storage data
    async fn backfill_hashed_storages(&self) -> eyre::Result<()> {
        let start_cursor = self.tx.cursor_dup_read::<tables::HashedStorages>()?;

        let source = HashedStoragesIter::new(start_cursor);
        let save_fn = async |entries: Vec<(B256, StorageEntry)>| -> eyre::Result<()> {
            // Group entries by hashed address
            let mut by_address: HashMap<B256, Vec<(B256, alloy_primitives::U256)>> =
                HashMap::default();
            for (address, entry) in entries {
                by_address.entry(address).or_default().push((entry.key, entry.value));
            }

            // Store each address's storage entries
            for (address, storages) in by_address {
                self.storage.store_hashed_storages(address, storages, 0).await?;
            }
            Ok(())
        };

        backfill(
            "hashed storage",
            source,
            BACKFILL_STORAGE_THRESHOLD,
            BACKFILL_LOG_THRESHOLD,
            save_fn,
        )
        .await?;

        Ok(())
    }

    /// Backfill accounts trie data
    async fn backfill_accounts_trie(&self) -> eyre::Result<()> {
        let start_cursor = self.tx.cursor_read::<tables::AccountsTrie>()?;

        let source = AccountsTrieIter::new(start_cursor);
        let save_fn = async |entries: Vec<(StoredNibbles, BranchNodeCompact)>| -> eyre::Result<()> {
            self.storage
                .store_account_branches(
                    0,
                    entries.into_iter().map(|(path, branch)| (path.0, Some(branch))).collect(),
                )
                .await?;
            Ok(())
        };

        backfill(
            "accounts trie",
            source,
            BACKFILL_STORAGE_THRESHOLD,
            BACKFILL_LOG_THRESHOLD,
            save_fn,
        )
        .await?;

        Ok(())
    }

    /// Backfill storage trie data
    async fn backfill_storages_trie(&self) -> eyre::Result<()> {
        let start_cursor = self.tx.cursor_dup_read::<tables::StoragesTrie>()?;

        let source = StoragesTrieIter::new(start_cursor);
        let save_fn = async |entries: Vec<(B256, StorageTrieEntry)>| -> eyre::Result<()> {
            // Group entries by hashed address
            let mut by_address: HashMap<B256, Vec<(Nibbles, Option<BranchNodeCompact>)>> =
                HashMap::default();
            for (hashed_address, storage_entry) in entries {
                by_address
                    .entry(hashed_address)
                    .or_default()
                    .push((storage_entry.nibbles.0, Some(storage_entry.node)));
            }

            // Store each address's storage trie branches
            for (address, branches) in by_address {
                self.storage.store_storage_branches(0, address, branches).await?;
            }
            Ok(())
        };

        backfill(
            "storage trie",
            source,
            BACKFILL_STORAGE_THRESHOLD,
            BACKFILL_LOG_THRESHOLD,
            save_fn,
        )
        .await?;

        Ok(())
    }

    /// Run complete backfill of all preimage data
    async fn backfill_trie(&self) -> eyre::Result<()> {
        self.backfill_hashed_accounts().await?;
        self.backfill_hashed_storages().await?;
        self.backfill_storages_trie().await?;
        self.backfill_accounts_trie().await?;

        Ok(())
    }

    /// Run the backfill job.
    pub async fn run(&self, best_number: u64, best_hash: B256) -> eyre::Result<()> {
        if self.storage.get_earliest_block_number().await?.is_none() {
            self.backfill_trie().await?;

            self.storage.set_earliest_block_number(best_number, best_hash).await?;
        }
        Ok(())
    }
}

#[cfg(test)]
mod tests {
    use super::*;
    use crate::{
        in_memory::InMemoryProofsStorage,
        storage::{OpProofsHashedCursor, OpProofsTrieCursor},
    };
    use alloy_primitives::{keccak256, Address, U256};
    use reth_db::{test_utils::create_test_rw_db, Database};
    use reth_db_api::{cursor::DbCursorRW, transaction::DbTxMut};
    use reth_primitives_traits::Account;
    use reth_trie::{BranchNodeCompact, StorageTrieEntry, StoredNibbles, StoredNibblesSubKey};
    use std::sync::Arc;

    /// Helper function to create a test branch node
    fn create_test_branch_node() -> BranchNodeCompact {
        let mut state_mask = reth_trie::TrieMask::default();
        state_mask.set_bit(0);
        state_mask.set_bit(1);

        BranchNodeCompact {
            state_mask,
            tree_mask: reth_trie::TrieMask::default(),
            hash_mask: reth_trie::TrieMask::default(),
            hashes: Arc::new(vec![]),
            root_hash: None,
        }
    }

    #[tokio::test]
    async fn test_backfill_hashed_accounts() {
        let db = create_test_rw_db();
        let storage = InMemoryProofsStorage::new();

        // Insert test accounts into database
        let tx = db.tx_mut().unwrap();
        let mut cursor = tx.cursor_write::<tables::HashedAccounts>().unwrap();

        let mut accounts = vec![
            (
                keccak256(Address::repeat_byte(0x01)),
                Account { nonce: 1, balance: U256::from(100), bytecode_hash: None },
            ),
            (
                keccak256(Address::repeat_byte(0x02)),
                Account { nonce: 2, balance: U256::from(200), bytecode_hash: None },
            ),
            (
                keccak256(Address::repeat_byte(0x03)),
                Account { nonce: 3, balance: U256::from(300), bytecode_hash: None },
            ),
        ];

        // Sort accounts by address for cursor.append (which requires sorted order)
        accounts.sort_by_key(|(addr, _)| *addr);

        for (addr, account) in &accounts {
            cursor.append(*addr, account).unwrap();
        }
        drop(cursor);
        tx.commit().unwrap();

        // Run backfill
        let tx = db.tx().unwrap();
        let job = BackfillJob::new(storage.clone(), &tx);
        job.backfill_hashed_accounts().await.unwrap();

        // Verify data was stored (will be in sorted order)
        let mut account_cursor = storage.account_hashed_cursor(100).unwrap();
        let mut count = 0;
        while let Some((key, account)) = account_cursor.next().unwrap() {
            // Find matching account in our test data
            let expected = accounts.iter().find(|(addr, _)| *addr == key).unwrap();
            assert_eq!((key, account), *expected);
            count += 1;
        }
        assert_eq!(count, 3);
    }

    #[tokio::test]
    async fn test_backfill_hashed_storage() {
        let db = create_test_rw_db();
        let storage = InMemoryProofsStorage::new();

        // Insert test storage into database
        let tx = db.tx_mut().unwrap();
        let mut cursor = tx.cursor_dup_write::<tables::HashedStorages>().unwrap();

        let addr1 = keccak256(Address::repeat_byte(0x01));
        let addr2 = keccak256(Address::repeat_byte(0x02));

        let storage_entries = vec![
            (
                addr1,
                StorageEntry { key: keccak256(B256::repeat_byte(0x10)), value: U256::from(100) },
            ),
            (
                addr1,
                StorageEntry { key: keccak256(B256::repeat_byte(0x20)), value: U256::from(200) },
            ),
            (
                addr2,
                StorageEntry { key: keccak256(B256::repeat_byte(0x30)), value: U256::from(300) },
            ),
        ];

        for (addr, entry) in &storage_entries {
            cursor.upsert(*addr, entry).unwrap();
        }
        drop(cursor);
        tx.commit().unwrap();

        // Run backfill
        let tx = db.tx().unwrap();
        let job = BackfillJob::new(storage.clone(), &tx);
        job.backfill_hashed_storages().await.unwrap();

        // Verify data was stored for addr1
        let mut storage_cursor = storage.storage_hashed_cursor(addr1, 100).unwrap();
        let mut found = vec![];
        while let Some((key, value)) = storage_cursor.next().unwrap() {
            found.push((key, value));
        }
        assert_eq!(found.len(), 2);
        assert_eq!(found[0], (storage_entries[0].1.key, storage_entries[0].1.value));
        assert_eq!(found[1], (storage_entries[1].1.key, storage_entries[1].1.value));

        // Verify data was stored for addr2
        let mut storage_cursor = storage.storage_hashed_cursor(addr2, 100).unwrap();
        let mut found = vec![];
        while let Some((key, value)) = storage_cursor.next().unwrap() {
            found.push((key, value));
        }
        assert_eq!(found.len(), 1);
        assert_eq!(found[0], (storage_entries[2].1.key, storage_entries[2].1.value));
    }

    #[tokio::test]
    async fn test_backfill_accounts_trie() {
        let db = create_test_rw_db();
        let storage = InMemoryProofsStorage::new();

        // Insert test trie nodes into database
        let tx = db.tx_mut().unwrap();
        let mut cursor = tx.cursor_write::<tables::AccountsTrie>().unwrap();

        let branch = create_test_branch_node();
        let nodes = vec![
            (StoredNibbles(Nibbles::from_nibbles_unchecked(vec![1])), branch.clone()),
            (StoredNibbles(Nibbles::from_nibbles_unchecked(vec![2])), branch.clone()),
            (StoredNibbles(Nibbles::from_nibbles_unchecked(vec![3])), branch.clone()),
        ];

        for (path, node) in &nodes {
            cursor.append(path.clone(), node).unwrap();
        }
        drop(cursor);
        tx.commit().unwrap();

        // Run backfill
        let tx = db.tx().unwrap();
        let job = BackfillJob::new(storage.clone(), &tx);
        job.backfill_accounts_trie().await.unwrap();

        // Verify data was stored
        let mut trie_cursor = storage.trie_cursor(None, 100).unwrap();
        let mut count = 0;
        while let Some((path, _node)) = trie_cursor.next().unwrap() {
            assert_eq!(path, nodes[count].0 .0);
            count += 1;
        }
        assert_eq!(count, 3);
    }

    #[tokio::test]
    async fn test_backfill_storages_trie() {
        let db = create_test_rw_db();
        let storage = InMemoryProofsStorage::new();

        // Insert test storage trie nodes into database
        let tx = db.tx_mut().unwrap();
        let mut cursor = tx.cursor_dup_write::<tables::StoragesTrie>().unwrap();

        let branch = create_test_branch_node();
        let addr1 = keccak256(Address::repeat_byte(0x01));
        let addr2 = keccak256(Address::repeat_byte(0x02));

        let nodes = vec![
            (
                addr1,
                StorageTrieEntry {
                    nibbles: StoredNibblesSubKey(Nibbles::from_nibbles_unchecked(vec![1])),
                    node: branch.clone(),
                },
            ),
            (
                addr1,
                StorageTrieEntry {
                    nibbles: StoredNibblesSubKey(Nibbles::from_nibbles_unchecked(vec![2])),
                    node: branch.clone(),
                },
            ),
            (
                addr2,
                StorageTrieEntry {
                    nibbles: StoredNibblesSubKey(Nibbles::from_nibbles_unchecked(vec![3])),
                    node: branch.clone(),
                },
            ),
        ];

        for (addr, entry) in &nodes {
            cursor.upsert(*addr, entry).unwrap();
        }
        drop(cursor);
        tx.commit().unwrap();

        // Run backfill
        let tx = db.tx().unwrap();
        let job = BackfillJob::new(storage.clone(), &tx);
        job.backfill_storages_trie().await.unwrap();

        // Verify data was stored for addr1
        let mut trie_cursor = storage.trie_cursor(Some(addr1), 100).unwrap();
        let mut found = vec![];
        while let Some((path, _node)) = trie_cursor.next().unwrap() {
            found.push(path);
        }
        assert_eq!(found.len(), 2);
        assert_eq!(found[0], nodes[0].1.nibbles.0);
        assert_eq!(found[1], nodes[1].1.nibbles.0);

        // Verify data was stored for addr2
        let mut trie_cursor = storage.trie_cursor(Some(addr2), 100).unwrap();
        let mut found = vec![];
        while let Some((path, _node)) = trie_cursor.next().unwrap() {
            found.push(path);
        }
        assert_eq!(found.len(), 1);
        assert_eq!(found[0], nodes[2].1.nibbles.0);
    }

    #[tokio::test]
    async fn test_full_backfill_run() {
        let db = create_test_rw_db();
        let storage = InMemoryProofsStorage::new();

        // Insert some test data
        let tx = db.tx_mut().unwrap();

        // Add accounts
        let mut cursor = tx.cursor_write::<tables::HashedAccounts>().unwrap();
        let addr = keccak256(Address::repeat_byte(0x01));
        cursor
            .append(addr, &Account { nonce: 1, balance: U256::from(100), bytecode_hash: None })
            .unwrap();
        drop(cursor);

        // Add storage
        let mut cursor = tx.cursor_dup_write::<tables::HashedStorages>().unwrap();
        cursor
            .upsert(
                addr,
                &StorageEntry { key: keccak256(B256::repeat_byte(0x10)), value: U256::from(100) },
            )
            .unwrap();
        drop(cursor);

        // Add account trie
        let mut cursor = tx.cursor_write::<tables::AccountsTrie>().unwrap();
        cursor
            .append(
                StoredNibbles(Nibbles::from_nibbles_unchecked(vec![1])),
                &create_test_branch_node(),
            )
            .unwrap();
        drop(cursor);

        // Add storage trie
        let mut cursor = tx.cursor_dup_write::<tables::StoragesTrie>().unwrap();
        cursor
            .upsert(
                addr,
                &StorageTrieEntry {
                    nibbles: StoredNibblesSubKey(Nibbles::from_nibbles_unchecked(vec![1])),
                    node: create_test_branch_node(),
                },
            )
            .unwrap();
        drop(cursor);

        tx.commit().unwrap();

        // Run full backfill
        let tx = db.tx().unwrap();
        let job = BackfillJob::new(storage.clone(), &tx);
        let best_number = 100;
        let best_hash = B256::repeat_byte(0x42);

        // Should be None initially
        assert_eq!(storage.get_earliest_block_number().await.unwrap(), None);

        job.run(best_number, best_hash).await.unwrap();

        // Should be set after backfill
        assert_eq!(
            storage.get_earliest_block_number().await.unwrap(),
            Some((best_number, best_hash))
        );

        // Verify data was backfilled
        let mut account_cursor = storage.account_hashed_cursor(100).unwrap();
        assert!(account_cursor.next().unwrap().is_some());

        let mut storage_cursor = storage.storage_hashed_cursor(addr, 100).unwrap();
        assert!(storage_cursor.next().unwrap().is_some());

        let mut trie_cursor = storage.trie_cursor(None, 100).unwrap();
        assert!(trie_cursor.next().unwrap().is_some());

        let mut storage_trie_cursor = storage.trie_cursor(Some(addr), 100).unwrap();
        assert!(storage_trie_cursor.next().unwrap().is_some());
    }

    #[tokio::test]
    async fn test_backfill_run_skips_if_already_done() {
        let db = create_test_rw_db();
        let storage = InMemoryProofsStorage::new();

        // Set earliest block to simulate already backfilled
        storage.set_earliest_block_number(50, B256::repeat_byte(0x01)).await.unwrap();

        let tx = db.tx().unwrap();
        let job = BackfillJob::new(storage.clone(), &tx);

        // Run backfill - should skip
        job.run(100, B256::repeat_byte(0x42)).await.unwrap();

        // Should still have old earliest block
        assert_eq!(
            storage.get_earliest_block_number().await.unwrap(),
            Some((50, B256::repeat_byte(0x01)))
        );
    }
}<|MERGE_RESOLUTION|>--- conflicted
+++ resolved
@@ -19,13 +19,9 @@
 /// Threshold for logging progress during backfill
 const BACKFILL_LOG_THRESHOLD: usize = 100000;
 
-<<<<<<< HEAD
-pub(crate) struct BackfillJob<'a, Tx: DbTx, S: OpProofsStorage + Send> {
-=======
 /// Backfill job for external storage.
 #[derive(Debug)]
-pub struct BackfillJob<'a, Tx: DbTx, S: ExternalStorage + Send> {
->>>>>>> a747d844
+pub struct BackfillJob<'a, Tx: DbTx, S: OpProofsStorage + Send> {
     storage: S,
     tx: &'a Tx,
 }
@@ -200,14 +196,9 @@
     Ok(total_entries)
 }
 
-<<<<<<< HEAD
 impl<'a, Tx: DbTx, S: OpProofsStorage + Send> BackfillJob<'a, Tx, S> {
-    pub(crate) const fn new(storage: S, tx: &'a Tx) -> Self {
-=======
-impl<'a, Tx: DbTx, S: ExternalStorage + Send> BackfillJob<'a, Tx, S> {
     /// Create a new backfill job.
     pub const fn new(storage: S, tx: &'a Tx) -> Self {
->>>>>>> a747d844
         Self { storage, tx }
     }
 
