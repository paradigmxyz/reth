//! Backfill job for external storage. Handles storing the existing state into the external storage.

use super::storage::ExternalStorage;
use alloy_primitives::B256;
use reth_db_api::{
    cursor::{DbCursorRO, DbDupCursorRO},
    tables,
    transaction::DbTx,
    DatabaseError,
};
use reth_primitives_traits::{Account, StorageEntry};
use reth_trie::{BranchNodeCompact, Nibbles, StorageTrieEntry, StoredNibbles};
<<<<<<< HEAD

use super::storage::OpProofsStorage;
=======
use std::{collections::HashMap, time::Instant};
use tracing::info;
>>>>>>> eb653108

/// Batch size threshold for storing entries during backfill
const BACKFILL_STORAGE_THRESHOLD: usize = 100000;

/// Threshold for logging progress during backfill
const BACKFILL_LOG_THRESHOLD: usize = 100000;

pub(crate) struct BackfillJob<'a, Tx: DbTx, S: OpProofsStorage + Send> {
    storage: S,
    tx: &'a Tx,
}

/// Macro to generate simple cursor iterators for tables
macro_rules! define_simple_cursor_iter {
    ($iter_name:ident, $table:ty, $key_type:ty, $value_type:ty) => {
        struct $iter_name<C>(C);

        impl<C> $iter_name<C> {
            const fn new(cursor: C) -> Self {
                Self(cursor)
            }
        }

        impl<C: DbCursorRO<$table>> Iterator for $iter_name<C> {
            type Item = Result<($key_type, $value_type), DatabaseError>;

            fn next(&mut self) -> Option<Self::Item> {
                self.0.next().transpose()
            }
        }
    };
}

/// Macro to generate duplicate cursor iterators for tables with custom logic
macro_rules! define_dup_cursor_iter {
    ($iter_name:ident, $table:ty, $key_type:ty, $value_type:ty) => {
        struct $iter_name<C>(C);

        impl<C> $iter_name<C> {
            const fn new(cursor: C) -> Self {
                Self(cursor)
            }
        }

        impl<C: DbDupCursorRO<$table> + DbCursorRO<$table>> Iterator for $iter_name<C> {
            type Item = Result<($key_type, $value_type), DatabaseError>;

            fn next(&mut self) -> Option<Self::Item> {
                // First try to get the next duplicate value
                if let Some(res) = self.0.next_dup().transpose() {
                    return Some(res);
                }

                // If no more duplicates, find the next key with values
                let Some(Ok((next_key, _))) = self.0.next_no_dup().transpose() else {
                    // If no more entries, return None
                    return None;
                };

                // If found, seek to the first duplicate for this key
                return self.0.seek(next_key).transpose();
            }
        }
    };
}

// Generate iterators for all 4 table types
define_simple_cursor_iter!(HashedAccountsIter, tables::HashedAccounts, B256, Account);
define_dup_cursor_iter!(HashedStoragesIter, tables::HashedStorages, B256, StorageEntry);
define_simple_cursor_iter!(
    AccountsTrieIter,
    tables::AccountsTrie,
    StoredNibbles,
    BranchNodeCompact
);
define_dup_cursor_iter!(StoragesTrieIter, tables::StoragesTrie, B256, StorageTrieEntry);

/// Trait to estimate the progress of a backfill job based on the key.
trait CompletionEstimatable {
    // Returns a progress estimate as a percentage (0.0 to 1.0)
    fn estimate_progress(&self) -> f64;
}

impl CompletionEstimatable for B256 {
    fn estimate_progress(&self) -> f64 {
        // use the first 3 bytes as a progress estimate
        let progress = self.0[..3].to_vec();
        let mut val: u64 = 0;
        for nibble in &progress {
            val = (val << 8) | *nibble as u64;
        }
        val as f64 / (256u64.pow(3)) as f64
    }
}

impl CompletionEstimatable for StoredNibbles {
    fn estimate_progress(&self) -> f64 {
        // use the first 6 nibbles as a progress estimate
        let progress_nibbles =
            if self.0.is_empty() { Nibbles::new() } else { self.0.slice(0..(self.0.len().min(6))) };
        let mut val: u64 = 0;
        for nibble in progress_nibbles.iter() {
            val = (val << 4) | nibble as u64;
        }
        val as f64 / (16u64.pow(progress_nibbles.len() as u32)) as f64
    }
}

/// Backfill a table from a source iterator to a storage function. Handles batching and logging.
async fn backfill<
    S: Iterator<Item = Result<(Key, Value), DatabaseError>>,
    F: Future<Output = eyre::Result<()>> + Send,
    Key: CompletionEstimatable + Clone + 'static,
    Value: Clone + 'static,
>(
    name: &str,
    source: S,
    storage_threshold: usize,
    log_threshold: usize,
    save_fn: impl Fn(Vec<(Key, Value)>) -> F,
) -> eyre::Result<u64> {
    let mut entries = Vec::new();

    let mut total_entries: u64 = 0;

    info!("Starting {} backfill", name);
    let start_time = Instant::now();

    let mut source = source.peekable();
    let initial_progress = source
        .peek()
        .map(|entry| entry.clone().map(|entry| entry.0.estimate_progress()))
        .transpose()?;

    for entry in source {
        let Some(initial_progress) = initial_progress else {
            // If there are any items, there must be an initial progress
            unreachable!();
        };
        let entry = entry?;

        entries.push(entry.clone());
        total_entries += 1;

        if total_entries.is_multiple_of(log_threshold as u64) {
            let progress = entry.0.estimate_progress();
            let elapsed = start_time.elapsed();
            let elapsed_secs = elapsed.as_secs_f64();

            let progress_per_second = if elapsed_secs.is_normal() {
                (progress - initial_progress) / elapsed_secs
            } else {
                0.0
            };
            let estimated_total_time = if progress_per_second.is_normal() {
                (1.0 - progress) / progress_per_second
            } else {
                0.0
            };
            let progress_pct = progress * 100.0;
            info!(
                "Processed {} {}, progress: {progress_pct:.2}%, ETA: {}s",
                name, total_entries, estimated_total_time,
            );
        }

        if entries.len() >= storage_threshold {
            info!("Storing {} entries, total entries: {}", name, total_entries);
            save_fn(entries).await?;
            entries = Vec::new();
        }
    }

    if !entries.is_empty() {
        info!("Storing final {} entries", name);
        save_fn(entries).await?;
    }

    info!("{} backfill complete: {} entries", name, total_entries);
    Ok(total_entries)
}

impl<'a, Tx: DbTx, S: OpProofsStorage + Send> BackfillJob<'a, Tx, S> {
    pub(crate) const fn new(storage: S, tx: &'a Tx) -> Self {
        Self { storage, tx }
    }

    /// Backfill hashed accounts data
    async fn backfill_hashed_accounts(&self) -> eyre::Result<()> {
        let start_cursor = self.tx.cursor_read::<tables::HashedAccounts>()?;

        let source = HashedAccountsIter::new(start_cursor);
        let save_fn = async |entries: Vec<(B256, Account)>| -> eyre::Result<()> {
            self.storage
                .store_hashed_accounts(
                    entries
                        .into_iter()
                        .map(|(address, account)| (address, Some(account)))
                        .collect(),
                    0,
                )
                .await?;
            Ok(())
        };

        backfill(
            "hashed accounts",
            source,
            BACKFILL_STORAGE_THRESHOLD,
            BACKFILL_LOG_THRESHOLD,
            save_fn,
        )
        .await?;

        Ok(())
    }

    /// Backfill hashed storage data
    async fn backfill_hashed_storages(&self) -> eyre::Result<()> {
        let start_cursor = self.tx.cursor_dup_read::<tables::HashedStorages>()?;

        let source = HashedStoragesIter::new(start_cursor);
        let save_fn = async |entries: Vec<(B256, StorageEntry)>| -> eyre::Result<()> {
            // Group entries by hashed address
            let mut by_address: HashMap<B256, Vec<(B256, alloy_primitives::U256)>> =
                HashMap::default();
            for (address, entry) in entries {
                by_address.entry(address).or_default().push((entry.key, entry.value));
            }

            // Store each address's storage entries
            for (address, storages) in by_address {
                self.storage.store_hashed_storages(address, storages, 0).await?;
            }
            Ok(())
        };

        backfill(
            "hashed storage",
            source,
            BACKFILL_STORAGE_THRESHOLD,
            BACKFILL_LOG_THRESHOLD,
            save_fn,
        )
        .await?;

        Ok(())
    }

    /// Backfill accounts trie data
    async fn backfill_accounts_trie(&self) -> eyre::Result<()> {
        let start_cursor = self.tx.cursor_read::<tables::AccountsTrie>()?;

        let source = AccountsTrieIter::new(start_cursor);
        let save_fn = async |entries: Vec<(StoredNibbles, BranchNodeCompact)>| -> eyre::Result<()> {
            self.storage
                .store_account_branches(
                    0,
                    entries.into_iter().map(|(path, branch)| (path.0, Some(branch))).collect(),
                )
                .await?;
            Ok(())
        };

        backfill(
            "accounts trie",
            source,
            BACKFILL_STORAGE_THRESHOLD,
            BACKFILL_LOG_THRESHOLD,
            save_fn,
        )
        .await?;

        Ok(())
    }

    /// Backfill storage trie data
    async fn backfill_storages_trie(&self) -> eyre::Result<()> {
        let start_cursor = self.tx.cursor_dup_read::<tables::StoragesTrie>()?;

        let source = StoragesTrieIter::new(start_cursor);
        let save_fn = async |entries: Vec<(B256, StorageTrieEntry)>| -> eyre::Result<()> {
            // Group entries by hashed address
            let mut by_address: HashMap<B256, Vec<(Nibbles, Option<BranchNodeCompact>)>> =
                HashMap::default();
            for (hashed_address, storage_entry) in entries {
                by_address
                    .entry(hashed_address)
                    .or_default()
                    .push((storage_entry.nibbles.0, Some(storage_entry.node)));
            }

            // Store each address's storage trie branches
            for (address, branches) in by_address {
                self.storage.store_storage_branches(0, address, branches).await?;
            }
            Ok(())
        };

        backfill(
            "storage trie",
            source,
            BACKFILL_STORAGE_THRESHOLD,
            BACKFILL_LOG_THRESHOLD,
            save_fn,
        )
        .await?;

        Ok(())
    }

    /// Run complete backfill of all preimage data
    async fn backfill_trie(&self) -> eyre::Result<()> {
        self.backfill_hashed_accounts().await?;
        self.backfill_hashed_storages().await?;
        self.backfill_storages_trie().await?;
        self.backfill_accounts_trie().await?;

        Ok(())
    }

    pub(crate) async fn run(&self, best_number: u64, best_hash: B256) -> eyre::Result<()> {
        if self.storage.get_earliest_block_number().await?.is_none() {
            self.backfill_trie().await?;

            self.storage.set_earliest_block_number(best_number, best_hash).await?;
        }
        Ok(())
    }
}

#[cfg(test)]
mod tests {
    use super::*;
    use crate::{
        in_memory::InMemoryProofsStorage,
        storage::{OpProofsHashedCursor, OpProofsTrieCursor},
    };
    use alloy_primitives::{keccak256, Address, U256};
    use reth_db::{test_utils::create_test_rw_db, Database};
    use reth_db_api::{cursor::DbCursorRW, transaction::DbTxMut};
    use reth_primitives_traits::Account;
    use reth_trie::{BranchNodeCompact, StorageTrieEntry, StoredNibbles, StoredNibblesSubKey};
    use std::sync::Arc;

    /// Helper function to create a test branch node
    fn create_test_branch_node() -> BranchNodeCompact {
        let mut state_mask = reth_trie::TrieMask::default();
        state_mask.set_bit(0);
        state_mask.set_bit(1);

        BranchNodeCompact {
            state_mask,
            tree_mask: reth_trie::TrieMask::default(),
            hash_mask: reth_trie::TrieMask::default(),
            hashes: Arc::new(vec![]),
            root_hash: None,
        }
    }

    #[tokio::test]
    async fn test_backfill_hashed_accounts() {
        let db = create_test_rw_db();
        let storage = InMemoryProofsStorage::new();

        // Insert test accounts into database
        let tx = db.tx_mut().unwrap();
        let mut cursor = tx.cursor_write::<tables::HashedAccounts>().unwrap();

        let mut accounts = vec![
            (
                keccak256(Address::repeat_byte(0x01)),
                Account { nonce: 1, balance: U256::from(100), bytecode_hash: None },
            ),
            (
                keccak256(Address::repeat_byte(0x02)),
                Account { nonce: 2, balance: U256::from(200), bytecode_hash: None },
            ),
            (
                keccak256(Address::repeat_byte(0x03)),
                Account { nonce: 3, balance: U256::from(300), bytecode_hash: None },
            ),
        ];

        // Sort accounts by address for cursor.append (which requires sorted order)
        accounts.sort_by_key(|(addr, _)| *addr);

        for (addr, account) in &accounts {
            cursor.append(*addr, account).unwrap();
        }
        drop(cursor);
        tx.commit().unwrap();

        // Run backfill
        let tx = db.tx().unwrap();
        let job = BackfillJob::new(storage.clone(), &tx);
        job.backfill_hashed_accounts().await.unwrap();

        // Verify data was stored (will be in sorted order)
        let mut account_cursor = storage.account_hashed_cursor(100).unwrap();
        let mut count = 0;
        while let Some((key, account)) = account_cursor.next().unwrap() {
            // Find matching account in our test data
            let expected = accounts.iter().find(|(addr, _)| *addr == key).unwrap();
            assert_eq!((key, account), *expected);
            count += 1;
        }
        assert_eq!(count, 3);
    }

    #[tokio::test]
    async fn test_backfill_hashed_storage() {
        let db = create_test_rw_db();
        let storage = InMemoryProofsStorage::new();

        // Insert test storage into database
        let tx = db.tx_mut().unwrap();
        let mut cursor = tx.cursor_dup_write::<tables::HashedStorages>().unwrap();

        let addr1 = keccak256(Address::repeat_byte(0x01));
        let addr2 = keccak256(Address::repeat_byte(0x02));

        let storage_entries = vec![
            (
                addr1,
                StorageEntry { key: keccak256(B256::repeat_byte(0x10)), value: U256::from(100) },
            ),
            (
                addr1,
                StorageEntry { key: keccak256(B256::repeat_byte(0x20)), value: U256::from(200) },
            ),
            (
                addr2,
                StorageEntry { key: keccak256(B256::repeat_byte(0x30)), value: U256::from(300) },
            ),
        ];

        for (addr, entry) in &storage_entries {
            cursor.upsert(*addr, entry).unwrap();
        }
        drop(cursor);
        tx.commit().unwrap();

        // Run backfill
        let tx = db.tx().unwrap();
        let job = BackfillJob::new(storage.clone(), &tx);
        job.backfill_hashed_storages().await.unwrap();

        // Verify data was stored for addr1
        let mut storage_cursor = storage.storage_hashed_cursor(addr1, 100).unwrap();
        let mut found = vec![];
        while let Some((key, value)) = storage_cursor.next().unwrap() {
            found.push((key, value));
        }
        assert_eq!(found.len(), 2);
        assert_eq!(found[0], (storage_entries[0].1.key, storage_entries[0].1.value));
        assert_eq!(found[1], (storage_entries[1].1.key, storage_entries[1].1.value));

        // Verify data was stored for addr2
        let mut storage_cursor = storage.storage_hashed_cursor(addr2, 100).unwrap();
        let mut found = vec![];
        while let Some((key, value)) = storage_cursor.next().unwrap() {
            found.push((key, value));
        }
        assert_eq!(found.len(), 1);
        assert_eq!(found[0], (storage_entries[2].1.key, storage_entries[2].1.value));
    }

    #[tokio::test]
    async fn test_backfill_accounts_trie() {
        let db = create_test_rw_db();
        let storage = InMemoryProofsStorage::new();

        // Insert test trie nodes into database
        let tx = db.tx_mut().unwrap();
        let mut cursor = tx.cursor_write::<tables::AccountsTrie>().unwrap();

        let branch = create_test_branch_node();
        let nodes = vec![
            (StoredNibbles(Nibbles::from_nibbles_unchecked(vec![1])), branch.clone()),
            (StoredNibbles(Nibbles::from_nibbles_unchecked(vec![2])), branch.clone()),
            (StoredNibbles(Nibbles::from_nibbles_unchecked(vec![3])), branch.clone()),
        ];

        for (path, node) in &nodes {
            cursor.append(path.clone(), node).unwrap();
        }
        drop(cursor);
        tx.commit().unwrap();

        // Run backfill
        let tx = db.tx().unwrap();
        let job = BackfillJob::new(storage.clone(), &tx);
        job.backfill_accounts_trie().await.unwrap();

        // Verify data was stored
        let mut trie_cursor = storage.trie_cursor(None, 100).unwrap();
        let mut count = 0;
        while let Some((path, _node)) = trie_cursor.next().unwrap() {
            assert_eq!(path, nodes[count].0 .0);
            count += 1;
        }
        assert_eq!(count, 3);
    }

    #[tokio::test]
    async fn test_backfill_storages_trie() {
        let db = create_test_rw_db();
        let storage = InMemoryProofsStorage::new();

        // Insert test storage trie nodes into database
        let tx = db.tx_mut().unwrap();
        let mut cursor = tx.cursor_dup_write::<tables::StoragesTrie>().unwrap();

        let branch = create_test_branch_node();
        let addr1 = keccak256(Address::repeat_byte(0x01));
        let addr2 = keccak256(Address::repeat_byte(0x02));

        let nodes = vec![
            (
                addr1,
                StorageTrieEntry {
                    nibbles: StoredNibblesSubKey(Nibbles::from_nibbles_unchecked(vec![1])),
                    node: branch.clone(),
                },
            ),
            (
                addr1,
                StorageTrieEntry {
                    nibbles: StoredNibblesSubKey(Nibbles::from_nibbles_unchecked(vec![2])),
                    node: branch.clone(),
                },
            ),
            (
                addr2,
                StorageTrieEntry {
                    nibbles: StoredNibblesSubKey(Nibbles::from_nibbles_unchecked(vec![3])),
                    node: branch.clone(),
                },
            ),
        ];

        for (addr, entry) in &nodes {
            cursor.upsert(*addr, entry).unwrap();
        }
        drop(cursor);
        tx.commit().unwrap();

        // Run backfill
        let tx = db.tx().unwrap();
        let job = BackfillJob::new(storage.clone(), &tx);
        job.backfill_storages_trie().await.unwrap();

        // Verify data was stored for addr1
        let mut trie_cursor = storage.trie_cursor(Some(addr1), 100).unwrap();
        let mut found = vec![];
        while let Some((path, _node)) = trie_cursor.next().unwrap() {
            found.push(path);
        }
        assert_eq!(found.len(), 2);
        assert_eq!(found[0], nodes[0].1.nibbles.0);
        assert_eq!(found[1], nodes[1].1.nibbles.0);

        // Verify data was stored for addr2
        let mut trie_cursor = storage.trie_cursor(Some(addr2), 100).unwrap();
        let mut found = vec![];
        while let Some((path, _node)) = trie_cursor.next().unwrap() {
            found.push(path);
        }
        assert_eq!(found.len(), 1);
        assert_eq!(found[0], nodes[2].1.nibbles.0);
    }

    #[tokio::test]
    async fn test_full_backfill_run() {
        let db = create_test_rw_db();
        let storage = InMemoryProofsStorage::new();

        // Insert some test data
        let tx = db.tx_mut().unwrap();

        // Add accounts
        let mut cursor = tx.cursor_write::<tables::HashedAccounts>().unwrap();
        let addr = keccak256(Address::repeat_byte(0x01));
        cursor
            .append(addr, &Account { nonce: 1, balance: U256::from(100), bytecode_hash: None })
            .unwrap();
        drop(cursor);

        // Add storage
        let mut cursor = tx.cursor_dup_write::<tables::HashedStorages>().unwrap();
        cursor
            .upsert(
                addr,
                &StorageEntry { key: keccak256(B256::repeat_byte(0x10)), value: U256::from(100) },
            )
            .unwrap();
        drop(cursor);

        // Add account trie
        let mut cursor = tx.cursor_write::<tables::AccountsTrie>().unwrap();
        cursor
            .append(
                StoredNibbles(Nibbles::from_nibbles_unchecked(vec![1])),
                &create_test_branch_node(),
            )
            .unwrap();
        drop(cursor);

        // Add storage trie
        let mut cursor = tx.cursor_dup_write::<tables::StoragesTrie>().unwrap();
        cursor
            .upsert(
                addr,
                &StorageTrieEntry {
                    nibbles: StoredNibblesSubKey(Nibbles::from_nibbles_unchecked(vec![1])),
                    node: create_test_branch_node(),
                },
            )
            .unwrap();
        drop(cursor);

        tx.commit().unwrap();

        // Run full backfill
        let tx = db.tx().unwrap();
        let job = BackfillJob::new(storage.clone(), &tx);
        let best_number = 100;
        let best_hash = B256::repeat_byte(0x42);

        // Should be None initially
        assert_eq!(storage.get_earliest_block_number().await.unwrap(), None);

        job.run(best_number, best_hash).await.unwrap();

        // Should be set after backfill
        assert_eq!(
            storage.get_earliest_block_number().await.unwrap(),
            Some((best_number, best_hash))
        );

        // Verify data was backfilled
        let mut account_cursor = storage.account_hashed_cursor(100).unwrap();
        assert!(account_cursor.next().unwrap().is_some());

        let mut storage_cursor = storage.storage_hashed_cursor(addr, 100).unwrap();
        assert!(storage_cursor.next().unwrap().is_some());

        let mut trie_cursor = storage.trie_cursor(None, 100).unwrap();
        assert!(trie_cursor.next().unwrap().is_some());

        let mut storage_trie_cursor = storage.trie_cursor(Some(addr), 100).unwrap();
        assert!(storage_trie_cursor.next().unwrap().is_some());
    }

    #[tokio::test]
    async fn test_backfill_run_skips_if_already_done() {
        let db = create_test_rw_db();
        let storage = InMemoryProofsStorage::new();

        // Set earliest block to simulate already backfilled
        storage.set_earliest_block_number(50, B256::repeat_byte(0x01)).await.unwrap();

        let tx = db.tx().unwrap();
        let job = BackfillJob::new(storage.clone(), &tx);

        // Run backfill - should skip
        job.run(100, B256::repeat_byte(0x42)).await.unwrap();

        // Should still have old earliest block
        assert_eq!(
            storage.get_earliest_block_number().await.unwrap(),
            Some((50, B256::repeat_byte(0x01)))
        );
    }
}<|MERGE_RESOLUTION|>--- conflicted
+++ resolved
@@ -1,6 +1,6 @@
-//! Backfill job for external storage. Handles storing the existing state into the external storage.
-
-use super::storage::ExternalStorage;
+//! Backfill job for proofs storage. Handles storing the existing state into the proofs storage.
+
+use super::storage::OpProofsStorage;
 use alloy_primitives::B256;
 use reth_db_api::{
     cursor::{DbCursorRO, DbDupCursorRO},
@@ -10,13 +10,8 @@
 };
 use reth_primitives_traits::{Account, StorageEntry};
 use reth_trie::{BranchNodeCompact, Nibbles, StorageTrieEntry, StoredNibbles};
-<<<<<<< HEAD
-
-use super::storage::OpProofsStorage;
-=======
 use std::{collections::HashMap, time::Instant};
 use tracing::info;
->>>>>>> eb653108
 
 /// Batch size threshold for storing entries during backfill
 const BACKFILL_STORAGE_THRESHOLD: usize = 100000;
