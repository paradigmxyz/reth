[package]
name = "reth-exex"
version.workspace = true
edition.workspace = true
rust-version.workspace = true
license.workspace = true
homepage.workspace = true
repository.workspace = true
description = "Execution extensions for Reth"

[lints]
workspace = true

[dependencies]
metrics.workspace = true
reth-config.workspace = true
reth-metrics.workspace = true
reth-node-api.workspace = true
reth-node-core.workspace = true
reth-primitives.workspace = true
reth-provider.workspace = true
reth-tasks.workspace = true
<<<<<<< HEAD

=======
reth-tracing.workspace = true
>>>>>>> 85fe5c06
tokio.workspace = true
tokio-util.workspace = true
thiserror.workspace = true<|MERGE_RESOLUTION|>--- conflicted
+++ resolved
@@ -20,11 +20,6 @@
 reth-primitives.workspace = true
 reth-provider.workspace = true
 reth-tasks.workspace = true
-<<<<<<< HEAD
-
-=======
 reth-tracing.workspace = true
->>>>>>> 85fe5c06
 tokio.workspace = true
-tokio-util.workspace = true
-thiserror.workspace = true+tokio-util.workspace = true