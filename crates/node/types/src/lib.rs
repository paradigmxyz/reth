--- conflicted
+++ resolved
@@ -24,27 +24,20 @@
 /// Configures all the primitive types of the node.
 pub trait NodePrimitives: Send + Sync + Unpin + Clone + Default + fmt::Debug {
     /// Block primitive.
-<<<<<<< HEAD
-    type Block;
-    /// Transaction envelope type ID.
-    type TxType;
-=======
     type Block: Send + Sync + Unpin + Clone + Default + fmt::Debug + 'static;
     /// Signed version of the transaction type.
     type SignedTx: Send + Sync + Unpin + Clone + Default + fmt::Debug + 'static;
+    /// Transaction envelope type ID.
+    type TxType: Send + Sync + Unpin + Clone + Default + fmt::Debug + 'static;
     /// A receipt.
     type Receipt: Send + Sync + Unpin + Clone + Default + fmt::Debug + 'static;
->>>>>>> 3774100a
 }
 
 impl NodePrimitives for () {
     type Block = ();
-<<<<<<< HEAD
+    type SignedTx = ();
     type TxType = ();
-=======
-    type SignedTx = ();
     type Receipt = ();
->>>>>>> 3774100a
 }
 
 /// The type that configures the essential types of an Ethereum-like node.
