//! Standalone crate for Reth configuration traits and builder types.

#![doc(
    html_logo_url = "https://raw.githubusercontent.com/paradigmxyz/reth/main/assets/reth-docs.png",
    html_favicon_url = "https://avatars0.githubusercontent.com/u/97369466?s=256",
    issue_tracker_base_url = "https://github.com/paradigmxyz/reth/issues/"
)]
#![cfg_attr(not(test), warn(unused_crate_dependencies))]
#![cfg_attr(docsrs, feature(doc_cfg, doc_auto_cfg))]

pub use reth_primitives_traits::{Block, BlockBody};

use std::marker::PhantomData;

use reth_chainspec::EthChainSpec;
use reth_db_api::{
    database_metrics::{DatabaseMetadata, DatabaseMetrics},
    Database,
};
use reth_engine_primitives::EngineTypes;
use reth_trie_db::StateCommitment;

/// Configures all the primitive types of the node.
pub trait NodePrimitives {
    /// Block primitive.
    type Block;
<<<<<<< HEAD
    /// Signed version of the transaction type.
    type SignedTx;
=======
    /// A receipt.
    type Receipt;
>>>>>>> 87f328f9
}

impl NodePrimitives for () {
    type Block = reth_primitives::Block;
<<<<<<< HEAD
    type SignedTx = reth_primitives::TransactionSigned;
=======
    type Receipt = ();
>>>>>>> 87f328f9
}

/// The type that configures the essential types of an Ethereum-like node.
///
/// This includes the primitive types of a node and chain specification.
///
/// This trait is intended to be stateless and only define the types of the node.
pub trait NodeTypes: Send + Sync + Unpin + 'static {
    /// The node's primitive types, defining basic operations and structures.
    type Primitives: NodePrimitives;
    /// The type used for configuration of the EVM.
    type ChainSpec: EthChainSpec;
    /// The type used to perform state commitment operations.
    type StateCommitment: StateCommitment;
}

/// The type that configures an Ethereum-like node with an engine for consensus.
pub trait NodeTypesWithEngine: NodeTypes {
    /// The node's engine types, defining the interaction with the consensus engine.
    type Engine: EngineTypes;
}

/// A helper trait that is downstream of the [`NodeTypesWithEngine`] trait and adds database to the
/// node.
///
/// Its types are configured by node internally and are not intended to be user configurable.
pub trait NodeTypesWithDB: NodeTypes {
    /// Underlying database type used by the node to store and retrieve data.
    type DB: Database + DatabaseMetrics + DatabaseMetadata + Clone + Unpin + 'static;
}

/// An adapter type combining [`NodeTypes`] and db into [`NodeTypesWithDB`].
#[derive(Debug)]
pub struct NodeTypesWithDBAdapter<Types, DB> {
    types: PhantomData<Types>,
    db: PhantomData<DB>,
}

impl<Types, DB> NodeTypesWithDBAdapter<Types, DB> {
    /// Create a new adapter with the configured types.
    pub fn new() -> Self {
        Self { types: Default::default(), db: Default::default() }
    }
}

impl<Types, DB> Default for NodeTypesWithDBAdapter<Types, DB> {
    fn default() -> Self {
        Self::new()
    }
}

impl<Types, DB> Clone for NodeTypesWithDBAdapter<Types, DB> {
    fn clone(&self) -> Self {
        Self { types: self.types, db: self.db }
    }
}

impl<Types, DB> NodeTypes for NodeTypesWithDBAdapter<Types, DB>
where
    Types: NodeTypes,
    DB: Send + Sync + Unpin + 'static,
{
    type Primitives = Types::Primitives;
    type ChainSpec = Types::ChainSpec;
    type StateCommitment = Types::StateCommitment;
}

impl<Types, DB> NodeTypesWithEngine for NodeTypesWithDBAdapter<Types, DB>
where
    Types: NodeTypesWithEngine,
    DB: Send + Sync + Unpin + 'static,
{
    type Engine = Types::Engine;
}

impl<Types, DB> NodeTypesWithDB for NodeTypesWithDBAdapter<Types, DB>
where
    Types: NodeTypes,
    DB: Database + DatabaseMetrics + DatabaseMetadata + Clone + Unpin + 'static,
{
    type DB = DB;
}

/// A [`NodeTypes`] type builder.
#[derive(Default, Debug)]
pub struct AnyNodeTypes<P = (), C = (), S = ()>(PhantomData<P>, PhantomData<C>, PhantomData<S>);

impl<P, C, S> AnyNodeTypes<P, C, S> {
    /// Sets the `Primitives` associated type.
    pub const fn primitives<T>(self) -> AnyNodeTypes<T, C, S> {
        AnyNodeTypes::<T, C, S>(PhantomData::<T>, PhantomData::<C>, PhantomData::<S>)
    }

    /// Sets the `ChainSpec` associated type.
    pub const fn chain_spec<T>(self) -> AnyNodeTypes<P, T, S> {
        AnyNodeTypes::<P, T, S>(PhantomData::<P>, PhantomData::<T>, PhantomData::<S>)
    }

    /// Sets the `StateCommitment` associated type.
    pub const fn state_commitment<T>(self) -> AnyNodeTypes<P, C, T> {
        AnyNodeTypes::<P, C, T>(PhantomData::<P>, PhantomData::<C>, PhantomData::<T>)
    }
}

impl<P, C, S> NodeTypes for AnyNodeTypes<P, C, S>
where
    P: NodePrimitives + Send + Sync + Unpin + 'static,
    C: EthChainSpec + 'static,
    S: StateCommitment,
{
    type Primitives = P;
    type ChainSpec = C;
    type StateCommitment = S;
}

/// A [`NodeTypesWithEngine`] type builder.
#[derive(Default, Debug)]
pub struct AnyNodeTypesWithEngine<P = (), E = (), C = (), S = ()> {
    /// Embedding the basic node types.
    base: AnyNodeTypes<P, C, S>,
    /// Phantom data for the engine.
    _engine: PhantomData<E>,
}

impl<P, E, C, S> AnyNodeTypesWithEngine<P, E, C, S> {
    /// Sets the `Primitives` associated type.
    pub const fn primitives<T>(self) -> AnyNodeTypesWithEngine<T, E, C, S> {
        AnyNodeTypesWithEngine { base: self.base.primitives::<T>(), _engine: PhantomData }
    }

    /// Sets the `Engine` associated type.
    pub const fn engine<T>(self) -> AnyNodeTypesWithEngine<P, T, C, S> {
        AnyNodeTypesWithEngine { base: self.base, _engine: PhantomData::<T> }
    }

    /// Sets the `ChainSpec` associated type.
    pub const fn chain_spec<T>(self) -> AnyNodeTypesWithEngine<P, E, T, S> {
        AnyNodeTypesWithEngine { base: self.base.chain_spec::<T>(), _engine: PhantomData }
    }

    /// Sets the `StateCommitment` associated type.
    pub const fn state_commitment<T>(self) -> AnyNodeTypesWithEngine<P, E, C, T> {
        AnyNodeTypesWithEngine { base: self.base.state_commitment::<T>(), _engine: PhantomData }
    }
}

impl<P, E, C, S> NodeTypes for AnyNodeTypesWithEngine<P, E, C, S>
where
    P: NodePrimitives + Send + Sync + Unpin + 'static,
    E: EngineTypes + Send + Sync + Unpin,
    C: EthChainSpec + 'static,
    S: StateCommitment,
{
    type Primitives = P;
    type ChainSpec = C;
    type StateCommitment = S;
}

impl<P, E, C, S> NodeTypesWithEngine for AnyNodeTypesWithEngine<P, E, C, S>
where
    P: NodePrimitives + Send + Sync + Unpin + 'static,
    E: EngineTypes + Send + Sync + Unpin,
    C: EthChainSpec + 'static,
    S: StateCommitment,
{
    type Engine = E;
}<|MERGE_RESOLUTION|>--- conflicted
+++ resolved
@@ -24,22 +24,16 @@
 pub trait NodePrimitives {
     /// Block primitive.
     type Block;
-<<<<<<< HEAD
     /// Signed version of the transaction type.
     type SignedTx;
-=======
     /// A receipt.
     type Receipt;
->>>>>>> 87f328f9
 }
 
 impl NodePrimitives for () {
-    type Block = reth_primitives::Block;
-<<<<<<< HEAD
-    type SignedTx = reth_primitives::TransactionSigned;
-=======
+    type Block = ();
+    type SignedTx = ();
     type Receipt = ();
->>>>>>> 87f328f9
 }
 
 /// The type that configures the essential types of an Ethereum-like node.
