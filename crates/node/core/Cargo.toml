[package]
name = "reth-node-core"
version.workspace = true
edition.workspace = true
rust-version.workspace = true
license.workspace = true
homepage.workspace = true
repository.workspace = true

[lints]
workspace = true

[dependencies]
# reth
reth-chainspec.workspace = true
reth-primitives.workspace = true
reth-cli-util.workspace = true
reth-fs-util.workspace = true
reth-db = { workspace = true, features = ["mdbx"] }
reth-db-api.workspace = true
reth-storage-errors.workspace = true
reth-provider.workspace = true
reth-network = { workspace = true, features = ["serde"] }
reth-network-p2p.workspace = true
reth-rpc-eth-types.workspace = true
reth-rpc-server-types.workspace = true
reth-rpc-types.workspace = true
reth-rpc-types-compat.workspace = true
reth-rpc-api = { workspace = true, features = ["client"] }
reth-rpc-eth-api = { workspace = true, features = ["client"] }
reth-transaction-pool.workspace = true
reth-tracing.workspace = true
reth-config.workspace = true
reth-discv4.workspace = true
reth-discv5.workspace = true
reth-net-nat.workspace = true
reth-network-peers.workspace = true
reth-consensus-common.workspace = true
reth-prune-types.workspace = true
reth-stages-types.workspace = true
<<<<<<< HEAD
reth-eth-wire-types.workspace = true
=======
reth-optimism-chainspec = { workspace = true, features = ["optimism"], optional = true }
>>>>>>> a24fe46b

# ethereum
alloy-genesis.workspace = true
alloy-rpc-types-engine.workspace = true


# misc
eyre.workspace = true
clap = { workspace = true, features = ["derive"] }
humantime.workspace = true
const_format.workspace = true
rand.workspace = true
derive_more.workspace = true
toml.workspace = true
serde.workspace = true

# io
dirs-next = "2.0.0"
shellexpand.workspace = true
serde_json.workspace = true



# tracing
tracing.workspace = true

# crypto
secp256k1 = { workspace = true, features = [
    "global-context",
    "rand-std",
    "recovery",
] }

# async
futures.workspace = true


[dev-dependencies]
# test vectors generation
proptest.workspace = true
tokio.workspace = true
tempfile.workspace = true

[features]
optimism = [
    "reth-primitives/optimism",
    "reth-provider/optimism",
    "reth-rpc-types-compat/optimism",
    "reth-rpc-eth-api/optimism",
    "dep:reth-optimism-chainspec",
]
# Features for vergen to generate correct env vars
jemalloc = []
asm-keccak = []

[build-dependencies]
vergen = { version = "8.0.0", features = ["build", "cargo", "git", "gitcl"] }<|MERGE_RESOLUTION|>--- conflicted
+++ resolved
@@ -38,11 +38,8 @@
 reth-consensus-common.workspace = true
 reth-prune-types.workspace = true
 reth-stages-types.workspace = true
-<<<<<<< HEAD
 reth-eth-wire-types.workspace = true
-=======
 reth-optimism-chainspec = { workspace = true, features = ["optimism"], optional = true }
->>>>>>> a24fe46b
 
 # ethereum
 alloy-genesis.workspace = true
