--- conflicted
+++ resolved
@@ -42,15 +42,9 @@
         }
 
         match chain.kind() {
-<<<<<<< HEAD
-            ChainKind::Named(NamedChain::Sepolia | NamedChain::Holesky | NamedChain::Hoodi) => {
-                ETHEREUM_BLOCK_GAS_LIMIT_60M
-            }
-=======
             ChainKind::Named(
                 NamedChain::Mainnet | NamedChain::Sepolia | NamedChain::Holesky | NamedChain::Hoodi,
             ) => ETHEREUM_BLOCK_GAS_LIMIT_60M,
->>>>>>> 41ed7e0b
             _ => ETHEREUM_BLOCK_GAS_LIMIT_36M,
         }
     }
