--- conflicted
+++ resolved
@@ -65,11 +65,11 @@
 
 impl Default for TraceArgs {
     fn default() -> Self {
-<<<<<<< HEAD
-        Self { otlp: None, protocol: OtlpProtocol::Http, otlp_level: EnvFilter::from_default_env() }
-=======
-        Self { otlp: None, otlp_filter: EnvFilter::from_default_env() }
->>>>>>> 84aa5148
+        Self {
+            otlp: None,
+            protocol: OtlpProtocol::Http,
+            otlp_filter: EnvFilter::from_default_env(),
+        }
     }
 }
 
