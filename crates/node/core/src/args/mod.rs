--- conflicted
+++ resolved
@@ -76,12 +76,9 @@
 mod era;
 pub use era::{DefaultEraHost, EraArgs, EraSourceArgs};
 
-<<<<<<< HEAD
-=======
 /// `StaticFilesArgs` for configuring static files.
 mod static_files;
 pub use static_files::StaticFilesArgs;
 
->>>>>>> c5365de1
 mod error;
 pub mod types;