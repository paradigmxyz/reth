//! clap [Args](clap::Args) for engine purposes

use clap::{builder::Resettable, Args};
use reth_engine_primitives::{TreeConfig, DEFAULT_MULTIPROOF_TASK_CHUNK_SIZE};
use std::sync::OnceLock;

use crate::node_config::{
    DEFAULT_CROSS_BLOCK_CACHE_SIZE_MB, DEFAULT_MEMORY_BLOCK_BUFFER_TARGET,
    DEFAULT_PERSISTENCE_THRESHOLD, DEFAULT_RESERVED_CPU_CORES,
};

/// Global static engine defaults
static ENGINE_DEFAULTS: OnceLock<DefaultEngineValues> = OnceLock::new();

/// Default values for engine that can be customized
///
/// Global defaults can be set via [`DefaultEngineValues::try_init`].
#[derive(Debug, Clone)]
pub struct DefaultEngineValues {
    persistence_threshold: u64,
    memory_block_buffer_target: u64,
    legacy_state_root_task_enabled: bool,
    prewarming_disabled: bool,
    parallel_sparse_trie_disabled: bool,
    state_provider_metrics: bool,
    cross_block_cache_size: u64,
    state_root_task_compare_updates: bool,
    accept_execution_requests_hash: bool,
    multiproof_chunking_enabled: bool,
    multiproof_chunk_size: usize,
    reserved_cpu_cores: usize,
    precompile_cache_disabled: bool,
    state_root_fallback: bool,
    always_process_payload_attributes_on_canonical_head: bool,
    allow_unwind_canonical_header: bool,
    storage_worker_count: Option<usize>,
    account_worker_count: Option<usize>,
}

impl DefaultEngineValues {
    /// Initialize the global engine defaults with this configuration
    pub fn try_init(self) -> Result<(), Self> {
        ENGINE_DEFAULTS.set(self)
    }

    /// Get a reference to the global engine defaults
    pub fn get_global() -> &'static Self {
        ENGINE_DEFAULTS.get_or_init(Self::default)
    }

    /// Set the default persistence threshold
    pub const fn with_persistence_threshold(mut self, v: u64) -> Self {
        self.persistence_threshold = v;
        self
    }

    /// Set the default memory block buffer target
    pub const fn with_memory_block_buffer_target(mut self, v: u64) -> Self {
        self.memory_block_buffer_target = v;
        self
    }

    /// Set whether to enable legacy state root task by default
    pub const fn with_legacy_state_root_task_enabled(mut self, v: bool) -> Self {
        self.legacy_state_root_task_enabled = v;
        self
    }

    /// Set whether to disable prewarming by default
    pub const fn with_prewarming_disabled(mut self, v: bool) -> Self {
        self.prewarming_disabled = v;
        self
    }

    /// Set whether to disable parallel sparse trie by default
    pub const fn with_parallel_sparse_trie_disabled(mut self, v: bool) -> Self {
        self.parallel_sparse_trie_disabled = v;
        self
    }

    /// Set whether to enable state provider metrics by default
    pub const fn with_state_provider_metrics(mut self, v: bool) -> Self {
        self.state_provider_metrics = v;
        self
    }

    /// Set the default cross-block cache size in MB
    pub const fn with_cross_block_cache_size(mut self, v: u64) -> Self {
        self.cross_block_cache_size = v;
        self
    }

    /// Set whether to compare state root task updates by default
    pub const fn with_state_root_task_compare_updates(mut self, v: bool) -> Self {
        self.state_root_task_compare_updates = v;
        self
    }

    /// Set whether to accept execution requests hash by default
    pub const fn with_accept_execution_requests_hash(mut self, v: bool) -> Self {
        self.accept_execution_requests_hash = v;
        self
    }

    /// Set whether to enable multiproof chunking by default
    pub const fn with_multiproof_chunking_enabled(mut self, v: bool) -> Self {
        self.multiproof_chunking_enabled = v;
        self
    }

    /// Set the default multiproof chunk size
    pub const fn with_multiproof_chunk_size(mut self, v: usize) -> Self {
        self.multiproof_chunk_size = v;
        self
    }

    /// Set the default number of reserved CPU cores
    pub const fn with_reserved_cpu_cores(mut self, v: usize) -> Self {
        self.reserved_cpu_cores = v;
        self
    }

    /// Set whether to disable precompile cache by default
    pub const fn with_precompile_cache_disabled(mut self, v: bool) -> Self {
        self.precompile_cache_disabled = v;
        self
    }

    /// Set whether to enable state root fallback by default
    pub const fn with_state_root_fallback(mut self, v: bool) -> Self {
        self.state_root_fallback = v;
        self
    }

    /// Set whether to always process payload attributes on canonical head by default
    pub const fn with_always_process_payload_attributes_on_canonical_head(
        mut self,
        v: bool,
    ) -> Self {
        self.always_process_payload_attributes_on_canonical_head = v;
        self
    }

    /// Set whether to allow unwinding canonical header by default
    pub const fn with_allow_unwind_canonical_header(mut self, v: bool) -> Self {
        self.allow_unwind_canonical_header = v;
        self
    }

    /// Set the default storage worker count
    pub const fn with_storage_worker_count(mut self, v: Option<usize>) -> Self {
        self.storage_worker_count = v;
        self
    }

    /// Set the default account worker count
    pub const fn with_account_worker_count(mut self, v: Option<usize>) -> Self {
        self.account_worker_count = v;
        self
    }
}

impl Default for DefaultEngineValues {
    fn default() -> Self {
        Self {
            persistence_threshold: DEFAULT_PERSISTENCE_THRESHOLD,
            memory_block_buffer_target: DEFAULT_MEMORY_BLOCK_BUFFER_TARGET,
            legacy_state_root_task_enabled: false,
            prewarming_disabled: false,
            parallel_sparse_trie_disabled: false,
            state_provider_metrics: false,
            cross_block_cache_size: DEFAULT_CROSS_BLOCK_CACHE_SIZE_MB,
            state_root_task_compare_updates: false,
            accept_execution_requests_hash: false,
            multiproof_chunking_enabled: true,
            multiproof_chunk_size: DEFAULT_MULTIPROOF_TASK_CHUNK_SIZE,
            reserved_cpu_cores: DEFAULT_RESERVED_CPU_CORES,
            precompile_cache_disabled: false,
            state_root_fallback: false,
            always_process_payload_attributes_on_canonical_head: false,
            allow_unwind_canonical_header: false,
            storage_worker_count: None,
            account_worker_count: None,
        }
    }
}

/// Parameters for configuring the engine driver.
#[derive(Debug, Clone, Args, PartialEq, Eq)]
#[command(next_help_heading = "Engine")]
pub struct EngineArgs {
    /// Configure persistence threshold for the engine. This determines how many canonical blocks
    /// must be in-memory, ahead of the last persisted block, before flushing canonical blocks to
    /// disk again.
    ///
    /// To persist blocks as fast as the node receives them, set this value to zero. This will
    /// cause more frequent DB writes.
    #[arg(long = "engine.persistence-threshold", default_value_t = DefaultEngineValues::get_global().persistence_threshold)]
    pub persistence_threshold: u64,

    /// Configure the target number of blocks to keep in memory.
    #[arg(long = "engine.memory-block-buffer-target", default_value_t = DefaultEngineValues::get_global().memory_block_buffer_target)]
    pub memory_block_buffer_target: u64,

    /// Enable legacy state root
    #[arg(long = "engine.legacy-state-root", default_value_t = DefaultEngineValues::get_global().legacy_state_root_task_enabled)]
    pub legacy_state_root_task_enabled: bool,

    /// CAUTION: This CLI flag has no effect anymore, use --engine.disable-caching-and-prewarming
    /// if you want to disable caching and prewarming
    #[arg(long = "engine.caching-and-prewarming", default_value = "true", hide = true)]
    #[deprecated]
    pub caching_and_prewarming_enabled: bool,

    /// Disable state cache
    #[arg(long = "engine.disable-state-cache")]
    pub state_cache_disabled: bool,

    /// Disable parallel prewarming
    #[arg(long = "engine.disable-prewarming", alias = "engine.disable-caching-and-prewarming", default_value_t = DefaultEngineValues::get_global().prewarming_disabled)]
    pub prewarming_disabled: bool,

    /// CAUTION: This CLI flag has no effect anymore, use --engine.disable-parallel-sparse-trie
    /// if you want to disable usage of the `ParallelSparseTrie`.
    #[deprecated]
    #[arg(long = "engine.parallel-sparse-trie", default_value = "true", hide = true)]
    pub parallel_sparse_trie_enabled: bool,

    /// Disable the parallel sparse trie in the engine.
    #[arg(long = "engine.disable-parallel-sparse-trie", default_value_t = DefaultEngineValues::get_global().parallel_sparse_trie_disabled)]
    pub parallel_sparse_trie_disabled: bool,

    /// Enable state provider latency metrics. This allows the engine to collect and report stats
    /// about how long state provider calls took during execution, but this does introduce slight
    /// overhead to state provider calls.
    #[arg(long = "engine.state-provider-metrics", default_value_t = DefaultEngineValues::get_global().state_provider_metrics)]
    pub state_provider_metrics: bool,

    /// Configure the size of cross-block cache in megabytes
    #[arg(long = "engine.cross-block-cache-size", default_value_t = DefaultEngineValues::get_global().cross_block_cache_size)]
    pub cross_block_cache_size: u64,

    /// Enable comparing trie updates from the state root task to the trie updates from the regular
    /// state root calculation.
    #[arg(long = "engine.state-root-task-compare-updates", default_value_t = DefaultEngineValues::get_global().state_root_task_compare_updates)]
    pub state_root_task_compare_updates: bool,

    /// Enables accepting requests hash instead of an array of requests in `engine_newPayloadV4`.
    #[arg(long = "engine.accept-execution-requests-hash", default_value_t = DefaultEngineValues::get_global().accept_execution_requests_hash)]
    pub accept_execution_requests_hash: bool,

    /// Whether multiproof task should chunk proof targets.
    #[arg(long = "engine.multiproof-chunking", default_value_t = DefaultEngineValues::get_global().multiproof_chunking_enabled)]
    pub multiproof_chunking_enabled: bool,

    /// Multiproof task chunk size for proof targets.
    #[arg(long = "engine.multiproof-chunk-size", default_value_t = DefaultEngineValues::get_global().multiproof_chunk_size)]
    pub multiproof_chunk_size: usize,

    /// Configure the number of reserved CPU cores for non-reth processes
    #[arg(long = "engine.reserved-cpu-cores", default_value_t = DefaultEngineValues::get_global().reserved_cpu_cores)]
    pub reserved_cpu_cores: usize,

    /// CAUTION: This CLI flag has no effect anymore, use --engine.disable-precompile-cache
    /// if you want to disable precompile cache
    #[arg(long = "engine.precompile-cache", default_value = "true", hide = true)]
    #[deprecated]
    pub precompile_cache_enabled: bool,

    /// Disable precompile cache
    #[arg(long = "engine.disable-precompile-cache", default_value_t = DefaultEngineValues::get_global().precompile_cache_disabled)]
    pub precompile_cache_disabled: bool,

    /// Enable state root fallback, useful for testing
    #[arg(long = "engine.state-root-fallback", default_value_t = DefaultEngineValues::get_global().state_root_fallback)]
    pub state_root_fallback: bool,

    /// Always process payload attributes and begin a payload build process even if
    /// `forkchoiceState.headBlockHash` is already the canonical head or an ancestor. See
    /// `TreeConfig::always_process_payload_attributes_on_canonical_head` for more details.
    ///
    /// Note: This is a no-op on OP Stack.
    #[arg(
        long = "engine.always-process-payload-attributes-on-canonical-head",
        default_value_t = DefaultEngineValues::get_global().always_process_payload_attributes_on_canonical_head
    )]
    pub always_process_payload_attributes_on_canonical_head: bool,

    /// Allow unwinding canonical header to ancestor during forkchoice updates.
    /// See `TreeConfig::unwind_canonical_header` for more details.
    #[arg(long = "engine.allow-unwind-canonical-header", default_value_t = DefaultEngineValues::get_global().allow_unwind_canonical_header)]
    pub allow_unwind_canonical_header: bool,

    /// Configure the number of storage proof workers in the Tokio blocking pool.
    /// If not specified, defaults to 2x available parallelism, clamped between 2 and 64.
    #[arg(long = "engine.storage-worker-count", default_value = Resettable::from(DefaultEngineValues::get_global().storage_worker_count.map(|v| v.to_string().into())))]
    pub storage_worker_count: Option<usize>,

    /// Configure the number of account proof workers in the Tokio blocking pool.
    /// If not specified, defaults to the same count as storage workers.
    #[arg(long = "engine.account-worker-count", default_value = Resettable::from(DefaultEngineValues::get_global().account_worker_count.map(|v| v.to_string().into())))]
    pub account_worker_count: Option<usize>,
}

#[allow(deprecated)]
impl Default for EngineArgs {
    fn default() -> Self {
        let DefaultEngineValues {
            persistence_threshold,
            memory_block_buffer_target,
            legacy_state_root_task_enabled,
            prewarming_disabled,
            parallel_sparse_trie_disabled,
            state_provider_metrics,
            cross_block_cache_size,
            state_root_task_compare_updates,
            accept_execution_requests_hash,
            multiproof_chunking_enabled,
            multiproof_chunk_size,
            reserved_cpu_cores,
            precompile_cache_disabled,
            state_root_fallback,
            always_process_payload_attributes_on_canonical_head,
            allow_unwind_canonical_header,
            storage_worker_count,
            account_worker_count,
        } = DefaultEngineValues::get_global().clone();
        Self {
            persistence_threshold,
            memory_block_buffer_target,
            legacy_state_root_task_enabled,
            state_root_task_compare_updates,
            caching_and_prewarming_enabled: true,
<<<<<<< HEAD
            state_cache_disabled: false,
            prewarming_disabled: false,
=======
            prewarming_disabled,
>>>>>>> 3c9ad313
            parallel_sparse_trie_enabled: true,
            parallel_sparse_trie_disabled,
            state_provider_metrics,
            cross_block_cache_size,
            accept_execution_requests_hash,
            multiproof_chunking_enabled,
            multiproof_chunk_size,
            reserved_cpu_cores,
            precompile_cache_enabled: true,
            precompile_cache_disabled,
            state_root_fallback,
            always_process_payload_attributes_on_canonical_head,
            allow_unwind_canonical_header,
            storage_worker_count,
            account_worker_count,
        }
    }
}

impl EngineArgs {
    /// Creates a [`TreeConfig`] from the engine arguments.
    pub fn tree_config(&self) -> TreeConfig {
        let mut config = TreeConfig::default()
            .with_persistence_threshold(self.persistence_threshold)
            .with_memory_block_buffer_target(self.memory_block_buffer_target)
            .with_legacy_state_root(self.legacy_state_root_task_enabled)
            .without_state_cache(self.state_cache_disabled)
            .without_prewarming(self.prewarming_disabled)
            .with_disable_parallel_sparse_trie(self.parallel_sparse_trie_disabled)
            .with_state_provider_metrics(self.state_provider_metrics)
            .with_always_compare_trie_updates(self.state_root_task_compare_updates)
            .with_cross_block_cache_size(self.cross_block_cache_size * 1024 * 1024)
            .with_multiproof_chunking_enabled(self.multiproof_chunking_enabled)
            .with_multiproof_chunk_size(self.multiproof_chunk_size)
            .with_reserved_cpu_cores(self.reserved_cpu_cores)
            .without_precompile_cache(self.precompile_cache_disabled)
            .with_state_root_fallback(self.state_root_fallback)
            .with_always_process_payload_attributes_on_canonical_head(
                self.always_process_payload_attributes_on_canonical_head,
            )
            .with_unwind_canonical_header(self.allow_unwind_canonical_header);

        if let Some(count) = self.storage_worker_count {
            config = config.with_storage_worker_count(count);
        }

        if let Some(count) = self.account_worker_count {
            config = config.with_account_worker_count(count);
        }

        config
    }
}

#[cfg(test)]
mod tests {
    use super::*;
    use clap::Parser;

    /// A helper type to parse Args more easily
    #[derive(Parser)]
    struct CommandParser<T: Args> {
        #[command(flatten)]
        args: T,
    }

    #[test]
    fn test_parse_engine_args() {
        let default_args = EngineArgs::default();
        let args = CommandParser::<EngineArgs>::parse_from(["reth"]).args;
        assert_eq!(args, default_args);
    }

    #[test]
    #[allow(deprecated)]
    fn engine_args() {
        let args = EngineArgs {
            persistence_threshold: 100,
            memory_block_buffer_target: 50,
            legacy_state_root_task_enabled: true,
            caching_and_prewarming_enabled: true,
            prewarming_disabled: true,
            parallel_sparse_trie_enabled: true,
            parallel_sparse_trie_disabled: true,
            state_provider_metrics: true,
            cross_block_cache_size: 256,
            state_root_task_compare_updates: true,
            accept_execution_requests_hash: true,
            multiproof_chunking_enabled: true,
            multiproof_chunk_size: 512,
            reserved_cpu_cores: 4,
            precompile_cache_enabled: true,
            precompile_cache_disabled: true,
            state_root_fallback: true,
            always_process_payload_attributes_on_canonical_head: true,
            allow_unwind_canonical_header: true,
            storage_worker_count: Some(16),
            account_worker_count: Some(8),
        };

        let parsed_args = CommandParser::<EngineArgs>::parse_from([
            "reth",
            "--engine.persistence-threshold",
            "100",
            "--engine.memory-block-buffer-target",
            "50",
            "--engine.legacy-state-root",
            "--engine.disable-prewarming",
            "--engine.disable-parallel-sparse-trie",
            "--engine.state-provider-metrics",
            "--engine.cross-block-cache-size",
            "256",
            "--engine.state-root-task-compare-updates",
            "--engine.accept-execution-requests-hash",
            "--engine.multiproof-chunking",
            "--engine.multiproof-chunk-size",
            "512",
            "--engine.reserved-cpu-cores",
            "4",
            "--engine.disable-precompile-cache",
            "--engine.state-root-fallback",
            "--engine.always-process-payload-attributes-on-canonical-head",
            "--engine.allow-unwind-canonical-header",
            "--engine.storage-worker-count",
            "16",
            "--engine.account-worker-count",
            "8",
        ])
        .args;

        assert_eq!(parsed_args, args);
    }
}<|MERGE_RESOLUTION|>--- conflicted
+++ resolved
@@ -331,12 +331,8 @@
             legacy_state_root_task_enabled,
             state_root_task_compare_updates,
             caching_and_prewarming_enabled: true,
-<<<<<<< HEAD
             state_cache_disabled: false,
-            prewarming_disabled: false,
-=======
             prewarming_disabled,
->>>>>>> 3c9ad313
             parallel_sparse_trie_enabled: true,
             parallel_sparse_trie_disabled,
             state_provider_metrics,
