//! clap [Args](clap::Args) for static files configuration

use clap::Args;
use reth_config::config::{BlocksPerFileConfig, StaticFilesConfig};
use reth_provider::StorageSettings;

/// Parameters for static files configuration
#[derive(Debug, Args, PartialEq, Eq, Default, Clone, Copy)]
#[command(next_help_heading = "Static Files")]
pub struct StaticFilesArgs {
    /// Number of blocks per file for the headers segment.
    #[arg(long = "static-files.blocks-per-file.headers")]
    pub blocks_per_file_headers: Option<u64>,

    /// Number of blocks per file for the transactions segment.
    #[arg(long = "static-files.blocks-per-file.transactions")]
    pub blocks_per_file_transactions: Option<u64>,

    /// Number of blocks per file for the receipts segment.
    #[arg(long = "static-files.blocks-per-file.receipts")]
    pub blocks_per_file_receipts: Option<u64>,

<<<<<<< HEAD
    /// Number of blocks per file for the transaction senders segment.
    #[arg(long = "static-files.blocks-per-file.transaction_senders")]
    pub blocks_per_file_transaction_senders: Option<u64>,
=======
    /// Store receipts in static files instead of the database.
    ///
    /// When enabled, receipts will be written to static files on disk instead of the database.
    ///
    /// Note: This setting can only be configured at genesis initialization. Once
    /// the node has been initialized, changing this flag requires re-syncing from scratch.
    #[arg(long = "static-files.receipts")]
    pub receipts: bool,
>>>>>>> 6f50ed1a
}

impl StaticFilesArgs {
    /// Merges the CLI arguments with an existing [`StaticFilesConfig`], giving priority to CLI
    /// args.
    pub fn merge_with_config(&self, config: StaticFilesConfig) -> StaticFilesConfig {
        StaticFilesConfig {
            blocks_per_file: BlocksPerFileConfig {
                headers: self.blocks_per_file_headers.or(config.blocks_per_file.headers),
                transactions: self
                    .blocks_per_file_transactions
                    .or(config.blocks_per_file.transactions),
                receipts: self.blocks_per_file_receipts.or(config.blocks_per_file.receipts),
                transaction_senders: self
                    .blocks_per_file_transaction_senders
                    .or(config.blocks_per_file.transaction_senders),
            },
        }
    }

    /// Converts the static files arguments into [`StorageSettings`].
    pub const fn to_settings(&self) -> StorageSettings {
        if self.receipts {
            StorageSettings::new().with_receipts_in_static_files()
        } else {
            StorageSettings::legacy()
        }
    }
}<|MERGE_RESOLUTION|>--- conflicted
+++ resolved
@@ -20,11 +20,10 @@
     #[arg(long = "static-files.blocks-per-file.receipts")]
     pub blocks_per_file_receipts: Option<u64>,
 
-<<<<<<< HEAD
     /// Number of blocks per file for the transaction senders segment.
     #[arg(long = "static-files.blocks-per-file.transaction_senders")]
     pub blocks_per_file_transaction_senders: Option<u64>,
-=======
+
     /// Store receipts in static files instead of the database.
     ///
     /// When enabled, receipts will be written to static files on disk instead of the database.
@@ -33,7 +32,6 @@
     /// the node has been initialized, changing this flag requires re-syncing from scratch.
     #[arg(long = "static-files.receipts")]
     pub receipts: bool,
->>>>>>> 6f50ed1a
 }
 
 impl StaticFilesArgs {
