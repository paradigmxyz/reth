--- conflicted
+++ resolved
@@ -8,12 +8,8 @@
     error::ErrorKind,
     Arg, Args, Command, Error,
 };
-<<<<<<< HEAD
-use reth_db::ClientVersion;
 use reth_node_types::ByteSize;
-=======
 use reth_db::{mdbx::MaxReadTransactionDuration, ClientVersion};
->>>>>>> 8b1dfcca
 use reth_storage_errors::db::LogLevel;
 
 fn parse_byte_size(s: &str) -> Result<ByteSize, String> {
@@ -31,19 +27,15 @@
     /// NFS volume.
     #[arg(long = "db.exclusive")]
     pub exclusive: Option<bool>,
-<<<<<<< HEAD
     /// Maximum database size (e.g., 4TB, 8MB)
     #[arg(long = "db.max-size", value_parser = parse_byte_size)]
     pub max_size: Option<ByteSize>,
-
     /// Database growth step (e.g., 4GB, 4KB)
     #[arg(long = "db.growth-step", value_parser = parse_byte_size)]
     pub growth_step: Option<ByteSize>,
-=======
     /// Read transaction timeout in seconds, 0 means no timeout.
     #[arg(long = "db.read-transaction-timeout")]
     pub read_transaction_timeout: Option<u64>,
->>>>>>> 8b1dfcca
 }
 
 impl DatabaseArgs {
@@ -52,16 +44,8 @@
         self.get_database_args(default_client_version())
     }
 
-    /// Returns the database arguments with configured log level, client version and geometry.
+    /// Returns the database arguments with configured log level, client version, max_read_transaction_duration and geometry.
     pub fn get_database_args(
-        &self,
-        client_version: ClientVersion,
-    ) -> reth_db::mdbx::DatabaseArguments {
-        self.get_const_database_args(client_version).with_geometry(self.max_size, self.growth_step)
-    }
-
-    /// Returns the const database arguments with configured log level and given client version.
-    pub const fn get_const_database_args(
         &self,
         client_version: ClientVersion,
     ) -> reth_db::mdbx::DatabaseArguments {
@@ -75,6 +59,7 @@
             .with_log_level(self.log_level)
             .with_exclusive(self.exclusive)
             .with_max_read_transaction_duration(max_read_transaction_duration)
+            .with_geometry(self.max_size, self.growth_step)
     }
 }
 
