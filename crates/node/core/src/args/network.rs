//! clap [Args](clap::Args) for network related arguments.

use std::{
    net::{IpAddr, Ipv4Addr, Ipv6Addr, SocketAddr, SocketAddrV4, SocketAddrV6},
    ops::Not,
    path::PathBuf,
};

use crate::version::version_metadata;
use clap::Args;
use reth_chainspec::EthChainSpec;
use reth_config::Config;
use reth_discv4::{NodeRecord, DEFAULT_DISCOVERY_ADDR, DEFAULT_DISCOVERY_PORT};
use reth_discv5::{
    discv5::ListenConfig, DEFAULT_COUNT_BOOTSTRAP_LOOKUPS, DEFAULT_DISCOVERY_V5_PORT,
    DEFAULT_SECONDS_BOOTSTRAP_LOOKUP_INTERVAL, DEFAULT_SECONDS_LOOKUP_INTERVAL,
};
use reth_net_nat::{NatResolver, DEFAULT_NET_IF_NAME};
use reth_network::{
    transactions::{
        config::TransactionPropagationKind,
        constants::{
            tx_fetcher::{
                DEFAULT_MAX_CAPACITY_CACHE_PENDING_FETCH, DEFAULT_MAX_COUNT_CONCURRENT_REQUESTS,
                DEFAULT_MAX_COUNT_CONCURRENT_REQUESTS_PER_PEER,
            },
            tx_manager::{
                DEFAULT_MAX_COUNT_PENDING_POOL_IMPORTS, DEFAULT_MAX_COUNT_TRANSACTIONS_SEEN_BY_PEER,
            },
        },
        TransactionFetcherConfig, TransactionPropagationMode, TransactionsManagerConfig,
        DEFAULT_SOFT_LIMIT_BYTE_SIZE_POOLED_TRANSACTIONS_RESP_ON_PACK_GET_POOLED_TRANSACTIONS_REQ,
        SOFT_LIMIT_BYTE_SIZE_POOLED_TRANSACTIONS_RESPONSE,
    },
    HelloMessageWithProtocols, NetworkConfigBuilder, NetworkPrimitives, SessionsConfig,
};
use reth_network_peers::{mainnet_nodes, TrustedPeer};
use secp256k1::SecretKey;
use tracing::error;

/// Parameters for configuring the network more granularity via CLI
#[derive(Debug, Clone, Args, PartialEq, Eq)]
#[command(next_help_heading = "Networking")]
pub struct NetworkArgs {
    /// Arguments to setup discovery service.
    #[command(flatten)]
    pub discovery: DiscoveryArgs,

    #[expect(clippy::doc_markdown)]
    /// Comma separated enode URLs of trusted peers for P2P connections.
    ///
    /// --trusted-peers enode://abcd@192.168.0.1:30303
    #[arg(long, value_delimiter = ',')]
    pub trusted_peers: Vec<TrustedPeer>,

    /// Connect to or accept from trusted peers only
    #[arg(long)]
    pub trusted_only: bool,

    /// Comma separated enode URLs for P2P discovery bootstrap.
    ///
    /// Will fall back to a network-specific default if not specified.
    #[arg(long, value_delimiter = ',')]
    pub bootnodes: Option<Vec<TrustedPeer>>,

    /// Amount of DNS resolution requests retries to perform when peering.
    #[arg(long, default_value_t = 0)]
    pub dns_retries: usize,

    /// The path to the known peers file. Connected peers are dumped to this file on nodes
    /// shutdown, and read on startup. Cannot be used with `--no-persist-peers`.
    #[arg(long, value_name = "FILE", verbatim_doc_comment, conflicts_with = "no_persist_peers")]
    pub peers_file: Option<PathBuf>,

    /// Custom node identity
    #[arg(long, value_name = "IDENTITY", default_value = version_metadata().p2p_client_version.as_ref())]
    pub identity: String,

    /// Secret key to use for this node.
    ///
    /// This will also deterministically set the peer ID. If not specified, it will be set in the
    /// data dir for the chain being used.
    #[arg(long, value_name = "PATH")]
    pub p2p_secret_key: Option<PathBuf>,

    /// Do not persist peers.
    #[arg(long, verbatim_doc_comment)]
    pub no_persist_peers: bool,

    /// NAT resolution method (any|none|upnp|publicip|extip:\<IP\>)
    #[arg(long, default_value = "any")]
    pub nat: NatResolver,

    /// Network listening address
    #[arg(long = "addr", value_name = "ADDR", default_value_t = DEFAULT_DISCOVERY_ADDR)]
    pub addr: IpAddr,

    /// Network listening port
    #[arg(long = "port", value_name = "PORT", default_value_t = DEFAULT_DISCOVERY_PORT)]
    pub port: u16,

    /// Maximum number of outbound requests. default: 100
    #[arg(long)]
    pub max_outbound_peers: Option<usize>,

    /// Maximum number of inbound requests. default: 30
    #[arg(long)]
    pub max_inbound_peers: Option<usize>,

    /// Max concurrent `GetPooledTransactions` requests.
    #[arg(long = "max-tx-reqs", value_name = "COUNT", default_value_t = DEFAULT_MAX_COUNT_CONCURRENT_REQUESTS, verbatim_doc_comment)]
    pub max_concurrent_tx_requests: u32,

    /// Max concurrent `GetPooledTransactions` requests per peer.
    #[arg(long = "max-tx-reqs-peer", value_name = "COUNT", default_value_t = DEFAULT_MAX_COUNT_CONCURRENT_REQUESTS_PER_PEER, verbatim_doc_comment)]
    pub max_concurrent_tx_requests_per_peer: u8,

    /// Max number of seen transactions to remember per peer.
    ///
    /// Default is 320 transaction hashes.
    #[arg(long = "max-seen-tx-history", value_name = "COUNT", default_value_t = DEFAULT_MAX_COUNT_TRANSACTIONS_SEEN_BY_PEER, verbatim_doc_comment)]
    pub max_seen_tx_history: u32,

    #[arg(long = "max-pending-imports", value_name = "COUNT", default_value_t = DEFAULT_MAX_COUNT_PENDING_POOL_IMPORTS, verbatim_doc_comment)]
    /// Max number of transactions to import concurrently.
    pub max_pending_pool_imports: usize,

    /// Experimental, for usage in research. Sets the max accumulated byte size of transactions
    /// to pack in one response.
    /// Spec'd at 2MiB.
    #[arg(long = "pooled-tx-response-soft-limit", value_name = "BYTES", default_value_t = SOFT_LIMIT_BYTE_SIZE_POOLED_TRANSACTIONS_RESPONSE, verbatim_doc_comment)]
    pub soft_limit_byte_size_pooled_transactions_response: usize,

    /// Experimental, for usage in research. Sets the max accumulated byte size of transactions to
    /// request in one request.
    ///
    /// Since `RLPx` protocol version 68, the byte size of a transaction is shared as metadata in a
    /// transaction announcement (see `RLPx` specs). This allows a node to request a specific size
    /// response.
    ///
    /// By default, nodes request only 128 KiB worth of transactions, but should a peer request
    /// more, up to 2 MiB, a node will answer with more than 128 KiB.
    ///
    /// Default is 128 KiB.
    #[arg(long = "pooled-tx-pack-soft-limit", value_name = "BYTES", default_value_t = DEFAULT_SOFT_LIMIT_BYTE_SIZE_POOLED_TRANSACTIONS_RESP_ON_PACK_GET_POOLED_TRANSACTIONS_REQ, verbatim_doc_comment)]
    pub soft_limit_byte_size_pooled_transactions_response_on_pack_request: usize,

    /// Max capacity of cache of hashes for transactions pending fetch.
    #[arg(long = "max-tx-pending-fetch", value_name = "COUNT", default_value_t = DEFAULT_MAX_CAPACITY_CACHE_PENDING_FETCH, verbatim_doc_comment)]
    pub max_capacity_cache_txns_pending_fetch: u32,

    /// Name of network interface used to communicate with peers.
    ///
    /// If flag is set, but no value is passed, the default interface for docker `eth0` is tried.
    #[arg(long = "net-if.experimental", conflicts_with = "addr", value_name = "IF_NAME")]
    pub net_if: Option<String>,

    /// Transaction Propagation Policy
    ///
    /// The policy determines which peers transactions are gossiped to.
    #[arg(long = "tx-propagation-policy", default_value_t = TransactionPropagationKind::All)]
    pub tx_propagation_policy: TransactionPropagationKind,

    /// Disable transaction pool gossip
    ///
    /// Disables gossiping of transactions in the mempool to peers. This can be omitted for
    /// personal nodes, though providers should always opt to enable this flag.
    #[arg(long = "disable-tx-gossip")]
    pub disable_tx_gossip: bool,
<<<<<<< HEAD
=======

    /// Sets the transaction propagation mode by determining how new pending transactions are
    /// propagated to other peers in full.
    ///
    /// Examples: sqrt, all, max:10
    #[arg(
        long = "tx-propagation-mode",
        default_value = "sqrt",
        help = "Transaction propagation mode (sqrt, all, max:<number>)"
    )]
    pub propagation_mode: TransactionPropagationMode,
>>>>>>> 138c9172
}

impl NetworkArgs {
    /// Returns the resolved IP address.
    pub fn resolved_addr(&self) -> IpAddr {
        if let Some(ref if_name) = self.net_if {
            let if_name = if if_name.is_empty() { DEFAULT_NET_IF_NAME } else { if_name };
            return match reth_net_nat::net_if::resolve_net_if_ip(if_name) {
                Ok(addr) => addr,
                Err(err) => {
                    error!(target: "reth::cli",
                        if_name,
                        %err,
                        "Failed to read network interface IP"
                    );

                    DEFAULT_DISCOVERY_ADDR
                }
            };
        }

        self.addr
    }

    /// Returns the resolved bootnodes if any are provided.
    pub fn resolved_bootnodes(&self) -> Option<Vec<NodeRecord>> {
        self.bootnodes.clone().map(|bootnodes| {
            bootnodes.into_iter().filter_map(|node| node.resolve_blocking().ok()).collect()
        })
    }
    /// Configures and returns a `TransactionsManagerConfig` based on the current settings.
    pub const fn transactions_manager_config(&self) -> TransactionsManagerConfig {
        TransactionsManagerConfig {
            transaction_fetcher_config: TransactionFetcherConfig::new(
                self.max_concurrent_tx_requests,
                self.max_concurrent_tx_requests_per_peer,
                self.soft_limit_byte_size_pooled_transactions_response,
                self.soft_limit_byte_size_pooled_transactions_response_on_pack_request,
                self.max_capacity_cache_txns_pending_fetch,
            ),
            max_transactions_seen_by_peer_history: self.max_seen_tx_history,
            propagation_mode: self.propagation_mode,
        }
    }

    /// Build a [`NetworkConfigBuilder`] from a [`Config`] and a [`EthChainSpec`], in addition to
    /// the values in this option struct.
    ///
    /// The `default_peers_file` will be used as the default location to store the persistent peers
    /// file if `no_persist_peers` is false, and there is no provided `peers_file`.
    ///
    /// Configured Bootnodes are prioritized, if unset, the chain spec bootnodes are used
    /// Priority order for bootnodes configuration:
    /// 1. --bootnodes flag
    /// 2. Network preset flags (e.g. --holesky)
    /// 3. default to mainnet nodes
    pub fn network_config<N: NetworkPrimitives>(
        &self,
        config: &Config,
        chain_spec: impl EthChainSpec,
        secret_key: SecretKey,
        default_peers_file: PathBuf,
    ) -> NetworkConfigBuilder<N> {
        let addr = self.resolved_addr();
        let chain_bootnodes = self
            .resolved_bootnodes()
            .unwrap_or_else(|| chain_spec.bootnodes().unwrap_or_else(mainnet_nodes));
        let peers_file = self.peers_file.clone().unwrap_or(default_peers_file);

        // Configure peer connections
        let peers_config = config
            .peers
            .clone()
            .with_max_inbound_opt(self.max_inbound_peers)
            .with_max_outbound_opt(self.max_outbound_peers);

        // Configure basic network stack
        NetworkConfigBuilder::<N>::new(secret_key)
            .peer_config(config.peers_config_with_basic_nodes_from_file(
                self.persistent_peers_file(peers_file).as_deref(),
            ))
            .external_ip_resolver(self.nat)
            .sessions_config(
                SessionsConfig::default().with_upscaled_event_buffer(peers_config.max_peers()),
            )
            .peer_config(peers_config)
            .boot_nodes(chain_bootnodes.clone())
            .transactions_manager_config(self.transactions_manager_config())
            // Configure node identity
            .apply(|builder| {
                let peer_id = builder.get_peer_id();
                builder.hello_message(
                    HelloMessageWithProtocols::builder(peer_id)
                        .client_version(&self.identity)
                        .build(),
                )
            })
            // apply discovery settings
            .apply(|builder| {
                let rlpx_socket = (addr, self.port).into();
                self.discovery.apply_to_builder(builder, rlpx_socket, chain_bootnodes)
            })
            .listener_addr(SocketAddr::new(
                addr, // set discovery port based on instance number
                self.port,
            ))
            .discovery_addr(SocketAddr::new(
                self.discovery.addr,
                // set discovery port based on instance number
                self.discovery.port,
            ))
            .disable_tx_gossip(self.disable_tx_gossip)
    }

    /// If `no_persist_peers` is false then this returns the path to the persistent peers file path.
    pub fn persistent_peers_file(&self, peers_file: PathBuf) -> Option<PathBuf> {
        self.no_persist_peers.not().then_some(peers_file)
    }

    /// Sets the p2p port to zero, to allow the OS to assign a random unused port when
    /// the network components bind to a socket.
    pub const fn with_unused_p2p_port(mut self) -> Self {
        self.port = 0;
        self
    }

    /// Sets the p2p and discovery ports to zero, allowing the OD to assign a random unused port
    /// when network components bind to sockets.
    pub const fn with_unused_ports(mut self) -> Self {
        self = self.with_unused_p2p_port();
        self.discovery = self.discovery.with_unused_discovery_port();
        self
    }

    /// Change networking port numbers based on the instance number, if provided.
    /// Ports are updated to `previous_value + instance - 1`
    ///
    /// # Panics
    /// Warning: if `instance` is zero in debug mode, this will panic.
    pub fn adjust_instance_ports(&mut self, instance: Option<u16>) {
        if let Some(instance) = instance {
            debug_assert_ne!(instance, 0, "instance must be non-zero");
            self.port += instance - 1;
            self.discovery.adjust_instance_ports(instance);
        }
    }

    /// Resolve all trusted peers at once
    pub async fn resolve_trusted_peers(&self) -> Result<Vec<NodeRecord>, std::io::Error> {
        futures::future::try_join_all(
            self.trusted_peers.iter().map(|peer| async move { peer.resolve().await }),
        )
        .await
    }
}

impl Default for NetworkArgs {
    fn default() -> Self {
        Self {
            discovery: DiscoveryArgs::default(),
            trusted_peers: vec![],
            trusted_only: false,
            bootnodes: None,
            dns_retries: 0,
            peers_file: None,
            identity: version_metadata().p2p_client_version.to_string(),
            p2p_secret_key: None,
            no_persist_peers: false,
            nat: NatResolver::Any,
            addr: DEFAULT_DISCOVERY_ADDR,
            port: DEFAULT_DISCOVERY_PORT,
            max_outbound_peers: None,
            max_inbound_peers: None,
            max_concurrent_tx_requests: DEFAULT_MAX_COUNT_CONCURRENT_REQUESTS,
            max_concurrent_tx_requests_per_peer: DEFAULT_MAX_COUNT_CONCURRENT_REQUESTS_PER_PEER,
            soft_limit_byte_size_pooled_transactions_response:
                SOFT_LIMIT_BYTE_SIZE_POOLED_TRANSACTIONS_RESPONSE,
            soft_limit_byte_size_pooled_transactions_response_on_pack_request: DEFAULT_SOFT_LIMIT_BYTE_SIZE_POOLED_TRANSACTIONS_RESP_ON_PACK_GET_POOLED_TRANSACTIONS_REQ,
            max_pending_pool_imports: DEFAULT_MAX_COUNT_PENDING_POOL_IMPORTS,
            max_seen_tx_history: DEFAULT_MAX_COUNT_TRANSACTIONS_SEEN_BY_PEER,
            max_capacity_cache_txns_pending_fetch: DEFAULT_MAX_CAPACITY_CACHE_PENDING_FETCH,
            net_if: None,
            tx_propagation_policy: TransactionPropagationKind::default(),
            disable_tx_gossip: false,
<<<<<<< HEAD
=======
            propagation_mode: TransactionPropagationMode::Sqrt,
>>>>>>> 138c9172
        }
    }
}

/// Arguments to setup discovery
#[derive(Debug, Clone, Args, PartialEq, Eq)]
pub struct DiscoveryArgs {
    /// Disable the discovery service.
    #[arg(short, long, default_value_if("dev", "true", "true"))]
    pub disable_discovery: bool,

    /// Disable the DNS discovery.
    #[arg(long, conflicts_with = "disable_discovery")]
    pub disable_dns_discovery: bool,

    /// Disable Discv4 discovery.
    #[arg(long, conflicts_with = "disable_discovery")]
    pub disable_discv4_discovery: bool,

    /// Enable Discv5 discovery.
    #[arg(long, conflicts_with = "disable_discovery")]
    pub enable_discv5_discovery: bool,

    /// Disable Nat discovery.
    #[arg(long, conflicts_with = "disable_discovery")]
    pub disable_nat: bool,

    /// The UDP address to use for devp2p peer discovery version 4.
    #[arg(id = "discovery.addr", long = "discovery.addr", value_name = "DISCOVERY_ADDR", default_value_t = DEFAULT_DISCOVERY_ADDR)]
    pub addr: IpAddr,

    /// The UDP port to use for devp2p peer discovery version 4.
    #[arg(id = "discovery.port", long = "discovery.port", value_name = "DISCOVERY_PORT", default_value_t = DEFAULT_DISCOVERY_PORT)]
    pub port: u16,

    /// The UDP IPv4 address to use for devp2p peer discovery version 5. Overwritten by `RLPx`
    /// address, if it's also IPv4.
    #[arg(id = "discovery.v5.addr", long = "discovery.v5.addr", value_name = "DISCOVERY_V5_ADDR", default_value = None)]
    pub discv5_addr: Option<Ipv4Addr>,

    /// The UDP IPv6 address to use for devp2p peer discovery version 5. Overwritten by `RLPx`
    /// address, if it's also IPv6.
    #[arg(id = "discovery.v5.addr.ipv6", long = "discovery.v5.addr.ipv6", value_name = "DISCOVERY_V5_ADDR_IPV6", default_value = None)]
    pub discv5_addr_ipv6: Option<Ipv6Addr>,

    /// The UDP IPv4 port to use for devp2p peer discovery version 5. Not used unless `--addr` is
    /// IPv4, or `--discovery.v5.addr` is set.
    #[arg(id = "discovery.v5.port", long = "discovery.v5.port", value_name = "DISCOVERY_V5_PORT",
    default_value_t = DEFAULT_DISCOVERY_V5_PORT)]
    pub discv5_port: u16,

    /// The UDP IPv6 port to use for devp2p peer discovery version 5. Not used unless `--addr` is
    /// IPv6, or `--discovery.addr.ipv6` is set.
    #[arg(id = "discovery.v5.port.ipv6", long = "discovery.v5.port.ipv6", value_name = "DISCOVERY_V5_PORT_IPV6",
    default_value = None, default_value_t = DEFAULT_DISCOVERY_V5_PORT)]
    pub discv5_port_ipv6: u16,

    /// The interval in seconds at which to carry out periodic lookup queries, for the whole
    /// run of the program.
    #[arg(id = "discovery.v5.lookup-interval", long = "discovery.v5.lookup-interval", value_name = "DISCOVERY_V5_LOOKUP_INTERVAL", default_value_t = DEFAULT_SECONDS_LOOKUP_INTERVAL)]
    pub discv5_lookup_interval: u64,

    /// The interval in seconds at which to carry out boost lookup queries, for a fixed number of
    /// times, at bootstrap.
    #[arg(id = "discovery.v5.bootstrap.lookup-interval", long = "discovery.v5.bootstrap.lookup-interval", value_name = "DISCOVERY_V5_BOOTSTRAP_LOOKUP_INTERVAL",
        default_value_t = DEFAULT_SECONDS_BOOTSTRAP_LOOKUP_INTERVAL)]
    pub discv5_bootstrap_lookup_interval: u64,

    /// The number of times to carry out boost lookup queries at bootstrap.
    #[arg(id = "discovery.v5.bootstrap.lookup-countdown", long = "discovery.v5.bootstrap.lookup-countdown", value_name = "DISCOVERY_V5_BOOTSTRAP_LOOKUP_COUNTDOWN",
        default_value_t = DEFAULT_COUNT_BOOTSTRAP_LOOKUPS)]
    pub discv5_bootstrap_lookup_countdown: u64,
}

impl DiscoveryArgs {
    /// Apply the discovery settings to the given [`NetworkConfigBuilder`]
    pub fn apply_to_builder<N>(
        &self,
        mut network_config_builder: NetworkConfigBuilder<N>,
        rlpx_tcp_socket: SocketAddr,
        boot_nodes: impl IntoIterator<Item = NodeRecord>,
    ) -> NetworkConfigBuilder<N>
    where
        N: NetworkPrimitives,
    {
        if self.disable_discovery || self.disable_dns_discovery {
            network_config_builder = network_config_builder.disable_dns_discovery();
        }

        if self.disable_discovery || self.disable_discv4_discovery {
            network_config_builder = network_config_builder.disable_discv4_discovery();
        }

        if self.disable_nat {
            // we only check for `disable-nat` here and not for disable discovery because nat:extip can be used without discovery: <https://github.com/paradigmxyz/reth/issues/14878>
            network_config_builder = network_config_builder.disable_nat();
        }

        if self.should_enable_discv5() {
            network_config_builder = network_config_builder
                .discovery_v5(self.discovery_v5_builder(rlpx_tcp_socket, boot_nodes));
        }

        network_config_builder
    }

    /// Creates a [`reth_discv5::ConfigBuilder`] filling it with the values from this struct.
    pub fn discovery_v5_builder(
        &self,
        rlpx_tcp_socket: SocketAddr,
        boot_nodes: impl IntoIterator<Item = NodeRecord>,
    ) -> reth_discv5::ConfigBuilder {
        let Self {
            discv5_addr,
            discv5_addr_ipv6,
            discv5_port,
            discv5_port_ipv6,
            discv5_lookup_interval,
            discv5_bootstrap_lookup_interval,
            discv5_bootstrap_lookup_countdown,
            ..
        } = self;

        // Use rlpx address if none given
        let discv5_addr_ipv4 = discv5_addr.or(match rlpx_tcp_socket {
            SocketAddr::V4(addr) => Some(*addr.ip()),
            SocketAddr::V6(_) => None,
        });
        let discv5_addr_ipv6 = discv5_addr_ipv6.or(match rlpx_tcp_socket {
            SocketAddr::V4(_) => None,
            SocketAddr::V6(addr) => Some(*addr.ip()),
        });

        reth_discv5::Config::builder(rlpx_tcp_socket)
            .discv5_config(
                reth_discv5::discv5::ConfigBuilder::new(ListenConfig::from_two_sockets(
                    discv5_addr_ipv4.map(|addr| SocketAddrV4::new(addr, *discv5_port)),
                    discv5_addr_ipv6.map(|addr| SocketAddrV6::new(addr, *discv5_port_ipv6, 0, 0)),
                ))
                .build(),
            )
            .add_unsigned_boot_nodes(boot_nodes)
            .lookup_interval(*discv5_lookup_interval)
            .bootstrap_lookup_interval(*discv5_bootstrap_lookup_interval)
            .bootstrap_lookup_countdown(*discv5_bootstrap_lookup_countdown)
    }

    /// Returns true if discv5 discovery should be configured
    const fn should_enable_discv5(&self) -> bool {
        if self.disable_discovery {
            return false;
        }

        self.enable_discv5_discovery ||
            self.discv5_addr.is_some() ||
            self.discv5_addr_ipv6.is_some()
    }

    /// Set the discovery port to zero, to allow the OS to assign a random unused port when
    /// discovery binds to the socket.
    pub const fn with_unused_discovery_port(mut self) -> Self {
        self.port = 0;
        self
    }

    /// Change networking port numbers based on the instance number.
    /// Ports are updated to `previous_value + instance - 1`
    ///
    /// # Panics
    /// Warning: if `instance` is zero in debug mode, this will panic.
    pub fn adjust_instance_ports(&mut self, instance: u16) {
        debug_assert_ne!(instance, 0, "instance must be non-zero");
        self.port += instance - 1;
        self.discv5_port += instance - 1;
        self.discv5_port_ipv6 += instance - 1;
    }
}

impl Default for DiscoveryArgs {
    fn default() -> Self {
        Self {
            disable_discovery: false,
            disable_dns_discovery: false,
            disable_discv4_discovery: false,
            enable_discv5_discovery: false,
            disable_nat: false,
            addr: DEFAULT_DISCOVERY_ADDR,
            port: DEFAULT_DISCOVERY_PORT,
            discv5_addr: None,
            discv5_addr_ipv6: None,
            discv5_port: DEFAULT_DISCOVERY_V5_PORT,
            discv5_port_ipv6: DEFAULT_DISCOVERY_V5_PORT,
            discv5_lookup_interval: DEFAULT_SECONDS_LOOKUP_INTERVAL,
            discv5_bootstrap_lookup_interval: DEFAULT_SECONDS_BOOTSTRAP_LOOKUP_INTERVAL,
            discv5_bootstrap_lookup_countdown: DEFAULT_COUNT_BOOTSTRAP_LOOKUPS,
        }
    }
}

#[cfg(test)]
mod tests {
    use super::*;
    use clap::Parser;
    /// A helper type to parse Args more easily
    #[derive(Parser)]
    struct CommandParser<T: Args> {
        #[command(flatten)]
        args: T,
    }

    #[test]
    fn parse_nat_args() {
        let args = CommandParser::<NetworkArgs>::parse_from(["reth", "--nat", "none"]).args;
        assert_eq!(args.nat, NatResolver::None);

        let args =
            CommandParser::<NetworkArgs>::parse_from(["reth", "--nat", "extip:0.0.0.0"]).args;
        assert_eq!(args.nat, NatResolver::ExternalIp("0.0.0.0".parse().unwrap()));
    }

    #[test]
    fn parse_peer_args() {
        let args =
            CommandParser::<NetworkArgs>::parse_from(["reth", "--max-outbound-peers", "50"]).args;
        assert_eq!(args.max_outbound_peers, Some(50));
        assert_eq!(args.max_inbound_peers, None);

        let args = CommandParser::<NetworkArgs>::parse_from([
            "reth",
            "--max-outbound-peers",
            "75",
            "--max-inbound-peers",
            "15",
        ])
        .args;
        assert_eq!(args.max_outbound_peers, Some(75));
        assert_eq!(args.max_inbound_peers, Some(15));
    }

    #[test]
    fn parse_trusted_peer_args() {
        let args =
            CommandParser::<NetworkArgs>::parse_from([
            "reth",
            "--trusted-peers",
            "enode://d860a01f9722d78051619d1e2351aba3f43f943f6f00718d1b9baa4101932a1f5011f16bb2b1bb35db20d6fe28fa0bf09636d26a87d31de9ec6203eeedb1f666@18.138.108.67:30303,enode://22a8232c3abc76a16ae9d6c3b164f98775fe226f0917b0ca871128a74a8e9630b458460865bab457221f1d448dd9791d24c4e5d88786180ac185df813a68d4de@3.209.45.79:30303"
        ])
        .args;

        assert_eq!(
            args.trusted_peers,
            vec![
            "enode://d860a01f9722d78051619d1e2351aba3f43f943f6f00718d1b9baa4101932a1f5011f16bb2b1bb35db20d6fe28fa0bf09636d26a87d31de9ec6203eeedb1f666@18.138.108.67:30303".parse().unwrap(),
            "enode://22a8232c3abc76a16ae9d6c3b164f98775fe226f0917b0ca871128a74a8e9630b458460865bab457221f1d448dd9791d24c4e5d88786180ac185df813a68d4de@3.209.45.79:30303".parse().unwrap()
            ]
        );
    }

    #[test]
    fn parse_retry_strategy_args() {
        let tests = vec![0, 10];

        for retries in tests {
            let args = CommandParser::<NetworkArgs>::parse_from([
                "reth",
                "--dns-retries",
                retries.to_string().as_str(),
            ])
            .args;

            assert_eq!(args.dns_retries, retries);
        }
    }

    #[test]
    fn parse_disable_tx_gossip_args() {
        let args = CommandParser::<NetworkArgs>::parse_from(["reth", "--disable-tx-gossip"]).args;
        assert!(args.disable_tx_gossip);
    }

    #[test]
    fn network_args_default_sanity_test() {
        let default_args = NetworkArgs::default();
        let args = CommandParser::<NetworkArgs>::parse_from(["reth"]).args;

        assert_eq!(args, default_args);
    }
}<|MERGE_RESOLUTION|>--- conflicted
+++ resolved
@@ -167,8 +167,6 @@
     /// personal nodes, though providers should always opt to enable this flag.
     #[arg(long = "disable-tx-gossip")]
     pub disable_tx_gossip: bool,
-<<<<<<< HEAD
-=======
 
     /// Sets the transaction propagation mode by determining how new pending transactions are
     /// propagated to other peers in full.
@@ -180,7 +178,6 @@
         help = "Transaction propagation mode (sqrt, all, max:<number>)"
     )]
     pub propagation_mode: TransactionPropagationMode,
->>>>>>> 138c9172
 }
 
 impl NetworkArgs {
@@ -365,10 +362,7 @@
             net_if: None,
             tx_propagation_policy: TransactionPropagationKind::default(),
             disable_tx_gossip: false,
-<<<<<<< HEAD
-=======
             propagation_mode: TransactionPropagationMode::Sqrt,
->>>>>>> 138c9172
         }
     }
 }
