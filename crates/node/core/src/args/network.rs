//! clap [Args](clap::Args) for network related arguments.

use std::{
    net::{IpAddr, Ipv4Addr, Ipv6Addr, SocketAddr, SocketAddrV4, SocketAddrV6},
    ops::Not,
    path::PathBuf,
    sync::Arc,
};

use clap::Args;
use reth_chainspec::ChainSpec;
use reth_config::Config;
use reth_discv4::{NodeRecord, DEFAULT_DISCOVERY_ADDR, DEFAULT_DISCOVERY_PORT};
use reth_discv5::{
    discv5::ListenConfig, DEFAULT_COUNT_BOOTSTRAP_LOOKUPS, DEFAULT_DISCOVERY_V5_PORT,
    DEFAULT_SECONDS_BOOTSTRAP_LOOKUP_INTERVAL, DEFAULT_SECONDS_LOOKUP_INTERVAL,
};
use reth_net_nat::NatResolver;
use reth_network::{
    transactions::{
<<<<<<< HEAD
        constants::tx_fetcher::{
            DEFAULT_MAX_COUNT_CONCURRENT_REQUESTS, DEFAULT_MAX_COUNT_CONCURRENT_REQUESTS_PER_PEER,
        },
=======
        constants::tx_manager::DEFAULT_MAX_COUNT_TRANSACTIONS_SEEN_BY_PEER,
>>>>>>> 8c02acad
        TransactionFetcherConfig, TransactionsManagerConfig,
        DEFAULT_SOFT_LIMIT_BYTE_SIZE_POOLED_TRANSACTIONS_RESP_ON_PACK_GET_POOLED_TRANSACTIONS_REQ,
        SOFT_LIMIT_BYTE_SIZE_POOLED_TRANSACTIONS_RESPONSE,
    },
    HelloMessageWithProtocols, NetworkConfigBuilder, SessionsConfig,
};
use reth_network_peers::{mainnet_nodes, TrustedPeer};
use secp256k1::SecretKey;

use crate::version::P2P_CLIENT_VERSION;

/// Parameters for configuring the network more granularity via CLI
#[derive(Debug, Clone, Args, PartialEq, Eq)]
#[command(next_help_heading = "Networking")]
pub struct NetworkArgs {
    /// Arguments to setup discovery service.
    #[command(flatten)]
    pub discovery: DiscoveryArgs,

    #[allow(clippy::doc_markdown)]
    /// Comma separated enode URLs of trusted peers for P2P connections.
    ///
    /// --trusted-peers enode://abcd@192.168.0.1:30303
    #[arg(long, value_delimiter = ',')]
    pub trusted_peers: Vec<TrustedPeer>,

    /// Connect to or accept from trusted peers only
    #[arg(long)]
    pub trusted_only: bool,

    /// Comma separated enode URLs for P2P discovery bootstrap.
    ///
    /// Will fall back to a network-specific default if not specified.
    #[arg(long, value_delimiter = ',')]
    pub bootnodes: Option<Vec<TrustedPeer>>,

    /// Amount of DNS resolution requests retries to perform when peering.
    #[arg(long, default_value_t = 0)]
    pub dns_retries: usize,

    /// The path to the known peers file. Connected peers are dumped to this file on nodes
    /// shutdown, and read on startup. Cannot be used with `--no-persist-peers`.
    #[arg(long, value_name = "FILE", verbatim_doc_comment, conflicts_with = "no_persist_peers")]
    pub peers_file: Option<PathBuf>,

    /// Custom node identity
    #[arg(long, value_name = "IDENTITY", default_value = P2P_CLIENT_VERSION)]
    pub identity: String,

    /// Secret key to use for this node.
    ///
    /// This will also deterministically set the peer ID. If not specified, it will be set in the
    /// data dir for the chain being used.
    #[arg(long, value_name = "PATH")]
    pub p2p_secret_key: Option<PathBuf>,

    /// Do not persist peers.
    #[arg(long, verbatim_doc_comment)]
    pub no_persist_peers: bool,

    /// NAT resolution method (any|none|upnp|publicip|extip:\<IP\>)
    #[arg(long, default_value = "any")]
    pub nat: NatResolver,

    /// Network listening address
    #[arg(long = "addr", value_name = "ADDR", default_value_t = DEFAULT_DISCOVERY_ADDR)]
    pub addr: IpAddr,

    /// Network listening port
    #[arg(long = "port", value_name = "PORT", default_value_t = DEFAULT_DISCOVERY_PORT)]
    pub port: u16,

    /// Maximum number of outbound requests. default: 100
    #[arg(long)]
    pub max_outbound_peers: Option<usize>,

    /// Maximum number of inbound requests. default: 30
    #[arg(long)]
    pub max_inbound_peers: Option<usize>,

<<<<<<< HEAD
    /// Max concurrent `GetPooledTransactions` requests.
    #[arg(long = "max-tx-reqs", value_name = "COUNT", default_value_t = DEFAULT_MAX_COUNT_CONCURRENT_REQUESTS, verbatim_doc_comment)]
    pub max_concurrent_tx_requests: u32,

    /// Max concurrent `GetPooledTransactions` requests per peer.
    #[arg(long = "max-tx-reqs-peer", value_name = "COUNT", default_value_t = DEFAULT_MAX_COUNT_CONCURRENT_REQUESTS_PER_PEER, verbatim_doc_comment)]
    pub max_concurrent_tx_requests_per_peer: u8,
=======
    /// Max number of seen transactions to remember per peer.
    ///
    /// Default is 320 transaction hashes.
    #[arg(long = "max-seen-tx-history", value_name = "MAX_SEEN_TX_HISTORY", default_value_t = DEFAULT_MAX_COUNT_TRANSACTIONS_SEEN_BY_PEER, verbatim_doc_comment)]
    pub max_seen_tx_history: u32,
>>>>>>> 8c02acad

    /// Experimental, for usage in research. Sets the max accumulated byte size of transactions
    /// to pack in one response.
    /// Spec'd at 2MiB.
    #[arg(long = "pooled-tx-response-soft-limit", value_name = "BYTES", default_value_t = SOFT_LIMIT_BYTE_SIZE_POOLED_TRANSACTIONS_RESPONSE, verbatim_doc_comment)]
    pub soft_limit_byte_size_pooled_transactions_response: usize,

    /// Experimental, for usage in research. Sets the max accumulated byte size of transactions to
    /// request in one request.
    ///
    /// Since `RLPx` protocol version 68, the byte size of a transaction is shared as metadata in a
    /// transaction announcement (see `RLPx` specs). This allows a node to request a specific size
    /// response.
    ///
    /// By default, nodes request only 128 KiB worth of transactions, but should a peer request
    /// more, up to 2 MiB, a node will answer with more than 128 KiB.
    ///
    /// Default is 128 KiB.
    #[arg(long = "pooled-tx-pack-soft-limit", value_name = "BYTES", default_value_t = DEFAULT_SOFT_LIMIT_BYTE_SIZE_POOLED_TRANSACTIONS_RESP_ON_PACK_GET_POOLED_TRANSACTIONS_REQ, verbatim_doc_comment)]
    pub soft_limit_byte_size_pooled_transactions_response_on_pack_request: usize,
}

impl NetworkArgs {
    /// Returns the resolved bootnodes if any are provided.
    pub fn resolved_bootnodes(&self) -> Option<Vec<NodeRecord>> {
        self.bootnodes.clone().map(|bootnodes| {
            bootnodes.into_iter().filter_map(|node| node.resolve_blocking().ok()).collect()
        })
    }

    /// Build a [`NetworkConfigBuilder`] from a [`Config`] and a [`ChainSpec`], in addition to the
    /// values in this option struct.
    ///
    /// The `default_peers_file` will be used as the default location to store the persistent peers
    /// file if `no_persist_peers` is false, and there is no provided `peers_file`.
    ///
    /// Configured Bootnodes are prioritized, if unset, the chain spec bootnodes are used
    /// Priority order for bootnodes configuration:
    /// 1. --bootnodes flag
    /// 2. Network preset flags (e.g. --holesky)
    /// 3. default to mainnet nodes
    pub fn network_config(
        &self,
        config: &Config,
        chain_spec: Arc<ChainSpec>,
        secret_key: SecretKey,
        default_peers_file: PathBuf,
    ) -> NetworkConfigBuilder {
        let chain_bootnodes = self
            .resolved_bootnodes()
            .unwrap_or_else(|| chain_spec.bootnodes().unwrap_or_else(mainnet_nodes));
        let peers_file = self.peers_file.clone().unwrap_or(default_peers_file);

        // Configure peer connections
        let peers_config = config
            .peers
            .clone()
            .with_max_inbound_opt(self.max_inbound_peers)
            .with_max_outbound_opt(self.max_outbound_peers);

        // Configure transactions manager
        let transactions_manager_config = TransactionsManagerConfig {
            transaction_fetcher_config: TransactionFetcherConfig::new(
                self.max_concurrent_tx_requests,
                self.max_concurrent_tx_requests_per_peer,
                self.soft_limit_byte_size_pooled_transactions_response,
                self.soft_limit_byte_size_pooled_transactions_response_on_pack_request,
            ),
            max_transactions_seen_by_peer_history: self.max_seen_tx_history,
        };

        // Configure basic network stack
        NetworkConfigBuilder::new(secret_key)
            .peer_config(config.peers_config_with_basic_nodes_from_file(
                self.persistent_peers_file(peers_file).as_deref(),
            ))
            .external_ip_resolver(self.nat)
            .sessions_config(
                SessionsConfig::default().with_upscaled_event_buffer(peers_config.max_peers()),
            )
            .peer_config(peers_config)
            .boot_nodes(chain_bootnodes.clone())
            .chain_spec(chain_spec)
            .transactions_manager_config(transactions_manager_config)
            // Configure node identity
            .apply(|builder| {
                let peer_id = builder.get_peer_id();
                builder.hello_message(
                    HelloMessageWithProtocols::builder(peer_id)
                        .client_version(&self.identity)
                        .build(),
                )
            })
            // apply discovery settings
            .apply(|builder| {
                let rlpx_socket = (self.addr, self.port).into();
                self.discovery.apply_to_builder(builder, rlpx_socket, chain_bootnodes)
            })
            .listener_addr(SocketAddr::new(
                self.addr, // set discovery port based on instance number
                self.port,
            ))
            .discovery_addr(SocketAddr::new(
                self.discovery.addr,
                // set discovery port based on instance number
                self.discovery.port,
            ))
    }

    /// If `no_persist_peers` is false then this returns the path to the persistent peers file path.
    pub fn persistent_peers_file(&self, peers_file: PathBuf) -> Option<PathBuf> {
        self.no_persist_peers.not().then_some(peers_file)
    }

    /// Sets the p2p port to zero, to allow the OS to assign a random unused port when
    /// the network components bind to a socket.
    pub const fn with_unused_p2p_port(mut self) -> Self {
        self.port = 0;
        self
    }

    /// Sets the p2p and discovery ports to zero, allowing the OD to assign a random unused port
    /// when network components bind to sockets.
    pub const fn with_unused_ports(mut self) -> Self {
        self = self.with_unused_p2p_port();
        self.discovery = self.discovery.with_unused_discovery_port();
        self
    }

    /// Change networking port numbers based on the instance number.
    /// Ports are updated to `previous_value + instance - 1`
    ///
    /// # Panics
    /// Warning: if `instance` is zero in debug mode, this will panic.
    pub fn adjust_instance_ports(&mut self, instance: u16) {
        debug_assert_ne!(instance, 0, "instance must be non-zero");
        self.port += instance - 1;
        self.discovery.adjust_instance_ports(instance);
    }

    /// Resolve all trusted peers at once
    pub async fn resolve_trusted_peers(&self) -> Result<Vec<NodeRecord>, std::io::Error> {
        futures::future::try_join_all(
            self.trusted_peers.iter().map(|peer| async move { peer.resolve().await }),
        )
        .await
    }
}

impl Default for NetworkArgs {
    fn default() -> Self {
        Self {
            discovery: DiscoveryArgs::default(),
            trusted_peers: vec![],
            trusted_only: false,
            bootnodes: None,
            dns_retries: 0,
            peers_file: None,
            identity: P2P_CLIENT_VERSION.to_string(),
            p2p_secret_key: None,
            no_persist_peers: false,
            nat: NatResolver::Any,
            addr: DEFAULT_DISCOVERY_ADDR,
            port: DEFAULT_DISCOVERY_PORT,
            max_outbound_peers: None,
            max_inbound_peers: None,
            max_concurrent_tx_requests: DEFAULT_MAX_COUNT_CONCURRENT_REQUESTS,
            max_concurrent_tx_requests_per_peer: DEFAULT_MAX_COUNT_CONCURRENT_REQUESTS_PER_PEER,
            soft_limit_byte_size_pooled_transactions_response:
                SOFT_LIMIT_BYTE_SIZE_POOLED_TRANSACTIONS_RESPONSE,
            soft_limit_byte_size_pooled_transactions_response_on_pack_request: DEFAULT_SOFT_LIMIT_BYTE_SIZE_POOLED_TRANSACTIONS_RESP_ON_PACK_GET_POOLED_TRANSACTIONS_REQ,
            max_seen_tx_history: DEFAULT_MAX_COUNT_TRANSACTIONS_SEEN_BY_PEER,
        }
    }
}

/// Arguments to setup discovery
#[derive(Debug, Clone, Args, PartialEq, Eq)]
pub struct DiscoveryArgs {
    /// Disable the discovery service.
    #[arg(short, long, default_value_if("dev", "true", "true"))]
    pub disable_discovery: bool,

    /// Disable the DNS discovery.
    #[arg(long, conflicts_with = "disable_discovery")]
    pub disable_dns_discovery: bool,

    /// Disable Discv4 discovery.
    #[arg(long, conflicts_with = "disable_discovery")]
    pub disable_discv4_discovery: bool,

    /// Enable Discv5 discovery.
    #[arg(long, conflicts_with = "disable_discovery")]
    pub enable_discv5_discovery: bool,

    /// The UDP address to use for devp2p peer discovery version 4.
    #[arg(id = "discovery.addr", long = "discovery.addr", value_name = "DISCOVERY_ADDR", default_value_t = DEFAULT_DISCOVERY_ADDR)]
    pub addr: IpAddr,

    /// The UDP port to use for devp2p peer discovery version 4.
    #[arg(id = "discovery.port", long = "discovery.port", value_name = "DISCOVERY_PORT", default_value_t = DEFAULT_DISCOVERY_PORT)]
    pub port: u16,

    /// The UDP IPv4 address to use for devp2p peer discovery version 5. Overwritten by `RLPx`
    /// address, if it's also IPv4.
    #[arg(id = "discovery.v5.addr", long = "discovery.v5.addr", value_name = "DISCOVERY_V5_ADDR", default_value = None)]
    pub discv5_addr: Option<Ipv4Addr>,

    /// The UDP IPv6 address to use for devp2p peer discovery version 5. Overwritten by `RLPx`
    /// address, if it's also IPv6.
    #[arg(id = "discovery.v5.addr.ipv6", long = "discovery.v5.addr.ipv6", value_name = "DISCOVERY_V5_ADDR_IPV6", default_value = None)]
    pub discv5_addr_ipv6: Option<Ipv6Addr>,

    /// The UDP IPv4 port to use for devp2p peer discovery version 5. Not used unless `--addr` is
    /// IPv4, or `--discovery.v5.addr` is set.
    #[arg(id = "discovery.v5.port", long = "discovery.v5.port", value_name = "DISCOVERY_V5_PORT",
    default_value_t = DEFAULT_DISCOVERY_V5_PORT)]
    pub discv5_port: u16,

    /// The UDP IPv6 port to use for devp2p peer discovery version 5. Not used unless `--addr` is
    /// IPv6, or `--discovery.addr.ipv6` is set.
    #[arg(id = "discovery.v5.port.ipv6", long = "discovery.v5.port.ipv6", value_name = "DISCOVERY_V5_PORT_IPV6",
    default_value = None, default_value_t = DEFAULT_DISCOVERY_V5_PORT)]
    pub discv5_port_ipv6: u16,

    /// The interval in seconds at which to carry out periodic lookup queries, for the whole
    /// run of the program.
    #[arg(id = "discovery.v5.lookup-interval", long = "discovery.v5.lookup-interval", value_name = "DISCOVERY_V5_LOOKUP_INTERVAL", default_value_t = DEFAULT_SECONDS_LOOKUP_INTERVAL)]
    pub discv5_lookup_interval: u64,

    /// The interval in seconds at which to carry out boost lookup queries, for a fixed number of
    /// times, at bootstrap.
    #[arg(id = "discovery.v5.bootstrap.lookup-interval", long = "discovery.v5.bootstrap.lookup-interval", value_name = "DISCOVERY_V5_BOOTSTRAP_LOOKUP_INTERVAL",
        default_value_t = DEFAULT_SECONDS_BOOTSTRAP_LOOKUP_INTERVAL)]
    pub discv5_bootstrap_lookup_interval: u64,

    /// The number of times to carry out boost lookup queries at bootstrap.
    #[arg(id = "discovery.v5.bootstrap.lookup-countdown", long = "discovery.v5.bootstrap.lookup-countdown", value_name = "DISCOVERY_V5_BOOTSTRAP_LOOKUP_COUNTDOWN",
        default_value_t = DEFAULT_COUNT_BOOTSTRAP_LOOKUPS)]
    pub discv5_bootstrap_lookup_countdown: u64,
}

impl DiscoveryArgs {
    /// Apply the discovery settings to the given [`NetworkConfigBuilder`]
    pub fn apply_to_builder(
        &self,
        mut network_config_builder: NetworkConfigBuilder,
        rlpx_tcp_socket: SocketAddr,
        boot_nodes: impl IntoIterator<Item = NodeRecord>,
    ) -> NetworkConfigBuilder {
        if self.disable_discovery || self.disable_dns_discovery {
            network_config_builder = network_config_builder.disable_dns_discovery();
        }

        if self.disable_discovery || self.disable_discv4_discovery {
            network_config_builder = network_config_builder.disable_discv4_discovery();
        }

        if !self.disable_discovery && self.enable_discv5_discovery {
            network_config_builder = network_config_builder
                .discovery_v5(self.discovery_v5_builder(rlpx_tcp_socket, boot_nodes));
        }

        network_config_builder
    }

    /// Creates a [`reth_discv5::ConfigBuilder`] filling it with the values from this struct.
    pub fn discovery_v5_builder(
        &self,
        rlpx_tcp_socket: SocketAddr,
        boot_nodes: impl IntoIterator<Item = NodeRecord>,
    ) -> reth_discv5::ConfigBuilder {
        let Self {
            discv5_addr,
            discv5_addr_ipv6,
            discv5_port,
            discv5_port_ipv6,
            discv5_lookup_interval,
            discv5_bootstrap_lookup_interval,
            discv5_bootstrap_lookup_countdown,
            ..
        } = self;

        // Use rlpx address if none given
        let discv5_addr_ipv4 = discv5_addr.or(match rlpx_tcp_socket {
            SocketAddr::V4(addr) => Some(*addr.ip()),
            SocketAddr::V6(_) => None,
        });
        let discv5_addr_ipv6 = discv5_addr_ipv6.or(match rlpx_tcp_socket {
            SocketAddr::V4(_) => None,
            SocketAddr::V6(addr) => Some(*addr.ip()),
        });

        reth_discv5::Config::builder(rlpx_tcp_socket)
            .discv5_config(
                reth_discv5::discv5::ConfigBuilder::new(ListenConfig::from_two_sockets(
                    discv5_addr_ipv4.map(|addr| SocketAddrV4::new(addr, *discv5_port)),
                    discv5_addr_ipv6.map(|addr| SocketAddrV6::new(addr, *discv5_port_ipv6, 0, 0)),
                ))
                .build(),
            )
            .add_unsigned_boot_nodes(boot_nodes)
            .lookup_interval(*discv5_lookup_interval)
            .bootstrap_lookup_interval(*discv5_bootstrap_lookup_interval)
            .bootstrap_lookup_countdown(*discv5_bootstrap_lookup_countdown)
    }

    /// Set the discovery port to zero, to allow the OS to assign a random unused port when
    /// discovery binds to the socket.
    pub const fn with_unused_discovery_port(mut self) -> Self {
        self.port = 0;
        self
    }

    /// Change networking port numbers based on the instance number.
    /// Ports are updated to `previous_value + instance - 1`
    ///
    /// # Panics
    /// Warning: if `instance` is zero in debug mode, this will panic.
    pub fn adjust_instance_ports(&mut self, instance: u16) {
        debug_assert_ne!(instance, 0, "instance must be non-zero");
        self.port += instance - 1;
        self.discv5_port += instance - 1;
        self.discv5_port_ipv6 += instance - 1;
    }
}

impl Default for DiscoveryArgs {
    fn default() -> Self {
        Self {
            disable_discovery: false,
            disable_dns_discovery: false,
            disable_discv4_discovery: false,
            enable_discv5_discovery: false,
            addr: DEFAULT_DISCOVERY_ADDR,
            port: DEFAULT_DISCOVERY_PORT,
            discv5_addr: None,
            discv5_addr_ipv6: None,
            discv5_port: DEFAULT_DISCOVERY_V5_PORT,
            discv5_port_ipv6: DEFAULT_DISCOVERY_V5_PORT,
            discv5_lookup_interval: DEFAULT_SECONDS_LOOKUP_INTERVAL,
            discv5_bootstrap_lookup_interval: DEFAULT_SECONDS_BOOTSTRAP_LOOKUP_INTERVAL,
            discv5_bootstrap_lookup_countdown: DEFAULT_COUNT_BOOTSTRAP_LOOKUPS,
        }
    }
}

#[cfg(test)]
mod tests {
    use super::*;
    use clap::Parser;
    /// A helper type to parse Args more easily
    #[derive(Parser)]
    struct CommandParser<T: Args> {
        #[command(flatten)]
        args: T,
    }

    #[test]
    fn parse_nat_args() {
        let args = CommandParser::<NetworkArgs>::parse_from(["reth", "--nat", "none"]).args;
        assert_eq!(args.nat, NatResolver::None);

        let args =
            CommandParser::<NetworkArgs>::parse_from(["reth", "--nat", "extip:0.0.0.0"]).args;
        assert_eq!(args.nat, NatResolver::ExternalIp("0.0.0.0".parse().unwrap()));
    }

    #[test]
    fn parse_peer_args() {
        let args =
            CommandParser::<NetworkArgs>::parse_from(["reth", "--max-outbound-peers", "50"]).args;
        assert_eq!(args.max_outbound_peers, Some(50));
        assert_eq!(args.max_inbound_peers, None);

        let args = CommandParser::<NetworkArgs>::parse_from([
            "reth",
            "--max-outbound-peers",
            "75",
            "--max-inbound-peers",
            "15",
        ])
        .args;
        assert_eq!(args.max_outbound_peers, Some(75));
        assert_eq!(args.max_inbound_peers, Some(15));
    }

    #[test]
    fn parse_trusted_peer_args() {
        let args =
            CommandParser::<NetworkArgs>::parse_from([
            "reth",
            "--trusted-peers",
            "enode://d860a01f9722d78051619d1e2351aba3f43f943f6f00718d1b9baa4101932a1f5011f16bb2b1bb35db20d6fe28fa0bf09636d26a87d31de9ec6203eeedb1f666@18.138.108.67:30303,enode://22a8232c3abc76a16ae9d6c3b164f98775fe226f0917b0ca871128a74a8e9630b458460865bab457221f1d448dd9791d24c4e5d88786180ac185df813a68d4de@3.209.45.79:30303"
        ])
        .args;

        assert_eq!(
            args.trusted_peers,
            vec![
            "enode://d860a01f9722d78051619d1e2351aba3f43f943f6f00718d1b9baa4101932a1f5011f16bb2b1bb35db20d6fe28fa0bf09636d26a87d31de9ec6203eeedb1f666@18.138.108.67:30303".parse().unwrap(),
            "enode://22a8232c3abc76a16ae9d6c3b164f98775fe226f0917b0ca871128a74a8e9630b458460865bab457221f1d448dd9791d24c4e5d88786180ac185df813a68d4de@3.209.45.79:30303".parse().unwrap()
            ]
        );
    }

    #[test]
    fn parse_retry_strategy_args() {
        let tests = vec![0, 10];

        for retries in tests {
            let args = CommandParser::<NetworkArgs>::parse_from([
                "reth",
                "--dns-retries",
                retries.to_string().as_str(),
            ])
            .args;

            assert_eq!(args.dns_retries, retries);
        }
    }

    #[cfg(not(feature = "optimism"))]
    #[test]
    fn network_args_default_sanity_test() {
        let default_args = NetworkArgs::default();
        let args = CommandParser::<NetworkArgs>::parse_from(["reth"]).args;

        assert_eq!(args, default_args);
    }
}<|MERGE_RESOLUTION|>--- conflicted
+++ resolved
@@ -18,13 +18,13 @@
 use reth_net_nat::NatResolver;
 use reth_network::{
     transactions::{
-<<<<<<< HEAD
-        constants::tx_fetcher::{
-            DEFAULT_MAX_COUNT_CONCURRENT_REQUESTS, DEFAULT_MAX_COUNT_CONCURRENT_REQUESTS_PER_PEER,
+        constants::{
+            tx_fetcher::{
+                DEFAULT_MAX_COUNT_CONCURRENT_REQUESTS,
+                DEFAULT_MAX_COUNT_CONCURRENT_REQUESTS_PER_PEER,
+            },
+            tx_manager::DEFAULT_MAX_COUNT_TRANSACTIONS_SEEN_BY_PEER,
         },
-=======
-        constants::tx_manager::DEFAULT_MAX_COUNT_TRANSACTIONS_SEEN_BY_PEER,
->>>>>>> 8c02acad
         TransactionFetcherConfig, TransactionsManagerConfig,
         DEFAULT_SOFT_LIMIT_BYTE_SIZE_POOLED_TRANSACTIONS_RESP_ON_PACK_GET_POOLED_TRANSACTIONS_REQ,
         SOFT_LIMIT_BYTE_SIZE_POOLED_TRANSACTIONS_RESPONSE,
@@ -105,7 +105,6 @@
     #[arg(long)]
     pub max_inbound_peers: Option<usize>,
 
-<<<<<<< HEAD
     /// Max concurrent `GetPooledTransactions` requests.
     #[arg(long = "max-tx-reqs", value_name = "COUNT", default_value_t = DEFAULT_MAX_COUNT_CONCURRENT_REQUESTS, verbatim_doc_comment)]
     pub max_concurrent_tx_requests: u32,
@@ -113,13 +112,12 @@
     /// Max concurrent `GetPooledTransactions` requests per peer.
     #[arg(long = "max-tx-reqs-peer", value_name = "COUNT", default_value_t = DEFAULT_MAX_COUNT_CONCURRENT_REQUESTS_PER_PEER, verbatim_doc_comment)]
     pub max_concurrent_tx_requests_per_peer: u8,
-=======
+
     /// Max number of seen transactions to remember per peer.
     ///
     /// Default is 320 transaction hashes.
     #[arg(long = "max-seen-tx-history", value_name = "MAX_SEEN_TX_HISTORY", default_value_t = DEFAULT_MAX_COUNT_TRANSACTIONS_SEEN_BY_PEER, verbatim_doc_comment)]
     pub max_seen_tx_history: u32,
->>>>>>> 8c02acad
 
     /// Experimental, for usage in research. Sets the max accumulated byte size of transactions
     /// to pack in one response.
