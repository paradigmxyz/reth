//! clap [Args](clap::Args) for network related arguments.

use std::{
    net::{IpAddr, Ipv4Addr, Ipv6Addr, SocketAddr, SocketAddrV4, SocketAddrV6},
    ops::Not,
    path::PathBuf,
    sync::Arc,
};

use clap::Args;
use reth_chainspec::ChainSpec;
use reth_config::Config;
use reth_discv4::{NodeRecord, DEFAULT_DISCOVERY_ADDR, DEFAULT_DISCOVERY_PORT};
use reth_discv5::{
    discv5::ListenConfig, DEFAULT_COUNT_BOOTSTRAP_LOOKUPS, DEFAULT_DISCOVERY_V5_PORT,
    DEFAULT_SECONDS_BOOTSTRAP_LOOKUP_INTERVAL, DEFAULT_SECONDS_LOOKUP_INTERVAL,
};
use reth_net_nat::{NatResolver, DOCKER_LAN_IF};
use reth_network::{
    transactions::{
        constants::{
            tx_fetcher::{
                DEFAULT_MAX_CAPACITY_CACHE_PENDING_FETCH, DEFAULT_MAX_COUNT_CONCURRENT_REQUESTS,
                DEFAULT_MAX_COUNT_CONCURRENT_REQUESTS_PER_PEER,
            },
            tx_manager::{
                DEFAULT_MAX_COUNT_PENDING_POOL_IMPORTS, DEFAULT_MAX_COUNT_TRANSACTIONS_SEEN_BY_PEER,
            },
        },
        TransactionFetcherConfig, TransactionsManagerConfig,
        DEFAULT_SOFT_LIMIT_BYTE_SIZE_POOLED_TRANSACTIONS_RESP_ON_PACK_GET_POOLED_TRANSACTIONS_REQ,
        SOFT_LIMIT_BYTE_SIZE_POOLED_TRANSACTIONS_RESPONSE,
    },
    HelloMessageWithProtocols, NetworkConfigBuilder, SessionsConfig,
};
use reth_network_peers::{mainnet_nodes, TrustedPeer};
use secp256k1::SecretKey;

use crate::version::P2P_CLIENT_VERSION;

/// Parameters for configuring the network more granularity via CLI
#[derive(Debug, Clone, Args, PartialEq, Eq)]
#[command(next_help_heading = "Networking")]
pub struct NetworkArgs {
    /// Arguments to setup discovery service.
    #[command(flatten)]
    pub discovery: DiscoveryArgs,

    #[allow(clippy::doc_markdown)]
    /// Comma separated enode URLs of trusted peers for P2P connections.
    ///
    /// --trusted-peers enode://abcd@192.168.0.1:30303
    #[arg(long, value_delimiter = ',')]
    pub trusted_peers: Vec<TrustedPeer>,

    /// Connect to or accept from trusted peers only
    #[arg(long)]
    pub trusted_only: bool,

    /// Comma separated enode URLs for P2P discovery bootstrap.
    ///
    /// Will fall back to a network-specific default if not specified.
    #[arg(long, value_delimiter = ',')]
    pub bootnodes: Option<Vec<TrustedPeer>>,

    /// Amount of DNS resolution requests retries to perform when peering.
    #[arg(long, default_value_t = 0)]
    pub dns_retries: usize,

    /// The path to the known peers file. Connected peers are dumped to this file on nodes
    /// shutdown, and read on startup. Cannot be used with `--no-persist-peers`.
    #[arg(long, value_name = "FILE", verbatim_doc_comment, conflicts_with = "no_persist_peers")]
    pub peers_file: Option<PathBuf>,

    /// Custom node identity
    #[arg(long, value_name = "IDENTITY", default_value = P2P_CLIENT_VERSION)]
    pub identity: String,

    /// Secret key to use for this node.
    ///
    /// This will also deterministically set the peer ID. If not specified, it will be set in the
    /// data dir for the chain being used.
    #[arg(long, value_name = "PATH")]
    pub p2p_secret_key: Option<PathBuf>,

    /// Do not persist peers.
    #[arg(long, verbatim_doc_comment)]
    pub no_persist_peers: bool,

    /// NAT resolution method (any|none|upnp|publicip|extip:\<IP\>)
    #[arg(long, default_value = "any")]
    pub nat: NatResolver,

    /// Network listening address
    #[arg(long = "addr", value_name = "ADDR", default_value_t = DEFAULT_DISCOVERY_ADDR)]
    pub addr: IpAddr,

    /// Network listening port
    #[arg(long = "port", value_name = "PORT", default_value_t = DEFAULT_DISCOVERY_PORT)]
    pub port: u16,

    /// Maximum number of outbound requests. default: 100
    #[arg(long)]
    pub max_outbound_peers: Option<usize>,

    /// Maximum number of inbound requests. default: 30
    #[arg(long)]
    pub max_inbound_peers: Option<usize>,

    /// Max concurrent `GetPooledTransactions` requests.
    #[arg(long = "max-tx-reqs", value_name = "COUNT", default_value_t = DEFAULT_MAX_COUNT_CONCURRENT_REQUESTS, verbatim_doc_comment)]
    pub max_concurrent_tx_requests: u32,

    /// Max concurrent `GetPooledTransactions` requests per peer.
    #[arg(long = "max-tx-reqs-peer", value_name = "COUNT", default_value_t = DEFAULT_MAX_COUNT_CONCURRENT_REQUESTS_PER_PEER, verbatim_doc_comment)]
    pub max_concurrent_tx_requests_per_peer: u8,

    /// Max number of seen transactions to remember per peer.
    ///
    /// Default is 320 transaction hashes.
    #[arg(long = "max-seen-tx-history", value_name = "COUNT", default_value_t = DEFAULT_MAX_COUNT_TRANSACTIONS_SEEN_BY_PEER, verbatim_doc_comment)]
    pub max_seen_tx_history: u32,

    #[arg(long = "max-pending-imports", value_name = "COUNT", default_value_t = DEFAULT_MAX_COUNT_PENDING_POOL_IMPORTS, verbatim_doc_comment)]
    /// Max number of transactions to import concurrently.
    pub max_pending_pool_imports: usize,

    /// Experimental, for usage in research. Sets the max accumulated byte size of transactions
    /// to pack in one response.
    /// Spec'd at 2MiB.
    #[arg(long = "pooled-tx-response-soft-limit", value_name = "BYTES", default_value_t = SOFT_LIMIT_BYTE_SIZE_POOLED_TRANSACTIONS_RESPONSE, verbatim_doc_comment)]
    pub soft_limit_byte_size_pooled_transactions_response: usize,

    /// Experimental, for usage in research. Sets the max accumulated byte size of transactions to
    /// request in one request.
    ///
    /// Since `RLPx` protocol version 68, the byte size of a transaction is shared as metadata in a
    /// transaction announcement (see `RLPx` specs). This allows a node to request a specific size
    /// response.
    ///
    /// By default, nodes request only 128 KiB worth of transactions, but should a peer request
    /// more, up to 2 MiB, a node will answer with more than 128 KiB.
    ///
    /// Default is 128 KiB.
    #[arg(long = "pooled-tx-pack-soft-limit", value_name = "BYTES", default_value_t = DEFAULT_SOFT_LIMIT_BYTE_SIZE_POOLED_TRANSACTIONS_RESP_ON_PACK_GET_POOLED_TRANSACTIONS_REQ, verbatim_doc_comment)]
    pub soft_limit_byte_size_pooled_transactions_response_on_pack_request: usize,

<<<<<<< HEAD
    /// Name of docker non-host interface used to communicate with peers.
    ///
    /// If flags is set, but no
    /// value is passed, the default interface `eth0` is tried.
    #[arg(long = "docker-if", conflicts_with = "addr")]
    pub docker: Option<String>,
=======
    /// Max capacity of cache of hashes for transactions pending fetch.
    #[arg(long = "max-tx-pending-fetch", value_name = "COUNT", default_value_t = DEFAULT_MAX_CAPACITY_CACHE_PENDING_FETCH, verbatim_doc_comment)]
    pub max_capacity_cache_txns_pending_fetch: u32,
>>>>>>> 7269cf28
}

impl NetworkArgs {
    /// Returns the resolved IP address.
    pub fn resolved_addr(&self) -> eyre::Result<IpAddr> {
        #[cfg(not(target_os = "windows"))]
        if let Some(ref if_name) = self.docker {
            if if_name.is_empty() {
                return Ok(reth_net_nat::docker::resolve_docker_ip(DOCKER_LAN_IF)?)
            }
            return Ok(reth_net_nat::docker::resolve_docker_ip(if_name)?)
        }

        Ok(self.addr)
    }

    /// Returns the resolved bootnodes if any are provided.
    pub fn resolved_bootnodes(&self) -> Option<Vec<NodeRecord>> {
        self.bootnodes.clone().map(|bootnodes| {
            bootnodes.into_iter().filter_map(|node| node.resolve_blocking().ok()).collect()
        })
    }

    /// Build a [`NetworkConfigBuilder`] from a [`Config`] and a [`ChainSpec`], in addition to the
    /// values in this option struct.
    ///
    /// The `default_peers_file` will be used as the default location to store the persistent peers
    /// file if `no_persist_peers` is false, and there is no provided `peers_file`.
    ///
    /// Configured Bootnodes are prioritized, if unset, the chain spec bootnodes are used
    /// Priority order for bootnodes configuration:
    /// 1. --bootnodes flag
    /// 2. Network preset flags (e.g. --holesky)
    /// 3. default to mainnet nodes
    pub fn network_config(
        &self,
        config: &Config,
        chain_spec: Arc<ChainSpec>,
        secret_key: SecretKey,
        default_peers_file: PathBuf,
    ) -> eyre::Result<NetworkConfigBuilder> {
        let addr = self.resolved_addr()?;
        let chain_bootnodes = self
            .resolved_bootnodes()
            .unwrap_or_else(|| chain_spec.bootnodes().unwrap_or_else(mainnet_nodes));
        let peers_file = self.peers_file.clone().unwrap_or(default_peers_file);

        // Configure peer connections
        let peers_config = config
            .peers
            .clone()
            .with_max_inbound_opt(self.max_inbound_peers)
            .with_max_outbound_opt(self.max_outbound_peers);

        // Configure transactions manager
        let transactions_manager_config = TransactionsManagerConfig {
            transaction_fetcher_config: TransactionFetcherConfig::new(
                self.max_concurrent_tx_requests,
                self.max_concurrent_tx_requests_per_peer,
                self.soft_limit_byte_size_pooled_transactions_response,
                self.soft_limit_byte_size_pooled_transactions_response_on_pack_request,
                self.max_capacity_cache_txns_pending_fetch,
            ),
            max_transactions_seen_by_peer_history: self.max_seen_tx_history,
        };

        // Configure basic network stack
        Ok(NetworkConfigBuilder::new(secret_key)
            .peer_config(config.peers_config_with_basic_nodes_from_file(
                self.persistent_peers_file(peers_file).as_deref(),
            ))
            .external_ip_resolver(self.nat)
            .sessions_config(
                SessionsConfig::default().with_upscaled_event_buffer(peers_config.max_peers()),
            )
            .peer_config(peers_config)
            .boot_nodes(chain_bootnodes.clone())
            .chain_spec(chain_spec)
            .transactions_manager_config(transactions_manager_config)
            // Configure node identity
            .apply(|builder| {
                let peer_id = builder.get_peer_id();
                builder.hello_message(
                    HelloMessageWithProtocols::builder(peer_id)
                        .client_version(&self.identity)
                        .build(),
                )
            })
            // apply discovery settings
            .apply(|builder| {
                let rlpx_socket = (addr, self.port).into();
                self.discovery.apply_to_builder(builder, rlpx_socket, chain_bootnodes)
            })
            .listener_addr(SocketAddr::new(
                addr, // set discovery port based on instance number
                self.port,
            ))
            .discovery_addr(SocketAddr::new(
                self.discovery.addr,
                // set discovery port based on instance number
                self.discovery.port,
            )))
    }

    /// If `no_persist_peers` is false then this returns the path to the persistent peers file path.
    pub fn persistent_peers_file(&self, peers_file: PathBuf) -> Option<PathBuf> {
        self.no_persist_peers.not().then_some(peers_file)
    }

    /// Sets the p2p port to zero, to allow the OS to assign a random unused port when
    /// the network components bind to a socket.
    pub const fn with_unused_p2p_port(mut self) -> Self {
        self.port = 0;
        self
    }

    /// Sets the p2p and discovery ports to zero, allowing the OD to assign a random unused port
    /// when network components bind to sockets.
    pub const fn with_unused_ports(mut self) -> Self {
        self = self.with_unused_p2p_port();
        self.discovery = self.discovery.with_unused_discovery_port();
        self
    }

    /// Change networking port numbers based on the instance number.
    /// Ports are updated to `previous_value + instance - 1`
    ///
    /// # Panics
    /// Warning: if `instance` is zero in debug mode, this will panic.
    pub fn adjust_instance_ports(&mut self, instance: u16) {
        debug_assert_ne!(instance, 0, "instance must be non-zero");
        self.port += instance - 1;
        self.discovery.adjust_instance_ports(instance);
    }

    /// Resolve all trusted peers at once
    pub async fn resolve_trusted_peers(&self) -> Result<Vec<NodeRecord>, std::io::Error> {
        futures::future::try_join_all(
            self.trusted_peers.iter().map(|peer| async move { peer.resolve().await }),
        )
        .await
    }
}

impl Default for NetworkArgs {
    fn default() -> Self {
        Self {
            discovery: DiscoveryArgs::default(),
            trusted_peers: vec![],
            trusted_only: false,
            bootnodes: None,
            dns_retries: 0,
            peers_file: None,
            identity: P2P_CLIENT_VERSION.to_string(),
            p2p_secret_key: None,
            no_persist_peers: false,
            nat: NatResolver::Any,
            addr: DEFAULT_DISCOVERY_ADDR,
            port: DEFAULT_DISCOVERY_PORT,
            max_outbound_peers: None,
            max_inbound_peers: None,
            max_concurrent_tx_requests: DEFAULT_MAX_COUNT_CONCURRENT_REQUESTS,
            max_concurrent_tx_requests_per_peer: DEFAULT_MAX_COUNT_CONCURRENT_REQUESTS_PER_PEER,
            soft_limit_byte_size_pooled_transactions_response:
                SOFT_LIMIT_BYTE_SIZE_POOLED_TRANSACTIONS_RESPONSE,
            soft_limit_byte_size_pooled_transactions_response_on_pack_request: DEFAULT_SOFT_LIMIT_BYTE_SIZE_POOLED_TRANSACTIONS_RESP_ON_PACK_GET_POOLED_TRANSACTIONS_REQ,
            max_pending_pool_imports: DEFAULT_MAX_COUNT_PENDING_POOL_IMPORTS,
            max_seen_tx_history: DEFAULT_MAX_COUNT_TRANSACTIONS_SEEN_BY_PEER,
<<<<<<< HEAD
            docker: None,
=======
            max_capacity_cache_txns_pending_fetch: DEFAULT_MAX_CAPACITY_CACHE_PENDING_FETCH,
>>>>>>> 7269cf28
        }
    }
}

/// Arguments to setup discovery
#[derive(Debug, Clone, Args, PartialEq, Eq)]
pub struct DiscoveryArgs {
    /// Disable the discovery service.
    #[arg(short, long, default_value_if("dev", "true", "true"))]
    pub disable_discovery: bool,

    /// Disable the DNS discovery.
    #[arg(long, conflicts_with = "disable_discovery")]
    pub disable_dns_discovery: bool,

    /// Disable Discv4 discovery.
    #[arg(long, conflicts_with = "disable_discovery")]
    pub disable_discv4_discovery: bool,

    /// Enable Discv5 discovery.
    #[arg(long, conflicts_with = "disable_discovery")]
    pub enable_discv5_discovery: bool,

    /// The UDP address to use for devp2p peer discovery version 4.
    #[arg(id = "discovery.addr", long = "discovery.addr", value_name = "DISCOVERY_ADDR", default_value_t = DEFAULT_DISCOVERY_ADDR)]
    pub addr: IpAddr,

    /// The UDP port to use for devp2p peer discovery version 4.
    #[arg(id = "discovery.port", long = "discovery.port", value_name = "DISCOVERY_PORT", default_value_t = DEFAULT_DISCOVERY_PORT)]
    pub port: u16,

    /// The UDP IPv4 address to use for devp2p peer discovery version 5. Overwritten by `RLPx`
    /// address, if it's also IPv4.
    #[arg(id = "discovery.v5.addr", long = "discovery.v5.addr", value_name = "DISCOVERY_V5_ADDR", default_value = None)]
    pub discv5_addr: Option<Ipv4Addr>,

    /// The UDP IPv6 address to use for devp2p peer discovery version 5. Overwritten by `RLPx`
    /// address, if it's also IPv6.
    #[arg(id = "discovery.v5.addr.ipv6", long = "discovery.v5.addr.ipv6", value_name = "DISCOVERY_V5_ADDR_IPV6", default_value = None)]
    pub discv5_addr_ipv6: Option<Ipv6Addr>,

    /// The UDP IPv4 port to use for devp2p peer discovery version 5. Not used unless `--addr` is
    /// IPv4, or `--discovery.v5.addr` is set.
    #[arg(id = "discovery.v5.port", long = "discovery.v5.port", value_name = "DISCOVERY_V5_PORT",
    default_value_t = DEFAULT_DISCOVERY_V5_PORT)]
    pub discv5_port: u16,

    /// The UDP IPv6 port to use for devp2p peer discovery version 5. Not used unless `--addr` is
    /// IPv6, or `--discovery.addr.ipv6` is set.
    #[arg(id = "discovery.v5.port.ipv6", long = "discovery.v5.port.ipv6", value_name = "DISCOVERY_V5_PORT_IPV6",
    default_value = None, default_value_t = DEFAULT_DISCOVERY_V5_PORT)]
    pub discv5_port_ipv6: u16,

    /// The interval in seconds at which to carry out periodic lookup queries, for the whole
    /// run of the program.
    #[arg(id = "discovery.v5.lookup-interval", long = "discovery.v5.lookup-interval", value_name = "DISCOVERY_V5_LOOKUP_INTERVAL", default_value_t = DEFAULT_SECONDS_LOOKUP_INTERVAL)]
    pub discv5_lookup_interval: u64,

    /// The interval in seconds at which to carry out boost lookup queries, for a fixed number of
    /// times, at bootstrap.
    #[arg(id = "discovery.v5.bootstrap.lookup-interval", long = "discovery.v5.bootstrap.lookup-interval", value_name = "DISCOVERY_V5_BOOTSTRAP_LOOKUP_INTERVAL",
        default_value_t = DEFAULT_SECONDS_BOOTSTRAP_LOOKUP_INTERVAL)]
    pub discv5_bootstrap_lookup_interval: u64,

    /// The number of times to carry out boost lookup queries at bootstrap.
    #[arg(id = "discovery.v5.bootstrap.lookup-countdown", long = "discovery.v5.bootstrap.lookup-countdown", value_name = "DISCOVERY_V5_BOOTSTRAP_LOOKUP_COUNTDOWN",
        default_value_t = DEFAULT_COUNT_BOOTSTRAP_LOOKUPS)]
    pub discv5_bootstrap_lookup_countdown: u64,
}

impl DiscoveryArgs {
    /// Apply the discovery settings to the given [`NetworkConfigBuilder`]
    pub fn apply_to_builder(
        &self,
        mut network_config_builder: NetworkConfigBuilder,
        rlpx_tcp_socket: SocketAddr,
        boot_nodes: impl IntoIterator<Item = NodeRecord>,
    ) -> NetworkConfigBuilder {
        if self.disable_discovery || self.disable_dns_discovery {
            network_config_builder = network_config_builder.disable_dns_discovery();
        }

        if self.disable_discovery || self.disable_discv4_discovery {
            network_config_builder = network_config_builder.disable_discv4_discovery();
        }

        if !self.disable_discovery && self.enable_discv5_discovery {
            network_config_builder = network_config_builder
                .discovery_v5(self.discovery_v5_builder(rlpx_tcp_socket, boot_nodes));
        }

        network_config_builder
    }

    /// Creates a [`reth_discv5::ConfigBuilder`] filling it with the values from this struct.
    pub fn discovery_v5_builder(
        &self,
        rlpx_tcp_socket: SocketAddr,
        boot_nodes: impl IntoIterator<Item = NodeRecord>,
    ) -> reth_discv5::ConfigBuilder {
        let Self {
            discv5_addr,
            discv5_addr_ipv6,
            discv5_port,
            discv5_port_ipv6,
            discv5_lookup_interval,
            discv5_bootstrap_lookup_interval,
            discv5_bootstrap_lookup_countdown,
            ..
        } = self;

        // Use rlpx address if none given
        let discv5_addr_ipv4 = discv5_addr.or(match rlpx_tcp_socket {
            SocketAddr::V4(addr) => Some(*addr.ip()),
            SocketAddr::V6(_) => None,
        });
        let discv5_addr_ipv6 = discv5_addr_ipv6.or(match rlpx_tcp_socket {
            SocketAddr::V4(_) => None,
            SocketAddr::V6(addr) => Some(*addr.ip()),
        });

        reth_discv5::Config::builder(rlpx_tcp_socket)
            .discv5_config(
                reth_discv5::discv5::ConfigBuilder::new(ListenConfig::from_two_sockets(
                    discv5_addr_ipv4.map(|addr| SocketAddrV4::new(addr, *discv5_port)),
                    discv5_addr_ipv6.map(|addr| SocketAddrV6::new(addr, *discv5_port_ipv6, 0, 0)),
                ))
                .build(),
            )
            .add_unsigned_boot_nodes(boot_nodes)
            .lookup_interval(*discv5_lookup_interval)
            .bootstrap_lookup_interval(*discv5_bootstrap_lookup_interval)
            .bootstrap_lookup_countdown(*discv5_bootstrap_lookup_countdown)
    }

    /// Set the discovery port to zero, to allow the OS to assign a random unused port when
    /// discovery binds to the socket.
    pub const fn with_unused_discovery_port(mut self) -> Self {
        self.port = 0;
        self
    }

    /// Change networking port numbers based on the instance number.
    /// Ports are updated to `previous_value + instance - 1`
    ///
    /// # Panics
    /// Warning: if `instance` is zero in debug mode, this will panic.
    pub fn adjust_instance_ports(&mut self, instance: u16) {
        debug_assert_ne!(instance, 0, "instance must be non-zero");
        self.port += instance - 1;
        self.discv5_port += instance - 1;
        self.discv5_port_ipv6 += instance - 1;
    }
}

impl Default for DiscoveryArgs {
    fn default() -> Self {
        Self {
            disable_discovery: false,
            disable_dns_discovery: false,
            disable_discv4_discovery: false,
            enable_discv5_discovery: false,
            addr: DEFAULT_DISCOVERY_ADDR,
            port: DEFAULT_DISCOVERY_PORT,
            discv5_addr: None,
            discv5_addr_ipv6: None,
            discv5_port: DEFAULT_DISCOVERY_V5_PORT,
            discv5_port_ipv6: DEFAULT_DISCOVERY_V5_PORT,
            discv5_lookup_interval: DEFAULT_SECONDS_LOOKUP_INTERVAL,
            discv5_bootstrap_lookup_interval: DEFAULT_SECONDS_BOOTSTRAP_LOOKUP_INTERVAL,
            discv5_bootstrap_lookup_countdown: DEFAULT_COUNT_BOOTSTRAP_LOOKUPS,
        }
    }
}

#[cfg(test)]
mod tests {
    use super::*;
    use clap::Parser;
    /// A helper type to parse Args more easily
    #[derive(Parser)]
    struct CommandParser<T: Args> {
        #[command(flatten)]
        args: T,
    }

    #[test]
    fn parse_nat_args() {
        let args = CommandParser::<NetworkArgs>::parse_from(["reth", "--nat", "none"]).args;
        assert_eq!(args.nat, NatResolver::None);

        let args =
            CommandParser::<NetworkArgs>::parse_from(["reth", "--nat", "extip:0.0.0.0"]).args;
        assert_eq!(args.nat, NatResolver::ExternalIp("0.0.0.0".parse().unwrap()));
    }

    #[test]
    fn parse_peer_args() {
        let args =
            CommandParser::<NetworkArgs>::parse_from(["reth", "--max-outbound-peers", "50"]).args;
        assert_eq!(args.max_outbound_peers, Some(50));
        assert_eq!(args.max_inbound_peers, None);

        let args = CommandParser::<NetworkArgs>::parse_from([
            "reth",
            "--max-outbound-peers",
            "75",
            "--max-inbound-peers",
            "15",
        ])
        .args;
        assert_eq!(args.max_outbound_peers, Some(75));
        assert_eq!(args.max_inbound_peers, Some(15));
    }

    #[test]
    fn parse_trusted_peer_args() {
        let args =
            CommandParser::<NetworkArgs>::parse_from([
            "reth",
            "--trusted-peers",
            "enode://d860a01f9722d78051619d1e2351aba3f43f943f6f00718d1b9baa4101932a1f5011f16bb2b1bb35db20d6fe28fa0bf09636d26a87d31de9ec6203eeedb1f666@18.138.108.67:30303,enode://22a8232c3abc76a16ae9d6c3b164f98775fe226f0917b0ca871128a74a8e9630b458460865bab457221f1d448dd9791d24c4e5d88786180ac185df813a68d4de@3.209.45.79:30303"
        ])
        .args;

        assert_eq!(
            args.trusted_peers,
            vec![
            "enode://d860a01f9722d78051619d1e2351aba3f43f943f6f00718d1b9baa4101932a1f5011f16bb2b1bb35db20d6fe28fa0bf09636d26a87d31de9ec6203eeedb1f666@18.138.108.67:30303".parse().unwrap(),
            "enode://22a8232c3abc76a16ae9d6c3b164f98775fe226f0917b0ca871128a74a8e9630b458460865bab457221f1d448dd9791d24c4e5d88786180ac185df813a68d4de@3.209.45.79:30303".parse().unwrap()
            ]
        );
    }

    #[test]
    fn parse_retry_strategy_args() {
        let tests = vec![0, 10];

        for retries in tests {
            let args = CommandParser::<NetworkArgs>::parse_from([
                "reth",
                "--dns-retries",
                retries.to_string().as_str(),
            ])
            .args;

            assert_eq!(args.dns_retries, retries);
        }
    }

    #[cfg(not(feature = "optimism"))]
    #[test]
    fn network_args_default_sanity_test() {
        let default_args = NetworkArgs::default();
        let args = CommandParser::<NetworkArgs>::parse_from(["reth"]).args;

        assert_eq!(args, default_args);
    }
}<|MERGE_RESOLUTION|>--- conflicted
+++ resolved
@@ -145,18 +145,16 @@
     #[arg(long = "pooled-tx-pack-soft-limit", value_name = "BYTES", default_value_t = DEFAULT_SOFT_LIMIT_BYTE_SIZE_POOLED_TRANSACTIONS_RESP_ON_PACK_GET_POOLED_TRANSACTIONS_REQ, verbatim_doc_comment)]
     pub soft_limit_byte_size_pooled_transactions_response_on_pack_request: usize,
 
-<<<<<<< HEAD
+    /// Max capacity of cache of hashes for transactions pending fetch.
+    #[arg(long = "max-tx-pending-fetch", value_name = "COUNT", default_value_t = DEFAULT_MAX_CAPACITY_CACHE_PENDING_FETCH, verbatim_doc_comment)]
+    pub max_capacity_cache_txns_pending_fetch: u32,
+
     /// Name of docker non-host interface used to communicate with peers.
     ///
     /// If flags is set, but no
     /// value is passed, the default interface `eth0` is tried.
     #[arg(long = "docker-if", conflicts_with = "addr")]
     pub docker: Option<String>,
-=======
-    /// Max capacity of cache of hashes for transactions pending fetch.
-    #[arg(long = "max-tx-pending-fetch", value_name = "COUNT", default_value_t = DEFAULT_MAX_CAPACITY_CACHE_PENDING_FETCH, verbatim_doc_comment)]
-    pub max_capacity_cache_txns_pending_fetch: u32,
->>>>>>> 7269cf28
 }
 
 impl NetworkArgs {
@@ -325,11 +323,8 @@
             soft_limit_byte_size_pooled_transactions_response_on_pack_request: DEFAULT_SOFT_LIMIT_BYTE_SIZE_POOLED_TRANSACTIONS_RESP_ON_PACK_GET_POOLED_TRANSACTIONS_REQ,
             max_pending_pool_imports: DEFAULT_MAX_COUNT_PENDING_POOL_IMPORTS,
             max_seen_tx_history: DEFAULT_MAX_COUNT_TRANSACTIONS_SEEN_BY_PEER,
-<<<<<<< HEAD
+            max_capacity_cache_txns_pending_fetch: DEFAULT_MAX_CAPACITY_CACHE_PENDING_FETCH,
             docker: None,
-=======
-            max_capacity_cache_txns_pending_fetch: DEFAULT_MAX_CAPACITY_CACHE_PENDING_FETCH,
->>>>>>> 7269cf28
         }
     }
 }
