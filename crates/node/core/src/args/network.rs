--- conflicted
+++ resolved
@@ -12,13 +12,10 @@
 use reth_net_nat::NatResolver;
 use reth_network::{
     transactions::{
-<<<<<<< HEAD
-        constants::tx_manager::DEFAULT_MAX_COUNT_PENDING_POOL_IMPORTS, TransactionFetcherConfig,
-        TransactionsManagerConfig,
-=======
-        constants::tx_manager::DEFAULT_MAX_COUNT_TRANSACTIONS_SEEN_BY_PEER,
+        constants::tx_manager::{
+            DEFAULT_MAX_COUNT_PENDING_POOL_IMPORTS, DEFAULT_MAX_COUNT_TRANSACTIONS_SEEN_BY_PEER,
+        },
         TransactionFetcherConfig, TransactionsManagerConfig,
->>>>>>> 8c02acad
         DEFAULT_SOFT_LIMIT_BYTE_SIZE_POOLED_TRANSACTIONS_RESP_ON_PACK_GET_POOLED_TRANSACTIONS_REQ,
         SOFT_LIMIT_BYTE_SIZE_POOLED_TRANSACTIONS_RESPONSE,
     },
@@ -102,17 +99,15 @@
     #[arg(long)]
     pub max_inbound_peers: Option<usize>,
 
-<<<<<<< HEAD
     #[arg(long = "max-pending-imports", value_name = "PENDING_IMPORTS", default_value_t = DEFAULT_MAX_COUNT_PENDING_POOL_IMPORTS, verbatim_doc_comment)]
     /// Max number of transactions to import concurrently.
     pub max_pending_pool_imports: usize,
-=======
+
     /// Max number of seen transactions to remember per peer.
     ///
     /// Default is 320 transaction hashes.
     #[arg(long = "max-seen-tx-history", value_name = "MAX_SEEN_TX_HISTORY", default_value_t = DEFAULT_MAX_COUNT_TRANSACTIONS_SEEN_BY_PEER, verbatim_doc_comment)]
     pub max_seen_tx_history: u32,
->>>>>>> 8c02acad
 
     /// Experimental, for usage in research. Sets the max accumulated byte size of transactions
     /// to pack in one response.
@@ -280,11 +275,8 @@
             soft_limit_byte_size_pooled_transactions_response:
                 SOFT_LIMIT_BYTE_SIZE_POOLED_TRANSACTIONS_RESPONSE,
             soft_limit_byte_size_pooled_transactions_response_on_pack_request: DEFAULT_SOFT_LIMIT_BYTE_SIZE_POOLED_TRANSACTIONS_RESP_ON_PACK_GET_POOLED_TRANSACTIONS_REQ,
-<<<<<<< HEAD
             max_pending_pool_imports: DEFAULT_MAX_COUNT_PENDING_POOL_IMPORTS,
-=======
             max_seen_tx_history: DEFAULT_MAX_COUNT_TRANSACTIONS_SEEN_BY_PEER,
->>>>>>> 8c02acad
         }
     }
 }
