--- conflicted
+++ resolved
@@ -8,11 +8,9 @@
     dirs::{ChainPath, DataDirPath},
     utils::get_single_header,
 };
-<<<<<<< HEAD
+
 use metrics_exporter_prometheus::PrometheusHandle;
 use std::sync::LazyLock;
-=======
->>>>>>> 87564bd1
 use reth_chainspec::{ChainSpec, MAINNET};
 use reth_config::config::PruneConfig;
 use reth_db_api::database::Database;
@@ -27,14 +25,11 @@
 use std::{net::SocketAddr, path::PathBuf, sync::Arc};
 use tracing::*;
 
-<<<<<<< HEAD
 /// The default prometheus recorder handle. We use a global static to ensure that it is only
 /// installed once.
 pub static PROMETHEUS_RECORDER_HANDLE: LazyLock<PrometheusHandle> =
     LazyLock::new(|| prometheus_exporter::install_recorder().unwrap());
 
-=======
->>>>>>> 87564bd1
 /// This includes all necessary configuration to launch the node.
 /// The individual configuration options can be overwritten before launching the node.
 ///
