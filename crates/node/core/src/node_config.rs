--- conflicted
+++ resolved
@@ -31,13 +31,10 @@
 };
 use tracing::*;
 
-<<<<<<< HEAD
-pub use reth_engine_primitives::{DEFAULT_MEMORY_BLOCK_BUFFER_TARGET, DEFAULT_RESERVED_CPU_CORES};
-=======
 pub use reth_engine_primitives::{
     DEFAULT_MAX_PROOF_TASK_CONCURRENCY, DEFAULT_MEMORY_BLOCK_BUFFER_TARGET,
+    DEFAULT_RESERVED_CPU_CORES,
 };
->>>>>>> b3ad85a0
 
 /// Triggers persistence when the number of canonical blocks in memory exceeds this threshold.
 pub const DEFAULT_PERSISTENCE_THRESHOLD: u64 = 2;
