//! Support for handling events emitted by node components.

use crate::cl::ConsensusLayerHealthEvent;
use alloy_consensus::constants::GWEI_TO_WEI;
use alloy_primitives::{BlockNumber, B256};
use alloy_rpc_types_engine::ForkchoiceState;
use futures::Stream;
<<<<<<< HEAD
use reth_beacon_consensus::{
    BeaconConsensusEngineEvent, ConsensusEngineLiveSyncProgress, ForkchoiceStatus,
};
use reth_eth_wire_types::{EthNetworkPrimitives, NetworkPrimitives};
use reth_network_api::{NetworkEvent, PeerRequest, PeersInfo};
=======
use reth_beacon_consensus::{BeaconConsensusEngineEvent, ConsensusEngineLiveSyncProgress};
use reth_engine_primitives::ForkchoiceStatus;
use reth_network_api::{NetworkEvent, PeersInfo};
>>>>>>> 841267d1
use reth_primitives_traits::{format_gas, format_gas_throughput};
use reth_prune::PrunerEvent;
use reth_stages::{EntitiesCheckpoint, ExecOutput, PipelineEvent, StageCheckpoint, StageId};
use reth_static_file_types::StaticFileProducerEvent;
use std::{
    fmt::{Display, Formatter},
    future::Future,
    pin::Pin,
    task::{Context, Poll},
    time::{Duration, Instant, SystemTime, UNIX_EPOCH},
};
use tokio::time::Interval;
use tracing::{debug, info, warn};

/// Interval of reporting node state.
const INFO_MESSAGE_INTERVAL: Duration = Duration::from_secs(25);

/// The current high-level state of the node, including the node's database environment, network
/// connections, current processing stage, and the latest block information. It provides
/// methods to handle different types of events that affect the node's state, such as pipeline
/// events, network events, and consensus engine events.
struct NodeState {
    /// Information about connected peers.
    peers_info: Option<Box<dyn PeersInfo>>,
    /// The stage currently being executed.
    current_stage: Option<CurrentStage>,
    /// The latest block reached by either pipeline or consensus engine.
    latest_block: Option<BlockNumber>,
    /// The time of the latest block seen by the pipeline
    latest_block_time: Option<u64>,
    /// Hash of the head block last set by fork choice update
    head_block_hash: Option<B256>,
    /// Hash of the safe block last set by fork choice update
    safe_block_hash: Option<B256>,
    /// Hash of finalized block last set by fork choice update
    finalized_block_hash: Option<B256>,
}

impl NodeState {
    const fn new(
        peers_info: Option<Box<dyn PeersInfo>>,
        latest_block: Option<BlockNumber>,
    ) -> Self {
        Self {
            peers_info,
            current_stage: None,
            latest_block,
            latest_block_time: None,
            head_block_hash: None,
            safe_block_hash: None,
            finalized_block_hash: None,
        }
    }

    fn num_connected_peers(&self) -> usize {
        self.peers_info.as_ref().map(|info| info.num_connected_peers()).unwrap_or_default()
    }

    fn build_current_stage(
        &self,
        stage_id: StageId,
        checkpoint: StageCheckpoint,
        target: Option<BlockNumber>,
    ) -> CurrentStage {
        let (eta, entities_checkpoint) = self
            .current_stage
            .as_ref()
            .filter(|current_stage| current_stage.stage_id == stage_id)
            .map_or_else(
                || (Eta::default(), None),
                |current_stage| (current_stage.eta, current_stage.entities_checkpoint),
            );

        CurrentStage { stage_id, eta, checkpoint, entities_checkpoint, target }
    }

    /// Processes an event emitted by the pipeline
    fn handle_pipeline_event(&mut self, event: PipelineEvent) {
        match event {
            PipelineEvent::Prepare { pipeline_stages_progress, stage_id, checkpoint, target } => {
                let checkpoint = checkpoint.unwrap_or_default();
                let current_stage = self.build_current_stage(stage_id, checkpoint, target);

                info!(
                    pipeline_stages = %pipeline_stages_progress,
                    stage = %stage_id,
                    checkpoint = %checkpoint.block_number,
                    target = %OptionalField(target),
                    "Preparing stage",
                );

                self.current_stage = Some(current_stage);
            }
            PipelineEvent::Run { pipeline_stages_progress, stage_id, checkpoint, target } => {
                let checkpoint = checkpoint.unwrap_or_default();
                let current_stage = self.build_current_stage(stage_id, checkpoint, target);

                if let Some(stage_eta) = current_stage.eta.fmt_for_stage(stage_id) {
                    info!(
                        pipeline_stages = %pipeline_stages_progress,
                        stage = %stage_id,
                        checkpoint = %checkpoint.block_number,
                        target = %OptionalField(target),
                        %stage_eta,
                        "Executing stage",
                    );
                } else {
                    info!(
                        pipeline_stages = %pipeline_stages_progress,
                        stage = %stage_id,
                        checkpoint = %checkpoint.block_number,
                        target = %OptionalField(target),
                        "Executing stage",
                    );
                }

                self.current_stage = Some(current_stage);
            }
            PipelineEvent::Ran {
                pipeline_stages_progress,
                stage_id,
                result: ExecOutput { checkpoint, done },
            } => {
                if stage_id.is_finish() {
                    self.latest_block = Some(checkpoint.block_number);
                }

                if let Some(current_stage) = self.current_stage.as_mut() {
                    current_stage.checkpoint = checkpoint;
                    current_stage.entities_checkpoint = checkpoint.entities();
                    current_stage.eta.update(stage_id, checkpoint);

                    let target = OptionalField(current_stage.target);
                    let stage_progress = current_stage
                        .entities_checkpoint
                        .and_then(|entities| entities.fmt_percentage());
                    let stage_eta = current_stage.eta.fmt_for_stage(stage_id);

                    let message = if done { "Finished stage" } else { "Committed stage progress" };

                    match (stage_progress, stage_eta) {
                        (Some(stage_progress), Some(stage_eta)) => {
                            info!(
                                pipeline_stages = %pipeline_stages_progress,
                                stage = %stage_id,
                                checkpoint = %checkpoint.block_number,
                                %target,
                                %stage_progress,
                                %stage_eta,
                                "{message}",
                            )
                        }
                        (Some(stage_progress), None) => {
                            info!(
                                pipeline_stages = %pipeline_stages_progress,
                                stage = %stage_id,
                                checkpoint = %checkpoint.block_number,
                                %target,
                                %stage_progress,
                                "{message}",
                            )
                        }
                        (None, Some(stage_eta)) => {
                            info!(
                                pipeline_stages = %pipeline_stages_progress,
                                stage = %stage_id,
                                checkpoint = %checkpoint.block_number,
                                %target,
                                %stage_eta,
                                "{message}",
                            )
                        }
                        (None, None) => {
                            info!(
                                pipeline_stages = %pipeline_stages_progress,
                                stage = %stage_id,
                                checkpoint = %checkpoint.block_number,
                                %target,
                                "{message}",
                            )
                        }
                    }
                }

                if done {
                    self.current_stage = None;
                }
            }
            PipelineEvent::Unwind { stage_id, input } => {
                let current_stage = CurrentStage {
                    stage_id,
                    eta: Eta::default(),
                    checkpoint: input.checkpoint,
                    target: Some(input.unwind_to),
                    entities_checkpoint: input.checkpoint.entities(),
                };

                self.current_stage = Some(current_stage);
            }
            _ => (),
        }
    }

    fn handle_network_event(&self, _: NetworkEvent) {
        // NOTE(onbjerg): This used to log established/disconnecting sessions, but this is already
        // logged in the networking component. I kept this stub in case we want to catch other
        // networking events later on.
    }

    fn handle_consensus_engine_event(&mut self, event: BeaconConsensusEngineEvent) {
        match event {
            BeaconConsensusEngineEvent::ForkchoiceUpdated(state, status) => {
                let ForkchoiceState { head_block_hash, safe_block_hash, finalized_block_hash } =
                    state;
                if self.safe_block_hash != Some(safe_block_hash) &&
                    self.finalized_block_hash != Some(finalized_block_hash)
                {
                    let msg = match status {
                        ForkchoiceStatus::Valid => "Forkchoice updated",
                        ForkchoiceStatus::Invalid => "Received invalid forkchoice updated message",
                        ForkchoiceStatus::Syncing => {
                            "Received forkchoice updated message when syncing"
                        }
                    };
                    info!(?head_block_hash, ?safe_block_hash, ?finalized_block_hash, "{}", msg);
                }
                self.head_block_hash = Some(head_block_hash);
                self.safe_block_hash = Some(safe_block_hash);
                self.finalized_block_hash = Some(finalized_block_hash);
            }
            BeaconConsensusEngineEvent::LiveSyncProgress(live_sync_progress) => {
                match live_sync_progress {
                    ConsensusEngineLiveSyncProgress::DownloadingBlocks {
                        remaining_blocks,
                        target,
                    } => {
                        info!(
                            remaining_blocks,
                            target_block_hash=?target,
                            "Live sync in progress, downloading blocks"
                        );
                    }
                }
            }
            BeaconConsensusEngineEvent::CanonicalBlockAdded(block, elapsed) => {
                info!(
                    number=block.number,
                    hash=?block.hash(),
                    peers=self.num_connected_peers(),
                    txs=block.body.transactions.len(),
                    gas=%format_gas(block.header.gas_used),
                    gas_throughput=%format_gas_throughput(block.header.gas_used, elapsed),
                    full=%format!("{:.1}%", block.header.gas_used as f64 * 100.0 / block.header.gas_limit as f64),
                    base_fee=%format!("{:.2}gwei", block.header.base_fee_per_gas.unwrap_or(0) as f64 / GWEI_TO_WEI as f64),
                    blobs=block.header.blob_gas_used.unwrap_or(0) / alloy_eips::eip4844::DATA_GAS_PER_BLOB,
                    excess_blobs=block.header.excess_blob_gas.unwrap_or(0) / alloy_eips::eip4844::DATA_GAS_PER_BLOB,
                    ?elapsed,
                    "Block added to canonical chain"
                );
            }
            BeaconConsensusEngineEvent::CanonicalChainCommitted(head, elapsed) => {
                self.latest_block = Some(head.number);
                self.latest_block_time = Some(head.timestamp);

                info!(number=head.number, hash=?head.hash(), ?elapsed, "Canonical chain committed");
            }
            BeaconConsensusEngineEvent::ForkBlockAdded(block, elapsed) => {
                info!(number=block.number, hash=?block.hash(), ?elapsed, "Block added to fork chain");
            }
        }
    }

    fn handle_consensus_layer_health_event(&self, event: ConsensusLayerHealthEvent) {
        // If pipeline is running, it's fine to not receive any messages from the CL.
        // So we need to report about CL health only when pipeline is idle.
        if self.current_stage.is_none() {
            match event {
                ConsensusLayerHealthEvent::NeverSeen => {
                    warn!("Post-merge network, but never seen beacon client. Please launch one to follow the chain!")
                }
                ConsensusLayerHealthEvent::HasNotBeenSeenForAWhile(period) => {
                    warn!(?period, "Post-merge network, but no beacon client seen for a while. Please launch one to follow the chain!")
                }
                ConsensusLayerHealthEvent::NeverReceivedUpdates => {
                    warn!("Beacon client online, but never received consensus updates. Please ensure your beacon client is operational to follow the chain!")
                }
                ConsensusLayerHealthEvent::HaveNotReceivedUpdatesForAWhile(period) => {
                    warn!(?period, "Beacon client online, but no consensus updates received for a while. This may be because of a reth error, or an error in the beacon client! Please investigate reth and beacon client logs!")
                }
            }
        }
    }

    fn handle_pruner_event(&self, event: PrunerEvent) {
        match event {
            PrunerEvent::Started { tip_block_number } => {
                info!(tip_block_number, "Pruner started");
            }
            PrunerEvent::Finished { tip_block_number, elapsed, stats } => {
                info!(tip_block_number, ?elapsed, ?stats, "Pruner finished");
            }
        }
    }

    fn handle_static_file_producer_event(&self, event: StaticFileProducerEvent) {
        match event {
            StaticFileProducerEvent::Started { targets } => {
                info!(?targets, "Static File Producer started");
            }
            StaticFileProducerEvent::Finished { targets, elapsed } => {
                info!(?targets, ?elapsed, "Static File Producer finished");
            }
        }
    }
}

/// Helper type for formatting of optional fields:
/// - If [Some(x)], then `x` is written
/// - If [None], then `None` is written
struct OptionalField<T: Display>(Option<T>);

impl<T: Display> Display for OptionalField<T> {
    fn fmt(&self, f: &mut Formatter<'_>) -> std::fmt::Result {
        if let Some(field) = &self.0 {
            write!(f, "{field}")
        } else {
            write!(f, "None")
        }
    }
}

/// The stage currently being executed.
struct CurrentStage {
    stage_id: StageId,
    eta: Eta,
    checkpoint: StageCheckpoint,
    /// The entities checkpoint for reporting the progress. If `None`, then the progress is not
    /// available, probably because the stage didn't finish running and didn't update its
    /// checkpoint yet.
    entities_checkpoint: Option<EntitiesCheckpoint>,
    target: Option<BlockNumber>,
}

/// A node event.
#[derive(Debug)]
pub enum NodeEvent<N: NetworkPrimitives = EthNetworkPrimitives> {
    /// A network event.
    Network(NetworkEvent<PeerRequest<N>>),
    /// A sync pipeline event.
    Pipeline(PipelineEvent),
    /// A consensus engine event.
    ConsensusEngine(BeaconConsensusEngineEvent),
    /// A Consensus Layer health event.
    ConsensusLayerHealth(ConsensusLayerHealthEvent),
    /// A pruner event
    Pruner(PrunerEvent),
    /// A `static_file_producer` event
    StaticFileProducer(StaticFileProducerEvent),
    /// Used to encapsulate various conditions or situations that do not
    /// naturally fit into the other more specific variants.
    Other(String),
}

impl<N: NetworkPrimitives> From<NetworkEvent<PeerRequest<N>>> for NodeEvent<N> {
    fn from(event: NetworkEvent<PeerRequest<N>>) -> Self {
        Self::Network(event)
    }
}

impl From<PipelineEvent> for NodeEvent {
    fn from(event: PipelineEvent) -> Self {
        Self::Pipeline(event)
    }
}

impl From<BeaconConsensusEngineEvent> for NodeEvent {
    fn from(event: BeaconConsensusEngineEvent) -> Self {
        Self::ConsensusEngine(event)
    }
}

impl From<ConsensusLayerHealthEvent> for NodeEvent {
    fn from(event: ConsensusLayerHealthEvent) -> Self {
        Self::ConsensusLayerHealth(event)
    }
}

impl From<PrunerEvent> for NodeEvent {
    fn from(event: PrunerEvent) -> Self {
        Self::Pruner(event)
    }
}

impl From<StaticFileProducerEvent> for NodeEvent {
    fn from(event: StaticFileProducerEvent) -> Self {
        Self::StaticFileProducer(event)
    }
}

/// Displays relevant information to the user from components of the node, and periodically
/// displays the high-level status of the node.
pub async fn handle_events<E>(
    peers_info: Option<Box<dyn PeersInfo>>,
    latest_block_number: Option<BlockNumber>,
    events: E,
) where
    E: Stream<Item = NodeEvent> + Unpin,
{
    let state = NodeState::new(peers_info, latest_block_number);

    let start = tokio::time::Instant::now() + Duration::from_secs(3);
    let mut info_interval = tokio::time::interval_at(start, INFO_MESSAGE_INTERVAL);
    info_interval.set_missed_tick_behavior(tokio::time::MissedTickBehavior::Delay);

    let handler = EventHandler { state, events, info_interval };
    handler.await
}

/// Handles events emitted by the node and logs them accordingly.
#[pin_project::pin_project]
struct EventHandler<E> {
    state: NodeState,
    #[pin]
    events: E,
    #[pin]
    info_interval: Interval,
}

impl<E> Future for EventHandler<E>
where
    E: Stream<Item = NodeEvent> + Unpin,
{
    type Output = ();

    fn poll(self: Pin<&mut Self>, cx: &mut Context<'_>) -> Poll<Self::Output> {
        let mut this = self.project();

        while this.info_interval.poll_tick(cx).is_ready() {
            if let Some(CurrentStage { stage_id, eta, checkpoint, entities_checkpoint, target }) =
                &this.state.current_stage
            {
                let stage_progress =
                    entities_checkpoint.and_then(|entities| entities.fmt_percentage());
                let stage_eta = eta.fmt_for_stage(*stage_id);

                match (stage_progress, stage_eta) {
                    (Some(stage_progress), Some(stage_eta)) => {
                        info!(
                            target: "reth::cli",
                            connected_peers = this.state.num_connected_peers(),
                            stage = %stage_id,
                            checkpoint = checkpoint.block_number,
                            target = %OptionalField(*target),
                            %stage_progress,
                            %stage_eta,
                            "Status"
                        )
                    }
                    (Some(stage_progress), None) => {
                        info!(
                            target: "reth::cli",
                            connected_peers = this.state.num_connected_peers(),
                            stage = %stage_id,
                            checkpoint = checkpoint.block_number,
                            target = %OptionalField(*target),
                            %stage_progress,
                            "Status"
                        )
                    }
                    (None, Some(stage_eta)) => {
                        info!(
                            target: "reth::cli",
                            connected_peers = this.state.num_connected_peers(),
                            stage = %stage_id,
                            checkpoint = checkpoint.block_number,
                            target = %OptionalField(*target),
                            %stage_eta,
                            "Status"
                        )
                    }
                    (None, None) => {
                        info!(
                            target: "reth::cli",
                            connected_peers = this.state.num_connected_peers(),
                            stage = %stage_id,
                            checkpoint = checkpoint.block_number,
                            target = %OptionalField(*target),
                            "Status"
                        )
                    }
                }
            } else if let Some(latest_block) = this.state.latest_block {
                let now =
                    SystemTime::now().duration_since(UNIX_EPOCH).unwrap_or_default().as_secs();
                if now.saturating_sub(this.state.latest_block_time.unwrap_or(0)) > 60 {
                    // Once we start receiving consensus nodes, don't emit status unless stalled for
                    // 1 minute
                    info!(
                        target: "reth::cli",
                        connected_peers = this.state.num_connected_peers(),
                        %latest_block,
                        "Status"
                    );
                }
            } else {
                info!(
                    target: "reth::cli",
                    connected_peers = this.state.num_connected_peers(),
                    "Status"
                );
            }
        }

        while let Poll::Ready(Some(event)) = this.events.as_mut().poll_next(cx) {
            match event {
                NodeEvent::Network(event) => {
                    this.state.handle_network_event(event);
                }
                NodeEvent::Pipeline(event) => {
                    this.state.handle_pipeline_event(event);
                }
                NodeEvent::ConsensusEngine(event) => {
                    this.state.handle_consensus_engine_event(event);
                }
                NodeEvent::ConsensusLayerHealth(event) => {
                    this.state.handle_consensus_layer_health_event(event)
                }
                NodeEvent::Pruner(event) => {
                    this.state.handle_pruner_event(event);
                }
                NodeEvent::StaticFileProducer(event) => {
                    this.state.handle_static_file_producer_event(event);
                }
                NodeEvent::Other(event_description) => {
                    warn!("{event_description}");
                }
            }
        }

        Poll::Pending
    }
}

/// A container calculating the estimated time that a stage will complete in, based on stage
/// checkpoints reported by the pipeline.
///
/// One `Eta` is only valid for a single stage.
#[derive(Default, Copy, Clone)]
struct Eta {
    /// The last stage checkpoint
    last_checkpoint: EntitiesCheckpoint,
    /// The last time the stage reported its checkpoint
    last_checkpoint_time: Option<Instant>,
    /// The current ETA
    eta: Option<Duration>,
}

impl Eta {
    /// Update the ETA given the checkpoint, if possible.
    fn update(&mut self, stage: StageId, checkpoint: StageCheckpoint) {
        let Some(current) = checkpoint.entities() else { return };

        if let Some(last_checkpoint_time) = &self.last_checkpoint_time {
            let Some(processed_since_last) =
                current.processed.checked_sub(self.last_checkpoint.processed)
            else {
                self.eta = None;
                debug!(target: "reth::cli", %stage, ?current, ?self.last_checkpoint, "Failed to calculate the ETA: processed entities is less than the last checkpoint");
                return
            };
            let elapsed = last_checkpoint_time.elapsed();
            let per_second = processed_since_last as f64 / elapsed.as_secs_f64();

            let Some(remaining) = current.total.checked_sub(current.processed) else {
                self.eta = None;
                debug!(target: "reth::cli", %stage, ?current, "Failed to calculate the ETA: total entities is less than processed entities");
                return
            };

            self.eta = Duration::try_from_secs_f64(remaining as f64 / per_second).ok();
        }

        self.last_checkpoint = current;
        self.last_checkpoint_time = Some(Instant::now());
    }

    /// Returns `true` if the ETA is available, i.e. at least one checkpoint has been reported.
    fn is_available(&self) -> bool {
        self.eta.zip(self.last_checkpoint_time).is_some()
    }

    /// Format ETA for a given stage.
    ///
    /// NOTE: Currently ETA is enabled only for the stages that have predictable progress.
    /// It's not the case for network-dependent ([`StageId::Headers`] and [`StageId::Bodies`]) and
    /// [`StageId::Execution`] stages.
    fn fmt_for_stage(&self, stage: StageId) -> Option<String> {
        if !self.is_available() ||
            matches!(stage, StageId::Headers | StageId::Bodies | StageId::Execution)
        {
            None
        } else {
            Some(self.to_string())
        }
    }
}

impl Display for Eta {
    fn fmt(&self, f: &mut Formatter<'_>) -> std::fmt::Result {
        if let Some((eta, last_checkpoint_time)) = self.eta.zip(self.last_checkpoint_time) {
            let remaining = eta.checked_sub(last_checkpoint_time.elapsed());

            if let Some(remaining) = remaining {
                return write!(
                    f,
                    "{}",
                    humantime::format_duration(Duration::from_secs(remaining.as_secs()))
                )
            }
        }

        write!(f, "unknown")
    }
}

#[cfg(test)]
mod tests {
    use super::*;

    #[test]
    fn eta_display_no_milliseconds() {
        let eta = Eta {
            last_checkpoint_time: Some(Instant::now()),
            eta: Some(Duration::from_millis(
                13 * 60 * 1000 + // Minutes
                    37 * 1000 + // Seconds
                    999, // Milliseconds
            )),
            ..Default::default()
        }
        .to_string();

        assert_eq!(eta, "13m 37s");
    }
}<|MERGE_RESOLUTION|>--- conflicted
+++ resolved
@@ -5,17 +5,9 @@
 use alloy_primitives::{BlockNumber, B256};
 use alloy_rpc_types_engine::ForkchoiceState;
 use futures::Stream;
-<<<<<<< HEAD
-use reth_beacon_consensus::{
-    BeaconConsensusEngineEvent, ConsensusEngineLiveSyncProgress, ForkchoiceStatus,
-};
-use reth_eth_wire_types::{EthNetworkPrimitives, NetworkPrimitives};
-use reth_network_api::{NetworkEvent, PeerRequest, PeersInfo};
-=======
 use reth_beacon_consensus::{BeaconConsensusEngineEvent, ConsensusEngineLiveSyncProgress};
 use reth_engine_primitives::ForkchoiceStatus;
 use reth_network_api::{NetworkEvent, PeersInfo};
->>>>>>> 841267d1
 use reth_primitives_traits::{format_gas, format_gas_throughput};
 use reth_prune::PrunerEvent;
 use reth_stages::{EntitiesCheckpoint, ExecOutput, PipelineEvent, StageCheckpoint, StageId};
@@ -361,9 +353,9 @@
 
 /// A node event.
 #[derive(Debug)]
-pub enum NodeEvent<N: NetworkPrimitives = EthNetworkPrimitives> {
+pub enum NodeEvent {
     /// A network event.
-    Network(NetworkEvent<PeerRequest<N>>),
+    Network(NetworkEvent),
     /// A sync pipeline event.
     Pipeline(PipelineEvent),
     /// A consensus engine event.
@@ -379,8 +371,8 @@
     Other(String),
 }
 
-impl<N: NetworkPrimitives> From<NetworkEvent<PeerRequest<N>>> for NodeEvent<N> {
-    fn from(event: NetworkEvent<PeerRequest<N>>) -> Self {
+impl From<NetworkEvent> for NodeEvent {
+    fn from(event: NetworkEvent) -> Self {
         Self::Network(event)
     }
 }
