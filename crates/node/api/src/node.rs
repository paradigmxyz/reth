--- conflicted
+++ resolved
@@ -1,26 +1,19 @@
 //! Traits for configuring a node.
 
-use std::{future::Future, marker::PhantomData};
-
+use crate::ConfigureEvm;
 use alloy_rpc_types_engine::JwtSecret;
 use reth_beacon_consensus::BeaconConsensusEngineHandle;
 use reth_consensus::Consensus;
 use reth_evm::execute::BlockExecutorProvider;
 use reth_network_api::FullNetwork;
-<<<<<<< HEAD
-use reth_node_types::{NodeTypesWithDB, NodeTypesWithEngine};
-use reth_payload_primitives::PayloadBuilder;
-=======
 use reth_node_core::node_config::NodeConfig;
 use reth_node_types::{NodeTypes, NodeTypesWithDB, NodeTypesWithEngine};
-use reth_payload_builder::PayloadBuilderHandle;
->>>>>>> 08451ef2
+use reth_payload_primitives::PayloadBuilder;
 use reth_primitives::Header;
 use reth_provider::FullProvider;
 use reth_tasks::TaskExecutor;
 use reth_transaction_pool::TransactionPool;
-
-use crate::ConfigureEvm;
+use std::{future::Future, marker::PhantomData};
 
 /// A helper trait that is downstream of the [`NodeTypesWithEngine`] trait and adds stateful
 /// components to the node.
@@ -69,7 +62,7 @@
     type Network: FullNetwork;
 
     /// Builds new blocks.
-    type PayloadBuilder: PayloadBuilder;
+    type PayloadBuilder: PayloadBuilder + Clone;
 
     /// Returns the transaction pool of the node.
     fn pool(&self) -> &Self::Pool;
