[package]
name = "reth-node-builder"
version.workspace = true
edition.workspace = true
rust-version.workspace = true
license.workspace = true
homepage.workspace = true
repository.workspace = true
readme = "README.md"

[lints]
workspace = true

[dependencies]
## reth
reth-auto-seal-consensus.workspace = true
reth-beacon-consensus.workspace = true
reth-blockchain-tree.workspace = true
reth-chainspec.workspace = true
reth-cli-util.workspace = true
reth-config.workspace = true
reth-consensus-debug-client.workspace = true
reth-consensus.workspace = true
reth-db = { workspace = true, features = ["mdbx"], optional = true }
reth-db-api.workspace = true
reth-db-common.workspace = true
reth-downloaders.workspace = true
reth-engine-service.workspace = true
reth-engine-tree.workspace = true
reth-engine-util.workspace = true
reth-evm.workspace = true
reth-exex.workspace = true
reth-fs-util.workspace = true
reth-invalid-block-hooks.workspace = true
reth-network-api.workspace = true
reth-network-p2p.workspace = true
reth-network.workspace = true
reth-node-api.workspace = true
reth-node-core.workspace = true
reth-node-events.workspace = true
reth-node-metrics.workspace = true
reth-payload-builder.workspace = true
reth-payload-validator.workspace = true
reth-primitives.workspace = true
reth-provider.workspace = true
reth-prune.workspace = true
reth-rpc-builder.workspace = true
reth-rpc-engine-api.workspace = true
reth-rpc-eth-types.workspace = true
reth-rpc-layer.workspace = true
reth-rpc-types.workspace = true
reth-rpc.workspace = true
reth-stages.workspace = true
reth-static-file.workspace = true
reth-tasks.workspace = true
reth-tokio-util.workspace = true
<<<<<<< HEAD
reth-engine-tree.workspace = true
reth-rpc-types-compat.workspace = true
=======
reth-tracing.workspace = true
reth-transaction-pool.workspace = true

## ethereum
alloy-network.workspace = true
>>>>>>> 27d4e8c3

## async
futures.workspace = true
tokio = { workspace = true, features = [
    "sync",
    "macros",
    "time",
    "rt-multi-thread",
] }
tokio-stream.workspace = true

## crypto
secp256k1 = { workspace = true, features = [
    "global-context",
    "rand-std",
    "recovery",
] }

## misc
aquamarine.workspace = true
eyre.workspace = true
fdlimit.workspace = true
rayon.workspace = true

# tracing
tracing.workspace = true

[dev-dependencies]
tempfile.workspace = true

[features]
default = []
test-utils = ["reth-db/test-utils"]<|MERGE_RESOLUTION|>--- conflicted
+++ resolved
@@ -54,16 +54,13 @@
 reth-static-file.workspace = true
 reth-tasks.workspace = true
 reth-tokio-util.workspace = true
-<<<<<<< HEAD
 reth-engine-tree.workspace = true
 reth-rpc-types-compat.workspace = true
-=======
 reth-tracing.workspace = true
 reth-transaction-pool.workspace = true
 
 ## ethereum
 alloy-network.workspace = true
->>>>>>> 27d4e8c3
 
 ## async
 futures.workspace = true
