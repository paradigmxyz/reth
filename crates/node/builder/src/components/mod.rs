--- conflicted
+++ resolved
@@ -20,27 +20,15 @@
 pub use network::*;
 pub use payload::*;
 pub use pool::*;
-<<<<<<< HEAD
-use reth_network::NetworkPrimitives;
-=======
-
-use reth_network_p2p::BlockClient;
->>>>>>> 41a2d0f0
-use reth_payload_builder::PayloadBuilderHandle;
-use std::fmt::Debug;
 
 use crate::{ConfigureEvm, FullNodeTypes};
 use reth_consensus::{ConsensusError, FullConsensus};
-<<<<<<< HEAD
-use reth_evm::execute::BlockExecutorProvider;
+use reth_network::types::NetPrimitivesFor;
 use reth_network_api::{FullNetwork, PoolTxTy};
-use reth_node_api::{BlockTy, BodyTy, HeaderTy, NodeTypes, PrimitivesTy, ReceiptTy, TxTy};
-=======
-use reth_network::{NetworkHandle, NetworkPrimitives};
-use reth_network_api::FullNetwork;
-use reth_node_api::{BlockTy, BodyTy, HeaderTy, NodeTypes, PrimitivesTy, TxTy};
->>>>>>> 41a2d0f0
+use reth_node_api::{NodeTypes, PrimitivesTy, TxTy};
+use reth_payload_builder::PayloadBuilderHandle;
 use reth_transaction_pool::{PoolTransaction, TransactionPool};
+use std::fmt::Debug;
 
 /// An abstraction over the components of a node, consisting of:
 ///  - evm and executor
@@ -61,15 +49,7 @@
         + 'static;
 
     /// Network API.
-    type Network: FullNetwork<
-        Primitives: NetworkPrimitives<
-            BlockHeader = HeaderTy<T::Types>,
-            BlockBody = BodyTy<T::Types>,
-            Block = BlockTy<T::Types>,
-            Receipt = ReceiptTy<T::Types>,
-            BroadcastedTransaction = TxTy<T::Types>,
-        >,
-    >;
+    type Network: FullNetwork<Primitives: NetPrimitivesFor<<T::Types as NodeTypes>::Primitives>>;
 
     /// Returns the transaction pool of the node.
     fn pool(&self) -> &Self::Pool;
@@ -92,11 +72,7 @@
 ///
 /// This provides access to all the components of the node.
 #[derive(Debug)]
-<<<<<<< HEAD
-pub struct Components<Node: FullNodeTypes, Network, Pool, EVM, Executor, Consensus> {
-=======
-pub struct Components<Node: FullNodeTypes, N: NetworkPrimitives, Pool, EVM, Consensus> {
->>>>>>> 41a2d0f0
+pub struct Components<Node: FullNodeTypes, Network, Pool, EVM, Consensus> {
     /// The transaction pool of the node.
     pub transaction_pool: Pool,
     /// The node's EVM configuration, defining settings for the Ethereum Virtual Machine.
@@ -109,23 +85,11 @@
     pub payload_builder_handle: PayloadBuilderHandle<<Node::Types as NodeTypes>::Payload>,
 }
 
-<<<<<<< HEAD
-impl<Node, Pool, EVM, Executor, Cons, Network> NodeComponents<Node>
-    for Components<Node, Network, Pool, EVM, Executor, Cons>
-=======
-impl<Node, Pool, EVM, Cons, N> NodeComponents<Node> for Components<Node, N, Pool, EVM, Cons>
->>>>>>> 41a2d0f0
+impl<Node, Pool, EVM, Cons, Network> NodeComponents<Node>
+    for Components<Node, Network, Pool, EVM, Cons>
 where
     Node: FullNodeTypes,
-    Network: FullNetwork<
-        Primitives: NetworkPrimitives<
-            BlockHeader = HeaderTy<Node::Types>,
-            BlockBody = BodyTy<Node::Types>,
-            Block = BlockTy<Node::Types>,
-            Receipt = ReceiptTy<Node::Types>,
-            BroadcastedTransaction = TxTy<Node::Types>,
-        >,
-    >,
+    Network: FullNetwork<Primitives: NetPrimitivesFor<PrimitivesTy<Node::Types>>>,
     Pool: TransactionPool<
             Transaction: PoolTransaction<Consensus = TxTy<Node::Types>, Pooled = PoolTxTy<Network>>,
         > + Unpin
