//! Support for configuring the components of a node.
//!
//! Customizable components of the node include:
//!  - The transaction pool.
//!  - The network implementation.
//!  - The payload builder service.
//!
//! Components depend on a fully type configured node: [FullNodeTypes](crate::node::FullNodeTypes).

mod builder;
mod consensus;
mod execute;
mod network;
mod payload;
mod pool;

pub use builder::*;
pub use consensus::*;
pub use execute::*;
pub use network::*;
pub use payload::*;
pub use pool::*;

use reth_consensus::Consensus;
use reth_evm::execute::BlockExecutorProvider;
use reth_network::NetworkHandle;
use reth_network_api::FullNetwork;
use reth_node_api::NodeTypesWithEngine;
use reth_payload_builder::PayloadBuilderHandle;
use reth_primitives::Header;
use reth_transaction_pool::TransactionPool;

use crate::{ConfigureEvm, FullNodeTypes};

/// An abstraction over the components of a node, consisting of:
///  - evm and executor
///  - transaction pool
///  - network
///  - payload builder.
pub trait NodeComponents<T: FullNodeTypes>: Clone + Unpin + Send + Sync + 'static {
    /// The transaction pool of the node.
    type Pool: TransactionPool + Unpin;

    /// The node's EVM configuration, defining settings for the Ethereum Virtual Machine.
    type Evm: ConfigureEvm<Header = Header>;

    /// The type that knows how to execute blocks.
    type Executor: BlockExecutorProvider;

    /// The consensus type of the node.
    type Consensus: Consensus + Clone + Unpin + 'static;

    /// Network API.
    type Network: FullNetwork;

<<<<<<< HEAD
    /// Builds new blocks.
    type PayloadBuilder;

    /// Validator for the engine API.
    type EngineValidator: EngineValidator<<T::Types as NodeTypesWithEngine>::Engine>;

=======
>>>>>>> 08451ef2
    /// Returns the transaction pool of the node.
    fn pool(&self) -> &Self::Pool;

    /// Returns the node's evm config.
    fn evm_config(&self) -> &Self::Evm;

    /// Returns the node's executor type.
    fn block_executor(&self) -> &Self::Executor;

    /// Returns the node's consensus type.
    fn consensus(&self) -> &Self::Consensus;

    /// Returns the handle to the network
    fn network(&self) -> &Self::Network;

    /// Returns the handle to the payload builder service.
<<<<<<< HEAD
    fn payload_builder(&self) -> &Self::PayloadBuilder;

    /// Returns the engine validator.
    fn engine_validator(&self) -> &Self::EngineValidator;
=======
    fn payload_builder(&self) -> &PayloadBuilderHandle<<T::Types as NodeTypesWithEngine>::Engine>;
>>>>>>> 08451ef2
}

/// All the components of the node.
///
/// This provides access to all the components of the node.
#[derive(Debug)]
pub struct Components<Node: FullNodeTypes, Pool, EVM, Executor, Consensus> {
    /// The transaction pool of the node.
    pub transaction_pool: Pool,
    /// The node's EVM configuration, defining settings for the Ethereum Virtual Machine.
    pub evm_config: EVM,
    /// The node's executor type used to execute individual blocks and batches of blocks.
    pub executor: Executor,
    /// The consensus implementation of the node.
    pub consensus: Consensus,
    /// The network implementation of the node.
    pub network: NetworkHandle,
    /// The handle to the payload builder service.
    pub payload_builder: PayloadBuilderHandle<<Node::Types as NodeTypesWithEngine>::Engine>,
}

impl<Node, Pool, EVM, Executor, Cons> NodeComponents<Node>
    for Components<Node, Pool, EVM, Executor, Cons>
where
    Node: FullNodeTypes,
    Pool: TransactionPool + Unpin + 'static,
    EVM: ConfigureEvm<Header = Header>,
    Executor: BlockExecutorProvider,
    Cons: Consensus + Clone + Unpin + 'static,
{
    type Pool = Pool;
    type Evm = EVM;
    type Executor = Executor;
    type Consensus = Cons;
    type Network = NetworkHandle;
<<<<<<< HEAD
    type EngineValidator = Val;
    type PayloadBuilder = PayloadBuilderHandle<<Node::Types as NodeTypesWithEngine>::Engine>;
=======
>>>>>>> 08451ef2

    fn pool(&self) -> &Self::Pool {
        &self.transaction_pool
    }

    fn evm_config(&self) -> &Self::Evm {
        &self.evm_config
    }

    fn block_executor(&self) -> &Self::Executor {
        &self.executor
    }

    fn consensus(&self) -> &Self::Consensus {
        &self.consensus
    }

    fn network(&self) -> &Self::Network {
        &self.network
    }

    fn payload_builder(&self) -> &Self::PayloadBuilder {
        &self.payload_builder
    }
}

impl<Node, Pool, EVM, Executor, Cons> Clone for Components<Node, Pool, EVM, Executor, Cons>
where
    Node: FullNodeTypes,
    Pool: TransactionPool,
    EVM: ConfigureEvm<Header = Header>,
    Executor: BlockExecutorProvider,
    Cons: Consensus + Clone,
{
    fn clone(&self) -> Self {
        Self {
            transaction_pool: self.transaction_pool.clone(),
            evm_config: self.evm_config.clone(),
            executor: self.executor.clone(),
            consensus: self.consensus.clone(),
            network: self.network.clone(),
            payload_builder: self.payload_builder.clone(),
        }
    }
}<|MERGE_RESOLUTION|>--- conflicted
+++ resolved
@@ -21,6 +21,7 @@
 pub use payload::*;
 pub use pool::*;
 
+use crate::{ConfigureEvm, FullNodeTypes};
 use reth_consensus::Consensus;
 use reth_evm::execute::BlockExecutorProvider;
 use reth_network::NetworkHandle;
@@ -29,8 +30,6 @@
 use reth_payload_builder::PayloadBuilderHandle;
 use reth_primitives::Header;
 use reth_transaction_pool::TransactionPool;
-
-use crate::{ConfigureEvm, FullNodeTypes};
 
 /// An abstraction over the components of a node, consisting of:
 ///  - evm and executor
@@ -53,15 +52,9 @@
     /// Network API.
     type Network: FullNetwork;
 
-<<<<<<< HEAD
     /// Builds new blocks.
-    type PayloadBuilder;
+    type PayloadBuilder: Clone;
 
-    /// Validator for the engine API.
-    type EngineValidator: EngineValidator<<T::Types as NodeTypesWithEngine>::Engine>;
-
-=======
->>>>>>> 08451ef2
     /// Returns the transaction pool of the node.
     fn pool(&self) -> &Self::Pool;
 
@@ -78,14 +71,7 @@
     fn network(&self) -> &Self::Network;
 
     /// Returns the handle to the payload builder service.
-<<<<<<< HEAD
     fn payload_builder(&self) -> &Self::PayloadBuilder;
-
-    /// Returns the engine validator.
-    fn engine_validator(&self) -> &Self::EngineValidator;
-=======
-    fn payload_builder(&self) -> &PayloadBuilderHandle<<T::Types as NodeTypesWithEngine>::Engine>;
->>>>>>> 08451ef2
 }
 
 /// All the components of the node.
@@ -121,11 +107,7 @@
     type Executor = Executor;
     type Consensus = Cons;
     type Network = NetworkHandle;
-<<<<<<< HEAD
-    type EngineValidator = Val;
     type PayloadBuilder = PayloadBuilderHandle<<Node::Types as NodeTypesWithEngine>::Engine>;
-=======
->>>>>>> 08451ef2
 
     fn pool(&self) -> &Self::Pool {
         &self.transaction_pool
