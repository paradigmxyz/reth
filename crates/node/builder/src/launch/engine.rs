//! Engine node related functionality.

use alloy_rpc_types::{engine::ClientVersionV1, serde_helpers::WithOtherFields};
use futures::{future::Either, stream, stream_select, StreamExt};
use reth_beacon_consensus::{
    hooks::{EngineHooks, StaticFileHook},
    BeaconConsensusEngineHandle,
};
use reth_blockchain_tree::BlockchainTreeConfig;
use reth_chainspec::ChainSpec;
use reth_consensus_debug_client::{DebugConsensusClient, EtherscanBlockProvider};
use reth_engine_service::service::{ChainEvent, EngineService};
use reth_engine_tree::{
    engine::{EngineApiRequest, EngineRequestHandler},
    tree::TreeConfig,
};
use reth_engine_util::EngineMessageStreamExt;
use reth_exex::ExExManagerHandle;
use reth_network::{NetworkSyncUpdater, SyncState};
use reth_network_api::{BlockDownloaderProvider, NetworkEventListenerProvider};
use reth_node_api::{
    BuiltPayload, FullNodeTypes, NodeAddOns, NodeTypesWithDB, NodeTypesWithEngine,
};
use reth_node_core::{
    dirs::{ChainPath, DataDirPath},
    exit::NodeExitFuture,
    primitives::Head,
    rpc::eth::{helpers::AddDevSigners, FullEthApiServer},
    version::{CARGO_PKG_VERSION, CLIENT_CODE, NAME_CLIENT, VERGEN_GIT_SHA},
};
use reth_node_events::{cl::ConsensusLayerHealthEvents, node};
use reth_payload_primitives::PayloadBuilder;
use reth_provider::providers::BlockchainProvider2;
use reth_rpc_engine_api::{capabilities::EngineCapabilities, EngineApi};
<<<<<<< HEAD
=======
use reth_rpc_types::engine::ClientVersionV1;
>>>>>>> 542c1487
use reth_tasks::TaskExecutor;
use reth_tokio_util::EventSender;
use reth_tracing::tracing::{debug, error, info};
use std::sync::Arc;
use tokio::sync::{mpsc::unbounded_channel, oneshot};
use tokio_stream::wrappers::UnboundedReceiverStream;

use crate::{
    common::{Attached, LaunchContextWith, WithConfigs},
    hooks::NodeHooks,
    rpc::{launch_rpc_servers, EthApiBuilderProvider},
    setup::build_networked_pipeline,
    AddOns, ExExLauncher, FullNode, LaunchContext, LaunchNode, NodeAdapter,
    NodeBuilderWithComponents, NodeComponents, NodeComponentsBuilder, NodeHandle, NodeTypesAdapter,
};

/// The engine node launcher.
#[derive(Debug)]
pub struct EngineNodeLauncher {
    /// The task executor for the node.
    pub ctx: LaunchContext,

    /// Temporary configuration for engine tree.
    /// After engine is stabilized, this should be configured through node builder.
    pub engine_tree_config: TreeConfig,
}

impl EngineNodeLauncher {
    /// Create a new instance of the ethereum node launcher.
    pub const fn new(
        task_executor: TaskExecutor,
        data_dir: ChainPath<DataDirPath>,
        engine_tree_config: TreeConfig,
    ) -> Self {
        Self { ctx: LaunchContext::new(task_executor, data_dir), engine_tree_config }
    }
}

impl<Types, T, CB, AO> LaunchNode<NodeBuilderWithComponents<T, CB, AO>> for EngineNodeLauncher
where
    Types: NodeTypesWithDB<ChainSpec = ChainSpec> + NodeTypesWithEngine,
    T: FullNodeTypes<Types = Types, Provider = BlockchainProvider2<Types>>,
    CB: NodeComponentsBuilder<T>,
    AO: NodeAddOns<
        NodeAdapter<T, CB::Components>,
        EthApi: EthApiBuilderProvider<NodeAdapter<T, CB::Components>>
<<<<<<< HEAD
                    + FullEthApiServer<
            NetworkTypes: alloy_network::Network<
                TransactionResponse = WithOtherFields<alloy_rpc_types::Transaction>,
                ReceiptResponse = AnyTransactionReceipt,
            >,
        > + AddDevSigners,
=======
                    + FullEthApiServer
                    + AddDevSigners,
>>>>>>> 542c1487
    >,
{
    type Node = NodeHandle<NodeAdapter<T, CB::Components>, AO>;

    async fn launch_node(
        self,
        target: NodeBuilderWithComponents<T, CB, AO>,
    ) -> eyre::Result<Self::Node> {
        let Self { ctx, engine_tree_config } = self;
        let NodeBuilderWithComponents {
            adapter: NodeTypesAdapter { database },
            components_builder,
            add_ons: AddOns { hooks, rpc, exexs: installed_exex },
            config,
        } = target;
        let NodeHooks { on_component_initialized, on_node_started, .. } = hooks;

        // TODO: move tree_config and canon_state_notification_sender
        // initialization to with_blockchain_db once the engine revamp is done
        // https://github.com/paradigmxyz/reth/issues/8742
        let tree_config = BlockchainTreeConfig::default();

        // NOTE: This is a temporary workaround to provide the canon state notification sender to the components builder because there's a cyclic dependency between the blockchain provider and the tree component. This will be removed once the Blockchain provider no longer depends on an instance of the tree: <https://github.com/paradigmxyz/reth/issues/7154>
        let (canon_state_notification_sender, _receiver) =
            tokio::sync::broadcast::channel(tree_config.max_reorg_depth() as usize * 2);

        // setup the launch context
        let ctx = ctx
            .with_configured_globals()
            // load the toml config
            .with_loaded_toml_config(config)?
            // add resolved peers
            .with_resolved_peers().await?
            // attach the database
            .attach(database.clone())
            // ensure certain settings take effect
            .with_adjusted_configs()
            // Create the provider factory
            .with_provider_factory().await?
            .inspect(|_| {
                info!(target: "reth::cli", "Database opened");
            })
            .with_prometheus_server().await?
            .inspect(|this| {
                debug!(target: "reth::cli", chain=%this.chain_id(), genesis=?this.genesis_hash(), "Initializing genesis");
            })
            .with_genesis()?
            .inspect(|this: &LaunchContextWith<Attached<WithConfigs<ChainSpec>, _>>| {
                info!(target: "reth::cli", "\n{}", this.chain_spec().display_hardforks());
            })
            .with_metrics_task()
            // passing FullNodeTypes as type parameter here so that we can build
            // later the components.
            .with_blockchain_db::<T, _>(move |provider_factory| {
                Ok(BlockchainProvider2::new(provider_factory)?)
            }, tree_config, canon_state_notification_sender)?
            .with_components(components_builder, on_component_initialized).await?;

        // spawn exexs
        let exex_manager_handle = ExExLauncher::new(
            ctx.head(),
            ctx.node_adapter().clone(),
            installed_exex,
            ctx.configs().clone(),
        )
        .launch()
        .await;

        // create pipeline
        let network_client = ctx.components().network().fetch_client().await?;
        let (consensus_engine_tx, consensus_engine_rx) = unbounded_channel();

        let node_config = ctx.node_config();
        let consensus_engine_stream = UnboundedReceiverStream::from(consensus_engine_rx)
            .maybe_skip_fcu(node_config.debug.skip_fcu)
            .maybe_skip_new_payload(node_config.debug.skip_new_payload)
            .maybe_reorg(
                ctx.blockchain_db().clone(),
                ctx.components().evm_config().clone(),
                reth_payload_validator::ExecutionPayloadValidator::new(ctx.chain_spec()),
                node_config.debug.reorg_frequency,
                node_config.debug.reorg_depth,
            )
            // Store messages _after_ skipping so that `replay-engine` command
            // would replay only the messages that were observed by the engine
            // during this run.
            .maybe_store_messages(node_config.debug.engine_api_store.clone());

        let max_block = ctx.max_block(network_client.clone()).await?;
        let mut hooks = EngineHooks::new();

        let static_file_producer = ctx.static_file_producer();
        let static_file_producer_events = static_file_producer.lock().events();
        hooks.add(StaticFileHook::new(
            static_file_producer.clone(),
            Box::new(ctx.task_executor().clone()),
        ));
        info!(target: "reth::cli", "StaticFileProducer initialized");

        // Configure the pipeline
        let pipeline_exex_handle =
            exex_manager_handle.clone().unwrap_or_else(ExExManagerHandle::empty);
        let pipeline = build_networked_pipeline(
            &ctx.toml_config().stages,
            network_client.clone(),
            ctx.consensus(),
            ctx.provider_factory().clone(),
            ctx.task_executor(),
            ctx.sync_metrics_tx(),
            ctx.prune_config(),
            max_block,
            static_file_producer,
            ctx.components().block_executor().clone(),
            pipeline_exex_handle,
        )?;

        // The new engine writes directly to static files. This ensures that they're up to the tip.
        pipeline.move_to_static_files()?;

        let pipeline_events = pipeline.events();

        let mut pruner_builder = ctx.pruner_builder();
        if let Some(exex_manager_handle) = &exex_manager_handle {
            pruner_builder =
                pruner_builder.finished_exex_height(exex_manager_handle.finished_height());
        }
        let pruner = pruner_builder.build_with_provider_factory(ctx.provider_factory().clone());

        let pruner_events = pruner.events();
        info!(target: "reth::cli", prune_config=?ctx.prune_config().unwrap_or_default(), "Pruner initialized");

        // Configure the consensus engine
        let mut eth_service = EngineService::new(
            ctx.consensus(),
            ctx.components().block_executor().clone(),
            ctx.chain_spec(),
            network_client.clone(),
            Box::pin(consensus_engine_stream),
            pipeline,
            Box::new(ctx.task_executor().clone()),
            ctx.provider_factory().clone(),
            ctx.blockchain_db().clone(),
            pruner,
            ctx.components().payload_builder().clone(),
            engine_tree_config,
            ctx.invalid_block_hook()?,
            ctx.sync_metrics_tx(),
        );

        let event_sender = EventSender::default();

        let beacon_engine_handle =
            BeaconConsensusEngineHandle::new(consensus_engine_tx, event_sender.clone());

        info!(target: "reth::cli", "Consensus engine initialized");

        let events = stream_select!(
            ctx.components().network().event_listener().map(Into::into),
            beacon_engine_handle.event_listener().map(Into::into),
            pipeline_events.map(Into::into),
            if ctx.node_config().debug.tip.is_none() && !ctx.is_dev() {
                Either::Left(
                    ConsensusLayerHealthEvents::new(Box::new(ctx.blockchain_db().clone()))
                        .map(Into::into),
                )
            } else {
                Either::Right(stream::empty())
            },
            pruner_events.map(Into::into),
            static_file_producer_events.map(Into::into),
        );
        ctx.task_executor().spawn_critical(
            "events task",
            node::handle_events(
                Some(Box::new(ctx.components().network().clone())),
                Some(ctx.head().number),
                events,
            ),
        );

        let client = ClientVersionV1 {
            code: CLIENT_CODE,
            name: NAME_CLIENT.to_string(),
            version: CARGO_PKG_VERSION.to_string(),
            commit: VERGEN_GIT_SHA.to_string(),
        };
        let engine_api = EngineApi::new(
            ctx.blockchain_db().clone(),
            ctx.chain_spec(),
            beacon_engine_handle,
            ctx.components().payload_builder().clone().into(),
            ctx.components().pool().clone(),
            Box::new(ctx.task_executor().clone()),
            client,
            EngineCapabilities::default(),
        );
        info!(target: "reth::cli", "Engine API handler initialized");

        // extract the jwt secret from the args if possible
        let jwt_secret = ctx.auth_jwt_secret()?;

        // Start RPC servers
        let (rpc_server_handles, rpc_registry) = launch_rpc_servers(
            ctx.node_adapter().clone(),
            engine_api,
            ctx.node_config(),
            jwt_secret,
            rpc,
        )
        .await?;

        // TODO: migrate to devmode with https://github.com/paradigmxyz/reth/issues/10104
        if let Some(maybe_custom_etherscan_url) = ctx.node_config().debug.etherscan.clone() {
            info!(target: "reth::cli", "Using etherscan as consensus client");

            let chain = ctx.node_config().chain.chain;
            let etherscan_url = maybe_custom_etherscan_url.map(Ok).unwrap_or_else(|| {
                // If URL isn't provided, use default Etherscan URL for the chain if it is known
                chain
                    .etherscan_urls()
                    .map(|urls| urls.0.to_string())
                    .ok_or_else(|| eyre::eyre!("failed to get etherscan url for chain: {chain}"))
            })?;

            let block_provider = EtherscanBlockProvider::new(
                etherscan_url,
                chain.etherscan_api_key().ok_or_else(|| {
                    eyre::eyre!(
                        "etherscan api key not found for rpc consensus client for chain: {chain}"
                    )
                })?,
            );
            let rpc_consensus_client = DebugConsensusClient::new(
                rpc_server_handles.auth.clone(),
                Arc::new(block_provider),
            );
            ctx.task_executor().spawn_critical("etherscan consensus client", async move {
                rpc_consensus_client.run::<<Types as NodeTypesWithEngine>::Engine>().await
            });
        }

        // Run consensus engine to completion
        let initial_target = ctx.initial_backfill_target()?;
        let network_handle = ctx.components().network().clone();
        let mut built_payloads = ctx
            .components()
            .payload_builder()
            .subscribe()
            .await
            .map_err(|e| eyre::eyre!("Failed to subscribe to payload builder events: {:?}", e))?
            .into_built_payload_stream()
            .fuse();
        let chainspec = ctx.chain_spec();
        let (exit, rx) = oneshot::channel();
        info!(target: "reth::cli", "Starting consensus engine");
        ctx.task_executor().spawn_critical("consensus engine", async move {
            if let Some(initial_target) = initial_target {
                debug!(target: "reth::cli", %initial_target,  "start backfill sync");
                eth_service.orchestrator_mut().start_backfill_sync(initial_target);
            }

            let mut res = Ok(());

            // advance the chain and await payloads built locally to add into the engine api tree handler to prevent re-execution if that block is received as payload from the CL
            loop {
                tokio::select! {
                    payload = built_payloads.select_next_some() => {
                        if let Some(executed_block) = payload.executed_block() {
                            debug!(target: "reth::cli", hash=%executed_block.block().hash(),  "inserting built payload");
                            eth_service.orchestrator_mut().handler_mut().handler_mut().on_event(EngineApiRequest::InsertExecutedBlock(executed_block).into());
                        }
                    }
                    event =  eth_service.next() => {
                        let Some(event) = event else { break };
                        debug!(target: "reth::cli", "Event: {event}");
                        match event {
                            ChainEvent::BackfillSyncFinished => {
                                network_handle.update_sync_state(SyncState::Idle);
                            }
                            ChainEvent::BackfillSyncStarted => {
                                network_handle.update_sync_state(SyncState::Syncing);
                            }
                            ChainEvent::FatalError => {
                                error!(target: "reth::cli", "Fatal error in consensus engine");
                                res = Err(eyre::eyre!("Fatal error in consensus engine"));
                                break
                            }
                            ChainEvent::Handler(ev) => {
                                if let Some(head) = ev.canonical_header() {
                                    let head_block = Head {
                                        number: head.number,
                                        hash: head.hash(),
                                        difficulty: head.difficulty,
                                        timestamp: head.timestamp,
                                        total_difficulty: chainspec
                                            .final_paris_total_difficulty(head.number)
                                            .unwrap_or_default(),
                                    };
                                    network_handle.update_status(head_block);
                                }
                                event_sender.notify(ev);
                            }
                        }
                    }
                }
            }

            let _ = exit.send(res);
        });

        let full_node = FullNode {
            evm_config: ctx.components().evm_config().clone(),
            block_executor: ctx.components().block_executor().clone(),
            pool: ctx.components().pool().clone(),
            network: ctx.components().network().clone(),
            provider: ctx.node_adapter().provider.clone(),
            payload_builder: ctx.components().payload_builder().clone(),
            task_executor: ctx.task_executor().clone(),
            rpc_server_handles,
            rpc_registry,
            config: ctx.node_config().clone(),
            data_dir: ctx.data_dir().clone(),
        };
        // Notify on node started
        on_node_started.on_event(full_node.clone())?;

        let handle = NodeHandle {
            node_exit_future: NodeExitFuture::new(
                async { rx.await? },
                full_node.config.debug.terminate,
            ),
            node: full_node,
        };

        Ok(handle)
    }
}<|MERGE_RESOLUTION|>--- conflicted
+++ resolved
@@ -32,10 +32,6 @@
 use reth_payload_primitives::PayloadBuilder;
 use reth_provider::providers::BlockchainProvider2;
 use reth_rpc_engine_api::{capabilities::EngineCapabilities, EngineApi};
-<<<<<<< HEAD
-=======
-use reth_rpc_types::engine::ClientVersionV1;
->>>>>>> 542c1487
 use reth_tasks::TaskExecutor;
 use reth_tokio_util::EventSender;
 use reth_tracing::tracing::{debug, error, info};
@@ -82,17 +78,8 @@
     AO: NodeAddOns<
         NodeAdapter<T, CB::Components>,
         EthApi: EthApiBuilderProvider<NodeAdapter<T, CB::Components>>
-<<<<<<< HEAD
-                    + FullEthApiServer<
-            NetworkTypes: alloy_network::Network<
-                TransactionResponse = WithOtherFields<alloy_rpc_types::Transaction>,
-                ReceiptResponse = AnyTransactionReceipt,
-            >,
-        > + AddDevSigners,
-=======
                     + FullEthApiServer
                     + AddDevSigners,
->>>>>>> 542c1487
     >,
 {
     type Node = NodeHandle<NodeAdapter<T, CB::Components>, AO>;
