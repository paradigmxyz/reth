//! Engine node related functionality.

use futures::{future::Either, stream, stream_select, StreamExt};
use reth_beacon_consensus::{
    hooks::{EngineHooks, StaticFileHook},
    BeaconConsensusEngineHandle,
};
use reth_blockchain_tree::BlockchainTreeConfig;
use reth_chainspec::ChainSpec;
use reth_engine_service::service::{ChainEvent, EngineService};
use reth_engine_tree::{
    engine::{EngineApiRequest, EngineRequestHandler},
    tree::{NoopInvalidBlockHook, TreeConfig},
};
use reth_engine_util::EngineMessageStreamExt;
use reth_exex::ExExManagerHandle;
use reth_network::{NetworkSyncUpdater, SyncState};
use reth_network_api::{BlockDownloaderProvider, NetworkEventListenerProvider};
use reth_node_api::{BuiltPayload, FullNodeTypes, NodeAddOns};
use reth_node_core::{
    dirs::{ChainPath, DataDirPath},
    exit::NodeExitFuture,
    primitives::Head,
    rpc::eth::{helpers::AddDevSigners, FullEthApiServer},
    version::{CARGO_PKG_VERSION, CLIENT_CODE, NAME_CLIENT, VERGEN_GIT_SHA},
};
use reth_node_events::{cl::ConsensusLayerHealthEvents, node};
use reth_provider::providers::BlockchainProvider2;
use reth_rpc_engine_api::{capabilities::EngineCapabilities, EngineApi};
use reth_rpc_types::{engine::ClientVersionV1, WithOtherFields};
use reth_tasks::TaskExecutor;
use reth_tokio_util::EventSender;
use reth_tracing::tracing::{debug, error, info, warn};
use tokio::sync::{mpsc::unbounded_channel, oneshot};
use tokio_stream::wrappers::UnboundedReceiverStream;

use crate::{
    hooks::NodeHooks,
    rpc::{launch_rpc_servers, EthApiBuilderProvider},
    setup::build_networked_pipeline,
    AddOns, ExExLauncher, FullNode, LaunchContext, LaunchNode, NodeAdapter,
    NodeBuilderWithComponents, NodeComponents, NodeComponentsBuilder, NodeHandle, NodeTypesAdapter,
};

/// The engine node launcher.
#[derive(Debug)]
pub struct EngineNodeLauncher {
    /// The task executor for the node.
    pub ctx: LaunchContext,
}

impl EngineNodeLauncher {
    /// Create a new instance of the ethereum node launcher.
    pub fn new(task_executor: TaskExecutor, data_dir: ChainPath<DataDirPath>) -> Self {
        Self { ctx: LaunchContext::new(task_executor, data_dir) }
    }
}

impl<T, CB, AO> LaunchNode<NodeBuilderWithComponents<T, CB, AO>> for EngineNodeLauncher
where
    T: FullNodeTypes<
        Provider = BlockchainProvider2<<T as FullNodeTypes>::DB>,
        ChainSpec = ChainSpec,
    >,
    CB: NodeComponentsBuilder<T>,
    AO: NodeAddOns<
        NodeAdapter<T, CB::Components>,
        EthApi: EthApiBuilderProvider<NodeAdapter<T, CB::Components>>
                    + FullEthApiServer<
            NetworkTypes: alloy_network::Network<
                TransactionResponse = WithOtherFields<reth_rpc_types::Transaction>,
            >,
        > + AddDevSigners,
    >,
{
    type Node = NodeHandle<NodeAdapter<T, CB::Components>, AO>;

    async fn launch_node(
        self,
        target: NodeBuilderWithComponents<T, CB, AO>,
    ) -> eyre::Result<Self::Node> {
        let Self { ctx } = self;
        let NodeBuilderWithComponents {
            adapter: NodeTypesAdapter { database },
            components_builder,
            add_ons: AddOns { hooks, rpc, exexs: installed_exex },
            config,
        } = target;
        let NodeHooks { on_component_initialized, on_node_started, .. } = hooks;

        // TODO: move tree_config and canon_state_notification_sender
        // initialization to with_blockchain_db once the engine revamp is done
        // https://github.com/paradigmxyz/reth/issues/8742
        let tree_config = BlockchainTreeConfig::default();

        // NOTE: This is a temporary workaround to provide the canon state notification sender to the components builder because there's a cyclic dependency between the blockchain provider and the tree component. This will be removed once the Blockchain provider no longer depends on an instance of the tree: <https://github.com/paradigmxyz/reth/issues/7154>
        let (canon_state_notification_sender, _receiver) =
            tokio::sync::broadcast::channel(tree_config.max_reorg_depth() as usize * 2);

        // setup the launch context
        let ctx = ctx
            .with_configured_globals()
            // load the toml config
            .with_loaded_toml_config(config)?
            // add resolved peers
            .with_resolved_peers().await?
            // attach the database
            .attach(database.clone())
            // ensure certain settings take effect
            .with_adjusted_configs()
            // Create the provider factory
            .with_provider_factory().await?
            .inspect(|_| {
                info!(target: "reth::cli", "Database opened");
            })
            .with_prometheus_server().await?
            .inspect(|this| {
                debug!(target: "reth::cli", chain=%this.chain_id(), genesis=?this.genesis_hash(), "Initializing genesis");
            })
            .with_genesis()?
            .inspect(|this| {
                info!(target: "reth::cli", "\n{}", this.chain_spec().display_hardforks());
            })
            .with_metrics_task()
            // passing FullNodeTypes as type parameter here so that we can build
            // later the components.
            .with_blockchain_db::<T, _>(move |provider_factory| {
                Ok(BlockchainProvider2::new(provider_factory)?)
            }, tree_config, canon_state_notification_sender)?
            .with_components(components_builder, on_component_initialized).await?;

        // spawn exexs
        let exex_manager_handle = ExExLauncher::new(
            ctx.head(),
            ctx.node_adapter().clone(),
            installed_exex,
            ctx.configs().clone(),
        )
        .launch()
        .await;

        // create pipeline
        let network_client = ctx.components().network().fetch_client().await?;
        let (consensus_engine_tx, consensus_engine_rx) = unbounded_channel();

        let node_config = ctx.node_config();
        let consensus_engine_stream = UnboundedReceiverStream::from(consensus_engine_rx)
            .maybe_skip_fcu(node_config.debug.skip_fcu)
            .maybe_skip_new_payload(node_config.debug.skip_new_payload)
            .maybe_reorg(
                ctx.blockchain_db().clone(),
                ctx.components().evm_config().clone(),
                reth_payload_validator::ExecutionPayloadValidator::new(ctx.chain_spec()),
                node_config.debug.reorg_frequency,
                node_config.debug.reorg_depth,
            )
            // Store messages _after_ skipping so that `replay-engine` command
            // would replay only the messages that were observed by the engine
            // during this run.
            .maybe_store_messages(node_config.debug.engine_api_store.clone());

        let max_block = ctx.max_block(network_client.clone()).await?;
        let mut hooks = EngineHooks::new();

        let static_file_producer = ctx.static_file_producer();
        let static_file_producer_events = static_file_producer.lock().events();
        hooks.add(StaticFileHook::new(
            static_file_producer.clone(),
            Box::new(ctx.task_executor().clone()),
        ));
        info!(target: "reth::cli", "StaticFileProducer initialized");

        // Configure the pipeline
        let pipeline_exex_handle =
            exex_manager_handle.clone().unwrap_or_else(ExExManagerHandle::empty);
        let pipeline = build_networked_pipeline(
            &ctx.toml_config().stages,
            network_client.clone(),
            ctx.consensus(),
            ctx.provider_factory().clone(),
            ctx.task_executor(),
            ctx.sync_metrics_tx(),
            ctx.prune_config(),
            max_block,
            static_file_producer,
            ctx.components().block_executor().clone(),
            pipeline_exex_handle,
        )?;

        // The new engine writes directly to static files. This ensures that they're up to the tip.
        pipeline.move_to_static_files()?;

        let pipeline_events = pipeline.events();

        let mut pruner_builder = ctx.pruner_builder();
        if let Some(exex_manager_handle) = &exex_manager_handle {
            pruner_builder =
                pruner_builder.finished_exex_height(exex_manager_handle.finished_height());
        }
        let pruner = pruner_builder.build_with_provider_factory(ctx.provider_factory().clone());

        let pruner_events = pruner.events();
        info!(target: "reth::cli", prune_config=?ctx.prune_config().unwrap_or_default(), "Pruner initialized");

        // TODO: implement methods which convert this value into an actual function
        if let Some(ref hook_type) = ctx.node_config().debug.invalid_block_hook {
            warn!(target: "reth::cli", ?hook_type, "Invalid block hooks are not implemented yet! The `debug.invalid-block-hook` flag will do nothing for now.");
        }

        let invalid_block_hook = Box::new(NoopInvalidBlockHook::default());

        // Configure the consensus engine
        let mut eth_service = EngineService::new(
            ctx.consensus(),
            ctx.components().block_executor().clone(),
            ctx.chain_spec(),
            network_client.clone(),
            Box::pin(consensus_engine_stream),
            pipeline,
            Box::new(ctx.task_executor().clone()),
            ctx.provider_factory().clone(),
            ctx.blockchain_db().clone(),
            pruner,
            ctx.components().payload_builder().clone(),
            TreeConfig::default(),
<<<<<<< HEAD
            ctx.invalid_block_hook()?,
=======
            invalid_block_hook,
>>>>>>> dea1e21a
        );

        let event_sender = EventSender::default();

        let beacon_engine_handle =
            BeaconConsensusEngineHandle::new(consensus_engine_tx, event_sender.clone());

        info!(target: "reth::cli", "Consensus engine initialized");

        let events = stream_select!(
            ctx.components().network().event_listener().map(Into::into),
            beacon_engine_handle.event_listener().map(Into::into),
            pipeline_events.map(Into::into),
            if ctx.node_config().debug.tip.is_none() && !ctx.is_dev() {
                Either::Left(
                    ConsensusLayerHealthEvents::new(Box::new(ctx.blockchain_db().clone()))
                        .map(Into::into),
                )
            } else {
                Either::Right(stream::empty())
            },
            pruner_events.map(Into::into),
            static_file_producer_events.map(Into::into),
        );
        ctx.task_executor().spawn_critical(
            "events task",
            node::handle_events(
                Some(Box::new(ctx.components().network().clone())),
                Some(ctx.head().number),
                events,
            ),
        );

        let client = ClientVersionV1 {
            code: CLIENT_CODE,
            name: NAME_CLIENT.to_string(),
            version: CARGO_PKG_VERSION.to_string(),
            commit: VERGEN_GIT_SHA.to_string(),
        };
        let engine_api = EngineApi::new(
            ctx.blockchain_db().clone(),
            ctx.chain_spec(),
            beacon_engine_handle,
            ctx.components().payload_builder().clone().into(),
            Box::new(ctx.task_executor().clone()),
            client,
            EngineCapabilities::default(),
        );
        info!(target: "reth::cli", "Engine API handler initialized");

        // extract the jwt secret from the args if possible
        let jwt_secret = ctx.auth_jwt_secret()?;

        // Start RPC servers
        let (rpc_server_handles, rpc_registry) = launch_rpc_servers(
            ctx.node_adapter().clone(),
            engine_api,
            ctx.node_config(),
            jwt_secret,
            rpc,
        )
        .await?;

        // Run consensus engine to completion
        let initial_target = ctx.initial_backfill_target()?;
        let network_handle = ctx.components().network().clone();
        let mut built_payloads = ctx
            .components()
            .payload_builder()
            .subscribe()
            .await
            .map_err(|e| eyre::eyre!("Failed to subscribe to payload builder events: {:?}", e))?
            .into_built_payload_stream()
            .fuse();
        let chainspec = ctx.chain_spec();
        let (exit, rx) = oneshot::channel();
        info!(target: "reth::cli", "Starting consensus engine");
        ctx.task_executor().spawn_critical("consensus engine", async move {
            if let Some(initial_target) = initial_target {
                debug!(target: "reth::cli", %initial_target,  "start backfill sync");
                eth_service.orchestrator_mut().start_backfill_sync(initial_target);
            }

            let mut res = Ok(());

            // advance the chain and await payloads built locally to add into the engine api tree handler to prevent re-execution if that block is received as payload from the CL
            loop {
                tokio::select! {
                    payload = built_payloads.select_next_some() => {
                        if let Some(executed_block) = payload.executed_block() {
                            debug!(target: "reth::cli", hash=%executed_block.block().hash(),  "inserting built payload");
                            eth_service.orchestrator_mut().handler_mut().handler_mut().on_event(EngineApiRequest::InsertExecutedBlock(executed_block).into());
                        }
                    }
                    event =  eth_service.next() => {
                        let Some(event) = event else { break };
                        debug!(target: "reth::cli", "Event: {event:?}");
                        match event {
                            ChainEvent::BackfillSyncFinished => {
                                network_handle.update_sync_state(SyncState::Idle);
                            }
                            ChainEvent::BackfillSyncStarted => {
                                network_handle.update_sync_state(SyncState::Syncing);
                            }
                            ChainEvent::FatalError => {
                                error!(target: "reth::cli", "Fatal error in consensus engine");
                                res = Err(eyre::eyre!("Fatal error in consensus engine"));
                                break
                            }
                            ChainEvent::Handler(ev) => {
                                if let Some(head) = ev.canonical_header() {
                                    let head_block = Head {
                                        number: head.number,
                                        hash: head.hash(),
                                        difficulty: head.difficulty,
                                        timestamp: head.timestamp,
                                        total_difficulty: chainspec
                                            .final_paris_total_difficulty(head.number)
                                            .unwrap_or_default(),
                                    };
                                    network_handle.update_status(head_block);
                                }
                                event_sender.notify(ev);
                            }
                        }
                    }
                }
            }

            let _ = exit.send(res);
        });

        let full_node = FullNode {
            evm_config: ctx.components().evm_config().clone(),
            block_executor: ctx.components().block_executor().clone(),
            pool: ctx.components().pool().clone(),
            network: ctx.components().network().clone(),
            provider: ctx.node_adapter().provider.clone(),
            payload_builder: ctx.components().payload_builder().clone(),
            task_executor: ctx.task_executor().clone(),
            rpc_server_handles,
            rpc_registry,
            config: ctx.node_config().clone(),
            data_dir: ctx.data_dir().clone(),
        };
        // Notify on node started
        on_node_started.on_event(full_node.clone())?;

        let handle = NodeHandle {
            node_exit_future: NodeExitFuture::new(
                async { rx.await? },
                full_node.config.debug.terminate,
            ),
            node: full_node,
        };

        Ok(handle)
    }
}<|MERGE_RESOLUTION|>--- conflicted
+++ resolved
@@ -223,11 +223,7 @@
             pruner,
             ctx.components().payload_builder().clone(),
             TreeConfig::default(),
-<<<<<<< HEAD
             ctx.invalid_block_hook()?,
-=======
-            invalid_block_hook,
->>>>>>> dea1e21a
         );
 
         let event_sender = EventSender::default();
