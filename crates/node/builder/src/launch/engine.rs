//! Engine node related functionality.

use futures::{future::Either, stream, stream_select, StreamExt};
use reth_beacon_consensus::{
    hooks::{EngineHooks, StaticFileHook},
    BeaconConsensusEngineHandle,
};
use reth_blockchain_tree::BlockchainTreeConfig;
use reth_chainspec::ChainSpec;
use reth_engine_service::service::{ChainEvent, EngineService};
use reth_engine_tree::{
    engine::{EngineApiRequest, EngineRequestHandler},
    tree::TreeConfig,
};
use reth_engine_util::EngineMessageStreamExt;
use reth_exex::ExExManagerHandle;
use reth_network::{NetworkSyncUpdater, SyncState};
use reth_network_api::{BlockDownloaderProvider, NetworkEventListenerProvider};
use reth_node_api::{BuiltPayload, FullNodeTypes, NodeAddOns};
use reth_node_core::{
    dirs::{ChainPath, DataDirPath},
    exit::NodeExitFuture,
    primitives::Head,
    rpc::eth::{helpers::AddDevSigners, FullEthApiServer},
    version::{CARGO_PKG_VERSION, CLIENT_CODE, NAME_CLIENT, VERGEN_GIT_SHA},
};
use reth_node_events::{cl::ConsensusLayerHealthEvents, node};
use reth_provider::providers::BlockchainProvider2;
use reth_rpc_engine_api::{capabilities::EngineCapabilities, EngineApi};
use reth_rpc_types::engine::ClientVersionV1;
use reth_rpc_types_compat::TransactionCompat;
use reth_tasks::TaskExecutor;
use reth_tokio_util::EventSender;
use reth_tracing::tracing::{debug, error, info};
use tokio::sync::{mpsc::unbounded_channel, oneshot};
use tokio_stream::wrappers::UnboundedReceiverStream;

use crate::{
    hooks::NodeHooks,
    rpc::{launch_rpc_servers, EthApiBuilderProvider},
    setup::build_networked_pipeline,
    AddOns, ExExLauncher, FullNode, LaunchContext, LaunchNode, NodeAdapter,
    NodeBuilderWithComponents, NodeComponents, NodeComponentsBuilder, NodeHandle, NodeTypesAdapter,
};

/// The engine node launcher.
#[derive(Debug)]
pub struct EngineNodeLauncher {
    /// The task executor for the node.
    pub ctx: LaunchContext,
}

impl EngineNodeLauncher {
    /// Create a new instance of the ethereum node launcher.
    pub const fn new(task_executor: TaskExecutor, data_dir: ChainPath<DataDirPath>) -> Self {
        Self { ctx: LaunchContext::new(task_executor, data_dir) }
    }
}

impl<T, CB, AO> LaunchNode<NodeBuilderWithComponents<T, CB, AO>> for EngineNodeLauncher
where
    T: FullNodeTypes<
        Provider = BlockchainProvider2<<T as FullNodeTypes>::DB>,
        ChainSpec = ChainSpec,
    >,
    CB: NodeComponentsBuilder<T>,
    AO: NodeAddOns<
        NodeAdapter<T, CB::Components>,
        EthApi: EthApiBuilderProvider<NodeAdapter<T, CB::Components>>
                    + FullEthApiServer<
            NetworkTypes: alloy_network::Network<TransactionResponse = reth_rpc_types::Transaction>,
<<<<<<< HEAD
            TransactionCompat: TransactionCompat<Transaction = reth_rpc_types::Transaction>,
=======
>>>>>>> 7d8196e2
        > + AddDevSigners,
    >,
{
    type Node = NodeHandle<NodeAdapter<T, CB::Components>, AO>;

    async fn launch_node(
        self,
        target: NodeBuilderWithComponents<T, CB, AO>,
    ) -> eyre::Result<Self::Node> {
        let Self { ctx } = self;
        let NodeBuilderWithComponents {
            adapter: NodeTypesAdapter { database },
            components_builder,
            add_ons: AddOns { hooks, rpc, exexs: installed_exex },
            config,
        } = target;
        let NodeHooks { on_component_initialized, on_node_started, .. } = hooks;

        // TODO: move tree_config and canon_state_notification_sender
        // initialization to with_blockchain_db once the engine revamp is done
        // https://github.com/paradigmxyz/reth/issues/8742
        let tree_config = BlockchainTreeConfig::default();

        // NOTE: This is a temporary workaround to provide the canon state notification sender to the components builder because there's a cyclic dependency between the blockchain provider and the tree component. This will be removed once the Blockchain provider no longer depends on an instance of the tree: <https://github.com/paradigmxyz/reth/issues/7154>
        let (canon_state_notification_sender, _receiver) =
            tokio::sync::broadcast::channel(tree_config.max_reorg_depth() as usize * 2);

        // setup the launch context
        let ctx = ctx
            .with_configured_globals()
            // load the toml config
            .with_loaded_toml_config(config)?
            // add resolved peers
            .with_resolved_peers().await?
            // attach the database
            .attach(database.clone())
            // ensure certain settings take effect
            .with_adjusted_configs()
            // Create the provider factory
            .with_provider_factory().await?
            .inspect(|_| {
                info!(target: "reth::cli", "Database opened");
            })
            .with_prometheus_server().await?
            .inspect(|this| {
                debug!(target: "reth::cli", chain=%this.chain_id(), genesis=?this.genesis_hash(), "Initializing genesis");
            })
            .with_genesis()?
            .inspect(|this| {
                info!(target: "reth::cli", "\n{}", this.chain_spec().display_hardforks());
            })
            .with_metrics_task()
            // passing FullNodeTypes as type parameter here so that we can build
            // later the components.
            .with_blockchain_db::<T, _>(move |provider_factory| {
                Ok(BlockchainProvider2::new(provider_factory)?)
            }, tree_config, canon_state_notification_sender)?
            .with_components(components_builder, on_component_initialized).await?;

        // spawn exexs
        let exex_manager_handle = ExExLauncher::new(
            ctx.head(),
            ctx.node_adapter().clone(),
            installed_exex,
            ctx.configs().clone(),
        )
        .launch()
        .await;

        // create pipeline
        let network_client = ctx.components().network().fetch_client().await?;
        let (consensus_engine_tx, consensus_engine_rx) = unbounded_channel();

        let node_config = ctx.node_config();
        let consensus_engine_stream = UnboundedReceiverStream::from(consensus_engine_rx)
            .maybe_skip_fcu(node_config.debug.skip_fcu)
            .maybe_skip_new_payload(node_config.debug.skip_new_payload)
            .maybe_reorg(
                ctx.blockchain_db().clone(),
                ctx.components().evm_config().clone(),
                reth_payload_validator::ExecutionPayloadValidator::new(ctx.chain_spec()),
                node_config.debug.reorg_frequency,
            )
            // Store messages _after_ skipping so that `replay-engine` command
            // would replay only the messages that were observed by the engine
            // during this run.
            .maybe_store_messages(node_config.debug.engine_api_store.clone());

        let max_block = ctx.max_block(network_client.clone()).await?;
        let mut hooks = EngineHooks::new();

        let static_file_producer = ctx.static_file_producer();
        let static_file_producer_events = static_file_producer.lock().events();
        hooks.add(StaticFileHook::new(
            static_file_producer.clone(),
            Box::new(ctx.task_executor().clone()),
        ));
        info!(target: "reth::cli", "StaticFileProducer initialized");

        // Configure the pipeline
        let pipeline_exex_handle =
            exex_manager_handle.clone().unwrap_or_else(ExExManagerHandle::empty);
        let pipeline = build_networked_pipeline(
            &ctx.toml_config().stages,
            network_client.clone(),
            ctx.consensus(),
            ctx.provider_factory().clone(),
            ctx.task_executor(),
            ctx.sync_metrics_tx(),
            ctx.prune_config(),
            max_block,
            static_file_producer,
            ctx.components().block_executor().clone(),
            pipeline_exex_handle,
        )?;

        // The new engine writes directly to static files. This ensures that they're up to the tip.
        pipeline.move_to_static_files()?;

        let pipeline_events = pipeline.events();

        let mut pruner_builder = ctx.pruner_builder();
        if let Some(exex_manager_handle) = &exex_manager_handle {
            pruner_builder =
                pruner_builder.finished_exex_height(exex_manager_handle.finished_height());
        }
        let pruner = pruner_builder.build_with_provider_factory(ctx.provider_factory().clone());

        let pruner_events = pruner.events();
        info!(target: "reth::cli", prune_config=?ctx.prune_config().unwrap_or_default(), "Pruner initialized");

        // Configure the consensus engine
        let mut eth_service = EngineService::new(
            ctx.consensus(),
            ctx.components().block_executor().clone(),
            ctx.chain_spec(),
            network_client.clone(),
            Box::pin(consensus_engine_stream),
            pipeline,
            Box::new(ctx.task_executor().clone()),
            ctx.provider_factory().clone(),
            ctx.blockchain_db().clone(),
            pruner,
            ctx.components().payload_builder().clone(),
            TreeConfig::default(),
        );

        let event_sender = EventSender::default();

        let beacon_engine_handle =
            BeaconConsensusEngineHandle::new(consensus_engine_tx, event_sender.clone());

        info!(target: "reth::cli", "Consensus engine initialized");

        let events = stream_select!(
            ctx.components().network().event_listener().map(Into::into),
            beacon_engine_handle.event_listener().map(Into::into),
            pipeline_events.map(Into::into),
            if ctx.node_config().debug.tip.is_none() && !ctx.is_dev() {
                Either::Left(
                    ConsensusLayerHealthEvents::new(Box::new(ctx.blockchain_db().clone()))
                        .map(Into::into),
                )
            } else {
                Either::Right(stream::empty())
            },
            pruner_events.map(Into::into),
            static_file_producer_events.map(Into::into),
        );
        ctx.task_executor().spawn_critical(
            "events task",
            node::handle_events(
                Some(Box::new(ctx.components().network().clone())),
                Some(ctx.head().number),
                events,
            ),
        );

        let client = ClientVersionV1 {
            code: CLIENT_CODE,
            name: NAME_CLIENT.to_string(),
            version: CARGO_PKG_VERSION.to_string(),
            commit: VERGEN_GIT_SHA.to_string(),
        };
        let engine_api = EngineApi::new(
            ctx.blockchain_db().clone(),
            ctx.chain_spec(),
            beacon_engine_handle,
            ctx.components().payload_builder().clone().into(),
            Box::new(ctx.task_executor().clone()),
            client,
            EngineCapabilities::default(),
        );
        info!(target: "reth::cli", "Engine API handler initialized");

        // extract the jwt secret from the args if possible
        let jwt_secret = ctx.auth_jwt_secret()?;

        // Start RPC servers
        let (rpc_server_handles, rpc_registry) = launch_rpc_servers(
            ctx.node_adapter().clone(),
            engine_api,
            ctx.node_config(),
            jwt_secret,
            rpc,
        )
        .await?;

        // Run consensus engine to completion
        let initial_target = ctx.initial_backfill_target()?;
        let network_handle = ctx.components().network().clone();
        let mut built_payloads = ctx
            .components()
            .payload_builder()
            .subscribe()
            .await
            .map_err(|e| eyre::eyre!("Failed to subscribe to payload builder events: {:?}", e))?
            .into_built_payload_stream()
            .fuse();
        let chainspec = ctx.chain_spec();
        let (exit, rx) = oneshot::channel();
        info!(target: "reth::cli", "Starting consensus engine");
        ctx.task_executor().spawn_critical("consensus engine", async move {
            if let Some(initial_target) = initial_target {
                debug!(target: "reth::cli", %initial_target,  "start backfill sync");
                eth_service.orchestrator_mut().start_backfill_sync(initial_target);
            }

            let mut res = Ok(());

            // advance the chain and await payloads built locally to add into the engine api tree handler to prevent re-execution if that block is received as payload from the CL
            loop {
                tokio::select! {
                    payload = built_payloads.select_next_some() => {
                        if let Some(executed_block) = payload.executed_block() {
                            debug!(target: "reth::cli", hash=%executed_block.block().hash(),  "inserting built payload");
                            eth_service.orchestrator_mut().handler_mut().handler_mut().on_event(EngineApiRequest::InsertExecutedBlock(executed_block).into());
                        }
                    }
                    event =  eth_service.next() => {
                        let Some(event) = event else { break };
                        debug!(target: "reth::cli", "Event: {event:?}");
                        match event {
                            ChainEvent::BackfillSyncFinished => {
                                network_handle.update_sync_state(SyncState::Idle);
                            }
                            ChainEvent::BackfillSyncStarted => {
                                network_handle.update_sync_state(SyncState::Syncing);
                            }
                            ChainEvent::FatalError => {
                                error!(target: "reth::cli", "Fatal error in consensus engine");
                                res = Err(eyre::eyre!("Fatal error in consensus engine"));
                                break
                            }
                            ChainEvent::Handler(ev) => {
                                if let Some(head) = ev.canonical_header() {
                                    let head_block = Head {
                                        number: head.number,
                                        hash: head.hash(),
                                        difficulty: head.difficulty,
                                        timestamp: head.timestamp,
                                        total_difficulty: chainspec
                                            .final_paris_total_difficulty(head.number)
                                            .unwrap_or_default(),
                                    };
                                    network_handle.update_status(head_block);
                                }
                                event_sender.notify(ev);
                            }
                        }
                    }
                }
            }

            let _ = exit.send(res);
        });

        let full_node = FullNode {
            evm_config: ctx.components().evm_config().clone(),
            block_executor: ctx.components().block_executor().clone(),
            pool: ctx.components().pool().clone(),
            network: ctx.components().network().clone(),
            provider: ctx.node_adapter().provider.clone(),
            payload_builder: ctx.components().payload_builder().clone(),
            task_executor: ctx.task_executor().clone(),
            rpc_server_handles,
            rpc_registry,
            config: ctx.node_config().clone(),
            data_dir: ctx.data_dir().clone(),
        };
        // Notify on node started
        on_node_started.on_event(full_node.clone())?;

        let handle = NodeHandle {
            node_exit_future: NodeExitFuture::new(
                async { rx.await? },
                full_node.config.debug.terminate,
            ),
            node: full_node,
        };

        Ok(handle)
    }
}<|MERGE_RESOLUTION|>--- conflicted
+++ resolved
@@ -68,11 +68,7 @@
         NodeAdapter<T, CB::Components>,
         EthApi: EthApiBuilderProvider<NodeAdapter<T, CB::Components>>
                     + FullEthApiServer<
-            NetworkTypes: alloy_network::Network<TransactionResponse = reth_rpc_types::Transaction>,
-<<<<<<< HEAD
             TransactionCompat: TransactionCompat<Transaction = reth_rpc_types::Transaction>,
-=======
->>>>>>> 7d8196e2
         > + AddDevSigners,
     >,
 {
