//! Engine node related functionality.

use crate::{
    common::{Attached, LaunchContextWith, WithConfigs},
    hooks::NodeHooks,
    rpc::{EngineValidatorAddOn, RethRpcAddOns, RpcHandle},
    setup::build_networked_pipeline,
    AddOns, AddOnsContext, ExExLauncher, FullNode, LaunchContext, LaunchNode, NodeAdapter,
    NodeBuilderWithComponents, NodeComponents, NodeComponentsBuilder, NodeHandle, NodeTypesAdapter,
};
use alloy_consensus::BlockHeader;
use futures::{future::Either, stream, stream_select, StreamExt};
use reth_chainspec::{EthChainSpec, EthereumHardforks};
use reth_db_api::{database_metrics::DatabaseMetrics, Database};
use reth_engine_local::{LocalMiner, LocalPayloadAttributesBuilder};
use reth_engine_service::service::{ChainEvent, EngineService};
use reth_engine_tree::{
    engine::{EngineApiRequest, EngineRequestHandler},
    tree::TreeConfig,
};
use reth_engine_util::EngineMessageStreamExt;
use reth_exex::ExExManagerHandle;
use reth_network::{NetworkSyncUpdater, SyncState};
use reth_network_api::BlockDownloaderProvider;
use reth_node_api::{
    BeaconConsensusEngineHandle, BuiltPayload, FullNodeTypes, NodeTypes, NodeTypesWithDBAdapter,
    PayloadAttributesBuilder, PayloadTypes,
};
use reth_node_core::{
    args::DefaultEraHost,
    dirs::{ChainPath, DataDirPath},
    exit::NodeExitFuture,
    primitives::Head,
};
use reth_node_events::{cl::ConsensusLayerHealthEvents, node};
use reth_provider::providers::{BlockchainProvider, NodeTypesForProvider};
use reth_stages::stages::EraImportSource;
use reth_tasks::TaskExecutor;
use reth_tokio_util::EventSender;
use reth_tracing::tracing::{debug, error, info};
use std::sync::Arc;
use tokio::sync::{mpsc::unbounded_channel, oneshot};
use tokio_stream::wrappers::UnboundedReceiverStream;

<<<<<<< HEAD
use crate::{
    common::{Attached, LaunchContextWith, WithConfigs},
    hooks::NodeHooks,
    rpc::{EngineValidatorAddOn, RethRpcAddOns, RpcHandleProvider},
    setup::build_networked_pipeline,
    AddOns, AddOnsContext, ExExLauncher, FullNode, LaunchContext, LaunchNode, NodeAdapter,
    NodeBuilderWithComponents, NodeComponents, NodeComponentsBuilder, NodeHandle, NodeTypesAdapter,
};

=======
>>>>>>> 41ed7e0b
/// The engine node launcher.
#[derive(Debug)]
pub struct EngineNodeLauncher {
    /// The task executor for the node.
    pub ctx: LaunchContext,

    /// Temporary configuration for engine tree.
    /// After engine is stabilized, this should be configured through node builder.
    pub engine_tree_config: TreeConfig,
}

impl EngineNodeLauncher {
    /// Create a new instance of the ethereum node launcher.
    pub const fn new(
        task_executor: TaskExecutor,
        data_dir: ChainPath<DataDirPath>,
        engine_tree_config: TreeConfig,
    ) -> Self {
        Self { ctx: LaunchContext::new(task_executor, data_dir), engine_tree_config }
    }
}

impl<Types, DB, T, CB, AO> LaunchNode<NodeBuilderWithComponents<T, CB, AO>> for EngineNodeLauncher
where
    Types: NodeTypesForProvider + NodeTypes,
    DB: Database + DatabaseMetrics + Clone + Unpin + 'static,
    T: FullNodeTypes<
        Types = Types,
        DB = DB,
        Provider = BlockchainProvider<NodeTypesWithDBAdapter<Types, DB>>,
    >,
    CB: NodeComponentsBuilder<T>,
    AO: RethRpcAddOns<NodeAdapter<T, CB::Components>>
        + EngineValidatorAddOn<NodeAdapter<T, CB::Components>>,
    LocalPayloadAttributesBuilder<Types::ChainSpec>: PayloadAttributesBuilder<
        <<Types as NodeTypes>::Payload as PayloadTypes>::PayloadAttributes,
    >,
    <AO as reth_node_api::NodeAddOns<
        NodeAdapter<T, <CB as NodeComponentsBuilder<T>>::Components>,
    >>::Handle: RpcHandleProvider<
        NodeAdapter<T, <CB as NodeComponentsBuilder<T>>::Components>,
        <AO as RethRpcAddOns<NodeAdapter<T, <CB as NodeComponentsBuilder<T>>::Components>>>::EthApi,
    >,
{
    type Node = NodeHandle<NodeAdapter<T, CB::Components>, AO>;

    async fn launch_node(
        self,
        target: NodeBuilderWithComponents<T, CB, AO>,
    ) -> eyre::Result<Self::Node> {
        let Self { ctx, engine_tree_config } = self;
        let NodeBuilderWithComponents {
            adapter: NodeTypesAdapter { database },
            components_builder,
            add_ons: AddOns { hooks, exexs: installed_exex, add_ons },
            config,
        } = target;
        let NodeHooks { on_component_initialized, on_node_started, .. } = hooks;

        // setup the launch context
        let ctx = ctx
            .with_configured_globals(engine_tree_config.reserved_cpu_cores())
            // load the toml config
            .with_loaded_toml_config(config)?
            // add resolved peers
            .with_resolved_peers()?
            // attach the database
            .attach(database.clone())
            // ensure certain settings take effect
            .with_adjusted_configs()
            // Create the provider factory
            .with_provider_factory::<_, <CB::Components as NodeComponents<T>>::Evm>().await?
            .inspect(|_| {
                info!(target: "reth::cli", "Database opened");
            })
            .with_prometheus_server().await?
            .inspect(|this| {
                debug!(target: "reth::cli", chain=%this.chain_id(), genesis=?this.genesis_hash(), "Initializing genesis");
            })
            .with_genesis()?
            .inspect(|this: &LaunchContextWith<Attached<WithConfigs<Types::ChainSpec>, _>>| {
                info!(target: "reth::cli", "\n{}", this.chain_spec().display_hardforks());
            })
            .with_metrics_task()
            // passing FullNodeTypes as type parameter here so that we can build
            // later the components.
            .with_blockchain_db::<T, _>(move |provider_factory| {
                Ok(BlockchainProvider::new(provider_factory)?)
            })?
            .with_components(components_builder, on_component_initialized).await?;

        // spawn exexs
        let exex_manager_handle = ExExLauncher::new(
            ctx.head(),
            ctx.node_adapter().clone(),
            installed_exex,
            ctx.configs().clone(),
        )
        .launch()
        .await?;

        // create pipeline
        let network_client = ctx.components().network().fetch_client().await?;
        let (consensus_engine_tx, consensus_engine_rx) = unbounded_channel();

        let node_config = ctx.node_config();

        let max_block = ctx.max_block(network_client.clone()).await?;

        let static_file_producer = ctx.static_file_producer();
        let static_file_producer_events = static_file_producer.lock().events();
        info!(target: "reth::cli", "StaticFileProducer initialized");

        let consensus = Arc::new(ctx.components().consensus().clone());

        // Configure the pipeline
        let pipeline_exex_handle =
            exex_manager_handle.clone().unwrap_or_else(ExExManagerHandle::empty);

        let era_import_source = if node_config.era.enabled {
            EraImportSource::maybe_new(
                node_config.era.source.path.clone(),
                node_config.era.source.url.clone(),
                || node_config.chain.chain().kind().default_era_host(),
                || node_config.datadir().data_dir().join("era").into(),
            )
        } else {
            None
        };

        let pipeline = build_networked_pipeline(
            &ctx.toml_config().stages,
            network_client.clone(),
            consensus.clone(),
            ctx.provider_factory().clone(),
            ctx.task_executor(),
            ctx.sync_metrics_tx(),
            ctx.prune_config(),
            max_block,
            static_file_producer,
            ctx.components().evm_config().clone(),
            pipeline_exex_handle,
            era_import_source,
        )?;

        // The new engine writes directly to static files. This ensures that they're up to the tip.
        pipeline.move_to_static_files()?;

        let pipeline_events = pipeline.events();

        let mut pruner_builder = ctx.pruner_builder();
        if let Some(exex_manager_handle) = &exex_manager_handle {
            pruner_builder =
                pruner_builder.finished_exex_height(exex_manager_handle.finished_height());
        }
        let pruner = pruner_builder.build_with_provider_factory(ctx.provider_factory().clone());
        let pruner_events = pruner.events();
        info!(target: "reth::cli", prune_config=?ctx.prune_config().unwrap_or_default(), "Pruner initialized");

        let event_sender = EventSender::default();

        let beacon_engine_handle = BeaconConsensusEngineHandle::new(consensus_engine_tx.clone());

        // extract the jwt secret from the args if possible
        let jwt_secret = ctx.auth_jwt_secret()?;

        let add_ons_ctx = AddOnsContext {
            node: ctx.node_adapter().clone(),
            config: ctx.node_config(),
            beacon_engine_handle: beacon_engine_handle.clone(),
            jwt_secret,
            engine_events: event_sender.clone(),
        };
        let engine_payload_validator = add_ons.engine_validator(&add_ons_ctx).await?;

        let consensus_engine_stream = UnboundedReceiverStream::from(consensus_engine_rx)
            .maybe_skip_fcu(node_config.debug.skip_fcu)
            .maybe_skip_new_payload(node_config.debug.skip_new_payload)
            .maybe_reorg(
                ctx.blockchain_db().clone(),
                ctx.components().evm_config().clone(),
                engine_payload_validator.clone(),
                node_config.debug.reorg_frequency,
                node_config.debug.reorg_depth,
            )
            // Store messages _after_ skipping so that `replay-engine` command
            // would replay only the messages that were observed by the engine
            // during this run.
            .maybe_store_messages(node_config.debug.engine_api_store.clone());

        let mut engine_service = EngineService::new(
            consensus.clone(),
            ctx.chain_spec(),
            network_client.clone(),
            Box::pin(consensus_engine_stream),
            pipeline,
            Box::new(ctx.task_executor().clone()),
            ctx.provider_factory().clone(),
            ctx.blockchain_db().clone(),
            pruner,
            ctx.components().payload_builder_handle().clone(),
            engine_payload_validator,
            engine_tree_config,
            ctx.invalid_block_hook()?,
            ctx.sync_metrics_tx(),
            ctx.components().evm_config().clone(),
        );

        if ctx.is_dev() {
            ctx.task_executor().spawn_critical(
                "local engine",
                LocalMiner::new(
                    ctx.blockchain_db().clone(),
                    LocalPayloadAttributesBuilder::new(ctx.chain_spec()),
                    beacon_engine_handle.clone(),
                    ctx.dev_mining_mode(ctx.components().pool()),
                    ctx.components().payload_builder_handle().clone(),
                )
                .run(),
            );
        }

        info!(target: "reth::cli", "Consensus engine initialized");

        let events = stream_select!(
            event_sender.new_listener().map(Into::into),
            pipeline_events.map(Into::into),
            if ctx.node_config().debug.tip.is_none() && !ctx.is_dev() {
                Either::Left(
                    ConsensusLayerHealthEvents::new(Box::new(ctx.blockchain_db().clone()))
                        .map(Into::into),
                )
            } else {
                Either::Right(stream::empty())
            },
            pruner_events.map(Into::into),
            static_file_producer_events.map(Into::into),
        );

        ctx.task_executor().spawn_critical(
            "events task",
            node::handle_events(
                Some(Box::new(ctx.components().network().clone())),
                Some(ctx.head().number),
                events,
            ),
        );

        let add_ons_handle = add_ons.launch_add_ons(add_ons_ctx).await?;

        // Run consensus engine to completion
        let initial_target = ctx.initial_backfill_target()?;
        let network_handle = ctx.components().network().clone();
        let mut built_payloads = ctx
            .components()
            .payload_builder_handle()
            .subscribe()
            .await
            .map_err(|e| eyre::eyre!("Failed to subscribe to payload builder events: {:?}", e))?
            .into_built_payload_stream()
            .fuse();
        let chainspec = ctx.chain_spec();
        let (exit, rx) = oneshot::channel();
        let terminate_after_backfill = ctx.terminate_after_initial_backfill();

        info!(target: "reth::cli", "Starting consensus engine");
        ctx.task_executor().spawn_critical("consensus engine", async move {
            if let Some(initial_target) = initial_target {
                debug!(target: "reth::cli", %initial_target,  "start backfill sync");
                engine_service.orchestrator_mut().start_backfill_sync(initial_target);
            }

            let mut res = Ok(());

            // advance the chain and await payloads built locally to add into the engine api tree handler to prevent re-execution if that block is received as payload from the CL
            loop {
                tokio::select! {
                    payload = built_payloads.select_next_some() => {
                        if let Some(executed_block) = payload.executed_block() {
                            debug!(target: "reth::cli", block=?executed_block.recovered_block().num_hash(),  "inserting built payload");
                            engine_service.orchestrator_mut().handler_mut().handler_mut().on_event(EngineApiRequest::InsertExecutedBlock(executed_block).into());
                        }
                    }
                    event = engine_service.next() => {
                        let Some(event) = event else { break };
                        debug!(target: "reth::cli", "Event: {event}");
                        match event {
                            ChainEvent::BackfillSyncFinished => {
                                if terminate_after_backfill {
                                    debug!(target: "reth::cli", "Terminating after initial backfill");
                                    break
                                }

                                network_handle.update_sync_state(SyncState::Idle);
                            }
                            ChainEvent::BackfillSyncStarted => {
                                network_handle.update_sync_state(SyncState::Syncing);
                            }
                            ChainEvent::FatalError => {
                                error!(target: "reth::cli", "Fatal error in consensus engine");
                                res = Err(eyre::eyre!("Fatal error in consensus engine"));
                                break
                            }
                            ChainEvent::Handler(ev) => {
                                if let Some(head) = ev.canonical_header() {
                                    let head_block = Head {
                                        number: head.number(),
                                        hash: head.hash(),
                                        difficulty: head.difficulty(),
                                        timestamp: head.timestamp(),
                                        total_difficulty: chainspec.final_paris_total_difficulty().filter(|_| chainspec.is_paris_active_at_block(head.number())).unwrap_or_default(),
                                    };
                                    network_handle.update_status(head_block);
                                }
                                event_sender.notify(ev);
                            }
                        }
                    }
                }
            }

            let _ = exit.send(res);
        });

        let full_node = FullNode {
            evm_config: ctx.components().evm_config().clone(),
            pool: ctx.components().pool().clone(),
            network: ctx.components().network().clone(),
            provider: ctx.node_adapter().provider.clone(),
            payload_builder_handle: ctx.components().payload_builder_handle().clone(),
            task_executor: ctx.task_executor().clone(),
            config: ctx.node_config().clone(),
            data_dir: ctx.data_dir().clone(),
            add_ons_handle,
        };
        // Notify on node started
        on_node_started.on_event(FullNode::clone(&full_node))?;

        let handle = NodeHandle {
            node_exit_future: NodeExitFuture::new(
                async { rx.await? },
                full_node.config.debug.terminate,
            ),
            node: full_node,
        };

        Ok(handle)
    }
}<|MERGE_RESOLUTION|>--- conflicted
+++ resolved
@@ -1,13 +1,5 @@
 //! Engine node related functionality.
 
-use crate::{
-    common::{Attached, LaunchContextWith, WithConfigs},
-    hooks::NodeHooks,
-    rpc::{EngineValidatorAddOn, RethRpcAddOns, RpcHandle},
-    setup::build_networked_pipeline,
-    AddOns, AddOnsContext, ExExLauncher, FullNode, LaunchContext, LaunchNode, NodeAdapter,
-    NodeBuilderWithComponents, NodeComponents, NodeComponentsBuilder, NodeHandle, NodeTypesAdapter,
-};
 use alloy_consensus::BlockHeader;
 use futures::{future::Either, stream, stream_select, StreamExt};
 use reth_chainspec::{EthChainSpec, EthereumHardforks};
@@ -42,7 +34,6 @@
 use tokio::sync::{mpsc::unbounded_channel, oneshot};
 use tokio_stream::wrappers::UnboundedReceiverStream;
 
-<<<<<<< HEAD
 use crate::{
     common::{Attached, LaunchContextWith, WithConfigs},
     hooks::NodeHooks,
@@ -52,8 +43,6 @@
     NodeBuilderWithComponents, NodeComponents, NodeComponentsBuilder, NodeHandle, NodeTypesAdapter,
 };
 
-=======
->>>>>>> 41ed7e0b
 /// The engine node launcher.
 #[derive(Debug)]
 pub struct EngineNodeLauncher {
