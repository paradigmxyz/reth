--- conflicted
+++ resolved
@@ -465,15 +465,6 @@
         N: ProviderNodeTypes<DB = DB, ChainSpec = ChainSpec>,
         Evm: ConfigureEvm<Primitives = N::Primitives> + 'static,
     {
-<<<<<<< HEAD
-        let factory = ProviderFactory::new(
-            self.right().clone(),
-            self.chain_spec(),
-            StaticFileProvider::read_write(self.data_dir().static_files())?,
-        )?
-        .with_prune_modes(self.prune_modes())
-        .with_static_files_metrics();
-=======
         let static_file_provider =
             StaticFileProviderBuilder::read_write(self.data_dir().static_files())?
                 .with_metrics()
@@ -482,7 +473,6 @@
         let factory =
             ProviderFactory::new(self.right().clone(), self.chain_spec(), static_file_provider)?
                 .with_prune_modes(self.prune_modes());
->>>>>>> a6c0ac8c
 
         let has_receipt_pruning = self.toml_config().prune.has_receipts_pruning();
 
