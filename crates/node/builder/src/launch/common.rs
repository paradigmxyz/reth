//! Helper types that can be used by launchers.
//!
//! ## Launch Context Type System
//!
//! The node launch process uses a type-state pattern to ensure correct initialization
//! order at compile time. Methods are only available when their prerequisites are met.
//!
//! ### Core Types
//!
//! - [`LaunchContext`]: Base context with executor and data directory
//! - [`LaunchContextWith<T>`]: Context with an attached value of type `T`
//! - [`Attached<L, R>`]: Pairs values, preserving both previous (L) and new (R) state
//!
//! ### Helper Attachments
//!
//! - [`WithConfigs`]: Node config + TOML config
//! - [`WithMeteredProvider`]: Provider factory with metrics
//! - [`WithMeteredProviders`]: Provider factory + blockchain provider
//! - [`WithComponents`]: Final form with all components
//!
//! ### Method Availability
//!
//! Methods are implemented on specific type combinations:
//! - `impl<T> LaunchContextWith<T>`: Generic methods available for any attachment
//! - `impl LaunchContextWith<WithConfigs>`: Config-specific methods
//! - `impl LaunchContextWith<Attached<WithConfigs, DB>>`: Database operations
//! - `impl LaunchContextWith<Attached<WithConfigs, ProviderFactory>>`: Provider operations
//! - etc.
//!
//! This ensures correct initialization order without runtime checks.

use crate::{
    components::{NodeComponents, NodeComponentsBuilder},
    hooks::OnComponentInitializedHook,
    BuilderContext, ExExLauncher, NodeAdapter, PrimitivesTy,
};
use alloy_eips::eip2124::Head;
use alloy_primitives::{BlockNumber, B256};
use eyre::Context;
use rayon::ThreadPoolBuilder;
use reth_chainspec::{Chain, EthChainSpec, EthereumHardforks};
use reth_config::{config::EtlConfig, PruneConfig};
use reth_consensus::noop::NoopConsensus;
use reth_db_api::{database::Database, database_metrics::DatabaseMetrics};
use reth_db_common::init::{init_genesis, InitStorageError};
use reth_downloaders::{bodies::noop::NoopBodiesDownloader, headers::noop::NoopHeaderDownloader};
use reth_engine_local::MiningMode;
use reth_evm::{noop::NoopEvmConfig, ConfigureEvm};
use reth_exex::ExExManagerHandle;
use reth_fs_util as fs;
use reth_network_p2p::headers::client::HeadersClient;
use reth_node_api::{FullNodeTypes, NodeTypes, NodeTypesWithDB, NodeTypesWithDBAdapter};
use reth_node_core::{
    args::DefaultEraHost,
    dirs::{ChainPath, DataDirPath},
    node_config::NodeConfig,
    primitives::BlockHeader,
    version::version_metadata,
};
use reth_node_metrics::{
    chain::ChainSpecInfo,
    hooks::Hooks,
    recorder::install_prometheus_recorder,
    server::{MetricServer, MetricServerConfig},
    version::VersionInfo,
};
use reth_provider::{
    providers::{NodeTypesForProvider, ProviderNodeTypes, StaticFileProvider},
    BlockHashReader, BlockNumReader, ProviderError, ProviderFactory, ProviderResult,
    StageCheckpointReader, StaticFileProviderBuilder, StaticFileProviderFactory,
};
use reth_prune::{PruneModes, PrunerBuilder};
use reth_rpc_builder::config::RethRpcServerConfig;
use reth_rpc_layer::JwtSecret;
use reth_stages::{
    sets::DefaultStages, stages::EraImportSource, MetricEvent, PipelineBuilder, PipelineTarget,
    StageId,
};
use reth_static_file::StaticFileProducer;
use reth_tasks::TaskExecutor;
use reth_tracing::tracing::{debug, error, info, warn};
use reth_transaction_pool::TransactionPool;
use std::{sync::Arc, thread::available_parallelism};
use tokio::sync::{
    mpsc::{unbounded_channel, UnboundedSender},
    oneshot, watch,
};

use futures::{future::Either, stream, Stream, StreamExt};
use reth_node_ethstats::EthStatsService;
use reth_node_events::{cl::ConsensusLayerHealthEvents, node::NodeEvent};

/// Reusable setup for launching a node.
///
/// This is the entry point for the node launch process. It implements a builder
/// pattern using type-state programming to enforce correct initialization order.
///
/// ## Type Evolution
///
/// Starting from `LaunchContext`, each method transforms the type to reflect
/// accumulated state:
///
/// ```text
/// LaunchContext
///   └─> LaunchContextWith<WithConfigs>
///       └─> LaunchContextWith<Attached<WithConfigs, DB>>
///           └─> LaunchContextWith<Attached<WithConfigs, ProviderFactory>>
///               └─> LaunchContextWith<Attached<WithConfigs, WithMeteredProviders>>
///                   └─> LaunchContextWith<Attached<WithConfigs, WithComponents>>
/// ```
#[derive(Debug, Clone)]
pub struct LaunchContext {
    /// The task executor for the node.
    pub task_executor: TaskExecutor,
    /// The data directory for the node.
    pub data_dir: ChainPath<DataDirPath>,
}

impl LaunchContext {
    /// Create a new instance of the default node launcher.
    pub const fn new(task_executor: TaskExecutor, data_dir: ChainPath<DataDirPath>) -> Self {
        Self { task_executor, data_dir }
    }

    /// Create launch context with attachment.
    pub const fn with<T>(self, attachment: T) -> LaunchContextWith<T> {
        LaunchContextWith { inner: self, attachment }
    }

    /// Loads the reth config with the configured `data_dir` and overrides settings according to the
    /// `config`.
    ///
    /// Attaches both the `NodeConfig` and the loaded `reth.toml` config to the launch context.
    pub fn with_loaded_toml_config<ChainSpec>(
        self,
        config: NodeConfig<ChainSpec>,
    ) -> eyre::Result<LaunchContextWith<WithConfigs<ChainSpec>>>
    where
        ChainSpec: EthChainSpec + reth_chainspec::EthereumHardforks,
    {
        let toml_config = self.load_toml_config(&config)?;
        Ok(self.with(WithConfigs { config, toml_config }))
    }

    /// Loads the reth config with the configured `data_dir` and overrides settings according to the
    /// `config`.
    ///
    /// This is async because the trusted peers may have to be resolved.
    pub fn load_toml_config<ChainSpec>(
        &self,
        config: &NodeConfig<ChainSpec>,
    ) -> eyre::Result<reth_config::Config>
    where
        ChainSpec: EthChainSpec + reth_chainspec::EthereumHardforks,
    {
        let config_path = config.config.clone().unwrap_or_else(|| self.data_dir.config());

        let mut toml_config = reth_config::Config::from_path(&config_path)
            .wrap_err_with(|| format!("Could not load config file {config_path:?}"))?;

        Self::save_pruning_config(&mut toml_config, config, &config_path)?;

        info!(target: "reth::cli", path = ?config_path, "Configuration loaded");

        // Update the config with the command line arguments
        toml_config.peers.trusted_nodes_only = config.network.trusted_only;

        Ok(toml_config)
    }

    /// Save prune config to the toml file if node is a full node or has custom pruning CLI
    /// arguments.
    fn save_pruning_config<ChainSpec>(
        reth_config: &mut reth_config::Config,
        config: &NodeConfig<ChainSpec>,
        config_path: impl AsRef<std::path::Path>,
    ) -> eyre::Result<()>
    where
        ChainSpec: EthChainSpec + reth_chainspec::EthereumHardforks,
    {
        if let Some(prune_config) = config.prune_config() {
            if reth_config.prune != prune_config {
                reth_config.set_prune_config(prune_config);
                info!(target: "reth::cli", "Saving prune config to toml file");
                reth_config.save(config_path.as_ref())?;
            }
        } else if !reth_config.prune.is_default() {
            warn!(target: "reth::cli", "Pruning configuration is present in the config file, but no CLI arguments are provided. Using config from file.");
        }
        Ok(())
    }

    /// Convenience function to [`Self::configure_globals`]
    pub fn with_configured_globals(self, reserved_cpu_cores: usize) -> Self {
        self.configure_globals(reserved_cpu_cores);
        self
    }

    /// Configure global settings this includes:
    ///
    /// - Raising the file descriptor limit
    /// - Configuring the global rayon thread pool with available parallelism. Honoring
    ///   engine.reserved-cpu-cores to reserve given number of cores for O while using at least 1
    ///   core for the rayon thread pool
    pub fn configure_globals(&self, reserved_cpu_cores: usize) {
        // Raise the fd limit of the process.
        // Does not do anything on windows.
        match fdlimit::raise_fd_limit() {
            Ok(fdlimit::Outcome::LimitRaised { from, to }) => {
                debug!(from, to, "Raised file descriptor limit");
            }
            Ok(fdlimit::Outcome::Unsupported) => {}
            Err(err) => warn!(%err, "Failed to raise file descriptor limit"),
        }

        // Reserving the given number of CPU cores for the rest of OS.
        // Users can reserve more cores by setting engine.reserved-cpu-cores
        // Note: The global rayon thread pool will use at least one core.
        let num_threads = available_parallelism()
            .map_or(0, |num| num.get().saturating_sub(reserved_cpu_cores).max(1));
        if let Err(err) = ThreadPoolBuilder::new()
            .num_threads(num_threads)
            .thread_name(|i| format!("reth-rayon-{i}"))
            .build_global()
        {
            warn!(%err, "Failed to build global thread pool")
        }
    }
}

/// A [`LaunchContext`] along with an additional value.
///
/// The type parameter `T` represents the current state of the launch process.
/// Methods are conditionally implemented based on `T`, ensuring operations
/// are only available when their prerequisites are met.
///
/// For example:
/// - Config methods when `T = WithConfigs<ChainSpec>`
/// - Database operations when `T = Attached<WithConfigs<ChainSpec>, DB>`
/// - Provider operations when `T = Attached<WithConfigs<ChainSpec>, ProviderFactory<N>>`
#[derive(Debug, Clone)]
pub struct LaunchContextWith<T> {
    /// The wrapped launch context.
    pub inner: LaunchContext,
    /// The additional attached value.
    pub attachment: T,
}

impl<T> LaunchContextWith<T> {
    /// Configure global settings this includes:
    ///
    /// - Raising the file descriptor limit
    /// - Configuring the global rayon thread pool
    pub fn configure_globals(&self, reserved_cpu_cores: u64) {
        self.inner.configure_globals(reserved_cpu_cores.try_into().unwrap());
    }

    /// Returns the data directory.
    pub const fn data_dir(&self) -> &ChainPath<DataDirPath> {
        &self.inner.data_dir
    }

    /// Returns the task executor.
    pub const fn task_executor(&self) -> &TaskExecutor {
        &self.inner.task_executor
    }

    /// Attaches another value to the launch context.
    pub fn attach<A>(self, attachment: A) -> LaunchContextWith<Attached<T, A>> {
        LaunchContextWith {
            inner: self.inner,
            attachment: Attached::new(self.attachment, attachment),
        }
    }

    /// Consumes the type and calls a function with a reference to the context.
    // Returns the context again
    pub fn inspect<F>(self, f: F) -> Self
    where
        F: FnOnce(&Self),
    {
        f(&self);
        self
    }
}

impl<ChainSpec> LaunchContextWith<WithConfigs<ChainSpec>> {
    /// Resolves the trusted peers and adds them to the toml config.
    pub fn with_resolved_peers(mut self) -> eyre::Result<Self> {
        if !self.attachment.config.network.trusted_peers.is_empty() {
            info!(target: "reth::cli", "Adding trusted nodes");

            self.attachment
                .toml_config
                .peers
                .trusted_nodes
                .extend(self.attachment.config.network.trusted_peers.clone());
        }
        Ok(self)
    }
}

impl<L, R> LaunchContextWith<Attached<L, R>> {
    /// Get a reference to the left value.
    pub const fn left(&self) -> &L {
        &self.attachment.left
    }

    /// Get a reference to the right value.
    pub const fn right(&self) -> &R {
        &self.attachment.right
    }

    /// Get a mutable reference to the left value.
    pub const fn left_mut(&mut self) -> &mut L {
        &mut self.attachment.left
    }

    /// Get a mutable reference to the right value.
    pub const fn right_mut(&mut self) -> &mut R {
        &mut self.attachment.right
    }
}
impl<R, ChainSpec: EthChainSpec> LaunchContextWith<Attached<WithConfigs<ChainSpec>, R>> {
    /// Adjust certain settings in the config to make sure they are set correctly
    ///
    /// This includes:
    /// - Making sure the ETL dir is set to the datadir
    /// - RPC settings are adjusted to the correct port
    pub fn with_adjusted_configs(self) -> Self {
        self.ensure_etl_datadir().with_adjusted_instance_ports()
    }

    /// Make sure ETL doesn't default to /tmp/, but to whatever datadir is set to
    pub fn ensure_etl_datadir(mut self) -> Self {
        if self.toml_config_mut().stages.etl.dir.is_none() {
            let etl_path = EtlConfig::from_datadir(self.data_dir().data_dir());
            if etl_path.exists() {
                // Remove etl-path files on launch
                if let Err(err) = fs::remove_dir_all(&etl_path) {
                    warn!(target: "reth::cli", ?etl_path, %err, "Failed to remove ETL path on launch");
                }
            }
            self.toml_config_mut().stages.etl.dir = Some(etl_path);
        }

        self
    }

    /// Change rpc port numbers based on the instance number.
    pub fn with_adjusted_instance_ports(mut self) -> Self {
        self.node_config_mut().adjust_instance_ports();
        self
    }

    /// Returns the container for all config types
    pub const fn configs(&self) -> &WithConfigs<ChainSpec> {
        self.attachment.left()
    }

    /// Returns the attached [`NodeConfig`].
    pub const fn node_config(&self) -> &NodeConfig<ChainSpec> {
        &self.left().config
    }

    /// Returns the attached [`NodeConfig`].
    pub const fn node_config_mut(&mut self) -> &mut NodeConfig<ChainSpec> {
        &mut self.left_mut().config
    }

    /// Returns the attached toml config [`reth_config::Config`].
    pub const fn toml_config(&self) -> &reth_config::Config {
        &self.left().toml_config
    }

    /// Returns the attached toml config [`reth_config::Config`].
    pub const fn toml_config_mut(&mut self) -> &mut reth_config::Config {
        &mut self.left_mut().toml_config
    }

    /// Returns the configured chain spec.
    pub fn chain_spec(&self) -> Arc<ChainSpec> {
        self.node_config().chain.clone()
    }

    /// Get the hash of the genesis block.
    pub fn genesis_hash(&self) -> B256 {
        self.node_config().chain.genesis_hash()
    }

    /// Returns the chain identifier of the node.
    pub fn chain_id(&self) -> Chain {
        self.node_config().chain.chain()
    }

    /// Returns true if the node is configured as --dev
    pub const fn is_dev(&self) -> bool {
        self.node_config().dev.dev
    }

    /// Returns the configured [`PruneConfig`]
    ///
    /// Any configuration set in CLI will take precedence over those set in toml
    pub fn prune_config(&self) -> PruneConfig
    where
        ChainSpec: reth_chainspec::EthereumHardforks,
    {
        let toml_config = self.toml_config().prune.clone();
        let Some(mut node_prune_config) = self.node_config().prune_config() else {
            // No CLI config is set, use the toml config.
            return toml_config;
        };

        // Otherwise, use the CLI configuration and merge with toml config.
        node_prune_config.merge(toml_config);
        node_prune_config
    }

    /// Returns the configured [`PruneModes`], returning the default if no config was available.
    pub fn prune_modes(&self) -> PruneModes
    where
        ChainSpec: reth_chainspec::EthereumHardforks,
    {
        self.prune_config().segments
    }

    /// Returns an initialized [`PrunerBuilder`] based on the configured [`PruneConfig`]
    pub fn pruner_builder(&self) -> PrunerBuilder
    where
        ChainSpec: reth_chainspec::EthereumHardforks,
    {
        PrunerBuilder::new(self.prune_config())
    }

    /// Loads the JWT secret for the engine API
    pub fn auth_jwt_secret(&self) -> eyre::Result<JwtSecret> {
        let default_jwt_path = self.data_dir().jwt();
        let secret = self.node_config().rpc.auth_jwt_secret(default_jwt_path)?;
        Ok(secret)
    }

    /// Returns the [`MiningMode`] intended for --dev mode.
    pub fn dev_mining_mode<Pool>(&self, pool: Pool) -> MiningMode<Pool>
    where
        Pool: TransactionPool + Unpin,
    {
        if let Some(interval) = self.node_config().dev.block_time {
            MiningMode::interval(interval)
        } else {
            MiningMode::instant(pool, self.node_config().dev.block_max_transactions)
        }
    }
}

impl<DB, ChainSpec> LaunchContextWith<Attached<WithConfigs<ChainSpec>, DB>>
where
    DB: Database + Clone + 'static,
    ChainSpec: EthChainSpec + EthereumHardforks + 'static,
{
    /// Returns the [`ProviderFactory`] for the attached storage after executing a consistent check
    /// between the database and static files. **It may execute a pipeline unwind if it fails this
    /// check.**
    pub async fn create_provider_factory<N, Evm>(&self) -> eyre::Result<ProviderFactory<N>>
    where
        N: ProviderNodeTypes<DB = DB, ChainSpec = ChainSpec>,
        Evm: ConfigureEvm<Primitives = N::Primitives> + 'static,
    {
<<<<<<< HEAD
        let static_file_provider =
            StaticFileProviderBuilder::read_write(self.data_dir().static_files())?
                .with_metrics()
                .build()?;

        let factory =
            ProviderFactory::new(self.right().clone(), self.chain_spec(), static_file_provider)
                .with_prune_modes(self.prune_modes());
=======
        let factory = ProviderFactory::new(
            self.right().clone(),
            self.chain_spec(),
            StaticFileProvider::read_write(self.data_dir().static_files())?,
        )?
        .with_prune_modes(self.prune_modes())
        .with_static_files_metrics();
>>>>>>> ea4a686e

        let has_receipt_pruning = self.toml_config().prune.has_receipts_pruning();

        // Check for consistency between database and static files. If it fails, it unwinds to
        // the first block that's consistent between database and static files.
        if let Some(unwind_target) = factory
            .static_file_provider()
            .check_consistency(&factory.provider()?, has_receipt_pruning)?
        {
            // Highly unlikely to happen, and given its destructive nature, it's better to panic
            // instead.
            assert_ne!(
                unwind_target,
                PipelineTarget::Unwind(0),
                "A static file <> database inconsistency was found that would trigger an unwind to block 0"
            );

            info!(target: "reth::cli", unwind_target = %unwind_target, "Executing an unwind after a failed storage consistency check.");

            let (_tip_tx, tip_rx) = watch::channel(B256::ZERO);

            // Builds an unwind-only pipeline
            let pipeline = PipelineBuilder::default()
                .add_stages(DefaultStages::new(
                    factory.clone(),
                    tip_rx,
                    Arc::new(NoopConsensus::default()),
                    NoopHeaderDownloader::default(),
                    NoopBodiesDownloader::default(),
                    NoopEvmConfig::<Evm>::default(),
                    self.toml_config().stages.clone(),
                    self.prune_modes(),
                    None,
                ))
                .build(
                    factory.clone(),
                    StaticFileProducer::new(factory.clone(), self.prune_modes()),
                );

            // Unwinds to block
            let (tx, rx) = oneshot::channel();

            // Pipeline should be run as blocking and panic if it fails.
            self.task_executor().spawn_critical_blocking(
                "pipeline task",
                Box::pin(async move {
                    let (_, result) = pipeline.run_as_fut(Some(unwind_target)).await;
                    let _ = tx.send(result);
                }),
            );
            rx.await?.inspect_err(|err| {
                error!(target: "reth::cli", unwind_target = %unwind_target, %err, "failed to run unwind")
            })?;
        }

        Ok(factory)
    }

    /// Creates a new [`ProviderFactory`] and attaches it to the launch context.
    pub async fn with_provider_factory<N, Evm>(
        self,
    ) -> eyre::Result<LaunchContextWith<Attached<WithConfigs<ChainSpec>, ProviderFactory<N>>>>
    where
        N: ProviderNodeTypes<DB = DB, ChainSpec = ChainSpec>,
        Evm: ConfigureEvm<Primitives = N::Primitives> + 'static,
    {
        let factory = self.create_provider_factory::<N, Evm>().await?;
        let ctx = LaunchContextWith {
            inner: self.inner,
            attachment: self.attachment.map_right(|_| factory),
        };

        Ok(ctx)
    }
}

impl<T> LaunchContextWith<Attached<WithConfigs<T::ChainSpec>, ProviderFactory<T>>>
where
    T: ProviderNodeTypes,
{
    /// Returns access to the underlying database.
    pub const fn database(&self) -> &T::DB {
        self.right().db_ref()
    }

    /// Returns the configured `ProviderFactory`.
    pub const fn provider_factory(&self) -> &ProviderFactory<T> {
        self.right()
    }

    /// Returns the static file provider to interact with the static files.
    pub fn static_file_provider(&self) -> StaticFileProvider<T::Primitives> {
        self.right().static_file_provider()
    }

    /// This launches the prometheus endpoint.
    ///
    /// Convenience function to [`Self::start_prometheus_endpoint`]
    pub async fn with_prometheus_server(self) -> eyre::Result<Self> {
        self.start_prometheus_endpoint().await?;
        Ok(self)
    }

    /// Starts the prometheus endpoint.
    pub async fn start_prometheus_endpoint(&self) -> eyre::Result<()> {
        // ensure recorder runs upkeep periodically
        install_prometheus_recorder().spawn_upkeep();

        let listen_addr = self.node_config().metrics.prometheus;
        if let Some(addr) = listen_addr {
            let config = MetricServerConfig::new(
                addr,
                VersionInfo {
                    version: version_metadata().cargo_pkg_version.as_ref(),
                    build_timestamp: version_metadata().vergen_build_timestamp.as_ref(),
                    cargo_features: version_metadata().vergen_cargo_features.as_ref(),
                    git_sha: version_metadata().vergen_git_sha.as_ref(),
                    target_triple: version_metadata().vergen_cargo_target_triple.as_ref(),
                    build_profile: version_metadata().build_profile_name.as_ref(),
                },
                ChainSpecInfo { name: self.left().config.chain.chain().to_string() },
                self.task_executor().clone(),
                Hooks::builder()
                    .with_hook({
                        let db = self.database().clone();
                        move || db.report_metrics()
                    })
                    .with_hook({
                        let sfp = self.static_file_provider();
                        move || {
                            if let Err(error) = sfp.report_metrics() {
                                error!(%error, "Failed to report metrics for the static file provider");
                            }
                        }
                    })
                    .build(),
            ).with_push_gateway(self.node_config().metrics.push_gateway_url.clone(), self.node_config().metrics.push_gateway_interval);

            MetricServer::new(config).serve().await?;
        }

        Ok(())
    }

    /// Convenience function to [`Self::init_genesis`]
    pub fn with_genesis(self) -> Result<Self, InitStorageError> {
        init_genesis(self.provider_factory())?;
        Ok(self)
    }

    /// Write the genesis block and state if it has not already been written
    pub fn init_genesis(&self) -> Result<B256, InitStorageError> {
        init_genesis(self.provider_factory())
    }

    /// Creates a new `WithMeteredProvider` container and attaches it to the
    /// launch context.
    ///
    /// This spawns a metrics task that listens for metrics related events and updates metrics for
    /// prometheus.
    pub fn with_metrics_task(
        self,
    ) -> LaunchContextWith<Attached<WithConfigs<T::ChainSpec>, WithMeteredProvider<T>>> {
        let (metrics_sender, metrics_receiver) = unbounded_channel();

        let with_metrics =
            WithMeteredProvider { provider_factory: self.right().clone(), metrics_sender };

        debug!(target: "reth::cli", "Spawning stages metrics listener task");
        let sync_metrics_listener = reth_stages::MetricsListener::new(metrics_receiver);
        self.task_executor().spawn_critical("stages metrics listener task", sync_metrics_listener);

        LaunchContextWith {
            inner: self.inner,
            attachment: self.attachment.map_right(|_| with_metrics),
        }
    }
}

impl<N, DB>
    LaunchContextWith<
        Attached<WithConfigs<N::ChainSpec>, WithMeteredProvider<NodeTypesWithDBAdapter<N, DB>>>,
    >
where
    N: NodeTypes,
    DB: Database + DatabaseMetrics + Clone + Unpin + 'static,
{
    /// Returns the configured `ProviderFactory`.
    const fn provider_factory(&self) -> &ProviderFactory<NodeTypesWithDBAdapter<N, DB>> {
        &self.right().provider_factory
    }

    /// Returns the metrics sender.
    fn sync_metrics_tx(&self) -> UnboundedSender<MetricEvent> {
        self.right().metrics_sender.clone()
    }

    /// Creates a `BlockchainProvider` and attaches it to the launch context.
    #[expect(clippy::complexity)]
    pub fn with_blockchain_db<T, F>(
        self,
        create_blockchain_provider: F,
    ) -> eyre::Result<LaunchContextWith<Attached<WithConfigs<N::ChainSpec>, WithMeteredProviders<T>>>>
    where
        T: FullNodeTypes<Types = N, DB = DB>,
        F: FnOnce(ProviderFactory<NodeTypesWithDBAdapter<N, DB>>) -> eyre::Result<T::Provider>,
    {
        let blockchain_db = create_blockchain_provider(self.provider_factory().clone())?;

        let metered_providers = WithMeteredProviders {
            db_provider_container: WithMeteredProvider {
                provider_factory: self.provider_factory().clone(),
                metrics_sender: self.sync_metrics_tx(),
            },
            blockchain_db,
        };

        let ctx = LaunchContextWith {
            inner: self.inner,
            attachment: self.attachment.map_right(|_| metered_providers),
        };

        Ok(ctx)
    }
}

impl<T>
    LaunchContextWith<
        Attached<WithConfigs<<T::Types as NodeTypes>::ChainSpec>, WithMeteredProviders<T>>,
    >
where
    T: FullNodeTypes<Types: NodeTypesForProvider>,
{
    /// Returns access to the underlying database.
    pub const fn database(&self) -> &T::DB {
        self.provider_factory().db_ref()
    }

    /// Returns the configured `ProviderFactory`.
    pub const fn provider_factory(
        &self,
    ) -> &ProviderFactory<NodeTypesWithDBAdapter<T::Types, T::DB>> {
        &self.right().db_provider_container.provider_factory
    }

    /// Fetches the head block from the database.
    ///
    /// If the database is empty, returns the genesis block.
    pub fn lookup_head(&self) -> eyre::Result<Head> {
        self.node_config()
            .lookup_head(self.provider_factory())
            .wrap_err("the head block is missing")
    }

    /// Returns the metrics sender.
    pub fn sync_metrics_tx(&self) -> UnboundedSender<MetricEvent> {
        self.right().db_provider_container.metrics_sender.clone()
    }

    /// Returns a reference to the blockchain provider.
    pub const fn blockchain_db(&self) -> &T::Provider {
        &self.right().blockchain_db
    }

    /// Creates a `NodeAdapter` and attaches it to the launch context.
    pub async fn with_components<CB>(
        self,
        components_builder: CB,
        on_component_initialized: Box<
            dyn OnComponentInitializedHook<NodeAdapter<T, CB::Components>>,
        >,
    ) -> eyre::Result<
        LaunchContextWith<
            Attached<WithConfigs<<T::Types as NodeTypes>::ChainSpec>, WithComponents<T, CB>>,
        >,
    >
    where
        CB: NodeComponentsBuilder<T>,
    {
        // fetch the head block from the database
        let head = self.lookup_head()?;

        let builder_ctx = BuilderContext::new(
            head,
            self.blockchain_db().clone(),
            self.task_executor().clone(),
            self.configs().clone(),
        );

        debug!(target: "reth::cli", "creating components");
        let components = components_builder.build_components(&builder_ctx).await?;

        let blockchain_db = self.blockchain_db().clone();

        let node_adapter = NodeAdapter {
            components,
            task_executor: self.task_executor().clone(),
            provider: blockchain_db,
        };

        debug!(target: "reth::cli", "calling on_component_initialized hook");
        on_component_initialized.on_event(node_adapter.clone())?;

        let components_container = WithComponents {
            db_provider_container: WithMeteredProvider {
                provider_factory: self.provider_factory().clone(),
                metrics_sender: self.sync_metrics_tx(),
            },
            node_adapter,
            head,
        };

        let ctx = LaunchContextWith {
            inner: self.inner,
            attachment: self.attachment.map_right(|_| components_container),
        };

        Ok(ctx)
    }
}

impl<T, CB>
    LaunchContextWith<
        Attached<WithConfigs<<T::Types as NodeTypes>::ChainSpec>, WithComponents<T, CB>>,
    >
where
    T: FullNodeTypes<Types: NodeTypesForProvider>,
    CB: NodeComponentsBuilder<T>,
{
    /// Returns the configured `ProviderFactory`.
    pub const fn provider_factory(
        &self,
    ) -> &ProviderFactory<NodeTypesWithDBAdapter<T::Types, T::DB>> {
        &self.right().db_provider_container.provider_factory
    }

    /// Returns the max block that the node should run to, looking it up from the network if
    /// necessary
    pub async fn max_block<C>(&self, client: C) -> eyre::Result<Option<BlockNumber>>
    where
        C: HeadersClient<Header: BlockHeader>,
    {
        self.node_config().max_block(client, self.provider_factory().clone()).await
    }

    /// Returns the static file provider to interact with the static files.
    pub fn static_file_provider(&self) -> StaticFileProvider<<T::Types as NodeTypes>::Primitives> {
        self.provider_factory().static_file_provider()
    }

    /// Creates a new [`StaticFileProducer`] with the attached database.
    pub fn static_file_producer(
        &self,
    ) -> StaticFileProducer<ProviderFactory<NodeTypesWithDBAdapter<T::Types, T::DB>>> {
        StaticFileProducer::new(self.provider_factory().clone(), self.prune_modes())
    }

    /// Returns the current head block.
    pub const fn head(&self) -> Head {
        self.right().head
    }

    /// Returns the configured `NodeAdapter`.
    pub const fn node_adapter(&self) -> &NodeAdapter<T, CB::Components> {
        &self.right().node_adapter
    }

    /// Returns mutable reference to the configured `NodeAdapter`.
    pub const fn node_adapter_mut(&mut self) -> &mut NodeAdapter<T, CB::Components> {
        &mut self.right_mut().node_adapter
    }

    /// Returns a reference to the blockchain provider.
    pub const fn blockchain_db(&self) -> &T::Provider {
        &self.node_adapter().provider
    }

    /// Returns the initial backfill to sync to at launch.
    ///
    /// This returns the configured `debug.tip` if set, otherwise it will check if backfill was
    /// previously interrupted and returns the block hash of the last checkpoint, see also
    /// [`Self::check_pipeline_consistency`]
    pub fn initial_backfill_target(&self) -> ProviderResult<Option<B256>> {
        let mut initial_target = self.node_config().debug.tip;

        if initial_target.is_none() {
            initial_target = self.check_pipeline_consistency()?;
        }

        Ok(initial_target)
    }

    /// Returns true if the node should terminate after the initial backfill run.
    ///
    /// This is the case if any of these configs are set:
    ///  `--debug.max-block`
    ///  `--debug.terminate`
    pub const fn terminate_after_initial_backfill(&self) -> bool {
        self.node_config().debug.terminate || self.node_config().debug.max_block.is_some()
    }

    /// Ensures that the database matches chain-specific requirements.
    ///
    /// This checks for OP-Mainnet and ensures we have all the necessary data to progress (past
    /// bedrock height)
    fn ensure_chain_specific_db_checks(&self) -> ProviderResult<()> {
        if self.chain_spec().is_optimism() &&
            !self.is_dev() &&
            self.chain_id() == Chain::optimism_mainnet()
        {
            let latest = self.blockchain_db().last_block_number()?;
            // bedrock height
            if latest < 105235063 {
                error!(
                    "Op-mainnet has been launched without importing the pre-Bedrock state. The chain can't progress without this. See also https://reth.rs/run/sync-op-mainnet.html?minimal-bootstrap-recommended"
                );
                return Err(ProviderError::BestBlockNotFound)
            }
        }

        Ok(())
    }

    /// Check if the pipeline is consistent (all stages have the checkpoint block numbers no less
    /// than the checkpoint of the first stage).
    ///
    /// This will return the pipeline target if:
    ///  * the pipeline was interrupted during its previous run
    ///  * a new stage was added
    ///  * stage data was dropped manually through `reth stage drop ...`
    ///
    /// # Returns
    ///
    /// A target block hash if the pipeline is inconsistent, otherwise `None`.
    pub fn check_pipeline_consistency(&self) -> ProviderResult<Option<B256>> {
        // If no target was provided, check if the stages are congruent - check if the
        // checkpoint of the last stage matches the checkpoint of the first.
        let first_stage_checkpoint = self
            .blockchain_db()
            .get_stage_checkpoint(*StageId::ALL.first().unwrap())?
            .unwrap_or_default()
            .block_number;

        // Skip the first stage as we've already retrieved it and comparing all other checkpoints
        // against it.
        for stage_id in StageId::ALL.iter().skip(1) {
            let stage_checkpoint = self
                .blockchain_db()
                .get_stage_checkpoint(*stage_id)?
                .unwrap_or_default()
                .block_number;

            // If the checkpoint of any stage is less than the checkpoint of the first stage,
            // retrieve and return the block hash of the latest header and use it as the target.
            if stage_checkpoint < first_stage_checkpoint {
                debug!(
                    target: "consensus::engine",
                    first_stage_checkpoint,
                    inconsistent_stage_id = %stage_id,
                    inconsistent_stage_checkpoint = stage_checkpoint,
                    "Pipeline sync progress is inconsistent"
                );
                return self.blockchain_db().block_hash(first_stage_checkpoint);
            }
        }

        self.ensure_chain_specific_db_checks()?;

        Ok(None)
    }

    /// Returns the metrics sender.
    pub fn sync_metrics_tx(&self) -> UnboundedSender<MetricEvent> {
        self.right().db_provider_container.metrics_sender.clone()
    }

    /// Returns the node adapter components.
    pub const fn components(&self) -> &CB::Components {
        &self.node_adapter().components
    }

    /// Launches ExEx (Execution Extensions) and returns the ExEx manager handle.
    #[allow(clippy::type_complexity)]
    pub async fn launch_exex(
        &self,
        installed_exex: Vec<(
            String,
            Box<dyn crate::exex::BoxedLaunchExEx<NodeAdapter<T, CB::Components>>>,
        )>,
    ) -> eyre::Result<Option<ExExManagerHandle<PrimitivesTy<T::Types>>>> {
        ExExLauncher::new(
            self.head(),
            self.node_adapter().clone(),
            installed_exex,
            self.configs().clone(),
        )
        .launch()
        .await
    }

    /// Creates the ERA import source based on node configuration.
    ///
    /// Returns `Some(EraImportSource)` if ERA is enabled in the node config, otherwise `None`.
    pub fn era_import_source(&self) -> Option<EraImportSource> {
        let node_config = self.node_config();
        if !node_config.era.enabled {
            return None;
        }

        EraImportSource::maybe_new(
            node_config.era.source.path.clone(),
            node_config.era.source.url.clone(),
            || node_config.chain.chain().kind().default_era_host(),
            || node_config.datadir().data_dir().join("era").into(),
        )
    }

    /// Creates consensus layer health events stream based on node configuration.
    ///
    /// Returns a stream that monitors consensus layer health if:
    /// - No debug tip is configured
    /// - Not running in dev mode
    ///
    /// Otherwise returns an empty stream.
    pub fn consensus_layer_events(
        &self,
    ) -> impl Stream<Item = NodeEvent<PrimitivesTy<T::Types>>> + 'static
    where
        T::Provider: reth_provider::CanonChainTracker,
    {
        if self.node_config().debug.tip.is_none() && !self.is_dev() {
            Either::Left(
                ConsensusLayerHealthEvents::new(Box::new(self.blockchain_db().clone()))
                    .map(Into::into),
            )
        } else {
            Either::Right(stream::empty())
        }
    }

    /// Spawns the [`EthStatsService`] service if configured.
    pub async fn spawn_ethstats(&self) -> eyre::Result<()> {
        let Some(url) = self.node_config().debug.ethstats.as_ref() else { return Ok(()) };

        let network = self.components().network().clone();
        let pool = self.components().pool().clone();
        let provider = self.node_adapter().provider.clone();

        info!(target: "reth::cli", "Starting EthStats service at {}", url);

        let ethstats = EthStatsService::new(url, network, provider, pool).await?;
        tokio::spawn(async move { ethstats.run().await });

        Ok(())
    }
}

/// Joins two attachments together, preserving access to both values.
///
/// This type enables the launch process to accumulate state while maintaining
/// access to all previously attached components. The `left` field holds the
/// previous state, while `right` holds the newly attached component.
#[derive(Clone, Copy, Debug)]
pub struct Attached<L, R> {
    left: L,
    right: R,
}

impl<L, R> Attached<L, R> {
    /// Creates a new `Attached` with the given values.
    pub const fn new(left: L, right: R) -> Self {
        Self { left, right }
    }

    /// Maps the left value to a new value.
    pub fn map_left<F, T>(self, f: F) -> Attached<T, R>
    where
        F: FnOnce(L) -> T,
    {
        Attached::new(f(self.left), self.right)
    }

    /// Maps the right value to a new value.
    pub fn map_right<F, T>(self, f: F) -> Attached<L, T>
    where
        F: FnOnce(R) -> T,
    {
        Attached::new(self.left, f(self.right))
    }

    /// Get a reference to the left value.
    pub const fn left(&self) -> &L {
        &self.left
    }

    /// Get a reference to the right value.
    pub const fn right(&self) -> &R {
        &self.right
    }

    /// Get a mutable reference to the left value.
    pub const fn left_mut(&mut self) -> &mut L {
        &mut self.left
    }

    /// Get a mutable reference to the right value.
    pub const fn right_mut(&mut self) -> &mut R {
        &mut self.right
    }
}

/// Helper container type to bundle the initial [`NodeConfig`] and the loaded settings from the
/// reth.toml config
#[derive(Debug)]
pub struct WithConfigs<ChainSpec> {
    /// The configured, usually derived from the CLI.
    pub config: NodeConfig<ChainSpec>,
    /// The loaded reth.toml config.
    pub toml_config: reth_config::Config,
}

impl<ChainSpec> Clone for WithConfigs<ChainSpec> {
    fn clone(&self) -> Self {
        Self { config: self.config.clone(), toml_config: self.toml_config.clone() }
    }
}

/// Helper container type to bundle the [`ProviderFactory`] and the metrics
/// sender.
#[derive(Debug, Clone)]
pub struct WithMeteredProvider<N: NodeTypesWithDB> {
    provider_factory: ProviderFactory<N>,
    metrics_sender: UnboundedSender<MetricEvent>,
}

/// Helper container to bundle the [`ProviderFactory`], [`FullNodeTypes::Provider`]
/// and a metrics sender.
#[expect(missing_debug_implementations)]
pub struct WithMeteredProviders<T>
where
    T: FullNodeTypes,
{
    db_provider_container: WithMeteredProvider<NodeTypesWithDBAdapter<T::Types, T::DB>>,
    blockchain_db: T::Provider,
}

/// Helper container to bundle the metered providers container and [`NodeAdapter`].
#[expect(missing_debug_implementations)]
pub struct WithComponents<T, CB>
where
    T: FullNodeTypes,
    CB: NodeComponentsBuilder<T>,
{
    db_provider_container: WithMeteredProvider<NodeTypesWithDBAdapter<T::Types, T::DB>>,
    node_adapter: NodeAdapter<T, CB::Components>,
    head: Head,
}

#[cfg(test)]
mod tests {
    use super::{LaunchContext, NodeConfig};
    use reth_config::Config;
    use reth_node_core::args::PruningArgs;

    const EXTENSION: &str = "toml";

    fn with_tempdir(filename: &str, proc: fn(&std::path::Path)) {
        let temp_dir = tempfile::tempdir().unwrap();
        let config_path = temp_dir.path().join(filename).with_extension(EXTENSION);
        proc(&config_path);
        temp_dir.close().unwrap()
    }

    #[test]
    fn test_save_prune_config() {
        with_tempdir("prune-store-test", |config_path| {
            let mut reth_config = Config::default();
            let node_config = NodeConfig {
                pruning: PruningArgs {
                    full: true,
                    block_interval: None,
                    sender_recovery_full: false,
                    sender_recovery_distance: None,
                    sender_recovery_before: None,
                    transaction_lookup_full: false,
                    transaction_lookup_distance: None,
                    transaction_lookup_before: None,
                    receipts_full: false,
                    receipts_pre_merge: false,
                    receipts_distance: None,
                    receipts_before: None,
                    account_history_full: false,
                    account_history_distance: None,
                    account_history_before: None,
                    storage_history_full: false,
                    storage_history_distance: None,
                    storage_history_before: None,
                    bodies_pre_merge: false,
                    bodies_distance: None,
                    #[expect(deprecated)]
                    receipts_log_filter: None,
                    bodies_before: None,
                },
                ..NodeConfig::test()
            };
            LaunchContext::save_pruning_config(&mut reth_config, &node_config, config_path)
                .unwrap();

            let loaded_config = Config::from_path(config_path).unwrap();

            assert_eq!(reth_config, loaded_config);
        })
    }
}<|MERGE_RESOLUTION|>--- conflicted
+++ resolved
@@ -465,24 +465,14 @@
         N: ProviderNodeTypes<DB = DB, ChainSpec = ChainSpec>,
         Evm: ConfigureEvm<Primitives = N::Primitives> + 'static,
     {
-<<<<<<< HEAD
         let static_file_provider =
             StaticFileProviderBuilder::read_write(self.data_dir().static_files())?
                 .with_metrics()
                 .build()?;
 
         let factory =
-            ProviderFactory::new(self.right().clone(), self.chain_spec(), static_file_provider)
+            ProviderFactory::new(self.right().clone(), self.chain_spec(), static_file_provider)?
                 .with_prune_modes(self.prune_modes());
-=======
-        let factory = ProviderFactory::new(
-            self.right().clone(),
-            self.chain_spec(),
-            StaticFileProvider::read_write(self.data_dir().static_files())?,
-        )?
-        .with_prune_modes(self.prune_modes())
-        .with_static_files_metrics();
->>>>>>> ea4a686e
 
         let has_receipt_pruning = self.toml_config().prune.has_receipts_pruning();
 
