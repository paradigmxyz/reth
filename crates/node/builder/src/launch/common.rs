//! Helper types that can be used by launchers.
//!
//! ## Launch Context Type System
//!
//! The node launch process uses a type-state pattern to ensure correct initialization
//! order at compile time. Methods are only available when their prerequisites are met.
//!
//! ### Core Types
//!
//! - [`LaunchContext`]: Base context with executor and data directory
//! - [`LaunchContextWith<T>`]: Context with an attached value of type `T`
//! - [`Attached<L, R>`]: Pairs values, preserving both previous (L) and new (R) state
//!
//! ### Helper Attachments
//!
//! - [`WithConfigs`]: Node config + TOML config
//! - [`WithMeteredProvider`]: Provider factory with metrics
//! - [`WithMeteredProviders`]: Provider factory + blockchain provider
//! - [`WithComponents`]: Final form with all components
//!
//! ### Method Availability
//!
//! Methods are implemented on specific type combinations:
//! - `impl<T> LaunchContextWith<T>`: Generic methods available for any attachment
//! - `impl LaunchContextWith<WithConfigs>`: Config-specific methods
//! - `impl LaunchContextWith<Attached<WithConfigs, DB>>`: Database operations
//! - `impl LaunchContextWith<Attached<WithConfigs, ProviderFactory>>`: Provider operations
//! - etc.
//!
//! This ensures correct initialization order without runtime checks.

use crate::{
    components::{NodeComponents, NodeComponentsBuilder},
    hooks::OnComponentInitializedHook,
    BuilderContext, ExExLauncher, NodeAdapter, PrimitivesTy,
};
use alloy_eips::eip2124::Head;
use alloy_primitives::{BlockNumber, B256};
use eyre::Context;
use rayon::ThreadPoolBuilder;
use reth_chainspec::{Chain, EthChainSpec, EthereumHardforks};
use reth_config::{config::EtlConfig, PruneConfig};
use reth_consensus::noop::NoopConsensus;
use reth_db_api::{database::Database, database_metrics::DatabaseMetrics};
use reth_db_common::init::{init_genesis_with_settings, InitStorageError};
use reth_downloaders::{bodies::noop::NoopBodiesDownloader, headers::noop::NoopHeaderDownloader};
use reth_engine_local::MiningMode;
use reth_evm::{noop::NoopEvmConfig, ConfigureEvm};
use reth_exex::ExExManagerHandle;
use reth_fs_util as fs;
use reth_network_p2p::headers::client::HeadersClient;
use reth_node_api::{FullNodeTypes, NodeTypes, NodeTypesWithDB, NodeTypesWithDBAdapter};
use reth_node_core::{
    args::DefaultEraHost,
    dirs::{ChainPath, DataDirPath},
    node_config::NodeConfig,
    primitives::BlockHeader,
    version::version_metadata,
};
use reth_node_metrics::{
    chain::ChainSpecInfo,
    hooks::Hooks,
    recorder::install_prometheus_recorder,
    server::{MetricServer, MetricServerConfig},
    version::VersionInfo,
};
use reth_provider::{
    providers::{NodeTypesForProvider, ProviderNodeTypes, RocksDBProvider, StaticFileProvider},
    BlockHashReader, BlockNumReader, ProviderError, ProviderFactory, ProviderResult,
    StageCheckpointReader, StaticFileProviderBuilder, StaticFileProviderFactory,
};
use reth_prune::{PruneModes, PrunerBuilder};
use reth_rpc_builder::config::RethRpcServerConfig;
use reth_rpc_layer::JwtSecret;
use reth_stages::{
    sets::DefaultStages, stages::EraImportSource, MetricEvent, PipelineBuilder, PipelineTarget,
    StageId,
};
use reth_static_file::StaticFileProducer;
use reth_tasks::TaskExecutor;
use reth_tracing::tracing::{debug, error, info, warn};
use reth_transaction_pool::TransactionPool;
use std::{sync::Arc, thread::available_parallelism};
use tokio::sync::{
    mpsc::{unbounded_channel, UnboundedSender},
    oneshot, watch,
};

use futures::{future::Either, stream, Stream, StreamExt};
use reth_node_ethstats::EthStatsService;
use reth_node_events::{cl::ConsensusLayerHealthEvents, node::NodeEvent};

/// Reusable setup for launching a node.
///
/// This is the entry point for the node launch process. It implements a builder
/// pattern using type-state programming to enforce correct initialization order.
///
/// ## Type Evolution
///
/// Starting from `LaunchContext`, each method transforms the type to reflect
/// accumulated state:
///
/// ```text
/// LaunchContext
///   └─> LaunchContextWith<WithConfigs>
///       └─> LaunchContextWith<Attached<WithConfigs, DB>>
///           └─> LaunchContextWith<Attached<WithConfigs, ProviderFactory>>
///               └─> LaunchContextWith<Attached<WithConfigs, WithMeteredProviders>>
///                   └─> LaunchContextWith<Attached<WithConfigs, WithComponents>>
/// ```
#[derive(Debug, Clone)]
pub struct LaunchContext {
    /// The task executor for the node.
    pub task_executor: TaskExecutor,
    /// The data directory for the node.
    pub data_dir: ChainPath<DataDirPath>,
}

impl LaunchContext {
    /// Create a new instance of the default node launcher.
    pub const fn new(task_executor: TaskExecutor, data_dir: ChainPath<DataDirPath>) -> Self {
        Self { task_executor, data_dir }
    }

    /// Create launch context with attachment.
    pub const fn with<T>(self, attachment: T) -> LaunchContextWith<T> {
        LaunchContextWith { inner: self, attachment }
    }

    /// Loads the reth config with the configured `data_dir` and overrides settings according to the
    /// `config`.
    ///
    /// Attaches both the `NodeConfig` and the loaded `reth.toml` config to the launch context.
    pub fn with_loaded_toml_config<ChainSpec>(
        self,
        config: NodeConfig<ChainSpec>,
    ) -> eyre::Result<LaunchContextWith<WithConfigs<ChainSpec>>>
    where
        ChainSpec: EthChainSpec + reth_chainspec::EthereumHardforks,
    {
        let toml_config = self.load_toml_config(&config)?;
        Ok(self.with(WithConfigs { config, toml_config }))
    }

    /// Loads the reth config with the configured `data_dir` and overrides settings according to the
    /// `config`.
    ///
    /// This is async because the trusted peers may have to be resolved.
    pub fn load_toml_config<ChainSpec>(
        &self,
        config: &NodeConfig<ChainSpec>,
    ) -> eyre::Result<reth_config::Config>
    where
        ChainSpec: EthChainSpec + reth_chainspec::EthereumHardforks,
    {
        let config_path = config.config.clone().unwrap_or_else(|| self.data_dir.config());

        let mut toml_config = reth_config::Config::from_path(&config_path)
            .wrap_err_with(|| format!("Could not load config file {config_path:?}"))?;

        Self::save_pruning_config(&mut toml_config, config, &config_path)?;

        info!(target: "reth::cli", path = ?config_path, "Configuration loaded");

        // Update the config with the command line arguments
        toml_config.peers.trusted_nodes_only = config.network.trusted_only;

        // Merge static file CLI arguments with config file, giving priority to CLI
        toml_config.static_files = config.static_files.merge_with_config(toml_config.static_files);

        Ok(toml_config)
    }

    /// Save prune config to the toml file if node is a full node or has custom pruning CLI
    /// arguments. Also migrates deprecated prune config values to new defaults.
    fn save_pruning_config<ChainSpec>(
        reth_config: &mut reth_config::Config,
        config: &NodeConfig<ChainSpec>,
        config_path: impl AsRef<std::path::Path>,
    ) -> eyre::Result<()>
    where
        ChainSpec: EthChainSpec + reth_chainspec::EthereumHardforks,
    {
        let mut should_save = reth_config.prune.segments.migrate();

        if let Some(prune_config) = config.prune_config() {
            if reth_config.prune != prune_config {
                reth_config.set_prune_config(prune_config);
                should_save = true;
            }
        } else if !reth_config.prune.is_default() {
            warn!(target: "reth::cli", "Pruning configuration is present in the config file, but no CLI arguments are provided. Using config from file.");
        }

        if should_save {
            info!(target: "reth::cli", "Saving prune config to toml file");
            reth_config.save(config_path.as_ref())?;
        }

        Ok(())
    }

    /// Convenience function to [`Self::configure_globals`]
    pub fn with_configured_globals(self, reserved_cpu_cores: usize) -> Self {
        self.configure_globals(reserved_cpu_cores);
        self
    }

    /// Configure global settings this includes:
    ///
    /// - Raising the file descriptor limit
    /// - Configuring the global rayon thread pool with available parallelism. Honoring
    ///   engine.reserved-cpu-cores to reserve given number of cores for O while using at least 1
    ///   core for the rayon thread pool
    pub fn configure_globals(&self, reserved_cpu_cores: usize) {
        // Raise the fd limit of the process.
        // Does not do anything on windows.
        match fdlimit::raise_fd_limit() {
            Ok(fdlimit::Outcome::LimitRaised { from, to }) => {
                debug!(from, to, "Raised file descriptor limit");
            }
            Ok(fdlimit::Outcome::Unsupported) => {}
            Err(err) => warn!(%err, "Failed to raise file descriptor limit"),
        }

        // Reserving the given number of CPU cores for the rest of OS.
        // Users can reserve more cores by setting engine.reserved-cpu-cores
        // Note: The global rayon thread pool will use at least one core.
        let num_threads = available_parallelism()
            .map_or(0, |num| num.get().saturating_sub(reserved_cpu_cores).max(1));
        if let Err(err) = ThreadPoolBuilder::new()
            .num_threads(num_threads)
            .thread_name(|i| format!("reth-rayon-{i}"))
            .build_global()
        {
            warn!(%err, "Failed to build global thread pool")
        }
    }
}

/// A [`LaunchContext`] along with an additional value.
///
/// The type parameter `T` represents the current state of the launch process.
/// Methods are conditionally implemented based on `T`, ensuring operations
/// are only available when their prerequisites are met.
///
/// For example:
/// - Config methods when `T = WithConfigs<ChainSpec>`
/// - Database operations when `T = Attached<WithConfigs<ChainSpec>, DB>`
/// - Provider operations when `T = Attached<WithConfigs<ChainSpec>, ProviderFactory<N>>`
#[derive(Debug, Clone)]
pub struct LaunchContextWith<T> {
    /// The wrapped launch context.
    pub inner: LaunchContext,
    /// The additional attached value.
    pub attachment: T,
}

impl<T> LaunchContextWith<T> {
    /// Configure global settings this includes:
    ///
    /// - Raising the file descriptor limit
    /// - Configuring the global rayon thread pool
    pub fn configure_globals(&self, reserved_cpu_cores: u64) {
        self.inner.configure_globals(reserved_cpu_cores.try_into().unwrap());
    }

    /// Returns the data directory.
    pub const fn data_dir(&self) -> &ChainPath<DataDirPath> {
        &self.inner.data_dir
    }

    /// Returns the task executor.
    pub const fn task_executor(&self) -> &TaskExecutor {
        &self.inner.task_executor
    }

    /// Attaches another value to the launch context.
    pub fn attach<A>(self, attachment: A) -> LaunchContextWith<Attached<T, A>> {
        LaunchContextWith {
            inner: self.inner,
            attachment: Attached::new(self.attachment, attachment),
        }
    }

    /// Consumes the type and calls a function with a reference to the context.
    // Returns the context again
    pub fn inspect<F>(self, f: F) -> Self
    where
        F: FnOnce(&Self),
    {
        f(&self);
        self
    }
}

impl<ChainSpec> LaunchContextWith<WithConfigs<ChainSpec>> {
    /// Resolves the trusted peers and adds them to the toml config.
    pub fn with_resolved_peers(mut self) -> eyre::Result<Self> {
        if !self.attachment.config.network.trusted_peers.is_empty() {
            info!(target: "reth::cli", "Adding trusted nodes");

            self.attachment
                .toml_config
                .peers
                .trusted_nodes
                .extend(self.attachment.config.network.trusted_peers.clone());
        }
        Ok(self)
    }
}

impl<L, R> LaunchContextWith<Attached<L, R>> {
    /// Get a reference to the left value.
    pub const fn left(&self) -> &L {
        &self.attachment.left
    }

    /// Get a reference to the right value.
    pub const fn right(&self) -> &R {
        &self.attachment.right
    }

    /// Get a mutable reference to the left value.
    pub const fn left_mut(&mut self) -> &mut L {
        &mut self.attachment.left
    }

    /// Get a mutable reference to the right value.
    pub const fn right_mut(&mut self) -> &mut R {
        &mut self.attachment.right
    }
}
impl<R, ChainSpec: EthChainSpec> LaunchContextWith<Attached<WithConfigs<ChainSpec>, R>> {
    /// Adjust certain settings in the config to make sure they are set correctly
    ///
    /// This includes:
    /// - Making sure the ETL dir is set to the datadir
    /// - RPC settings are adjusted to the correct port
    pub fn with_adjusted_configs(self) -> Self {
        self.ensure_etl_datadir().with_adjusted_instance_ports()
    }

    /// Make sure ETL doesn't default to /tmp/, but to whatever datadir is set to
    pub fn ensure_etl_datadir(mut self) -> Self {
        if self.toml_config_mut().stages.etl.dir.is_none() {
            let etl_path = EtlConfig::from_datadir(self.data_dir().data_dir());
            if etl_path.exists() {
                // Remove etl-path files on launch
                if let Err(err) = fs::remove_dir_all(&etl_path) {
                    warn!(target: "reth::cli", ?etl_path, %err, "Failed to remove ETL path on launch");
                }
            }
            self.toml_config_mut().stages.etl.dir = Some(etl_path);
        }

        self
    }

    /// Change rpc port numbers based on the instance number.
    pub fn with_adjusted_instance_ports(mut self) -> Self {
        self.node_config_mut().adjust_instance_ports();
        self
    }

    /// Returns the container for all config types
    pub const fn configs(&self) -> &WithConfigs<ChainSpec> {
        self.attachment.left()
    }

    /// Returns the attached [`NodeConfig`].
    pub const fn node_config(&self) -> &NodeConfig<ChainSpec> {
        &self.left().config
    }

    /// Returns the attached [`NodeConfig`].
    pub const fn node_config_mut(&mut self) -> &mut NodeConfig<ChainSpec> {
        &mut self.left_mut().config
    }

    /// Returns the attached toml config [`reth_config::Config`].
    pub const fn toml_config(&self) -> &reth_config::Config {
        &self.left().toml_config
    }

    /// Returns the attached toml config [`reth_config::Config`].
    pub const fn toml_config_mut(&mut self) -> &mut reth_config::Config {
        &mut self.left_mut().toml_config
    }

    /// Returns the configured chain spec.
    pub fn chain_spec(&self) -> Arc<ChainSpec> {
        self.node_config().chain.clone()
    }

    /// Get the hash of the genesis block.
    pub fn genesis_hash(&self) -> B256 {
        self.node_config().chain.genesis_hash()
    }

    /// Returns the chain identifier of the node.
    pub fn chain_id(&self) -> Chain {
        self.node_config().chain.chain()
    }

    /// Returns true if the node is configured as --dev
    pub const fn is_dev(&self) -> bool {
        self.node_config().dev.dev
    }

    /// Returns the configured [`PruneConfig`]
    ///
    /// Any configuration set in CLI will take precedence over those set in toml
    pub fn prune_config(&self) -> PruneConfig
    where
        ChainSpec: reth_chainspec::EthereumHardforks,
    {
        let Some(mut node_prune_config) = self.node_config().prune_config() else {
            // No CLI config is set, use the toml config.
            return self.toml_config().prune.clone();
        };

        // Otherwise, use the CLI configuration and merge with toml config.
        node_prune_config.merge(self.toml_config().prune.clone());
        node_prune_config
    }

    /// Returns the configured [`PruneModes`], returning the default if no config was available.
    pub fn prune_modes(&self) -> PruneModes
    where
        ChainSpec: reth_chainspec::EthereumHardforks,
    {
        self.prune_config().segments
    }

    /// Returns an initialized [`PrunerBuilder`] based on the configured [`PruneConfig`]
    pub fn pruner_builder(&self) -> PrunerBuilder
    where
        ChainSpec: reth_chainspec::EthereumHardforks,
    {
        PrunerBuilder::new(self.prune_config())
    }

    /// Loads the JWT secret for the engine API
    pub fn auth_jwt_secret(&self) -> eyre::Result<JwtSecret> {
        let default_jwt_path = self.data_dir().jwt();
        let secret = self.node_config().rpc.auth_jwt_secret(default_jwt_path)?;
        Ok(secret)
    }

    /// Returns the [`MiningMode`] intended for --dev mode.
    pub fn dev_mining_mode<Pool>(&self, pool: Pool) -> MiningMode<Pool>
    where
        Pool: TransactionPool + Unpin,
    {
        if let Some(interval) = self.node_config().dev.block_time {
            MiningMode::interval(interval)
        } else {
            MiningMode::instant(pool, self.node_config().dev.block_max_transactions)
        }
    }
}

impl<DB, ChainSpec> LaunchContextWith<Attached<WithConfigs<ChainSpec>, DB>>
where
    DB: Database + Clone + 'static,
    ChainSpec: EthChainSpec + EthereumHardforks + 'static,
{
    /// Returns the [`ProviderFactory`] for the attached storage after executing a consistent check
    /// between the database and static files. **It may execute a pipeline unwind if it fails this
    /// check.**
    pub async fn create_provider_factory<N, Evm>(&self) -> eyre::Result<ProviderFactory<N>>
    where
        N: ProviderNodeTypes<DB = DB, ChainSpec = ChainSpec>,
        Evm: ConfigureEvm<Primitives = N::Primitives> + 'static,
    {
        // Validate static files configuration
        let static_files_config = &self.toml_config().static_files;
        static_files_config.validate()?;

        // Apply per-segment blocks_per_file configuration
        let static_file_provider =
            StaticFileProviderBuilder::read_write(self.data_dir().static_files())?
                .with_metrics()
                .with_blocks_per_file_for_segments(static_files_config.as_blocks_per_file_map())
                .build()?;

<<<<<<< HEAD
        let factory =
            ProviderFactory::new(self.right().clone(), self.chain_spec(), static_file_provider)?
                .with_prune_modes(self.prune_modes())
                .with_genesis_block_number(self.chain_spec().genesis().number.unwrap_or_default());
=======
        // Initialize RocksDB provider with metrics, statistics, and default tables
        let rocksdb_provider = RocksDBProvider::builder(self.data_dir().rocksdb())
            .with_default_tables()
            .with_metrics()
            .with_statistics()
            .build()?;

        let factory = ProviderFactory::new(
            self.right().clone(),
            self.chain_spec(),
            static_file_provider,
            rocksdb_provider,
        )?
        .with_prune_modes(self.prune_modes());
>>>>>>> d964fcbc

        // Check for consistency between database and static files. If it fails, it unwinds to
        // the first block that's consistent between database and static files.
        if let Some(unwind_target) =
            factory.static_file_provider().check_consistency(&factory.provider()?)?
        {
            // Highly unlikely to happen, and given its destructive nature, it's better to panic
            // instead.
            assert_ne!(
                unwind_target,
                PipelineTarget::Unwind(0),
                "A static file <> database inconsistency was found that would trigger an unwind to block 0"
            );

            info!(target: "reth::cli", unwind_target = %unwind_target, "Executing an unwind after a failed storage consistency check.");

            let (_tip_tx, tip_rx) = watch::channel(B256::ZERO);

            // Builds an unwind-only pipeline
            let pipeline = PipelineBuilder::default()
                .add_stages(DefaultStages::new(
                    factory.clone(),
                    tip_rx,
                    Arc::new(NoopConsensus::default()),
                    NoopHeaderDownloader::default(),
                    NoopBodiesDownloader::default(),
                    NoopEvmConfig::<Evm>::default(),
                    self.toml_config().stages.clone(),
                    self.prune_modes(),
                    None,
                ))
                .build(
                    factory.clone(),
                    StaticFileProducer::new(factory.clone(), self.prune_modes()),
                );

            // Unwinds to block
            let (tx, rx) = oneshot::channel();

            // Pipeline should be run as blocking and panic if it fails.
            self.task_executor().spawn_critical_blocking(
                "pipeline task",
                Box::pin(async move {
                    let (_, result) = pipeline.run_as_fut(Some(unwind_target)).await;
                    let _ = tx.send(result);
                }),
            );
            rx.await?.inspect_err(|err| {
                error!(target: "reth::cli", unwind_target = %unwind_target, %err, "failed to run unwind")
            })?;
        }

        Ok(factory)
    }

    /// Creates a new [`ProviderFactory`] and attaches it to the launch context.
    pub async fn with_provider_factory<N, Evm>(
        self,
    ) -> eyre::Result<LaunchContextWith<Attached<WithConfigs<ChainSpec>, ProviderFactory<N>>>>
    where
        N: ProviderNodeTypes<DB = DB, ChainSpec = ChainSpec>,
        Evm: ConfigureEvm<Primitives = N::Primitives> + 'static,
    {
        let factory = self.create_provider_factory::<N, Evm>().await?;
        let ctx = LaunchContextWith {
            inner: self.inner,
            attachment: self.attachment.map_right(|_| factory),
        };

        Ok(ctx)
    }
}

impl<T> LaunchContextWith<Attached<WithConfigs<T::ChainSpec>, ProviderFactory<T>>>
where
    T: ProviderNodeTypes,
{
    /// Returns access to the underlying database.
    pub const fn database(&self) -> &T::DB {
        self.right().db_ref()
    }

    /// Returns the configured `ProviderFactory`.
    pub const fn provider_factory(&self) -> &ProviderFactory<T> {
        self.right()
    }

    /// Returns the static file provider to interact with the static files.
    pub fn static_file_provider(&self) -> StaticFileProvider<T::Primitives> {
        self.right().static_file_provider()
    }

    /// This launches the prometheus endpoint.
    ///
    /// Convenience function to [`Self::start_prometheus_endpoint`]
    pub async fn with_prometheus_server(self) -> eyre::Result<Self> {
        self.start_prometheus_endpoint().await?;
        Ok(self)
    }

    /// Starts the prometheus endpoint.
    pub async fn start_prometheus_endpoint(&self) -> eyre::Result<()> {
        // ensure recorder runs upkeep periodically
        install_prometheus_recorder().spawn_upkeep();

        let listen_addr = self.node_config().metrics.prometheus;
        if let Some(addr) = listen_addr {
            let config = MetricServerConfig::new(
                addr,
                VersionInfo {
                    version: version_metadata().cargo_pkg_version.as_ref(),
                    build_timestamp: version_metadata().vergen_build_timestamp.as_ref(),
                    cargo_features: version_metadata().vergen_cargo_features.as_ref(),
                    git_sha: version_metadata().vergen_git_sha.as_ref(),
                    target_triple: version_metadata().vergen_cargo_target_triple.as_ref(),
                    build_profile: version_metadata().build_profile_name.as_ref(),
                },
                ChainSpecInfo { name: self.left().config.chain.chain().to_string() },
                self.task_executor().clone(),
                Hooks::builder()
                    .with_hook({
                        let db = self.database().clone();
                        move || db.report_metrics()
                    })
                    .with_hook({
                        let sfp = self.static_file_provider();
                        move || {
                            if let Err(error) = sfp.report_metrics() {
                                error!(%error, "Failed to report metrics for the static file provider");
                            }
                        }
                    })
                    .build(),
            ).with_push_gateway(self.node_config().metrics.push_gateway_url.clone(), self.node_config().metrics.push_gateway_interval);

            MetricServer::new(config).serve().await?;
        }

        Ok(())
    }

    /// Convenience function to [`Self::init_genesis`]
    pub fn with_genesis(self) -> Result<Self, InitStorageError> {
        init_genesis_with_settings(
            self.provider_factory(),
            self.node_config().static_files.to_settings(),
        )?;
        Ok(self)
    }

    /// Write the genesis block and state if it has not already been written
    pub fn init_genesis(&self) -> Result<B256, InitStorageError> {
        init_genesis_with_settings(
            self.provider_factory(),
            self.node_config().static_files.to_settings(),
        )
    }

    /// Creates a new `WithMeteredProvider` container and attaches it to the
    /// launch context.
    ///
    /// This spawns a metrics task that listens for metrics related events and updates metrics for
    /// prometheus.
    pub fn with_metrics_task(
        self,
    ) -> LaunchContextWith<Attached<WithConfigs<T::ChainSpec>, WithMeteredProvider<T>>> {
        let (metrics_sender, metrics_receiver) = unbounded_channel();

        let with_metrics =
            WithMeteredProvider { provider_factory: self.right().clone(), metrics_sender };

        debug!(target: "reth::cli", "Spawning stages metrics listener task");
        let sync_metrics_listener = reth_stages::MetricsListener::new(metrics_receiver);
        self.task_executor().spawn_critical("stages metrics listener task", sync_metrics_listener);

        LaunchContextWith {
            inner: self.inner,
            attachment: self.attachment.map_right(|_| with_metrics),
        }
    }
}

impl<N, DB>
    LaunchContextWith<
        Attached<WithConfigs<N::ChainSpec>, WithMeteredProvider<NodeTypesWithDBAdapter<N, DB>>>,
    >
where
    N: NodeTypes,
    DB: Database + DatabaseMetrics + Clone + Unpin + 'static,
{
    /// Returns the configured `ProviderFactory`.
    const fn provider_factory(&self) -> &ProviderFactory<NodeTypesWithDBAdapter<N, DB>> {
        &self.right().provider_factory
    }

    /// Returns the metrics sender.
    fn sync_metrics_tx(&self) -> UnboundedSender<MetricEvent> {
        self.right().metrics_sender.clone()
    }

    /// Creates a `BlockchainProvider` and attaches it to the launch context.
    #[expect(clippy::complexity)]
    pub fn with_blockchain_db<T, F>(
        self,
        create_blockchain_provider: F,
    ) -> eyre::Result<LaunchContextWith<Attached<WithConfigs<N::ChainSpec>, WithMeteredProviders<T>>>>
    where
        T: FullNodeTypes<Types = N, DB = DB>,
        F: FnOnce(ProviderFactory<NodeTypesWithDBAdapter<N, DB>>) -> eyre::Result<T::Provider>,
    {
        let blockchain_db = create_blockchain_provider(self.provider_factory().clone())?;

        let metered_providers = WithMeteredProviders {
            db_provider_container: WithMeteredProvider {
                provider_factory: self.provider_factory().clone(),
                metrics_sender: self.sync_metrics_tx(),
            },
            blockchain_db,
        };

        let ctx = LaunchContextWith {
            inner: self.inner,
            attachment: self.attachment.map_right(|_| metered_providers),
        };

        Ok(ctx)
    }
}

impl<T>
    LaunchContextWith<
        Attached<WithConfigs<<T::Types as NodeTypes>::ChainSpec>, WithMeteredProviders<T>>,
    >
where
    T: FullNodeTypes<Types: NodeTypesForProvider>,
{
    /// Returns access to the underlying database.
    pub const fn database(&self) -> &T::DB {
        self.provider_factory().db_ref()
    }

    /// Returns the configured `ProviderFactory`.
    pub const fn provider_factory(
        &self,
    ) -> &ProviderFactory<NodeTypesWithDBAdapter<T::Types, T::DB>> {
        &self.right().db_provider_container.provider_factory
    }

    /// Fetches the head block from the database.
    ///
    /// If the database is empty, returns the genesis block.
    pub fn lookup_head(&self) -> eyre::Result<Head> {
        self.node_config()
            .lookup_head(self.provider_factory())
            .wrap_err("the head block is missing")
    }

    /// Returns the metrics sender.
    pub fn sync_metrics_tx(&self) -> UnboundedSender<MetricEvent> {
        self.right().db_provider_container.metrics_sender.clone()
    }

    /// Returns a reference to the blockchain provider.
    pub const fn blockchain_db(&self) -> &T::Provider {
        &self.right().blockchain_db
    }

    /// Creates a `NodeAdapter` and attaches it to the launch context.
    pub async fn with_components<CB>(
        self,
        components_builder: CB,
        on_component_initialized: Box<
            dyn OnComponentInitializedHook<NodeAdapter<T, CB::Components>>,
        >,
    ) -> eyre::Result<
        LaunchContextWith<
            Attached<WithConfigs<<T::Types as NodeTypes>::ChainSpec>, WithComponents<T, CB>>,
        >,
    >
    where
        CB: NodeComponentsBuilder<T>,
    {
        // fetch the head block from the database
        let head = self.lookup_head()?;

        let builder_ctx = BuilderContext::new(
            head,
            self.blockchain_db().clone(),
            self.task_executor().clone(),
            self.configs().clone(),
        );

        debug!(target: "reth::cli", "creating components");
        let components = components_builder.build_components(&builder_ctx).await?;

        let blockchain_db = self.blockchain_db().clone();

        let node_adapter = NodeAdapter {
            components,
            task_executor: self.task_executor().clone(),
            provider: blockchain_db,
        };

        debug!(target: "reth::cli", "calling on_component_initialized hook");
        on_component_initialized.on_event(node_adapter.clone())?;

        let components_container = WithComponents {
            db_provider_container: WithMeteredProvider {
                provider_factory: self.provider_factory().clone(),
                metrics_sender: self.sync_metrics_tx(),
            },
            node_adapter,
            head,
        };

        let ctx = LaunchContextWith {
            inner: self.inner,
            attachment: self.attachment.map_right(|_| components_container),
        };

        Ok(ctx)
    }
}

impl<T, CB>
    LaunchContextWith<
        Attached<WithConfigs<<T::Types as NodeTypes>::ChainSpec>, WithComponents<T, CB>>,
    >
where
    T: FullNodeTypes<Types: NodeTypesForProvider>,
    CB: NodeComponentsBuilder<T>,
{
    /// Returns the configured `ProviderFactory`.
    pub const fn provider_factory(
        &self,
    ) -> &ProviderFactory<NodeTypesWithDBAdapter<T::Types, T::DB>> {
        &self.right().db_provider_container.provider_factory
    }

    /// Returns the max block that the node should run to, looking it up from the network if
    /// necessary
    pub async fn max_block<C>(&self, client: C) -> eyre::Result<Option<BlockNumber>>
    where
        C: HeadersClient<Header: BlockHeader>,
    {
        self.node_config().max_block(client, self.provider_factory().clone()).await
    }

    /// Returns the static file provider to interact with the static files.
    pub fn static_file_provider(&self) -> StaticFileProvider<<T::Types as NodeTypes>::Primitives> {
        self.provider_factory().static_file_provider()
    }

    /// Creates a new [`StaticFileProducer`] with the attached database.
    pub fn static_file_producer(
        &self,
    ) -> StaticFileProducer<ProviderFactory<NodeTypesWithDBAdapter<T::Types, T::DB>>> {
        StaticFileProducer::new(self.provider_factory().clone(), self.prune_modes())
    }

    /// Returns the current head block.
    pub const fn head(&self) -> Head {
        self.right().head
    }

    /// Returns the configured `NodeAdapter`.
    pub const fn node_adapter(&self) -> &NodeAdapter<T, CB::Components> {
        &self.right().node_adapter
    }

    /// Returns mutable reference to the configured `NodeAdapter`.
    pub const fn node_adapter_mut(&mut self) -> &mut NodeAdapter<T, CB::Components> {
        &mut self.right_mut().node_adapter
    }

    /// Returns a reference to the blockchain provider.
    pub const fn blockchain_db(&self) -> &T::Provider {
        &self.node_adapter().provider
    }

    /// Returns the initial backfill to sync to at launch.
    ///
    /// This returns the configured `debug.tip` if set, otherwise it will check if backfill was
    /// previously interrupted and returns the block hash of the last checkpoint, see also
    /// [`Self::check_pipeline_consistency`]
    pub fn initial_backfill_target(&self) -> ProviderResult<Option<B256>> {
        let mut initial_target = self.node_config().debug.tip;

        if initial_target.is_none() {
            initial_target = self.check_pipeline_consistency()?;
        }

        Ok(initial_target)
    }

    /// Returns true if the node should terminate after the initial backfill run.
    ///
    /// This is the case if any of these configs are set:
    ///  `--debug.max-block`
    ///  `--debug.terminate`
    pub const fn terminate_after_initial_backfill(&self) -> bool {
        self.node_config().debug.terminate || self.node_config().debug.max_block.is_some()
    }

    /// Ensures that the database matches chain-specific requirements.
    ///
    /// This checks for OP-Mainnet and ensures we have all the necessary data to progress (past
    /// bedrock height)
    fn ensure_chain_specific_db_checks(&self) -> ProviderResult<()> {
        if self.chain_spec().is_optimism() &&
            !self.is_dev() &&
            self.chain_id() == Chain::optimism_mainnet()
        {
            let latest = self.blockchain_db().last_block_number()?;
            // bedrock height
            if latest < 105235063 {
                error!(
                    "Op-mainnet has been launched without importing the pre-Bedrock state. The chain can't progress without this. See also https://reth.rs/run/sync-op-mainnet.html?minimal-bootstrap-recommended"
                );
                return Err(ProviderError::BestBlockNotFound)
            }
        }

        Ok(())
    }

    /// Check if the pipeline is consistent (all stages have the checkpoint block numbers no less
    /// than the checkpoint of the first stage).
    ///
    /// This will return the pipeline target if:
    ///  * the pipeline was interrupted during its previous run
    ///  * a new stage was added
    ///  * stage data was dropped manually through `reth stage drop ...`
    ///
    /// # Returns
    ///
    /// A target block hash if the pipeline is inconsistent, otherwise `None`.
    pub fn check_pipeline_consistency(&self) -> ProviderResult<Option<B256>> {
        // If no target was provided, check if the stages are congruent - check if the
        // checkpoint of the last stage matches the checkpoint of the first.
        let first_stage_checkpoint = self
            .blockchain_db()
            .get_stage_checkpoint(*StageId::ALL.first().unwrap())?
            .unwrap_or_default()
            .block_number;

        // Skip the first stage as we've already retrieved it and comparing all other checkpoints
        // against it.
        for stage_id in StageId::ALL.iter().skip(1) {
            let stage_checkpoint = self
                .blockchain_db()
                .get_stage_checkpoint(*stage_id)?
                .unwrap_or_default()
                .block_number;

            // If the checkpoint of any stage is less than the checkpoint of the first stage,
            // retrieve and return the block hash of the latest header and use it as the target.
            if stage_checkpoint < first_stage_checkpoint {
                debug!(
                    target: "consensus::engine",
                    first_stage_checkpoint,
                    inconsistent_stage_id = %stage_id,
                    inconsistent_stage_checkpoint = stage_checkpoint,
                    "Pipeline sync progress is inconsistent"
                );
                return self.blockchain_db().block_hash(first_stage_checkpoint);
            }
        }

        self.ensure_chain_specific_db_checks()?;

        Ok(None)
    }

    /// Returns the metrics sender.
    pub fn sync_metrics_tx(&self) -> UnboundedSender<MetricEvent> {
        self.right().db_provider_container.metrics_sender.clone()
    }

    /// Returns the node adapter components.
    pub const fn components(&self) -> &CB::Components {
        &self.node_adapter().components
    }

    /// Launches ExEx (Execution Extensions) and returns the ExEx manager handle.
    #[allow(clippy::type_complexity)]
    pub async fn launch_exex(
        &self,
        installed_exex: Vec<(
            String,
            Box<dyn crate::exex::BoxedLaunchExEx<NodeAdapter<T, CB::Components>>>,
        )>,
    ) -> eyre::Result<Option<ExExManagerHandle<PrimitivesTy<T::Types>>>> {
        ExExLauncher::new(
            self.head(),
            self.node_adapter().clone(),
            installed_exex,
            self.configs().clone(),
        )
        .launch()
        .await
    }

    /// Creates the ERA import source based on node configuration.
    ///
    /// Returns `Some(EraImportSource)` if ERA is enabled in the node config, otherwise `None`.
    pub fn era_import_source(&self) -> Option<EraImportSource> {
        let node_config = self.node_config();
        if !node_config.era.enabled {
            return None;
        }

        EraImportSource::maybe_new(
            node_config.era.source.path.clone(),
            node_config.era.source.url.clone(),
            || node_config.chain.chain().kind().default_era_host(),
            || node_config.datadir().data_dir().join("era").into(),
        )
    }

    /// Creates consensus layer health events stream based on node configuration.
    ///
    /// Returns a stream that monitors consensus layer health if:
    /// - No debug tip is configured
    /// - Not running in dev mode
    ///
    /// Otherwise returns an empty stream.
    pub fn consensus_layer_events(
        &self,
    ) -> impl Stream<Item = NodeEvent<PrimitivesTy<T::Types>>> + 'static
    where
        T::Provider: reth_provider::CanonChainTracker,
    {
        if self.node_config().debug.tip.is_none() && !self.is_dev() {
            Either::Left(
                ConsensusLayerHealthEvents::new(Box::new(self.blockchain_db().clone()))
                    .map(Into::into),
            )
        } else {
            Either::Right(stream::empty())
        }
    }

    /// Spawns the [`EthStatsService`] service if configured.
    pub async fn spawn_ethstats(&self) -> eyre::Result<()> {
        let Some(url) = self.node_config().debug.ethstats.as_ref() else { return Ok(()) };

        let network = self.components().network().clone();
        let pool = self.components().pool().clone();
        let provider = self.node_adapter().provider.clone();

        info!(target: "reth::cli", "Starting EthStats service at {}", url);

        let ethstats = EthStatsService::new(url, network, provider, pool).await?;
        tokio::spawn(async move { ethstats.run().await });

        Ok(())
    }
}

/// Joins two attachments together, preserving access to both values.
///
/// This type enables the launch process to accumulate state while maintaining
/// access to all previously attached components. The `left` field holds the
/// previous state, while `right` holds the newly attached component.
#[derive(Clone, Copy, Debug)]
pub struct Attached<L, R> {
    left: L,
    right: R,
}

impl<L, R> Attached<L, R> {
    /// Creates a new `Attached` with the given values.
    pub const fn new(left: L, right: R) -> Self {
        Self { left, right }
    }

    /// Maps the left value to a new value.
    pub fn map_left<F, T>(self, f: F) -> Attached<T, R>
    where
        F: FnOnce(L) -> T,
    {
        Attached::new(f(self.left), self.right)
    }

    /// Maps the right value to a new value.
    pub fn map_right<F, T>(self, f: F) -> Attached<L, T>
    where
        F: FnOnce(R) -> T,
    {
        Attached::new(self.left, f(self.right))
    }

    /// Get a reference to the left value.
    pub const fn left(&self) -> &L {
        &self.left
    }

    /// Get a reference to the right value.
    pub const fn right(&self) -> &R {
        &self.right
    }

    /// Get a mutable reference to the left value.
    pub const fn left_mut(&mut self) -> &mut L {
        &mut self.left
    }

    /// Get a mutable reference to the right value.
    pub const fn right_mut(&mut self) -> &mut R {
        &mut self.right
    }
}

/// Helper container type to bundle the initial [`NodeConfig`] and the loaded settings from the
/// reth.toml config
#[derive(Debug)]
pub struct WithConfigs<ChainSpec> {
    /// The configured, usually derived from the CLI.
    pub config: NodeConfig<ChainSpec>,
    /// The loaded reth.toml config.
    pub toml_config: reth_config::Config,
}

impl<ChainSpec> Clone for WithConfigs<ChainSpec> {
    fn clone(&self) -> Self {
        Self { config: self.config.clone(), toml_config: self.toml_config.clone() }
    }
}

/// Helper container type to bundle the [`ProviderFactory`] and the metrics
/// sender.
#[derive(Debug, Clone)]
pub struct WithMeteredProvider<N: NodeTypesWithDB> {
    provider_factory: ProviderFactory<N>,
    metrics_sender: UnboundedSender<MetricEvent>,
}

/// Helper container to bundle the [`ProviderFactory`], [`FullNodeTypes::Provider`]
/// and a metrics sender.
#[expect(missing_debug_implementations)]
pub struct WithMeteredProviders<T>
where
    T: FullNodeTypes,
{
    db_provider_container: WithMeteredProvider<NodeTypesWithDBAdapter<T::Types, T::DB>>,
    blockchain_db: T::Provider,
}

/// Helper container to bundle the metered providers container and [`NodeAdapter`].
#[expect(missing_debug_implementations)]
pub struct WithComponents<T, CB>
where
    T: FullNodeTypes,
    CB: NodeComponentsBuilder<T>,
{
    db_provider_container: WithMeteredProvider<NodeTypesWithDBAdapter<T::Types, T::DB>>,
    node_adapter: NodeAdapter<T, CB::Components>,
    head: Head,
}

#[cfg(test)]
mod tests {
    use super::{LaunchContext, NodeConfig};
    use reth_config::Config;
    use reth_node_core::args::PruningArgs;

    const EXTENSION: &str = "toml";

    fn with_tempdir(filename: &str, proc: fn(&std::path::Path)) {
        let temp_dir = tempfile::tempdir().unwrap();
        let config_path = temp_dir.path().join(filename).with_extension(EXTENSION);
        proc(&config_path);
        temp_dir.close().unwrap()
    }

    #[test]
    fn test_save_prune_config() {
        with_tempdir("prune-store-test", |config_path| {
            let mut reth_config = Config::default();
            let node_config = NodeConfig {
                pruning: PruningArgs {
                    full: true,
                    block_interval: None,
                    sender_recovery_full: false,
                    sender_recovery_distance: None,
                    sender_recovery_before: None,
                    transaction_lookup_full: false,
                    transaction_lookup_distance: None,
                    transaction_lookup_before: None,
                    receipts_full: false,
                    receipts_pre_merge: false,
                    receipts_distance: None,
                    receipts_before: None,
                    account_history_full: false,
                    account_history_distance: None,
                    account_history_before: None,
                    storage_history_full: false,
                    storage_history_distance: None,
                    storage_history_before: None,
                    bodies_pre_merge: false,
                    bodies_distance: None,
                    receipts_log_filter: None,
                    bodies_before: None,
                },
                ..NodeConfig::test()
            };
            LaunchContext::save_pruning_config(&mut reth_config, &node_config, config_path)
                .unwrap();

            let loaded_config = Config::from_path(config_path).unwrap();

            assert_eq!(reth_config, loaded_config);
        })
    }
}<|MERGE_RESOLUTION|>--- conflicted
+++ resolved
@@ -485,12 +485,6 @@
                 .with_blocks_per_file_for_segments(static_files_config.as_blocks_per_file_map())
                 .build()?;
 
-<<<<<<< HEAD
-        let factory =
-            ProviderFactory::new(self.right().clone(), self.chain_spec(), static_file_provider)?
-                .with_prune_modes(self.prune_modes())
-                .with_genesis_block_number(self.chain_spec().genesis().number.unwrap_or_default());
-=======
         // Initialize RocksDB provider with metrics, statistics, and default tables
         let rocksdb_provider = RocksDBProvider::builder(self.data_dir().rocksdb())
             .with_default_tables()
@@ -504,8 +498,8 @@
             static_file_provider,
             rocksdb_provider,
         )?
-        .with_prune_modes(self.prune_modes());
->>>>>>> d964fcbc
+        .with_prune_modes(self.prune_modes())
+        .with_genesis_block_number(self.chain_spec().genesis().number.unwrap_or_default());
 
         // Check for consistency between database and static files. If it fails, it unwinds to
         // the first block that's consistent between database and static files.
