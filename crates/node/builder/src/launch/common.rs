--- conflicted
+++ resolved
@@ -465,16 +465,6 @@
         N: ProviderNodeTypes<DB = DB, ChainSpec = ChainSpec>,
         Evm: ConfigureEvm<Primitives = N::Primitives> + 'static,
     {
-<<<<<<< HEAD
-        let factory = ProviderFactory::new(
-            self.right().clone(),
-            self.chain_spec(),
-            StaticFileProvider::read_write(self.data_dir().static_files())?,
-        )
-        .with_prune_modes(self.prune_modes())
-        .with_static_files_metrics()
-        .with_static_files_v2(true);
-=======
         let static_file_provider =
             StaticFileProviderBuilder::read_write(self.data_dir().static_files())?
                 .with_metrics()
@@ -483,7 +473,6 @@
         let factory =
             ProviderFactory::new(self.right().clone(), self.chain_spec(), static_file_provider)?
                 .with_prune_modes(self.prune_modes());
->>>>>>> 9d9c1d28
 
         let has_receipt_pruning = self.toml_config().prune.has_receipts_pruning();
 
