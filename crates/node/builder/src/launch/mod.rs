--- conflicted
+++ resolved
@@ -301,10 +301,6 @@
                 Some(Box::new(ctx.components().network().clone())),
                 Some(ctx.head().number),
                 events,
-<<<<<<< HEAD
-                database,
-=======
->>>>>>> 15fac087
             ),
         );
 
