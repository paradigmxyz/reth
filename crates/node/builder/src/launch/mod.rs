--- conflicted
+++ resolved
@@ -231,23 +231,12 @@
 
         let initial_target = ctx.node_config().debug.tip;
 
-<<<<<<< HEAD
         let mut pruner_builder = ctx.pruner_builder();
-=======
-        let mut pruner_builder = ctx
-            .pruner_builder()
-            .prune_max_blocks_per_run(ctx.tree_config().max_reorg_depth() as usize);
->>>>>>> b040b86a
         if let Some(exex_manager_handle) = &exex_manager_handle {
             pruner_builder =
                 pruner_builder.finished_exex_height(exex_manager_handle.finished_height());
         }
-<<<<<<< HEAD
-        let pruner = pruner_builder.build(ctx.provider_factory().clone());
-=======
-
         let pruner = pruner_builder.build_with_provider_factory(ctx.provider_factory().clone());
->>>>>>> b040b86a
 
         let pruner_events = pruner.events();
         info!(target: "reth::cli", prune_config=?ctx.prune_config().unwrap_or_default(), "Pruner initialized");
