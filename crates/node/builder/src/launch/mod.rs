--- conflicted
+++ resolved
@@ -23,13 +23,10 @@
 use reth_engine_util::EngineMessageStreamExt;
 use reth_exex::ExExManagerHandle;
 use reth_network::{BlockDownloaderProvider, NetworkEventListenerProvider};
-<<<<<<< HEAD
-use reth_node_api::{FullNodeTypes, NodeAddOns, NodeCore, NodeTypesWithDB, NodeTypesWithEngine};
-=======
 use reth_node_api::{
-    AddOnsContext, FullNodeComponents, FullNodeTypes, NodeTypesWithDB, NodeTypesWithEngine,
+    AddOnsContext, FullNodeComponents, FullNodeTypes, NodeCore, NodeTypesWithDB,
+    NodeTypesWithEngine,
 };
->>>>>>> cfd066c0
 use reth_node_core::{
     dirs::{ChainPath, DataDirPath},
     exit::NodeExitFuture,
@@ -51,26 +48,14 @@
     AddOns, NodeBuilderWithComponents, NodeHandle,
 };
 
-<<<<<<< HEAD
 /// Alias for [`reth_rpc_eth_types::EthApiBuilderCtx`], adapter for [`NodeCore`].
-pub type EthApiBuilderCtx<N, Eth> = reth_rpc_eth_types::EthApiBuilderCtx<
+pub type EthApiBuilderCtx<N> = reth_rpc_eth_types::EthApiBuilderCtx<
     <N as NodeCore>::Provider,
     <N as NodeCore>::Pool,
     <N as NodeCore>::Evm,
     <N as NodeCore>::Network,
     TaskExecutor,
     <N as NodeCore>::Provider,
-    Eth,
-=======
-/// Alias for [`reth_rpc_eth_types::EthApiBuilderCtx`], adapter for [`FullNodeComponents`].
-pub type EthApiBuilderCtx<N> = reth_rpc_eth_types::EthApiBuilderCtx<
-    <N as FullNodeTypes>::Provider,
-    <N as FullNodeComponents>::Pool,
-    <N as FullNodeComponents>::Evm,
-    <N as FullNodeComponents>::Network,
-    TaskExecutor,
-    <N as FullNodeTypes>::Provider,
->>>>>>> cfd066c0
 >;
 
 /// A general purpose trait that launches a new node of any kind.
