//! Abstraction for launching a node.

pub mod common;
mod exex;

pub(crate) mod engine;

pub use common::LaunchContext;
use common::{Attached, LaunchContextWith, WithConfigs};
pub use exex::ExExLauncher;

use std::{future::Future, sync::Arc};

use alloy_rpc_types::{engine::ClientVersionV1, serde_helpers::WithOtherFields};
use futures::{future::Either, stream, stream_select, StreamExt};
use reth_beacon_consensus::{
    hooks::{EngineHooks, PruneHook, StaticFileHook},
    BeaconConsensusEngine,
};
use reth_blockchain_tree::{noop::NoopBlockchainTree, BlockchainTreeConfig};
use reth_chainspec::ChainSpec;
use reth_consensus_debug_client::{DebugConsensusClient, EtherscanBlockProvider, RpcBlockProvider};
use reth_engine_util::EngineMessageStreamExt;
use reth_exex::ExExManagerHandle;
use reth_network::{BlockDownloaderProvider, NetworkEventListenerProvider};
use reth_node_api::{
    FullNodeComponents, FullNodeTypes, NodeAddOns, NodeTypesWithDB, NodeTypesWithEngine,
};
use reth_node_core::{
    dirs::{ChainPath, DataDirPath},
    exit::NodeExitFuture,
    rpc::eth::{helpers::AddDevSigners, FullEthApiServer},
    version::{CARGO_PKG_VERSION, CLIENT_CODE, NAME_CLIENT, VERGEN_GIT_SHA},
};
use reth_node_events::{cl::ConsensusLayerHealthEvents, node};
use reth_primitives::format_ether;
use reth_provider::providers::BlockchainProvider;
use reth_rpc_engine_api::{capabilities::EngineCapabilities, EngineApi};
<<<<<<< HEAD
=======
use reth_rpc_types::engine::ClientVersionV1;
>>>>>>> 542c1487
use reth_tasks::TaskExecutor;
use reth_tracing::tracing::{debug, info};
use reth_transaction_pool::TransactionPool;
use tokio::sync::{mpsc::unbounded_channel, oneshot};
use tokio_stream::wrappers::UnboundedReceiverStream;

use crate::{
    builder::{NodeAdapter, NodeTypesAdapter},
    components::{NodeComponents, NodeComponentsBuilder},
    hooks::NodeHooks,
    node::FullNode,
    rpc::EthApiBuilderProvider,
    AddOns, NodeBuilderWithComponents, NodeHandle,
};

/// Alias for [`reth_rpc_eth_types::EthApiBuilderCtx`], adapter for [`FullNodeComponents`].
pub type EthApiBuilderCtx<N, Eth> = reth_rpc_eth_types::EthApiBuilderCtx<
    <N as FullNodeTypes>::Provider,
    <N as FullNodeComponents>::Pool,
    <N as FullNodeComponents>::Evm,
    <N as FullNodeComponents>::Network,
    TaskExecutor,
    <N as FullNodeTypes>::Provider,
    Eth,
>;

/// A general purpose trait that launches a new node of any kind.
///
/// Acts as a node factory that targets a certain node configuration and returns a handle to the
/// node.
///
/// This is essentially the launch logic for a node.
///
/// See also [`DefaultNodeLauncher`] and [`NodeBuilderWithComponents::launch_with`]
pub trait LaunchNode<Target> {
    /// The node type that is created.
    type Node;

    /// Create and return a new node asynchronously.
    fn launch_node(self, target: Target) -> impl Future<Output = eyre::Result<Self::Node>> + Send;
}

impl<F, Target, Fut, Node> LaunchNode<Target> for F
where
    F: FnOnce(Target) -> Fut + Send,
    Fut: Future<Output = eyre::Result<Node>> + Send,
{
    type Node = Node;

    fn launch_node(self, target: Target) -> impl Future<Output = eyre::Result<Self::Node>> + Send {
        self(target)
    }
}

/// The default launcher for a node.
#[derive(Debug)]
pub struct DefaultNodeLauncher {
    /// The task executor for the node.
    pub ctx: LaunchContext,
}

impl DefaultNodeLauncher {
    /// Create a new instance of the default node launcher.
    pub const fn new(task_executor: TaskExecutor, data_dir: ChainPath<DataDirPath>) -> Self {
        Self { ctx: LaunchContext::new(task_executor, data_dir) }
    }
}

impl<Types, T, CB, AO> LaunchNode<NodeBuilderWithComponents<T, CB, AO>> for DefaultNodeLauncher
where
    Types: NodeTypesWithDB<ChainSpec = ChainSpec> + NodeTypesWithEngine,
    T: FullNodeTypes<Provider = BlockchainProvider<Types>, Types = Types>,
    CB: NodeComponentsBuilder<T>,
    AO: NodeAddOns<
        NodeAdapter<T, CB::Components>,
        EthApi: EthApiBuilderProvider<NodeAdapter<T, CB::Components>>
<<<<<<< HEAD
                    + FullEthApiServer<
            NetworkTypes: alloy_network::Network<
                TransactionResponse = WithOtherFields<alloy_rpc_types::Transaction>,
                ReceiptResponse = AnyTransactionReceipt,
            >,
        > + AddDevSigners,
=======
                    + FullEthApiServer
                    + AddDevSigners,
>>>>>>> 542c1487
    >,
{
    type Node = NodeHandle<NodeAdapter<T, CB::Components>, AO>;

    async fn launch_node(
        self,
        target: NodeBuilderWithComponents<T, CB, AO>,
    ) -> eyre::Result<Self::Node> {
        let Self { ctx } = self;
        let NodeBuilderWithComponents {
            adapter: NodeTypesAdapter { database },
            components_builder,
            add_ons: AddOns { hooks, rpc, exexs: installed_exex },
            config,
        } = target;
        let NodeHooks { on_component_initialized, on_node_started, .. } = hooks;

        // TODO: remove tree and move tree_config and canon_state_notification_sender
        // initialization to with_blockchain_db once the engine revamp is done
        // https://github.com/paradigmxyz/reth/issues/8742
        let tree_config = BlockchainTreeConfig::default();

        // NOTE: This is a temporary workaround to provide the canon state notification sender to the components builder because there's a cyclic dependency between the blockchain provider and the tree component. This will be removed once the Blockchain provider no longer depends on an instance of the tree: <https://github.com/paradigmxyz/reth/issues/7154>
        let (canon_state_notification_sender, _receiver) =
            tokio::sync::broadcast::channel(tree_config.max_reorg_depth() as usize * 2);

        let tree = Arc::new(NoopBlockchainTree::with_canon_state_notifications(
            canon_state_notification_sender.clone(),
        ));

        // setup the launch context
        let ctx = ctx
            .with_configured_globals()
            // load the toml config
            .with_loaded_toml_config(config)?
            // add resolved peers
            .with_resolved_peers().await?
            // attach the database
            .attach(database.clone())
            // ensure certain settings take effect
            .with_adjusted_configs()
            // Create the provider factory
            .with_provider_factory().await?
            .inspect(|_| {
                info!(target: "reth::cli", "Database opened");
            })
            .with_prometheus_server().await?
            .inspect(|this| {
                debug!(target: "reth::cli", chain=%this.chain_id(), genesis=?this.genesis_hash(), "Initializing genesis");
            })
            .with_genesis()?
            .inspect(|this: &LaunchContextWith<Attached<WithConfigs<ChainSpec>, _>>| {
                info!(target: "reth::cli", "\n{}", this.chain_spec().display_hardforks());
            })
            .with_metrics_task()
            // passing FullNodeTypes as type parameter here so that we can build
            // later the components.
            .with_blockchain_db::<T, _>(move |provider_factory| {
                Ok(BlockchainProvider::new(provider_factory, tree)?)
            }, tree_config, canon_state_notification_sender)?
            .with_components(components_builder, on_component_initialized).await?;

        // spawn exexs
        let exex_manager_handle = ExExLauncher::new(
            ctx.head(),
            ctx.node_adapter().clone(),
            installed_exex,
            ctx.configs().clone(),
        )
        .launch()
        .await;

        // create pipeline
        let network_client = ctx.components().network().fetch_client().await?;
        let (consensus_engine_tx, consensus_engine_rx) = unbounded_channel();

        let node_config = ctx.node_config();
        let consensus_engine_stream = UnboundedReceiverStream::from(consensus_engine_rx)
            .maybe_skip_fcu(node_config.debug.skip_fcu)
            .maybe_skip_new_payload(node_config.debug.skip_new_payload)
            .maybe_reorg(
                ctx.blockchain_db().clone(),
                ctx.components().evm_config().clone(),
                reth_payload_validator::ExecutionPayloadValidator::new(ctx.chain_spec()),
                node_config.debug.reorg_frequency,
                node_config.debug.reorg_depth,
            )
            // Store messages _after_ skipping so that `replay-engine` command
            // would replay only the messages that were observed by the engine
            // during this run.
            .maybe_store_messages(node_config.debug.engine_api_store.clone());

        let max_block = ctx.max_block(network_client.clone()).await?;
        let mut hooks = EngineHooks::new();

        let static_file_producer = ctx.static_file_producer();
        let static_file_producer_events = static_file_producer.lock().events();
        hooks.add(StaticFileHook::new(
            static_file_producer.clone(),
            Box::new(ctx.task_executor().clone()),
        ));
        info!(target: "reth::cli", "StaticFileProducer initialized");

        // Configure the pipeline
        let pipeline_exex_handle =
            exex_manager_handle.clone().unwrap_or_else(ExExManagerHandle::empty);
        let (pipeline, client) = if ctx.is_dev() {
            info!(target: "reth::cli", "Starting Reth in dev mode");

            for (idx, (address, alloc)) in ctx.chain_spec().genesis.alloc.iter().enumerate() {
                info!(target: "reth::cli", "Allocated Genesis Account: {:02}. {} ({} ETH)", idx, address.to_string(), format_ether(alloc.balance));
            }

            // install auto-seal
            let mining_mode =
                ctx.dev_mining_mode(ctx.components().pool().pending_transactions_listener());
            info!(target: "reth::cli", mode=%mining_mode, "configuring dev mining mode");

            let (_, client, mut task) = reth_auto_seal_consensus::AutoSealBuilder::new(
                ctx.chain_spec(),
                ctx.blockchain_db().clone(),
                ctx.components().pool().clone(),
                consensus_engine_tx.clone(),
                mining_mode,
                ctx.components().block_executor().clone(),
            )
            .build();

            let pipeline = crate::setup::build_networked_pipeline(
                &ctx.toml_config().stages,
                client.clone(),
                ctx.consensus(),
                ctx.provider_factory().clone(),
                ctx.task_executor(),
                ctx.sync_metrics_tx(),
                ctx.prune_config(),
                max_block,
                static_file_producer,
                ctx.components().block_executor().clone(),
                pipeline_exex_handle,
            )?;

            let pipeline_events = pipeline.events();
            task.set_pipeline_events(pipeline_events);
            debug!(target: "reth::cli", "Spawning auto mine task");
            ctx.task_executor().spawn(Box::pin(task));

            (pipeline, Either::Left(client))
        } else {
            let pipeline = crate::setup::build_networked_pipeline(
                &ctx.toml_config().stages,
                network_client.clone(),
                ctx.consensus(),
                ctx.provider_factory().clone(),
                ctx.task_executor(),
                ctx.sync_metrics_tx(),
                ctx.prune_config(),
                max_block,
                static_file_producer,
                ctx.components().block_executor().clone(),
                pipeline_exex_handle,
            )?;

            (pipeline, Either::Right(network_client.clone()))
        };

        let pipeline_events = pipeline.events();

        let initial_target = ctx.node_config().debug.tip;

        let mut pruner_builder = ctx.pruner_builder();
        if let Some(exex_manager_handle) = &exex_manager_handle {
            pruner_builder =
                pruner_builder.finished_exex_height(exex_manager_handle.finished_height());
        }
        let pruner = pruner_builder.build_with_provider_factory(ctx.provider_factory().clone());

        let pruner_events = pruner.events();
        info!(target: "reth::cli", prune_config=?ctx.prune_config().unwrap_or_default(), "Pruner initialized");
        hooks.add(PruneHook::new(pruner, Box::new(ctx.task_executor().clone())));

        // Configure the consensus engine
        let (beacon_consensus_engine, beacon_engine_handle) = BeaconConsensusEngine::with_channel(
            client,
            pipeline,
            ctx.blockchain_db().clone(),
            Box::new(ctx.task_executor().clone()),
            Box::new(ctx.components().network().clone()),
            max_block,
            ctx.components().payload_builder().clone(),
            initial_target,
            reth_beacon_consensus::MIN_BLOCKS_FOR_PIPELINE_RUN,
            consensus_engine_tx,
            Box::pin(consensus_engine_stream),
            hooks,
        )?;
        info!(target: "reth::cli", "Consensus engine initialized");

        let events = stream_select!(
            ctx.components().network().event_listener().map(Into::into),
            beacon_engine_handle.event_listener().map(Into::into),
            pipeline_events.map(Into::into),
            if ctx.node_config().debug.tip.is_none() && !ctx.is_dev() {
                Either::Left(
                    ConsensusLayerHealthEvents::new(Box::new(ctx.blockchain_db().clone()))
                        .map(Into::into),
                )
            } else {
                Either::Right(stream::empty())
            },
            pruner_events.map(Into::into),
            static_file_producer_events.map(Into::into),
        );
        ctx.task_executor().spawn_critical(
            "events task",
            node::handle_events(
                Some(Box::new(ctx.components().network().clone())),
                Some(ctx.head().number),
                events,
            ),
        );

        let client = ClientVersionV1 {
            code: CLIENT_CODE,
            name: NAME_CLIENT.to_string(),
            version: CARGO_PKG_VERSION.to_string(),
            commit: VERGEN_GIT_SHA.to_string(),
        };
        let engine_api = EngineApi::new(
            ctx.blockchain_db().clone(),
            ctx.chain_spec(),
            beacon_engine_handle,
            ctx.components().payload_builder().clone().into(),
            ctx.components().pool().clone(),
            Box::new(ctx.task_executor().clone()),
            client,
            EngineCapabilities::default(),
        );
        info!(target: "reth::cli", "Engine API handler initialized");

        // extract the jwt secret from the args if possible
        let jwt_secret = ctx.auth_jwt_secret()?;

        // Start RPC servers
        let (rpc_server_handles, rpc_registry) = crate::rpc::launch_rpc_servers(
            ctx.node_adapter().clone(),
            engine_api,
            ctx.node_config(),
            jwt_secret,
            rpc,
        )
        .await?;

        // in dev mode we generate 20 random dev-signer accounts
        if ctx.is_dev() {
            rpc_registry.eth_api().with_dev_accounts();
        }

        // Run consensus engine to completion
        let (tx, rx) = oneshot::channel();
        info!(target: "reth::cli", "Starting consensus engine");
        ctx.task_executor().spawn_critical_blocking("consensus engine", async move {
            let res = beacon_consensus_engine.await;
            let _ = tx.send(res);
        });

        if let Some(maybe_custom_etherscan_url) = ctx.node_config().debug.etherscan.clone() {
            info!(target: "reth::cli", "Using etherscan as consensus client");

            let chain = ctx.node_config().chain.chain;
            let etherscan_url = maybe_custom_etherscan_url.map(Ok).unwrap_or_else(|| {
                // If URL isn't provided, use default Etherscan URL for the chain if it is known
                chain
                    .etherscan_urls()
                    .map(|urls| urls.0.to_string())
                    .ok_or_else(|| eyre::eyre!("failed to get etherscan url for chain: {chain}"))
            })?;

            let block_provider = EtherscanBlockProvider::new(
                etherscan_url,
                chain.etherscan_api_key().ok_or_else(|| {
                    eyre::eyre!(
                        "etherscan api key not found for rpc consensus client for chain: {chain}"
                    )
                })?,
            );
            let rpc_consensus_client = DebugConsensusClient::new(
                rpc_server_handles.auth.clone(),
                Arc::new(block_provider),
            );
            ctx.task_executor().spawn_critical("etherscan consensus client", async move {
                rpc_consensus_client.run::<Types::Engine>().await
            });
        }

        if let Some(rpc_ws_url) = ctx.node_config().debug.rpc_consensus_ws.clone() {
            info!(target: "reth::cli", "Using rpc provider as consensus client");

            let block_provider = RpcBlockProvider::new(rpc_ws_url);
            let rpc_consensus_client = DebugConsensusClient::new(
                rpc_server_handles.auth.clone(),
                Arc::new(block_provider),
            );
            ctx.task_executor().spawn_critical("rpc consensus client", async move {
                rpc_consensus_client.run::<Types::Engine>().await
            });
        }

        let full_node = FullNode {
            evm_config: ctx.components().evm_config().clone(),
            block_executor: ctx.components().block_executor().clone(),
            pool: ctx.components().pool().clone(),
            network: ctx.components().network().clone(),
            provider: ctx.node_adapter().provider.clone(),
            payload_builder: ctx.components().payload_builder().clone(),
            task_executor: ctx.task_executor().clone(),
            rpc_server_handles,
            rpc_registry,
            config: ctx.node_config().clone(),
            data_dir: ctx.data_dir().clone(),
        };
        // Notify on node started
        on_node_started.on_event(full_node.clone())?;

        let handle = NodeHandle {
            node_exit_future: NodeExitFuture::new(
                async { Ok(rx.await??) },
                full_node.config.debug.terminate,
            ),
            node: full_node,
        };

        Ok(handle)
    }
}<|MERGE_RESOLUTION|>--- conflicted
+++ resolved
@@ -36,10 +36,6 @@
 use reth_primitives::format_ether;
 use reth_provider::providers::BlockchainProvider;
 use reth_rpc_engine_api::{capabilities::EngineCapabilities, EngineApi};
-<<<<<<< HEAD
-=======
-use reth_rpc_types::engine::ClientVersionV1;
->>>>>>> 542c1487
 use reth_tasks::TaskExecutor;
 use reth_tracing::tracing::{debug, info};
 use reth_transaction_pool::TransactionPool;
@@ -116,17 +112,8 @@
     AO: NodeAddOns<
         NodeAdapter<T, CB::Components>,
         EthApi: EthApiBuilderProvider<NodeAdapter<T, CB::Components>>
-<<<<<<< HEAD
-                    + FullEthApiServer<
-            NetworkTypes: alloy_network::Network<
-                TransactionResponse = WithOtherFields<alloy_rpc_types::Transaction>,
-                ReceiptResponse = AnyTransactionReceipt,
-            >,
-        > + AddDevSigners,
-=======
                     + FullEthApiServer
                     + AddDevSigners,
->>>>>>> 542c1487
     >,
 {
     type Node = NodeHandle<NodeAdapter<T, CB::Components>, AO>;
