//! Helpers for setting up parts of the node.

use std::sync::Arc;

use alloy_primitives::{BlockNumber, B256};
use reth_config::{config::StageConfig, PruneConfig};
use reth_consensus::Consensus;
use reth_downloaders::{
    bodies::bodies::BodiesDownloaderBuilder,
    headers::reverse_headers::ReverseHeadersDownloaderBuilder,
};
use reth_evm::execute::BlockExecutorProvider;
use reth_exex::ExExManagerHandle;
use reth_network_p2p::{
    bodies::downloader::BodyDownloader, headers::downloader::HeaderDownloader, EthBlockClient,
};
<<<<<<< HEAD
use reth_node_api::NodePrimitives;
=======
use reth_node_api::FullNodePrimitives;
>>>>>>> 10adffab
use reth_provider::{providers::ProviderNodeTypes, ProviderFactory};
use reth_stages::{prelude::DefaultStages, stages::ExecutionStage, Pipeline, StageSet};
use reth_static_file::StaticFileProducer;
use reth_tasks::TaskExecutor;
use reth_tracing::tracing::debug;
use tokio::sync::watch;

/// Constructs a [Pipeline] that's wired to the network
#[allow(clippy::too_many_arguments)]
pub fn build_networked_pipeline<N, Client, Executor>(
    config: &StageConfig,
    client: Client,
    consensus: Arc<dyn Consensus<Client::Header, Client::Body>>,
    provider_factory: ProviderFactory<N>,
    task_executor: &TaskExecutor,
    metrics_tx: reth_stages::MetricEventsSender,
    prune_config: Option<PruneConfig>,
    max_block: Option<BlockNumber>,
    static_file_producer: StaticFileProducer<ProviderFactory<N>>,
    executor: Executor,
    exex_manager_handle: ExExManagerHandle,
) -> eyre::Result<Pipeline<N>>
where
    N: ProviderNodeTypes,
    Client: EthBlockClient + 'static,
<<<<<<< HEAD
    Executor: BlockExecutorProvider<Primitives = N::Primitives>,
=======
    Executor: BlockExecutorProvider,
    N::Primitives:
        FullNodePrimitives<Block: reth_node_api::Block<Body = reth_primitives::BlockBody>>,
>>>>>>> 10adffab
{
    // building network downloaders using the fetch client
    let header_downloader = ReverseHeadersDownloaderBuilder::new(config.headers)
        .build(client.clone(), consensus.clone().as_header_validator())
        .into_task_with(task_executor);

    let body_downloader = BodiesDownloaderBuilder::new(config.bodies)
        .build(client, Arc::clone(&consensus), provider_factory.clone())
        .into_task_with(task_executor);

    let pipeline = build_pipeline(
        provider_factory,
        config,
        header_downloader,
        body_downloader,
        consensus,
        max_block,
        metrics_tx,
        prune_config,
        static_file_producer,
        executor,
        exex_manager_handle,
    )?;

    Ok(pipeline)
}

/// Builds the [Pipeline] with the given [`ProviderFactory`] and downloaders.
#[allow(clippy::too_many_arguments)]
pub fn build_pipeline<N, H, B, Executor>(
    provider_factory: ProviderFactory<N>,
    stage_config: &StageConfig,
    header_downloader: H,
    body_downloader: B,
    consensus: Arc<dyn Consensus>,
    max_block: Option<u64>,
    metrics_tx: reth_stages::MetricEventsSender,
    prune_config: Option<PruneConfig>,
    static_file_producer: StaticFileProducer<ProviderFactory<N>>,
    executor: Executor,
    exex_manager_handle: ExExManagerHandle,
) -> eyre::Result<Pipeline<N>>
where
    N: ProviderNodeTypes,
<<<<<<< HEAD
    H: HeaderDownloader<Header = <N::Primitives as NodePrimitives>::BlockHeader> + 'static,
    B: BodyDownloader<Body = <N::Primitives as NodePrimitives>::BlockBody> + 'static,
    Executor: BlockExecutorProvider<Primitives = N::Primitives>,
=======
    H: HeaderDownloader<Header = alloy_consensus::Header> + 'static,
    B: BodyDownloader<
            Body = <<N::Primitives as FullNodePrimitives>::Block as reth_node_api::Block>::Body,
        > + 'static,
    Executor: BlockExecutorProvider,
    N::Primitives:
        FullNodePrimitives<Block: reth_node_api::Block<Body = reth_primitives::BlockBody>>,
>>>>>>> 10adffab
{
    let mut builder = Pipeline::<N>::builder();

    if let Some(max_block) = max_block {
        debug!(target: "reth::cli", max_block, "Configuring builder to use max block");
        builder = builder.with_max_block(max_block)
    }

    let (tip_tx, tip_rx) = watch::channel(B256::ZERO);

    let prune_modes = prune_config.map(|prune| prune.segments).unwrap_or_default();

    let pipeline = builder
        .with_tip_sender(tip_tx)
        .with_metrics_tx(metrics_tx)
        .add_stages(
            DefaultStages::new(
                provider_factory.clone(),
                tip_rx,
                Arc::clone(&consensus),
                header_downloader,
                body_downloader,
                executor.clone(),
                stage_config.clone(),
                prune_modes.clone(),
            )
            .set(ExecutionStage::new(
                executor,
                stage_config.execution.into(),
                stage_config.execution_external_clean_threshold(),
                prune_modes,
                exex_manager_handle,
            )),
        )
        .build(provider_factory, static_file_producer);

    Ok(pipeline)
}<|MERGE_RESOLUTION|>--- conflicted
+++ resolved
@@ -14,11 +14,7 @@
 use reth_network_p2p::{
     bodies::downloader::BodyDownloader, headers::downloader::HeaderDownloader, EthBlockClient,
 };
-<<<<<<< HEAD
-use reth_node_api::NodePrimitives;
-=======
 use reth_node_api::FullNodePrimitives;
->>>>>>> 10adffab
 use reth_provider::{providers::ProviderNodeTypes, ProviderFactory};
 use reth_stages::{prelude::DefaultStages, stages::ExecutionStage, Pipeline, StageSet};
 use reth_static_file::StaticFileProducer;
@@ -44,13 +40,9 @@
 where
     N: ProviderNodeTypes,
     Client: EthBlockClient + 'static,
-<<<<<<< HEAD
     Executor: BlockExecutorProvider<Primitives = N::Primitives>,
-=======
-    Executor: BlockExecutorProvider,
     N::Primitives:
         FullNodePrimitives<Block: reth_node_api::Block<Body = reth_primitives::BlockBody>>,
->>>>>>> 10adffab
 {
     // building network downloaders using the fetch client
     let header_downloader = ReverseHeadersDownloaderBuilder::new(config.headers)
@@ -94,20 +86,10 @@
     exex_manager_handle: ExExManagerHandle,
 ) -> eyre::Result<Pipeline<N>>
 where
-    N: ProviderNodeTypes,
-<<<<<<< HEAD
+    N: ProviderNodeTypes<BlockBody = reth_primitives::BlockBody>,
     H: HeaderDownloader<Header = <N::Primitives as NodePrimitives>::BlockHeader> + 'static,
     B: BodyDownloader<Body = <N::Primitives as NodePrimitives>::BlockBody> + 'static,
     Executor: BlockExecutorProvider<Primitives = N::Primitives>,
-=======
-    H: HeaderDownloader<Header = alloy_consensus::Header> + 'static,
-    B: BodyDownloader<
-            Body = <<N::Primitives as FullNodePrimitives>::Block as reth_node_api::Block>::Body,
-        > + 'static,
-    Executor: BlockExecutorProvider,
-    N::Primitives:
-        FullNodePrimitives<Block: reth_node_api::Block<Body = reth_primitives::BlockBody>>,
->>>>>>> 10adffab
 {
     let mut builder = Pipeline::<N>::builder();
 
