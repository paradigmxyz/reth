//! Customizable node builder.

#![allow(clippy::type_complexity, missing_debug_implementations)]

pub mod add_ons;
mod states;

use reth_rpc_types::WithOtherFields;
pub use states::*;

use std::sync::Arc;

use futures::Future;
use reth_chainspec::ChainSpec;
use reth_cli_util::get_secret_key;
use reth_db_api::{
    database::Database,
    database_metrics::{DatabaseMetadata, DatabaseMetrics},
};
use reth_exex::ExExContext;
use reth_network::{
    NetworkBuilder, NetworkConfig, NetworkConfigBuilder, NetworkHandle, NetworkManager,
};
use reth_node_api::{
    FullNodeTypes, FullNodeTypesAdapter, NodeAddOns, NodeTypes, NodeTypesWithDBAdapter,
    NodeTypesWithEngine,
};
use reth_node_core::{
    cli::config::{PayloadBuilderConfig, RethTransactionPoolConfig},
    dirs::{ChainPath, DataDirPath},
    node_config::NodeConfig,
    primitives::Head,
    rpc::eth::{helpers::AddDevSigners, FullEthApiServer},
};
use reth_primitives::revm_primitives::EnvKzgSettings;
use reth_provider::{providers::BlockchainProvider, ChainSpecProvider, FullProvider};
use reth_rpc_types_compat::TransactionCompat;
use reth_tasks::TaskExecutor;
use reth_transaction_pool::{PoolConfig, TransactionPool};
use secp256k1::SecretKey;
use tracing::{info, trace, warn};

use crate::{
    common::WithConfigs,
    components::NodeComponentsBuilder,
    node::FullNode,
    rpc::{EthApiBuilderProvider, RethRpcServerHandles, RpcContext},
    DefaultNodeLauncher, LaunchNode, Node, NodeHandle,
};

/// The adapter type for a reth node with the builtin provider type
// Note: we need to hardcode this because custom components might depend on it in associated types.
pub type RethFullAdapter<DB, Types> = FullNodeTypesAdapter<
    NodeTypesWithDBAdapter<Types, DB>,
    BlockchainProvider<NodeTypesWithDBAdapter<Types, DB>>,
>;

#[allow(clippy::doc_markdown)]
#[cfg_attr(doc, aquamarine::aquamarine)]
/// Declaratively construct a node.
///
/// [`NodeBuilder`] provides a [builder-like interface][builder] for composing
/// components of a node.
///
/// ## Order
///
/// Configuring a node starts out with a [`NodeConfig`] (this can be obtained from cli arguments for
/// example) and then proceeds to configure the core static types of the node:
/// [`NodeTypesWithEngine`], these include the node's primitive types and the node's engine types.
///
/// Next all stateful components of the node are configured, these include all the
/// components of the node that are downstream of those types, these include:
///
///  - The EVM and Executor configuration: [`ExecutorBuilder`](crate::components::ExecutorBuilder)
///  - The transaction pool: [`PoolBuilder`](crate::components::PoolBuilder)
///  - The network: [`NetworkBuilder`](crate::components::NetworkBuilder)
///  - The payload builder: [`PayloadBuilder`](crate::components::PayloadServiceBuilder)
///
/// Once all the components are configured, the node is ready to be launched.
///
/// On launch the builder returns a fully type aware [`NodeHandle`] that has access to all the
/// configured components and can interact with the node.
///
/// There are convenience functions for networks that come with a preset of types and components via
/// the [Node] trait, see `reth_node_ethereum::EthereumNode` or `reth_node_optimism::OptimismNode`.
///
/// The [`NodeBuilder::node`] function configures the node's types and components in one step.
///
/// ## Components
///
/// All components are configured with a [`NodeComponentsBuilder`] that is responsible for actually
/// creating the node components during the launch process. The
/// [`ComponentsBuilder`](crate::components::ComponentsBuilder) is a general purpose implementation
/// of the [`NodeComponentsBuilder`] trait that can be used to configure the executor, network,
/// transaction pool and payload builder of the node. It enforces the correct order of
/// configuration, for example the network and the payload builder depend on the transaction pool
/// type that is configured first.
///
/// All builder traits are generic over the node types and are invoked with the [`BuilderContext`]
/// that gives access to internals of the that are needed to configure the components. This include
/// the original config, chain spec, the database provider and the task executor,
///
/// ## Hooks
///
/// Once all the components are configured, the builder can be used to set hooks that are run at
/// specific points in the node's lifecycle. This way custom services can be spawned before the node
/// is launched [`NodeBuilderWithComponents::on_component_initialized`], or once the rpc server(s)
/// are launched [`NodeBuilderWithComponents::on_rpc_started`]. The
/// [`NodeBuilderWithComponents::extend_rpc_modules`] can be used to inject custom rpc modules into
/// the rpc server before it is launched. See also [`RpcContext`] All hooks accept a closure that is
/// then invoked at the appropriate time in the node's launch process.
///
/// ## Flow
///
/// The [`NodeBuilder`] is intended to sit behind a CLI that provides the necessary [`NodeConfig`]
/// input: [`NodeBuilder::new`]
///
/// From there the builder is configured with the node's types, components, and hooks, then launched
/// with the [`WithLaunchContext::launch`] method. On launch all the builtin internals, such as the
/// `Database` and its providers [`BlockchainProvider`] are initialized before the configured
/// [`NodeComponentsBuilder`] is invoked with the [`BuilderContext`] to create the transaction pool,
/// network, and payload builder components. When the RPC is configured, the corresponding hooks are
/// invoked to allow for custom rpc modules to be injected into the rpc server:
/// [`NodeBuilderWithComponents::extend_rpc_modules`]
///
/// Finally all components are created and all services are launched and a [`NodeHandle`] is
/// returned that can be used to interact with the node: [`FullNode`]
///
/// The following diagram shows the flow of the node builder from CLI to a launched node.
///
/// include_mmd!("docs/mermaid/builder.mmd")
///
/// ## Internals
///
/// The node builder is fully type safe, it uses the [`NodeTypesWithEngine`] trait to enforce that
/// all components are configured with the correct types. However the database types and with that
/// the provider trait implementations are currently created by the builder itself during the launch
/// process, hence the database type is not part of the [`NodeTypesWithEngine`] trait and the node's
/// components, that depend on the database, are configured separately. In order to have a nice
/// trait that encapsulates the entire node the
/// [`FullNodeComponents`](reth_node_api::FullNodeComponents) trait was introduced. This
/// trait has convenient associated types for all the components of the node. After
/// [`WithLaunchContext::launch`] the [`NodeHandle`] contains an instance of [`FullNode`] that
/// implements the [`FullNodeComponents`](reth_node_api::FullNodeComponents) trait and has access to
/// all the components of the node. Internally the node builder uses several generic adapter types
/// that are then map to traits with associated types for ease of use.
///
/// ### Limitations
///
/// Currently the launch process is limited to ethereum nodes and requires all the components
/// specified above. It also expects beacon consensus with the ethereum engine API that is
/// configured by the builder itself during launch. This might change in the future.
///
/// [builder]: https://doc.rust-lang.org/1.0.0/style/ownership/builders.html
pub struct NodeBuilder<DB> {
    /// All settings for how the node should be configured.
    config: NodeConfig,
    /// The configured database for the node.
    database: DB,
}

impl NodeBuilder<()> {
    /// Create a new [`NodeBuilder`].
    pub const fn new(config: NodeConfig) -> Self {
        Self { config, database: () }
    }
}

impl<DB> NodeBuilder<DB> {
    /// Returns a reference to the node builder's config.
    pub const fn config(&self) -> &NodeConfig {
        &self.config
    }

    /// Configures the underlying database that the node will use.
    pub fn with_database<D>(self, database: D) -> NodeBuilder<D> {
        NodeBuilder { config: self.config, database }
    }

    /// Preconfigure the builder with the context to launch the node.
    ///
    /// This provides the task executor and the data directory for the node.
    pub const fn with_launch_context(self, task_executor: TaskExecutor) -> WithLaunchContext<Self> {
        WithLaunchContext { builder: self, task_executor }
    }

    /// Creates an _ephemeral_ preconfigured node for testing purposes.
    #[cfg(feature = "test-utils")]
    pub fn testing_node(
        mut self,
        task_executor: TaskExecutor,
    ) -> WithLaunchContext<NodeBuilder<Arc<reth_db::test_utils::TempDatabase<reth_db::DatabaseEnv>>>>
    {
        let path = reth_node_core::dirs::MaybePlatformPath::<DataDirPath>::from(
            reth_db::test_utils::tempdir_path(),
        );
        self.config = self.config.with_datadir_args(reth_node_core::args::DatadirArgs {
            datadir: path.clone(),
            ..Default::default()
        });

        let data_dir =
            path.unwrap_or_chain_default(self.config.chain.chain, self.config.datadir.clone());

        let db = reth_db::test_utils::create_test_rw_db_with_path(data_dir.db());

        WithLaunchContext { builder: self.with_database(db), task_executor }
    }
}

impl<DB> NodeBuilder<DB>
where
    DB: Database + DatabaseMetrics + DatabaseMetadata + Clone + Unpin + 'static,
{
    /// Configures the types of the node.
    pub fn with_types<T>(self) -> NodeBuilderWithTypes<RethFullAdapter<DB, T>>
    where
        T: NodeTypesWithEngine<ChainSpec = ChainSpec>,
    {
        self.with_types_and_provider()
    }

    /// Configures the types of the node and the provider type that will be used by the node.
    pub fn with_types_and_provider<T, P>(
        self,
    ) -> NodeBuilderWithTypes<FullNodeTypesAdapter<NodeTypesWithDBAdapter<T, DB>, P>>
    where
        T: NodeTypesWithEngine<ChainSpec = ChainSpec>,
        P: FullProvider<NodeTypesWithDBAdapter<T, DB>>,
    {
        NodeBuilderWithTypes::new(self.config, self.database)
    }

    /// Preconfigures the node with a specific node implementation.
    ///
    /// This is a convenience method that sets the node's types and components in one call.
    pub fn node<N>(
        self,
        node: N,
    ) -> NodeBuilderWithComponents<RethFullAdapter<DB, N>, N::ComponentsBuilder, N::AddOns>
    where
        N: Node<RethFullAdapter<DB, N>, ChainSpec = ChainSpec>,
    {
        self.with_types().with_components(node.components_builder()).with_add_ons::<N::AddOns>()
    }
}

/// A [`NodeBuilder`] with it's launch context already configured.
///
/// This exposes the same methods as [`NodeBuilder`] but with the launch context already configured,
/// See [`WithLaunchContext::launch`]
pub struct WithLaunchContext<Builder> {
    builder: Builder,
    task_executor: TaskExecutor,
}

impl<Builder> WithLaunchContext<Builder> {
    /// Returns a reference to the task executor.
    pub const fn task_executor(&self) -> &TaskExecutor {
        &self.task_executor
    }
}

impl<DB> WithLaunchContext<NodeBuilder<DB>>
where
    DB: Database + DatabaseMetrics + DatabaseMetadata + Clone + Unpin + 'static,
{
    /// Returns a reference to the node builder's config.
    pub const fn config(&self) -> &NodeConfig {
        self.builder.config()
    }

    /// Configures the types of the node.
    pub fn with_types<T>(self) -> WithLaunchContext<NodeBuilderWithTypes<RethFullAdapter<DB, T>>>
    where
        T: NodeTypesWithEngine<ChainSpec = ChainSpec>,
    {
        WithLaunchContext { builder: self.builder.with_types(), task_executor: self.task_executor }
    }

    /// Configures the types of the node and the provider type that will be used by the node.
    pub fn with_types_and_provider<T, P>(
        self,
    ) -> WithLaunchContext<
        NodeBuilderWithTypes<FullNodeTypesAdapter<NodeTypesWithDBAdapter<T, DB>, P>>,
    >
    where
        T: NodeTypesWithEngine<ChainSpec = ChainSpec>,
        P: FullProvider<NodeTypesWithDBAdapter<T, DB>>,
    {
        WithLaunchContext {
            builder: self.builder.with_types_and_provider(),
            task_executor: self.task_executor,
        }
    }

    /// Preconfigures the node with a specific node implementation.
    ///
    /// This is a convenience method that sets the node's types and components in one call.
    pub fn node<N>(
        self,
        node: N,
    ) -> WithLaunchContext<
        NodeBuilderWithComponents<RethFullAdapter<DB, N>, N::ComponentsBuilder, N::AddOns>,
    >
    where
        N: Node<RethFullAdapter<DB, N>, ChainSpec = ChainSpec>,
    {
        self.with_types().with_components(node.components_builder()).with_add_ons::<N::AddOns>()
    }

    /// Launches a preconfigured [Node]
    ///
    /// This bootstraps the node internals, creates all the components with the given [Node]
    ///
    /// Returns a [`NodeHandle`] that can be used to interact with the node.
    pub async fn launch_node<N>(
        self,
        node: N,
    ) -> eyre::Result<
        NodeHandle<
            NodeAdapter<
                RethFullAdapter<DB, N>,
                <N::ComponentsBuilder as NodeComponentsBuilder<RethFullAdapter<DB, N>>>::Components,
            >,
            N::AddOns,
        >,
    >
    where
        N: Node<RethFullAdapter<DB, N>, ChainSpec = ChainSpec>,
        N::AddOns: NodeAddOns<
            NodeAdapter<
                RethFullAdapter<DB, N>,
                <N::ComponentsBuilder as NodeComponentsBuilder<RethFullAdapter<DB, N>>>::Components,
            >,
            EthApi: EthApiBuilderProvider<
                        NodeAdapter<
                            RethFullAdapter<DB, N>,
                            <N::ComponentsBuilder as NodeComponentsBuilder<RethFullAdapter<DB, N>>>::Components,
                        >
                    >
                        + FullEthApiServer<
<<<<<<< HEAD
                           TransactionCompat: TransactionCompat<Transaction = reth_rpc_types::Transaction>
=======
                            NetworkTypes: alloy_network::Network<
                                TransactionResponse = WithOtherFields<reth_rpc_types::Transaction>,
                            >,
>>>>>>> 27d4e8c3
                        >
                        + AddDevSigners
        >,
    {
        self.node(node).launch().await
    }
}

impl<T: FullNodeTypes> WithLaunchContext<NodeBuilderWithTypes<T>> {
    /// Advances the state of the node builder to the next state where all components are configured
    pub fn with_components<CB>(
        self,
        components_builder: CB,
    ) -> WithLaunchContext<NodeBuilderWithComponents<T, CB, ()>>
    where
        CB: NodeComponentsBuilder<T>,
    {
        WithLaunchContext {
            builder: self.builder.with_components(components_builder),
            task_executor: self.task_executor,
        }
    }
}

impl<T, CB> WithLaunchContext<NodeBuilderWithComponents<T, CB, ()>>
where
    T: FullNodeTypes,
    CB: NodeComponentsBuilder<T>,
{
    /// Advances the state of the node builder to the next state where all customizable
    /// [`NodeAddOns`] types are configured.
    pub fn with_add_ons<AO>(self) -> WithLaunchContext<NodeBuilderWithComponents<T, CB, AO>>
    where
        AO: NodeAddOns<NodeAdapter<T, CB::Components>>,
    {
        WithLaunchContext {
            builder: self.builder.with_add_ons::<AO>(),
            task_executor: self.task_executor,
        }
    }
}

impl<T, CB, AO> WithLaunchContext<NodeBuilderWithComponents<T, CB, AO>>
where
    T: FullNodeTypes,
    CB: NodeComponentsBuilder<T>,
    AO: NodeAddOns<NodeAdapter<T, CB::Components>, EthApi: FullEthApiServer + AddDevSigners>,
{
    /// Returns a reference to the node builder's config.
    pub const fn config(&self) -> &NodeConfig {
        &self.builder.config
    }

    /// Sets the hook that is run once the node's components are initialized.
    pub fn on_component_initialized<F>(self, hook: F) -> Self
    where
        F: FnOnce(NodeAdapter<T, CB::Components>) -> eyre::Result<()> + Send + 'static,
    {
        Self {
            builder: self.builder.on_component_initialized(hook),
            task_executor: self.task_executor,
        }
    }

    /// Sets the hook that is run once the node has started.
    pub fn on_node_started<F>(self, hook: F) -> Self
    where
        F: FnOnce(FullNode<NodeAdapter<T, CB::Components>, AO>) -> eyre::Result<()>
            + Send
            + 'static,
    {
        Self { builder: self.builder.on_node_started(hook), task_executor: self.task_executor }
    }

    /// Sets the hook that is run once the rpc server is started.
    pub fn on_rpc_started<F>(self, hook: F) -> Self
    where
        F: FnOnce(
                RpcContext<'_, NodeAdapter<T, CB::Components>, AO::EthApi>,
                RethRpcServerHandles,
            ) -> eyre::Result<()>
            + Send
            + 'static,
    {
        Self { builder: self.builder.on_rpc_started(hook), task_executor: self.task_executor }
    }

    /// Sets the hook that is run to configure the rpc modules.
    pub fn extend_rpc_modules<F>(self, hook: F) -> Self
    where
        F: FnOnce(RpcContext<'_, NodeAdapter<T, CB::Components>, AO::EthApi>) -> eyre::Result<()>
            + Send
            + 'static,
    {
        Self { builder: self.builder.extend_rpc_modules(hook), task_executor: self.task_executor }
    }

    /// Installs an `ExEx` (Execution Extension) in the node.
    ///
    /// # Note
    ///
    /// The `ExEx` ID must be unique.
    pub fn install_exex<F, R, E>(self, exex_id: impl Into<String>, exex: F) -> Self
    where
        F: FnOnce(ExExContext<NodeAdapter<T, CB::Components>>) -> R + Send + 'static,
        R: Future<Output = eyre::Result<E>> + Send,
        E: Future<Output = eyre::Result<()>> + Send,
    {
        Self {
            builder: self.builder.install_exex(exex_id, exex),
            task_executor: self.task_executor,
        }
    }

    /// Launches the node with the given launcher.
    pub async fn launch_with<L>(self, launcher: L) -> eyre::Result<L::Node>
    where
        L: LaunchNode<NodeBuilderWithComponents<T, CB, AO>>,
    {
        launcher.launch_node(self.builder).await
    }

    /// Launches the node with the given closure.
    pub fn launch_with_fn<L, R>(self, launcher: L) -> R
    where
        L: FnOnce(Self) -> R,
    {
        launcher(self)
    }

    /// Check that the builder can be launched
    ///
    /// This is useful when writing tests to ensure that the builder is configured correctly.
    pub const fn check_launch(self) -> Self {
        self
    }
}

impl<T, DB, CB, AO> WithLaunchContext<NodeBuilderWithComponents<RethFullAdapter<DB, T>, CB, AO>>
where
    DB: Database + DatabaseMetrics + DatabaseMetadata + Clone + Unpin + 'static,
    T: NodeTypesWithEngine<ChainSpec = ChainSpec>,
    CB: NodeComponentsBuilder<RethFullAdapter<DB, T>>,
    AO: NodeAddOns<
        NodeAdapter<RethFullAdapter<DB, T>, CB::Components>,
        EthApi: EthApiBuilderProvider<NodeAdapter<RethFullAdapter<DB, T>, CB::Components>>
                    + FullEthApiServer<
<<<<<<< HEAD
            TransactionCompat: TransactionCompat<Transaction = reth_rpc_types::Transaction>,
=======
            NetworkTypes: alloy_network::Network<
                TransactionResponse = WithOtherFields<reth_rpc_types::Transaction>,
            >,
>>>>>>> 27d4e8c3
        > + AddDevSigners,
    >,
{
    /// Launches the node with the [`DefaultNodeLauncher`] that sets up engine API consensus and rpc
    pub async fn launch(
        self,
    ) -> eyre::Result<NodeHandle<NodeAdapter<RethFullAdapter<DB, T>, CB::Components>, AO>> {
        let Self { builder, task_executor } = self;

        let launcher = DefaultNodeLauncher::new(task_executor, builder.config.datadir());
        builder.launch_with(launcher).await
    }
}

/// Captures the necessary context for building the components of the node.
pub struct BuilderContext<Node: FullNodeTypes> {
    /// The current head of the blockchain at launch.
    pub(crate) head: Head,
    /// The configured provider to interact with the blockchain.
    pub(crate) provider: Node::Provider,
    /// The executor of the node.
    pub(crate) executor: TaskExecutor,
    /// Config container
    pub(crate) config_container: WithConfigs,
}

impl<Node: FullNodeTypes> BuilderContext<Node> {
    /// Create a new instance of [`BuilderContext`]
    pub const fn new(
        head: Head,
        provider: Node::Provider,
        executor: TaskExecutor,
        config_container: WithConfigs,
    ) -> Self {
        Self { head, provider, executor, config_container }
    }

    /// Returns the configured provider to interact with the blockchain.
    pub const fn provider(&self) -> &Node::Provider {
        &self.provider
    }

    /// Returns the current head of the blockchain at launch.
    pub const fn head(&self) -> Head {
        self.head
    }

    /// Returns the config of the node.
    pub const fn config(&self) -> &NodeConfig {
        &self.config_container.config
    }

    /// Returns the loaded reh.toml config.
    pub const fn reth_config(&self) -> &reth_config::Config {
        &self.config_container.toml_config
    }

    /// Returns the executor of the node.
    ///
    /// This can be used to execute async tasks or functions during the setup.
    pub const fn task_executor(&self) -> &TaskExecutor {
        &self.executor
    }

    /// Returns the chain spec of the node.
    pub fn chain_spec(&self) -> Arc<<Node::Types as NodeTypes>::ChainSpec> {
        self.provider().chain_spec()
    }

    /// Returns true if the node is configured as --dev
    pub const fn is_dev(&self) -> bool {
        self.config().dev.dev
    }

    /// Returns the transaction pool config of the node.
    pub fn pool_config(&self) -> PoolConfig {
        self.config().txpool.pool_config()
    }

    /// Loads `EnvKzgSettings::Default`.
    pub const fn kzg_settings(&self) -> eyre::Result<EnvKzgSettings> {
        Ok(EnvKzgSettings::Default)
    }

    /// Returns the config for payload building.
    pub fn payload_builder_config(&self) -> impl PayloadBuilderConfig {
        self.config().builder.clone()
    }

    /// Creates the [`NetworkBuilder`] for the node.
    pub async fn network_builder(&self) -> eyre::Result<NetworkBuilder<(), ()>> {
        let network_config = self.network_config()?;
        let builder = NetworkManager::builder(network_config).await?;
        Ok(builder)
    }

    /// Convenience function to start the network.
    ///
    /// Spawns the configured network and associated tasks and returns the [`NetworkHandle`]
    /// connected to that network.
    pub fn start_network<Pool>(&self, builder: NetworkBuilder<(), ()>, pool: Pool) -> NetworkHandle
    where
        Pool: TransactionPool + Unpin + 'static,
    {
        let (handle, network, txpool, eth) = builder
            .transactions(pool, Default::default())
            .request_handler(self.provider().clone())
            .split_with_handle();

        self.executor.spawn_critical("p2p txpool", txpool);
        self.executor.spawn_critical("p2p eth request handler", eth);

        let default_peers_path = self.config().datadir().known_peers();
        let known_peers_file = self.config().network.persistent_peers_file(default_peers_path);
        self.executor.spawn_critical_with_graceful_shutdown_signal(
            "p2p network task",
            |shutdown| {
                network.run_until_graceful_shutdown(shutdown, |network| {
                    if let Some(peers_file) = known_peers_file {
                        let num_known_peers = network.num_known_peers();
                        trace!(target: "reth::cli", peers_file=?peers_file, num_peers=%num_known_peers, "Saving current peers");
                        match network.write_peers_to_file(peers_file.as_path()) {
                            Ok(_) => {
                                info!(target: "reth::cli", peers_file=?peers_file, "Wrote network peers to file");
                            }
                            Err(err) => {
                                warn!(target: "reth::cli", %err, "Failed to write network peers to file");
                            }
                        }
                    }
                })
            },
        );

        handle
    }

    /// Returns the default network config for the node.
    pub fn network_config(&self) -> eyre::Result<NetworkConfig<Node::Provider>> {
        let network_builder = self.network_config_builder();
        Ok(self.build_network_config(network_builder?))
    }

    /// Get the [`NetworkConfigBuilder`].
    pub fn network_config_builder(&self) -> eyre::Result<NetworkConfigBuilder> {
        let secret_key = self.network_secret(&self.config().datadir())?;
        let default_peers_path = self.config().datadir().known_peers();
        let builder = self
            .config()
            .network
            .network_config(
                self.reth_config(),
                self.config().chain.clone(),
                secret_key,
                default_peers_path,
            )
            .with_task_executor(Box::new(self.executor.clone()))
            .set_head(self.head);

        Ok(builder)
    }

    /// Get the network secret from the given data dir
    fn network_secret(&self, data_dir: &ChainPath<DataDirPath>) -> eyre::Result<SecretKey> {
        let network_secret_path =
            self.config().network.p2p_secret_key.clone().unwrap_or_else(|| data_dir.p2p_secret());
        let secret_key = get_secret_key(&network_secret_path)?;
        Ok(secret_key)
    }

    /// Builds the [`NetworkConfig`].
    pub fn build_network_config(
        &self,
        network_builder: NetworkConfigBuilder,
    ) -> NetworkConfig<Node::Provider> {
        network_builder.build(self.provider.clone())
    }
}

impl<Node: FullNodeTypes> std::fmt::Debug for BuilderContext<Node> {
    fn fmt(&self, f: &mut std::fmt::Formatter<'_>) -> std::fmt::Result {
        f.debug_struct("BuilderContext")
            .field("head", &self.head)
            .field("provider", &std::any::type_name::<Node::Provider>())
            .field("executor", &self.executor)
            .field("config", &self.config())
            .finish()
    }
}<|MERGE_RESOLUTION|>--- conflicted
+++ resolved
@@ -340,13 +340,7 @@
                         >
                     >
                         + FullEthApiServer<
-<<<<<<< HEAD
-                           TransactionCompat: TransactionCompat<Transaction = reth_rpc_types::Transaction>
-=======
-                            NetworkTypes: alloy_network::Network<
-                                TransactionResponse = WithOtherFields<reth_rpc_types::Transaction>,
-                            >,
->>>>>>> 27d4e8c3
+                           TransactionCompat: TransactionCompat<Transaction = reth_rpc_types::WithOtherFields<reth_rpc_types::Transaction>>
                         >
                         + AddDevSigners
         >,
@@ -494,13 +488,7 @@
         NodeAdapter<RethFullAdapter<DB, T>, CB::Components>,
         EthApi: EthApiBuilderProvider<NodeAdapter<RethFullAdapter<DB, T>, CB::Components>>
                     + FullEthApiServer<
-<<<<<<< HEAD
-            TransactionCompat: TransactionCompat<Transaction = reth_rpc_types::Transaction>,
-=======
-            NetworkTypes: alloy_network::Network<
-                TransactionResponse = WithOtherFields<reth_rpc_types::Transaction>,
-            >,
->>>>>>> 27d4e8c3
+            TransactionCompat: TransactionCompat<Transaction = reth_rpc_types::WithOtherFields<reth_rpc_types::Transaction>>,
         > + AddDevSigners,
     >,
 {
