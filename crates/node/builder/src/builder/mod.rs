--- conflicted
+++ resolved
@@ -317,11 +317,7 @@
     pub fn with_components<CB, AO>(
         self,
         components_builder: CB,
-<<<<<<< HEAD
-    ) -> WithLaunchContext<NodeBuilderWithComponents<RethFullAdapter<DB, T>, CB, AO>>
-=======
     ) -> WithLaunchContext<NodeBuilderWithComponents<RethFullAdapter<DB, T>, CB, ()>>
->>>>>>> a322a7c8
     where
         CB: NodeComponentsBuilder<RethFullAdapter<DB, T>>,
         AO: NodeAddOns<NodeAdapter<RethFullAdapter<DB, T>, CB::Components>>,
@@ -333,11 +329,7 @@
     }
 }
 
-<<<<<<< HEAD
-impl<T, DB, CB, AO> WithLaunchContext<NodeBuilderWithComponents<RethFullAdapter<DB, T>, CB, AO>>
-=======
 impl<T, DB, CB> WithLaunchContext<NodeBuilderWithComponents<RethFullAdapter<DB, T>, CB, ()>>
->>>>>>> a322a7c8
 where
     DB: Database + DatabaseMetrics + DatabaseMetadata + Clone + Unpin + 'static,
     T: NodeTypes,
