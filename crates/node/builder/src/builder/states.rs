//! Node builder states and helper traits.
//!
//! Keeps track of the current state of the node builder.
//!
//! The node builder process is essentially a state machine that transitions through various states
//! before the node can be launched.

use std::{fmt, future::Future, marker::PhantomData};

use reth_exex::ExExContext;
use reth_network::NetworkHandle;
use reth_node_api::{FullNodeComponents, FullNodeTypes, NodeAddOns, NodeTypes};
use reth_node_core::{
    node_config::NodeConfig,
    rpc::eth::{helpers::AddDevSigners, FullEthApiServer},
};
use reth_payload_builder::PayloadBuilderHandle;
use reth_tasks::TaskExecutor;

use crate::{
    components::{NodeComponents, NodeComponentsBuilder},
    hooks::NodeHooks,
    launch::LaunchNode,
    rpc::{EthApiBuilderProvider, RethRpcServerHandles, RpcContext, RpcHooks},
    AddOns, FullNode, RpcAddOns,
};

/// A node builder that also has the configured types.
pub struct NodeBuilderWithTypes<T: FullNodeTypes> {
    /// All settings for how the node should be configured.
    config: NodeConfig,
    /// The configured database for the node.
    adapter: NodeTypesAdapter<T>,
}

impl<T: FullNodeTypes> NodeBuilderWithTypes<T> {
    /// Creates a new instance of the node builder with the given configuration and types.
    pub const fn new(config: NodeConfig, database: T::DB) -> Self {
        Self { config, adapter: NodeTypesAdapter::new(database) }
    }

    /// Advances the state of the node builder to the next state where all components are configured
<<<<<<< HEAD
    pub fn with_components<CB, AO>(
        self,
        components_builder: CB,
    ) -> NodeBuilderWithComponents<T, CB, AO>
=======
    pub fn with_components<CB>(self, components_builder: CB) -> NodeBuilderWithComponents<T, CB, ()>
>>>>>>> a322a7c8
    where
        CB: NodeComponentsBuilder<T>,
        AO: NodeAddOns<NodeAdapter<T, CB::Components>>,
    {
        let Self { config, adapter } = self;

        NodeBuilderWithComponents {
            config,
            adapter,
            components_builder,
            add_ons: AddOns {
                hooks: NodeHooks::default(),
<<<<<<< HEAD
                rpc: RpcAddOns { _eth_api: PhantomData, hooks: RpcHooks::default() },
=======
                rpc: RpcAddOns { _eth_api: PhantomData::<()>, hooks: RpcHooks::default() },
>>>>>>> a322a7c8
                exexs: Vec::new(),
            },
        }
    }
}

/// Container for the node's types and the database the node uses.
pub(crate) struct NodeTypesAdapter<T: FullNodeTypes> {
    /// The database type used by the node.
    pub(crate) database: T::DB,
}

impl<T: FullNodeTypes> NodeTypesAdapter<T> {
    /// Create a new adapter from the given node types.
    pub(crate) const fn new(database: T::DB) -> Self {
        Self { database }
    }
}

impl<T: FullNodeTypes> fmt::Debug for NodeTypesAdapter<T> {
    fn fmt(&self, f: &mut fmt::Formatter<'_>) -> fmt::Result {
        f.debug_struct("NodeTypesAdapter").field("db", &"...").field("types", &"...").finish()
    }
}

/// Container for the node's types and the components and other internals that can be used by addons
/// of the node.
pub struct NodeAdapter<T: FullNodeTypes, C: NodeComponents<T>> {
    /// The components of the node.
    pub components: C,
    /// The task executor for the node.
    pub task_executor: TaskExecutor,
    /// The provider of the node.
    pub provider: T::Provider,
}

impl<T: FullNodeTypes, C: NodeComponents<T>> NodeTypes for NodeAdapter<T, C> {
    type Primitives = T::Primitives;
    type Engine = T::Engine;
}

impl<T: FullNodeTypes, C: NodeComponents<T>> FullNodeTypes for NodeAdapter<T, C> {
    type DB = T::DB;
    type Provider = T::Provider;
}

impl<T: FullNodeTypes, C: NodeComponents<T>> FullNodeComponents for NodeAdapter<T, C> {
    type Pool = C::Pool;
    type Evm = C::Evm;
    type Executor = C::Executor;

    fn pool(&self) -> &Self::Pool {
        self.components.pool()
    }

    fn evm_config(&self) -> &Self::Evm {
        self.components.evm_config()
    }

    fn block_executor(&self) -> &Self::Executor {
        self.components.block_executor()
    }

    fn provider(&self) -> &Self::Provider {
        &self.provider
    }

    fn network(&self) -> &NetworkHandle {
        self.components.network()
    }

    fn payload_builder(&self) -> &PayloadBuilderHandle<T::Engine> {
        self.components.payload_builder()
    }

    fn task_executor(&self) -> &TaskExecutor {
        &self.task_executor
    }
}

impl<T: FullNodeTypes, C: NodeComponents<T>> Clone for NodeAdapter<T, C> {
    fn clone(&self) -> Self {
        Self {
            components: self.components.clone(),
            task_executor: self.task_executor.clone(),
            provider: self.provider.clone(),
        }
    }
}

/// A fully type configured node builder.
///
/// Supports adding additional addons to the node.
pub struct NodeBuilderWithComponents<
    T: FullNodeTypes,
    CB: NodeComponentsBuilder<T>,
    AO: NodeAddOns<NodeAdapter<T, CB::Components>>,
> {
    /// All settings for how the node should be configured.
    pub(crate) config: NodeConfig,
    /// Adapter for the underlying node types and database
    pub(crate) adapter: NodeTypesAdapter<T>,
    /// container for type specific components
    pub(crate) components_builder: CB,
    /// Additional node extensions.
    pub(crate) add_ons: AddOns<NodeAdapter<T, CB::Components>, AO>,
<<<<<<< HEAD
=======
}

impl<T, CB> NodeBuilderWithComponents<T, CB, ()>
where
    T: FullNodeTypes,
    CB: NodeComponentsBuilder<T>,
{
    /// Advances the state of the node builder to the next state where all customizable
    /// [`NodeAddOns`] types are configured.
    pub fn with_add_ons<AO>(self) -> NodeBuilderWithComponents<T, CB, AO>
    where
        AO: NodeAddOns<NodeAdapter<T, CB::Components>>,
    {
        let Self { config, adapter, components_builder, .. } = self;

        NodeBuilderWithComponents {
            config,
            adapter,
            components_builder,
            add_ons: AddOns {
                hooks: NodeHooks::default(),
                rpc: RpcAddOns { _eth_api: PhantomData::<AO::EthApi>, hooks: RpcHooks::default() },
                exexs: Vec::new(),
            },
        }
    }
>>>>>>> a322a7c8
}

impl<T, CB, AO> NodeBuilderWithComponents<T, CB, AO>
where
    T: FullNodeTypes,
    CB: NodeComponentsBuilder<T>,
    AO: NodeAddOns<NodeAdapter<T, CB::Components>>,
{
    /// Sets the hook that is run once the node's components are initialized.
    pub fn on_component_initialized<F>(mut self, hook: F) -> Self
    where
        F: FnOnce(NodeAdapter<T, CB::Components>) -> eyre::Result<()> + Send + 'static,
    {
        self.add_ons.hooks.set_on_component_initialized(hook);
        self
    }

    /// Sets the hook that is run once the node has started.
    pub fn on_node_started<F>(mut self, hook: F) -> Self
    where
        F: FnOnce(FullNode<NodeAdapter<T, CB::Components>, AO>) -> eyre::Result<()>
            + Send
            + 'static,
    {
        self.add_ons.hooks.set_on_node_started(hook);
        self
    }

    /// Sets the hook that is run once the rpc server is started.
    pub fn on_rpc_started<F>(mut self, hook: F) -> Self
    where
        F: FnOnce(
                RpcContext<'_, NodeAdapter<T, CB::Components>, AO::EthApi>,
                RethRpcServerHandles,
            ) -> eyre::Result<()>
            + Send
            + 'static,
    {
        self.add_ons.rpc.hooks.set_on_rpc_started(hook);
        self
    }

    /// Sets the hook that is run to configure the rpc modules.
    pub fn extend_rpc_modules<F>(mut self, hook: F) -> Self
    where
        F: FnOnce(RpcContext<'_, NodeAdapter<T, CB::Components>, AO::EthApi>) -> eyre::Result<()>
            + Send
            + 'static,
    {
        self.add_ons.rpc.hooks.set_extend_rpc_modules(hook);
        self
    }

    /// Installs an `ExEx` (Execution Extension) in the node.
    ///
    /// # Note
    ///
    /// The `ExEx` ID must be unique.
    pub fn install_exex<F, R, E>(mut self, exex_id: impl Into<String>, exex: F) -> Self
    where
        F: FnOnce(ExExContext<NodeAdapter<T, CB::Components>>) -> R + Send + 'static,
        R: Future<Output = eyre::Result<E>> + Send,
        E: Future<Output = eyre::Result<()>> + Send,
    {
        self.add_ons.exexs.push((exex_id.into(), Box::new(exex)));
        self
    }

    /// Launches the node with the given closure.
    pub fn launch_with_fn<L, R>(self, launcher: L) -> R
    where
        L: FnOnce(Self) -> R,
    {
        launcher(self)
    }

    /// Check that the builder can be launched
    ///
    /// This is useful when writing tests to ensure that the builder is configured correctly.
    pub const fn check_launch(self) -> Self {
        self
    }
}

<<<<<<< HEAD
// TODO impl install hook functions.

=======
>>>>>>> a322a7c8
impl<T, CB, AO> NodeBuilderWithComponents<T, CB, AO>
where
    T: FullNodeTypes,
    CB: NodeComponentsBuilder<T>,
    AO: NodeAddOns<NodeAdapter<T, CB::Components>>,
    AO::EthApi:
        EthApiBuilderProvider<NodeAdapter<T, CB::Components>> + FullEthApiServer + AddDevSigners,
{
    /// Launches the node with the given launcher.
    pub async fn launch_with<L>(self, launcher: L) -> eyre::Result<L::Node>
    where
        L: LaunchNode<Self>,
    {
        launcher.launch_node(self).await
    }
}<|MERGE_RESOLUTION|>--- conflicted
+++ resolved
@@ -40,14 +40,7 @@
     }
 
     /// Advances the state of the node builder to the next state where all components are configured
-<<<<<<< HEAD
-    pub fn with_components<CB, AO>(
-        self,
-        components_builder: CB,
-    ) -> NodeBuilderWithComponents<T, CB, AO>
-=======
     pub fn with_components<CB>(self, components_builder: CB) -> NodeBuilderWithComponents<T, CB, ()>
->>>>>>> a322a7c8
     where
         CB: NodeComponentsBuilder<T>,
         AO: NodeAddOns<NodeAdapter<T, CB::Components>>,
@@ -60,11 +53,7 @@
             components_builder,
             add_ons: AddOns {
                 hooks: NodeHooks::default(),
-<<<<<<< HEAD
-                rpc: RpcAddOns { _eth_api: PhantomData, hooks: RpcHooks::default() },
-=======
                 rpc: RpcAddOns { _eth_api: PhantomData::<()>, hooks: RpcHooks::default() },
->>>>>>> a322a7c8
                 exexs: Vec::new(),
             },
         }
@@ -171,8 +160,6 @@
     pub(crate) components_builder: CB,
     /// Additional node extensions.
     pub(crate) add_ons: AddOns<NodeAdapter<T, CB::Components>, AO>,
-<<<<<<< HEAD
-=======
 }
 
 impl<T, CB> NodeBuilderWithComponents<T, CB, ()>
@@ -199,7 +186,6 @@
             },
         }
     }
->>>>>>> a322a7c8
 }
 
 impl<T, CB, AO> NodeBuilderWithComponents<T, CB, AO>
@@ -284,11 +270,6 @@
     }
 }
 
-<<<<<<< HEAD
-// TODO impl install hook functions.
-
-=======
->>>>>>> a322a7c8
 impl<T, CB, AO> NodeBuilderWithComponents<T, CB, AO>
 where
     T: FullNodeTypes,
