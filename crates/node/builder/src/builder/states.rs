--- conflicted
+++ resolved
@@ -4,23 +4,6 @@
 //!
 //! The node builder process is essentially a state machine that transitions through various states
 //! before the node can be launched.
-
-use std::{fmt, future::Future};
-
-use reth_exex::ExExContext;
-use reth_node_api::{
-    FullNodeComponents, FullNodeTypes, NodeAddOns, NodeTypes, NodeTypesWithDB, PayloadBuilder,
-};
-<<<<<<< HEAD
-use reth_node_core::{
-    node_config::NodeConfig,
-    rpc::eth::{helpers::AddDevSigners, FullEthApiServer},
-};
-=======
-use reth_node_core::node_config::NodeConfig;
-use reth_payload_builder::PayloadBuilderHandle;
->>>>>>> 08451ef2
-use reth_tasks::TaskExecutor;
 
 use crate::{
     components::{NodeComponents, NodeComponentsBuilder},
@@ -29,6 +12,13 @@
     rpc::{RethRpcAddOns, RethRpcServerHandles, RpcContext},
     AddOns, FullNode,
 };
+use reth_exex::ExExContext;
+use reth_node_api::{
+    FullNodeComponents, FullNodeTypes, NodeAddOns, NodeTypes, NodeTypesWithDB, PayloadBuilder,
+};
+use reth_node_core::node_config::NodeConfig;
+use reth_tasks::TaskExecutor;
+use std::{fmt, future::Future};
 
 /// A node builder that also has the configured types.
 pub struct NodeBuilderWithTypes<T: FullNodeTypes> {
