//! Builder support for rpc components.

pub use jsonrpsee::server::middleware::rpc::{RpcService, RpcServiceBuilder};
pub use reth_engine_tree::tree::{BasicEngineValidator, EngineValidator};
pub use reth_rpc_builder::{middleware::RethRpcMiddleware, Identity, Stack};

use crate::{
    invalid_block_hook::InvalidBlockHookExt, BeaconConsensusEngineEvent,
    BeaconConsensusEngineHandle, ConfigureEngineEvm,
};
use alloy_rpc_types::engine::ClientVersionV1;
use alloy_rpc_types_engine::ExecutionData;
use jsonrpsee::{core::middleware::layer::Either, RpcModule};
use reth_chain_state::CanonStateSubscriptions;
use reth_chainspec::{ChainSpecProvider, EthChainSpec, EthereumHardforks};
use reth_node_api::{
    AddOnsContext, BlockTy, EngineApiValidator, EngineTypes, FullNodeComponents, FullNodeTypes,
    NodeAddOns, NodeTypes, PayloadTypes, PayloadValidator, PrimitivesTy, TreeConfig,
};
use reth_node_core::{
    node_config::NodeConfig,
    version::{CARGO_PKG_VERSION, CLIENT_CODE, NAME_CLIENT, VERGEN_GIT_SHA},
};
use reth_payload_builder::{PayloadBuilderHandle, PayloadStore};
use reth_rpc::eth::{core::EthRpcConverterFor, EthApiTypes, FullEthApiServer};
use reth_rpc_api::{eth::helpers::AddDevSigners, IntoEngineApiRpcModule};
use reth_rpc_builder::{
    auth::{AuthRpcModule, AuthServerHandle},
    config::RethRpcServerConfig,
    RpcModuleBuilder, RpcRegistryInner, RpcServerConfig, RpcServerHandle, TransportRpcModules,
};
use reth_rpc_engine_api::{capabilities::EngineCapabilities, EngineApi};
use reth_rpc_eth_types::{cache::cache_new_blocks_task, EthConfig, EthStateCache};
use reth_tokio_util::EventSender;
use reth_tracing::tracing::{debug, info};
use std::{
    fmt::{self, Debug},
    future::Future,
    ops::{Deref, DerefMut},
};

/// Contains the handles to the spawned RPC servers.
///
/// This can be used to access the endpoints of the servers.
#[derive(Debug, Clone)]
pub struct RethRpcServerHandles {
    /// The regular RPC server handle to all configured transports.
    pub rpc: RpcServerHandle,
    /// The handle to the auth server (engine API)
    pub auth: AuthServerHandle,
}

/// Contains hooks that are called during the rpc setup.
pub struct RpcHooks<Node: FullNodeComponents, EthApi> {
    /// Hooks to run once RPC server is running.
    pub on_rpc_started: Box<dyn OnRpcStarted<Node, EthApi>>,
    /// Hooks to run to configure RPC server API.
    pub extend_rpc_modules: Box<dyn ExtendRpcModules<Node, EthApi>>,
}

impl<Node, EthApi> Default for RpcHooks<Node, EthApi>
where
    Node: FullNodeComponents,
    EthApi: EthApiTypes,
{
    fn default() -> Self {
        Self { on_rpc_started: Box::<()>::default(), extend_rpc_modules: Box::<()>::default() }
    }
}

impl<Node, EthApi> RpcHooks<Node, EthApi>
where
    Node: FullNodeComponents,
    EthApi: EthApiTypes,
{
    /// Sets the hook that is run once the rpc server is started.
    pub(crate) fn set_on_rpc_started<F>(&mut self, hook: F) -> &mut Self
    where
        F: OnRpcStarted<Node, EthApi> + 'static,
    {
        self.on_rpc_started = Box::new(hook);
        self
    }

    /// Sets the hook that is run once the rpc server is started.
    #[expect(unused)]
    pub(crate) fn on_rpc_started<F>(mut self, hook: F) -> Self
    where
        F: OnRpcStarted<Node, EthApi> + 'static,
    {
        self.set_on_rpc_started(hook);
        self
    }

    /// Sets the hook that is run to configure the rpc modules.
    pub(crate) fn set_extend_rpc_modules<F>(&mut self, hook: F) -> &mut Self
    where
        F: ExtendRpcModules<Node, EthApi> + 'static,
    {
        self.extend_rpc_modules = Box::new(hook);
        self
    }

    /// Sets the hook that is run to configure the rpc modules.
    #[expect(unused)]
    pub(crate) fn extend_rpc_modules<F>(mut self, hook: F) -> Self
    where
        F: ExtendRpcModules<Node, EthApi> + 'static,
    {
        self.set_extend_rpc_modules(hook);
        self
    }
}

impl<Node, EthApi> fmt::Debug for RpcHooks<Node, EthApi>
where
    Node: FullNodeComponents,
    EthApi: EthApiTypes,
{
    fn fmt(&self, f: &mut fmt::Formatter<'_>) -> fmt::Result {
        f.debug_struct("RpcHooks")
            .field("on_rpc_started", &"...")
            .field("extend_rpc_modules", &"...")
            .finish()
    }
}

/// Event hook that is called once the rpc server is started.
pub trait OnRpcStarted<Node: FullNodeComponents, EthApi: EthApiTypes>: Send {
    /// The hook that is called once the rpc server is started.
    fn on_rpc_started(
        self: Box<Self>,
        ctx: RpcContext<'_, Node, EthApi>,
        handles: RethRpcServerHandles,
    ) -> eyre::Result<()>;
}

impl<Node, EthApi, F> OnRpcStarted<Node, EthApi> for F
where
    F: FnOnce(RpcContext<'_, Node, EthApi>, RethRpcServerHandles) -> eyre::Result<()> + Send,
    Node: FullNodeComponents,
    EthApi: EthApiTypes,
{
    fn on_rpc_started(
        self: Box<Self>,
        ctx: RpcContext<'_, Node, EthApi>,
        handles: RethRpcServerHandles,
    ) -> eyre::Result<()> {
        (*self)(ctx, handles)
    }
}

impl<Node, EthApi> OnRpcStarted<Node, EthApi> for ()
where
    Node: FullNodeComponents,
    EthApi: EthApiTypes,
{
    fn on_rpc_started(
        self: Box<Self>,
        _: RpcContext<'_, Node, EthApi>,
        _: RethRpcServerHandles,
    ) -> eyre::Result<()> {
        Ok(())
    }
}

/// Event hook that is called when the rpc server is started.
pub trait ExtendRpcModules<Node: FullNodeComponents, EthApi: EthApiTypes>: Send {
    /// The hook that is called once the rpc server is started.
    fn extend_rpc_modules(self: Box<Self>, ctx: RpcContext<'_, Node, EthApi>) -> eyre::Result<()>;
}

impl<Node, EthApi, F> ExtendRpcModules<Node, EthApi> for F
where
    F: FnOnce(RpcContext<'_, Node, EthApi>) -> eyre::Result<()> + Send,
    Node: FullNodeComponents,
    EthApi: EthApiTypes,
{
    fn extend_rpc_modules(self: Box<Self>, ctx: RpcContext<'_, Node, EthApi>) -> eyre::Result<()> {
        (*self)(ctx)
    }
}

impl<Node, EthApi> ExtendRpcModules<Node, EthApi> for ()
where
    Node: FullNodeComponents,
    EthApi: EthApiTypes,
{
    fn extend_rpc_modules(self: Box<Self>, _: RpcContext<'_, Node, EthApi>) -> eyre::Result<()> {
        Ok(())
    }
}

/// Helper wrapper type to encapsulate the [`RpcRegistryInner`] over components trait.
#[derive(Debug, Clone)]
#[expect(clippy::type_complexity)]
pub struct RpcRegistry<Node: FullNodeComponents, EthApi: EthApiTypes> {
    pub(crate) registry: RpcRegistryInner<
        Node::Provider,
        Node::Pool,
        Node::Network,
        EthApi,
        Node::Evm,
        Node::Consensus,
    >,
}

impl<Node, EthApi> Deref for RpcRegistry<Node, EthApi>
where
    Node: FullNodeComponents,
    EthApi: EthApiTypes,
{
    type Target = RpcRegistryInner<
        Node::Provider,
        Node::Pool,
        Node::Network,
        EthApi,
        Node::Evm,
        Node::Consensus,
    >;

    fn deref(&self) -> &Self::Target {
        &self.registry
    }
}

impl<Node, EthApi> DerefMut for RpcRegistry<Node, EthApi>
where
    Node: FullNodeComponents,
    EthApi: EthApiTypes,
{
    fn deref_mut(&mut self) -> &mut Self::Target {
        &mut self.registry
    }
}

/// Helper container for the parameters commonly passed to RPC module extension functions.
#[expect(missing_debug_implementations)]
pub struct RpcModuleContainer<'a, Node: FullNodeComponents, EthApi: EthApiTypes> {
    /// Holds installed modules per transport type.
    pub modules: &'a mut TransportRpcModules,
    /// Holds jwt authenticated rpc module.
    pub auth_module: &'a mut AuthRpcModule,
    /// A Helper type the holds instances of the configured modules.
    pub registry: &'a mut RpcRegistry<Node, EthApi>,
}

/// Helper container to encapsulate [`RpcRegistryInner`], [`TransportRpcModules`] and
/// [`AuthRpcModule`].
///
/// This can be used to access installed modules, or create commonly used handlers like
/// [`reth_rpc::eth::EthApi`], and ultimately merge additional rpc handler into the configured
/// transport modules [`TransportRpcModules`] as well as configured authenticated methods
/// [`AuthRpcModule`].
#[expect(missing_debug_implementations)]
pub struct RpcContext<'a, Node: FullNodeComponents, EthApi: EthApiTypes> {
    /// The node components.
    pub(crate) node: Node,

    /// Gives access to the node configuration.
    pub(crate) config: &'a NodeConfig<<Node::Types as NodeTypes>::ChainSpec>,

    /// A Helper type the holds instances of the configured modules.
    ///
    /// This provides easy access to rpc handlers, such as [`RpcRegistryInner::eth_api`].
    pub registry: &'a mut RpcRegistry<Node, EthApi>,
    /// Holds installed modules per transport type.
    ///
    /// This can be used to merge additional modules into the configured transports (http, ipc,
    /// ws). See [`TransportRpcModules::merge_configured`]
    pub modules: &'a mut TransportRpcModules,
    /// Holds jwt authenticated rpc module.
    ///
    /// This can be used to merge additional modules into the configured authenticated methods
    pub auth_module: &'a mut AuthRpcModule,
}

impl<Node, EthApi> RpcContext<'_, Node, EthApi>
where
    Node: FullNodeComponents,
    EthApi: EthApiTypes,
{
    /// Returns the config of the node.
    pub const fn config(&self) -> &NodeConfig<<Node::Types as NodeTypes>::ChainSpec> {
        self.config
    }

    /// Returns a reference to the configured node.
    ///
    /// This gives access to the node's components.
    pub const fn node(&self) -> &Node {
        &self.node
    }

    /// Returns the transaction pool instance.
    pub fn pool(&self) -> &Node::Pool {
        self.node.pool()
    }

    /// Returns provider to interact with the node.
    pub fn provider(&self) -> &Node::Provider {
        self.node.provider()
    }

    /// Returns the handle to the network
    pub fn network(&self) -> &Node::Network {
        self.node.network()
    }

    /// Returns the handle to the payload builder service
    pub fn payload_builder_handle(
        &self,
    ) -> &PayloadBuilderHandle<<Node::Types as NodeTypes>::Payload> {
        self.node.payload_builder_handle()
    }
}

/// Handle to the launched RPC servers.
pub struct RpcHandle<Node: FullNodeComponents, EthApi: EthApiTypes> {
    /// Handles to launched servers.
    pub rpc_server_handles: RethRpcServerHandles,
    /// Configured RPC modules.
    pub rpc_registry: RpcRegistry<Node, EthApi>,
    /// Notification channel for engine API events
    ///
    /// Caution: This is a multi-producer, multi-consumer broadcast and allows grants access to
    /// dispatch events
    pub engine_events:
        EventSender<BeaconConsensusEngineEvent<<Node::Types as NodeTypes>::Primitives>>,
    /// Handle to the beacon consensus engine.
    pub beacon_engine_handle: BeaconConsensusEngineHandle<<Node::Types as NodeTypes>::Payload>,
}

impl<Node: FullNodeComponents, EthApi: EthApiTypes> Clone for RpcHandle<Node, EthApi> {
    fn clone(&self) -> Self {
        Self {
            rpc_server_handles: self.rpc_server_handles.clone(),
            rpc_registry: self.rpc_registry.clone(),
            engine_events: self.engine_events.clone(),
            beacon_engine_handle: self.beacon_engine_handle.clone(),
        }
    }
}

impl<Node: FullNodeComponents, EthApi: EthApiTypes> Deref for RpcHandle<Node, EthApi> {
    type Target = RpcRegistry<Node, EthApi>;

    fn deref(&self) -> &Self::Target {
        &self.rpc_registry
    }
}

impl<Node: FullNodeComponents, EthApi: EthApiTypes> Debug for RpcHandle<Node, EthApi>
where
    RpcRegistry<Node, EthApi>: Debug,
{
    fn fmt(&self, f: &mut fmt::Formatter<'_>) -> fmt::Result {
        f.debug_struct("RpcHandle")
            .field("rpc_server_handles", &self.rpc_server_handles)
            .field("rpc_registry", &self.rpc_registry)
            .finish()
    }
}

/// Handle returned when only the regular RPC server (HTTP/WS/IPC) is launched.
///
/// This handle provides access to the RPC server endpoints and registry, but does not
/// include an authenticated Engine API server. Use this when you only need regular
/// RPC functionality.
#[derive(Debug, Clone)]
pub struct RpcServerOnlyHandle<Node: FullNodeComponents, EthApi: EthApiTypes> {
    /// Handle to the RPC server
    pub rpc_server_handle: RpcServerHandle,
    /// Configured RPC modules.
    pub rpc_registry: RpcRegistry<Node, EthApi>,
    /// Notification channel for engine API events
    pub engine_events:
        EventSender<BeaconConsensusEngineEvent<<Node::Types as NodeTypes>::Primitives>>,
    /// Handle to the consensus engine.
    pub engine_handle: BeaconConsensusEngineHandle<<Node::Types as NodeTypes>::Payload>,
}

/// Handle returned when only the authenticated Engine API server is launched.
///
/// This handle provides access to the Engine API server and registry, but does not
/// include the regular RPC servers (HTTP/WS/IPC). Use this for specialized setups
/// that only need Engine API functionality.
#[derive(Debug, Clone)]
pub struct AuthServerOnlyHandle<Node: FullNodeComponents, EthApi: EthApiTypes> {
    /// Handle to the auth server (engine API)
    pub auth_server_handle: AuthServerHandle,
    /// Configured RPC modules.
    pub rpc_registry: RpcRegistry<Node, EthApi>,
    /// Notification channel for engine API events
    pub engine_events:
        EventSender<BeaconConsensusEngineEvent<<Node::Types as NodeTypes>::Primitives>>,
    /// Handle to the consensus engine.
    pub engine_handle: BeaconConsensusEngineHandle<<Node::Types as NodeTypes>::Payload>,
}

/// Internal context struct for RPC setup shared between different launch methods
struct RpcSetupContext<'a, Node: FullNodeComponents, EthApi: EthApiTypes> {
    node: Node,
    config: &'a NodeConfig<<Node::Types as NodeTypes>::ChainSpec>,
    modules: TransportRpcModules,
    auth_module: AuthRpcModule,
    auth_config: reth_rpc_builder::auth::AuthServerConfig,
    registry: RpcRegistry<Node, EthApi>,
    on_rpc_started: Box<dyn OnRpcStarted<Node, EthApi>>,
    engine_events: EventSender<BeaconConsensusEngineEvent<<Node::Types as NodeTypes>::Primitives>>,
    engine_handle: BeaconConsensusEngineHandle<<Node::Types as NodeTypes>::Payload>,
}

/// Node add-ons containing RPC server configuration, with customizable eth API handler.
///
/// This struct can be used to provide the RPC server functionality. It is responsible for launching
/// the regular RPC and the authenticated RPC server (engine API). It is intended to be used and
/// modified as part of the [`NodeAddOns`] see for example `OpRpcAddons`, `EthereumAddOns`.
///
/// It can be modified to register RPC API handlers, see [`RpcAddOns::launch_add_ons_with`] which
/// takes a closure that provides access to all the configured modules (namespaces), and is invoked
/// just before the servers are launched. This can be used to extend the node with custom RPC
/// methods or even replace existing method handlers, see also [`TransportRpcModules`].
pub struct RpcAddOns<
    Node: FullNodeComponents,
    EthB: EthApiBuilder<Node>,
    PVB,
    EB = BasicEngineApiBuilder<PVB>,
    EVB = BasicEngineValidatorBuilder<PVB>,
    RpcMiddleware = Identity,
> {
    /// Additional RPC add-ons.
    pub hooks: RpcHooks<Node, EthB::EthApi>,
    /// Builder for `EthApi`
    eth_api_builder: EthB,
    /// Payload validator builder
    payload_validator_builder: PVB,
    /// Builder for `EngineApi`
    engine_api_builder: EB,
    /// Builder for tree validator
    engine_validator_builder: EVB,
    /// Configurable RPC middleware stack.
    ///
    /// This middleware is applied to all RPC requests across all transports (HTTP, WS, IPC).
    /// See [`RpcAddOns::with_rpc_middleware`] for more details.
    rpc_middleware: RpcMiddleware,
    /// Optional custom tokio runtime for the RPC server.
    tokio_runtime: Option<tokio::runtime::Handle>,
}

impl<Node, EthB, PVB, EB, EVB, RpcMiddleware> Debug
    for RpcAddOns<Node, EthB, PVB, EB, EVB, RpcMiddleware>
where
    Node: FullNodeComponents,
    EthB: EthApiBuilder<Node>,
    PVB: Debug,
    EB: Debug,
    EVB: Debug,
{
    fn fmt(&self, f: &mut fmt::Formatter<'_>) -> fmt::Result {
        f.debug_struct("RpcAddOns")
            .field("hooks", &self.hooks)
            .field("eth_api_builder", &"...")
            .field("payload_validator_builder", &self.payload_validator_builder)
            .field("engine_api_builder", &self.engine_api_builder)
            .field("engine_validator_builder", &self.engine_validator_builder)
            .field("rpc_middleware", &"...")
            .finish()
    }
}

impl<Node, EthB, PVB, EB, EVB, RpcMiddleware> RpcAddOns<Node, EthB, PVB, EB, EVB, RpcMiddleware>
where
    Node: FullNodeComponents,
    EthB: EthApiBuilder<Node>,
{
    /// Creates a new instance of the RPC add-ons.
    pub fn new(
        eth_api_builder: EthB,
        payload_validator_builder: PVB,
        engine_api_builder: EB,
        engine_validator_builder: EVB,
        rpc_middleware: RpcMiddleware,
        tokio_runtime: Option<tokio::runtime::Handle>,
    ) -> Self {
        Self {
            hooks: RpcHooks::default(),
            eth_api_builder,
            payload_validator_builder,
            engine_api_builder,
            engine_validator_builder,
            rpc_middleware,
            tokio_runtime,
        }
    }

    /// Maps the [`EngineApiBuilder`] builder type.
    pub fn with_engine_api<T>(
        self,
        engine_api_builder: T,
<<<<<<< HEAD
    ) -> RpcAddOns<Node, EthB, EV, T, RpcMiddleware> {
        let Self {
            hooks,
            eth_api_builder,
            engine_validator_builder,
            rpc_middleware,
            tokio_runtime,
=======
    ) -> RpcAddOns<Node, EthB, PVB, T, EVB, RpcMiddleware> {
        let Self {
            hooks,
            eth_api_builder,
            payload_validator_builder,
            engine_validator_builder,
            rpc_middleware,
>>>>>>> 79571315
            ..
        } = self;
        RpcAddOns {
            hooks,
            eth_api_builder,
            payload_validator_builder,
            engine_api_builder,
            engine_validator_builder,
            rpc_middleware,
        }
    }

    /// Maps the [`PayloadValidatorBuilder`] builder type.
    pub fn with_payload_validator<T>(
        self,
        payload_validator_builder: T,
    ) -> RpcAddOns<Node, EthB, T, EB, EVB, RpcMiddleware> {
        let Self {
            hooks,
            eth_api_builder,
            engine_api_builder,
            engine_validator_builder,
            rpc_middleware,
            ..
        } = self;
        RpcAddOns {
            hooks,
            eth_api_builder,
            payload_validator_builder,
            engine_api_builder,
            engine_validator_builder,
            rpc_middleware,
            tokio_runtime,
        }
    }

    /// Maps the [`EngineValidatorBuilder`] builder type.
    pub fn with_engine_validator<T>(
        self,
        engine_validator_builder: T,
<<<<<<< HEAD
    ) -> RpcAddOns<Node, EthB, T, EB, RpcMiddleware> {
        let Self {
            hooks, eth_api_builder, engine_api_builder, rpc_middleware, tokio_runtime, ..
=======
    ) -> RpcAddOns<Node, EthB, PVB, EB, T, RpcMiddleware> {
        let Self {
            hooks,
            eth_api_builder,
            payload_validator_builder,
            engine_api_builder,
            rpc_middleware,
            ..
>>>>>>> 79571315
        } = self;
        RpcAddOns {
            hooks,
            eth_api_builder,
            payload_validator_builder,
            engine_api_builder,
            engine_validator_builder,
            rpc_middleware,
            tokio_runtime,
        }
    }

    /// Sets the RPC middleware stack for processing RPC requests.
    ///
    /// This method configures a custom middleware stack that will be applied to all RPC requests
    /// across HTTP, `WebSocket`, and IPC transports. The middleware is applied to the RPC service
    /// layer, allowing you to intercept, modify, or enhance RPC request processing.
    ///
    ///
    /// # How It Works
    ///
    /// The middleware uses the Tower ecosystem's `Layer` pattern. When an RPC server is started,
    /// the configured middleware stack is applied to create a layered service that processes
    /// requests in the order the layers were added.
    ///
    /// # Examples
    ///
    /// ```ignore
    /// use reth_rpc_builder::{RpcServiceBuilder, RpcRequestMetrics};
    /// use tower::Layer;
    ///
    /// // Simple example with metrics
    /// let metrics_layer = RpcRequestMetrics::new(metrics_recorder);
    /// let with_metrics = rpc_addons.with_rpc_middleware(
    ///     RpcServiceBuilder::new().layer(metrics_layer)
    /// );
    ///
    /// // Composing multiple middleware layers
    /// let middleware_stack = RpcServiceBuilder::new()
    ///     .layer(rate_limit_layer)
    ///     .layer(logging_layer)
    ///     .layer(metrics_layer);
    /// let with_full_stack = rpc_addons.with_rpc_middleware(middleware_stack);
    /// ```
    ///
    /// # Notes
    ///
    /// - Middleware is applied to the RPC service layer, not the HTTP transport layer
    /// - The default middleware is `Identity` (no-op), which passes through requests unchanged
    /// - Middleware layers are applied in the order they are added via `.layer()`
<<<<<<< HEAD
    pub fn with_rpc_middleware<T>(self, rpc_middleware: T) -> RpcAddOns<Node, EthB, EV, EB, T> {
        let Self {
            hooks,
            eth_api_builder,
            engine_validator_builder,
            engine_api_builder,
            tokio_runtime,
            ..
        } = self;
        RpcAddOns {
=======
    pub fn with_rpc_middleware<T>(
        self,
        rpc_middleware: T,
    ) -> RpcAddOns<Node, EthB, PVB, EB, EVB, T> {
        let Self {
>>>>>>> 79571315
            hooks,
            eth_api_builder,
            payload_validator_builder,
            engine_api_builder,
            engine_validator_builder,
            ..
        } = self;
        RpcAddOns {
            hooks,
            eth_api_builder,
            payload_validator_builder,
            engine_api_builder,
            engine_validator_builder,
            rpc_middleware,
            tokio_runtime,
        }
    }

    /// Sets the tokio runtime for the RPC servers.
    pub fn with_tokio_runtime(self, tokio_runtime: tokio::runtime::Handle) -> Self {
        let Self {
            hooks,
            eth_api_builder,
            engine_validator_builder,
            engine_api_builder,
            rpc_middleware,
            ..
        } = self;
        Self {
            hooks,
            eth_api_builder,
            engine_validator_builder,
            engine_api_builder,
            rpc_middleware,
            tokio_runtime: Some(tokio_runtime),
        }
    }

    /// Add a new layer `T` to the configured [`RpcServiceBuilder`].
    pub fn layer_rpc_middleware<T>(
        self,
        layer: T,
    ) -> RpcAddOns<Node, EthB, PVB, EB, EVB, Stack<RpcMiddleware, T>> {
        let Self {
            hooks,
            eth_api_builder,
            payload_validator_builder,
            engine_api_builder,
            engine_validator_builder,
            rpc_middleware,
            tokio_runtime,
        } = self;
        let rpc_middleware = Stack::new(rpc_middleware, layer);
        RpcAddOns {
            hooks,
            eth_api_builder,
            payload_validator_builder,
            engine_api_builder,
            engine_validator_builder,
            rpc_middleware,
            tokio_runtime,
        }
    }

    /// Optionally adds a new layer `T` to the configured [`RpcServiceBuilder`].
    #[expect(clippy::type_complexity)]
    pub fn option_layer_rpc_middleware<T>(
        self,
        layer: Option<T>,
    ) -> RpcAddOns<Node, EthB, PVB, EB, EVB, Stack<RpcMiddleware, Either<T, Identity>>> {
        let layer = layer.map(Either::Left).unwrap_or(Either::Right(Identity::new()));
        self.layer_rpc_middleware(layer)
    }

    /// Sets the hook that is run once the rpc server is started.
    pub fn on_rpc_started<F>(mut self, hook: F) -> Self
    where
        F: FnOnce(RpcContext<'_, Node, EthB::EthApi>, RethRpcServerHandles) -> eyre::Result<()>
            + Send
            + 'static,
    {
        self.hooks.set_on_rpc_started(hook);
        self
    }

    /// Sets the hook that is run to configure the rpc modules.
    pub fn extend_rpc_modules<F>(mut self, hook: F) -> Self
    where
        F: FnOnce(RpcContext<'_, Node, EthB::EthApi>) -> eyre::Result<()> + Send + 'static,
    {
        self.hooks.set_extend_rpc_modules(hook);
        self
    }
}

impl<Node, EthB, EV, EB, Engine> Default for RpcAddOns<Node, EthB, EV, EB, Engine, Identity>
where
    Node: FullNodeComponents,
    EthB: EthApiBuilder<Node>,
    EV: Default,
    EB: Default,
    Engine: Default,
{
    fn default() -> Self {
<<<<<<< HEAD
        Self::new(EthB::default(), EV::default(), EB::default(), Default::default(), None)
=======
        Self::new(
            EthB::default(),
            EV::default(),
            EB::default(),
            Engine::default(),
            Default::default(),
        )
>>>>>>> 79571315
    }
}

impl<N, EthB, PVB, EB, EVB, RpcMiddleware> RpcAddOns<N, EthB, PVB, EB, EVB, RpcMiddleware>
where
    N: FullNodeComponents,
    N::Provider: ChainSpecProvider<ChainSpec: EthereumHardforks>,
    EthB: EthApiBuilder<N>,
    EB: EngineApiBuilder<N>,
    EVB: EngineValidatorBuilder<N>,
    RpcMiddleware: RethRpcMiddleware,
{
    /// Launches only the regular RPC server (HTTP/WS/IPC), without the authenticated Engine API
    /// server.
    ///
    /// This is useful when you only need the regular RPC functionality and want to avoid
    /// starting the auth server.
    pub async fn launch_rpc_server<F>(
        self,
        ctx: AddOnsContext<'_, N>,
        ext: F,
    ) -> eyre::Result<RpcServerOnlyHandle<N, EthB::EthApi>>
    where
        F: FnOnce(RpcModuleContainer<'_, N, EthB::EthApi>) -> eyre::Result<()>,
    {
        let rpc_middleware = self.rpc_middleware.clone();
        let tokio_runtime = self.tokio_runtime.clone();
        let setup_ctx = self.setup_rpc_components(ctx, ext).await?;
        let RpcSetupContext {
            node,
            config,
            mut modules,
            mut auth_module,
            auth_config: _,
            mut registry,
            on_rpc_started,
            engine_events,
            engine_handle,
        } = setup_ctx;

        let server_config = Self::create_server_config(config, rpc_middleware, tokio_runtime);
        let rpc_server_handle = Self::launch_rpc_server_internal(server_config, &modules).await?;

        let handles =
            RethRpcServerHandles { rpc: rpc_server_handle.clone(), auth: AuthServerHandle::noop() };
        Self::finalize_rpc_setup(
            &mut registry,
            &mut modules,
            &mut auth_module,
            &node,
            config,
            on_rpc_started,
            handles,
        )?;

        Ok(RpcServerOnlyHandle {
            rpc_server_handle,
            rpc_registry: registry,
            engine_events,
            engine_handle,
        })
    }

    /// Launches the RPC servers with the given context and an additional hook for extending
    /// modules. Whether the auth server is launched depends on the CLI configuration.
    pub async fn launch_add_ons_with<F>(
        self,
        ctx: AddOnsContext<'_, N>,
        ext: F,
    ) -> eyre::Result<RpcHandle<N, EthB::EthApi>>
    where
        F: FnOnce(RpcModuleContainer<'_, N, EthB::EthApi>) -> eyre::Result<()>,
    {
        // Check CLI config to determine if auth server should be disabled
        let disable_auth = ctx.config.rpc.disable_auth_server;
        self.launch_add_ons_with_opt_engine(ctx, ext, disable_auth).await
    }

    /// Launches the RPC servers with the given context and an additional hook for extending
    /// modules. Optionally disables the auth server based on the `disable_auth` parameter.
    ///
    /// When `disable_auth` is true, the auth server will not be started and a noop handle
    /// will be used instead.
    pub async fn launch_add_ons_with_opt_engine<F>(
        self,
        ctx: AddOnsContext<'_, N>,
        ext: F,
        disable_auth: bool,
    ) -> eyre::Result<RpcHandle<N, EthB::EthApi>>
    where
        F: FnOnce(RpcModuleContainer<'_, N, EthB::EthApi>) -> eyre::Result<()>,
    {
        let rpc_middleware = self.rpc_middleware.clone();
        let tokio_runtime = self.tokio_runtime.clone();
        let setup_ctx = self.setup_rpc_components(ctx, ext).await?;
        let RpcSetupContext {
            node,
            config,
            mut modules,
            mut auth_module,
            auth_config,
            mut registry,
            on_rpc_started,
            engine_events,
            engine_handle,
        } = setup_ctx;

        let server_config = Self::create_server_config(config, rpc_middleware, tokio_runtime);

        let (rpc, auth) = if disable_auth {
            // Only launch the RPC server, use a noop auth handle
            let rpc = Self::launch_rpc_server_internal(server_config, &modules).await?;
            (rpc, AuthServerHandle::noop())
        } else {
            let auth_module_clone = auth_module.clone();
            // launch servers concurrently
            let (rpc, auth) = futures::future::try_join(
                Self::launch_rpc_server_internal(server_config, &modules),
                Self::launch_auth_server_internal(auth_module_clone, auth_config),
            )
            .await?;
            (rpc, auth)
        };

        let handles = RethRpcServerHandles { rpc, auth };

        Self::finalize_rpc_setup(
            &mut registry,
            &mut modules,
            &mut auth_module,
            &node,
            config,
            on_rpc_started,
            handles.clone(),
        )?;

        Ok(RpcHandle {
            rpc_server_handles: handles,
            rpc_registry: registry,
            engine_events,
            beacon_engine_handle: engine_handle,
        })
    }

    /// Common setup for RPC server initialization
    async fn setup_rpc_components<'a, F>(
        self,
        ctx: AddOnsContext<'a, N>,
        ext: F,
    ) -> eyre::Result<RpcSetupContext<'a, N, EthB::EthApi>>
    where
        F: FnOnce(RpcModuleContainer<'_, N, EthB::EthApi>) -> eyre::Result<()>,
    {
        let Self { eth_api_builder, engine_api_builder, hooks, .. } = self;

        let engine_api = engine_api_builder.build_engine_api(&ctx).await?;
        let AddOnsContext { node, config, beacon_engine_handle, jwt_secret, engine_events } = ctx;

        info!(target: "reth::cli", "Engine API handler initialized");

        let cache = EthStateCache::spawn_with(
            node.provider().clone(),
            config.rpc.eth_config().cache,
            node.task_executor().clone(),
        );

        let new_canonical_blocks = node.provider().canonical_state_stream();
        let c = cache.clone();
        node.task_executor().spawn_critical(
            "cache canonical blocks task",
            Box::pin(async move {
                cache_new_blocks_task(c, new_canonical_blocks).await;
            }),
        );

        let ctx = EthApiCtx { components: &node, config: config.rpc.eth_config(), cache };
        let eth_api = eth_api_builder.build_eth_api(ctx).await?;

        let auth_config = config.rpc.auth_server_config(jwt_secret)?;
        let module_config = config.rpc.transport_rpc_module_config();
        debug!(target: "reth::cli", http=?module_config.http(), ws=?module_config.ws(), "Using RPC module config");

        let (mut modules, mut auth_module, registry) = RpcModuleBuilder::default()
            .with_provider(node.provider().clone())
            .with_pool(node.pool().clone())
            .with_network(node.network().clone())
            .with_executor(Box::new(node.task_executor().clone()))
            .with_evm_config(node.evm_config().clone())
            .with_consensus(node.consensus().clone())
            .build_with_auth_server(module_config, engine_api, eth_api);

        // in dev mode we generate 20 random dev-signer accounts
        if config.dev.dev {
            registry.eth_api().with_dev_accounts();
        }

        let mut registry = RpcRegistry { registry };
        let ctx = RpcContext {
            node: node.clone(),
            config,
            registry: &mut registry,
            modules: &mut modules,
            auth_module: &mut auth_module,
        };

        let RpcHooks { on_rpc_started, extend_rpc_modules } = hooks;

        ext(RpcModuleContainer {
            modules: ctx.modules,
            auth_module: ctx.auth_module,
            registry: ctx.registry,
        })?;
        extend_rpc_modules.extend_rpc_modules(ctx)?;

        Ok(RpcSetupContext {
            node,
            config,
            modules,
            auth_module,
            auth_config,
            registry,
            on_rpc_started,
            engine_events,
            engine_handle: beacon_engine_handle,
        })
    }

    /// Helper to launch the RPC server
    async fn launch_rpc_server_internal<M>(
        server_config: RpcServerConfig<M>,
        modules: &TransportRpcModules,
    ) -> eyre::Result<RpcServerHandle>
    where
        M: RethRpcMiddleware,
    {
        let handle = server_config.start(modules).await?;

        if let Some(path) = handle.ipc_endpoint() {
            info!(target: "reth::cli", %path, "RPC IPC server started");
        }
        if let Some(addr) = handle.http_local_addr() {
            info!(target: "reth::cli", url=%addr, "RPC HTTP server started");
        }
        if let Some(addr) = handle.ws_local_addr() {
            info!(target: "reth::cli", url=%addr, "RPC WS server started");
        }

        Ok(handle)
    }

    /// Helper to launch the auth server
    async fn launch_auth_server_internal(
        auth_module: AuthRpcModule,
        auth_config: reth_rpc_builder::auth::AuthServerConfig,
    ) -> eyre::Result<AuthServerHandle> {
        auth_module.start_server(auth_config)
            .await
            .map_err(Into::into)
            .inspect(|handle| {
                let addr = handle.local_addr();
                if let Some(ipc_endpoint) = handle.ipc_endpoint() {
                    info!(target: "reth::cli", url=%addr, ipc_endpoint=%ipc_endpoint, "RPC auth server started");
                } else {
                    info!(target: "reth::cli", url=%addr, "RPC auth server started");
                }
            })
    }

    /// Helper to finalize RPC setup by creating context and calling hooks
    fn finalize_rpc_setup(
        registry: &mut RpcRegistry<N, EthB::EthApi>,
        modules: &mut TransportRpcModules,
        auth_module: &mut AuthRpcModule,
        node: &N,
        config: &NodeConfig<<N::Types as NodeTypes>::ChainSpec>,
        on_rpc_started: Box<dyn OnRpcStarted<N, EthB::EthApi>>,
        handles: RethRpcServerHandles,
    ) -> eyre::Result<()> {
        let ctx = RpcContext { node: node.clone(), config, registry, modules, auth_module };

        on_rpc_started.on_rpc_started(ctx, handles)?;
        Ok(())
    }

    /// Helper to create RPC server config with optional tokio runtime
    fn create_server_config<M>(
        config: &NodeConfig<<N::Types as NodeTypes>::ChainSpec>,
        rpc_middleware: M,
        tokio_runtime: Option<tokio::runtime::Handle>,
    ) -> RpcServerConfig<M>
    where
        M: RethRpcMiddleware,
    {
        if let Some(tokio_runtime) = tokio_runtime {
            config
                .rpc
                .rpc_server_config()
                .set_rpc_middleware(rpc_middleware)
                .with_tokio_runtime(tokio_runtime)
        } else {
            config.rpc.rpc_server_config().set_rpc_middleware(rpc_middleware)
        }
    }
}

impl<N, EthB, PVB, EB, EVB, RpcMiddleware> NodeAddOns<N>
    for RpcAddOns<N, EthB, PVB, EB, EVB, RpcMiddleware>
where
    N: FullNodeComponents,
    <N as FullNodeTypes>::Provider: ChainSpecProvider<ChainSpec: EthereumHardforks>,
    EthB: EthApiBuilder<N>,
    PVB: PayloadValidatorBuilder<N>,
    EB: EngineApiBuilder<N>,
    EVB: EngineValidatorBuilder<N>,
    RpcMiddleware: RethRpcMiddleware,
{
    type Handle = RpcHandle<N, EthB::EthApi>;

    async fn launch_add_ons(self, ctx: AddOnsContext<'_, N>) -> eyre::Result<Self::Handle> {
        self.launch_add_ons_with(ctx, |_| Ok(())).await
    }
}

/// Helper trait implemented for add-ons producing [`RpcHandle`]. Used by common node launcher
/// implementations.
pub trait RethRpcAddOns<N: FullNodeComponents>:
    NodeAddOns<N, Handle = RpcHandle<N, Self::EthApi>>
{
    /// eth API implementation.
    type EthApi: EthApiTypes;

    /// Returns a mutable reference to RPC hooks.
    fn hooks_mut(&mut self) -> &mut RpcHooks<N, Self::EthApi>;
}

impl<N: FullNodeComponents, EthB, EV, EB, Engine, RpcMiddleware> RethRpcAddOns<N>
    for RpcAddOns<N, EthB, EV, EB, Engine, RpcMiddleware>
where
    Self: NodeAddOns<N, Handle = RpcHandle<N, EthB::EthApi>>,
    EthB: EthApiBuilder<N>,
{
    type EthApi = EthB::EthApi;

    fn hooks_mut(&mut self) -> &mut RpcHooks<N, Self::EthApi> {
        &mut self.hooks
    }
}

/// `EthApiCtx` struct
/// This struct is used to pass the necessary context to the `EthApiBuilder` to build the `EthApi`.
#[derive(Debug)]
pub struct EthApiCtx<'a, N: FullNodeTypes> {
    /// Reference to the node components
    pub components: &'a N,
    /// Eth API configuration
    pub config: EthConfig,
    /// Cache for eth state
    pub cache: EthStateCache<PrimitivesTy<N::Types>>,
}

impl<'a, N: FullNodeComponents<Types: NodeTypes<ChainSpec: EthereumHardforks>>> EthApiCtx<'a, N> {
    /// Provides a [`EthApiBuilder`] with preconfigured config and components.
    pub fn eth_api_builder(self) -> reth_rpc::EthApiBuilder<N, EthRpcConverterFor<N>> {
        reth_rpc::EthApiBuilder::new_with_components(self.components.clone())
            .eth_cache(self.cache)
            .task_spawner(self.components.task_executor().clone())
            .gas_cap(self.config.rpc_gas_cap.into())
            .max_simulate_blocks(self.config.rpc_max_simulate_blocks)
            .eth_proof_window(self.config.eth_proof_window)
            .fee_history_cache_config(self.config.fee_history_cache)
            .proof_permits(self.config.proof_permits)
            .gas_oracle_config(self.config.gas_oracle)
    }
}

/// A `EthApi` that knows how to build `eth` namespace API from [`FullNodeComponents`].
pub trait EthApiBuilder<N: FullNodeComponents>: Default + Send + 'static {
    /// The Ethapi implementation this builder will build.
    type EthApi: EthApiTypes
        + FullEthApiServer<Provider = N::Provider, Pool = N::Pool>
        + AddDevSigners
        + Unpin
        + 'static;

    /// Builds the [`EthApiServer`](reth_rpc_api::eth::EthApiServer) from the given context.
    fn build_eth_api(
        self,
        ctx: EthApiCtx<'_, N>,
    ) -> impl Future<Output = eyre::Result<Self::EthApi>> + Send;
}

/// Helper trait that provides the validator builder for the engine API
pub trait EngineValidatorAddOn<Node: FullNodeComponents>: Send {
    /// The validator builder type to use.
    type ValidatorBuilder: EngineValidatorBuilder<Node>;

    /// Returns the validator builder.
    fn engine_validator_builder(&self) -> Self::ValidatorBuilder;
}

impl<N, EthB, PVB, EB, EVB> EngineValidatorAddOn<N> for RpcAddOns<N, EthB, PVB, EB, EVB>
where
    N: FullNodeComponents,
    EthB: EthApiBuilder<N>,
    PVB: Send,
    EB: EngineApiBuilder<N>,
    EVB: EngineValidatorBuilder<N>,
{
    type ValidatorBuilder = EVB;

    fn engine_validator_builder(&self) -> Self::ValidatorBuilder {
        self.engine_validator_builder.clone()
    }
}

/// Builder for engine API RPC module.
///
/// This builder type is responsible for providing an instance of [`IntoEngineApiRpcModule`], which
/// is effectively a helper trait that provides the type erased [`jsonrpsee::RpcModule`] instance
/// that contains the method handlers for the engine API. See [`EngineApi`] for an implementation of
/// [`IntoEngineApiRpcModule`].
pub trait EngineApiBuilder<Node: FullNodeComponents>: Send + Sync {
    /// The engine API RPC module. Only required to be convertible to an [`jsonrpsee::RpcModule`].
    type EngineApi: IntoEngineApiRpcModule + Send + Sync;

    /// Builds the engine API instance given the provided [`AddOnsContext`].
    ///
    /// [`Self::EngineApi`] will be converted into the method handlers of the authenticated RPC
    /// server (engine API).
    fn build_engine_api(
        self,
        ctx: &AddOnsContext<'_, Node>,
    ) -> impl Future<Output = eyre::Result<Self::EngineApi>> + Send;
}

/// Builder trait for creating payload validators specifically for the Engine API.
///
/// This trait is responsible for building validators that the Engine API will use
/// to validate payloads.
pub trait PayloadValidatorBuilder<Node: FullNodeComponents>: Send + Sync + Clone {
    /// The validator type that will be used by the Engine API.
    type Validator: PayloadValidator<<Node::Types as NodeTypes>::Payload>;

    /// Builds the engine API validator.
    ///
    /// Returns a validator that validates engine API version-specific fields and payload
    /// attributes.
    fn build(
        self,
        ctx: &AddOnsContext<'_, Node>,
    ) -> impl Future<Output = eyre::Result<Self::Validator>> + Send;
}

/// Builder trait for creating engine validators for the consensus engine.
///
/// This trait is responsible for building validators that the consensus engine will use
/// for block execution, state validation, and fork handling.
pub trait EngineValidatorBuilder<Node: FullNodeComponents>: Send + Sync + Clone {
    /// The tree validator type that will be used by the consensus engine.
    type EngineValidator: EngineValidator<
        <Node::Types as NodeTypes>::Payload,
        <Node::Types as NodeTypes>::Primitives,
    >;

    /// Builds the tree validator for the consensus engine.
    ///
    /// Returns a validator that handles block execution, state validation, and fork handling.
    fn build_tree_validator(
        self,
        ctx: &AddOnsContext<'_, Node>,
        tree_config: TreeConfig,
    ) -> impl Future<Output = eyre::Result<Self::EngineValidator>> + Send;
}

/// Basic implementation of [`EngineValidatorBuilder`].
///
/// This builder creates a [`BasicEngineValidator`] using the provided payload validator builder.
#[derive(Debug, Clone)]
pub struct BasicEngineValidatorBuilder<EV> {
    /// The payload validator builder used to create the engine validator.
    payload_validator_builder: EV,
}

impl<EV> BasicEngineValidatorBuilder<EV> {
    /// Creates a new instance with the given payload validator builder.
    pub const fn new(payload_validator_builder: EV) -> Self {
        Self { payload_validator_builder }
    }
}

impl<EV> Default for BasicEngineValidatorBuilder<EV>
where
    EV: Default,
{
    fn default() -> Self {
        Self::new(EV::default())
    }
}

impl<Node, EV> EngineValidatorBuilder<Node> for BasicEngineValidatorBuilder<EV>
where
    Node: FullNodeComponents<
        Evm: ConfigureEngineEvm<
            <<Node::Types as NodeTypes>::Payload as PayloadTypes>::ExecutionData,
        >,
    >,
    EV: PayloadValidatorBuilder<Node>,
    EV::Validator: reth_engine_primitives::PayloadValidator<
        <Node::Types as NodeTypes>::Payload,
        Block = BlockTy<Node::Types>,
    >,
{
    type EngineValidator = BasicEngineValidator<Node::Provider, Node::Evm, EV::Validator>;

    async fn build_tree_validator(
        self,
        ctx: &AddOnsContext<'_, Node>,
        tree_config: TreeConfig,
    ) -> eyre::Result<Self::EngineValidator> {
        let validator = self.payload_validator_builder.build(ctx).await?;
        let data_dir = ctx.config.datadir.clone().resolve_datadir(ctx.config.chain.chain());
        let invalid_block_hook = ctx.create_invalid_block_hook(&data_dir).await?;
        Ok(BasicEngineValidator::new(
            ctx.node.provider().clone(),
            std::sync::Arc::new(ctx.node.consensus().clone()),
            ctx.node.evm_config().clone(),
            validator,
            tree_config,
            invalid_block_hook,
        ))
    }
}

/// Builder for basic [`EngineApi`] implementation.
///
/// This provides a basic default implementation for opstack and ethereum engine API via
/// [`EngineTypes`] and uses the general purpose [`EngineApi`] implementation as the builder's
/// output.
#[derive(Debug, Default)]
pub struct BasicEngineApiBuilder<PVB> {
    payload_validator_builder: PVB,
}

impl<N, PVB> EngineApiBuilder<N> for BasicEngineApiBuilder<PVB>
where
    N: FullNodeComponents<
        Types: NodeTypes<
            ChainSpec: EthereumHardforks,
            Payload: PayloadTypes<ExecutionData = ExecutionData> + EngineTypes,
        >,
    >,
    PVB: PayloadValidatorBuilder<N>,
    PVB::Validator: EngineApiValidator<<N::Types as NodeTypes>::Payload>,
{
    type EngineApi = EngineApi<
        N::Provider,
        <N::Types as NodeTypes>::Payload,
        N::Pool,
        PVB::Validator,
        <N::Types as NodeTypes>::ChainSpec,
    >;

    async fn build_engine_api(self, ctx: &AddOnsContext<'_, N>) -> eyre::Result<Self::EngineApi> {
        let Self { payload_validator_builder } = self;

        let engine_validator = payload_validator_builder.build(ctx).await?;
        let client = ClientVersionV1 {
            code: CLIENT_CODE,
            name: NAME_CLIENT.to_string(),
            version: CARGO_PKG_VERSION.to_string(),
            commit: VERGEN_GIT_SHA.to_string(),
        };
        Ok(EngineApi::new(
            ctx.node.provider().clone(),
            ctx.config.chain.clone(),
            ctx.beacon_engine_handle.clone(),
            PayloadStore::new(ctx.node.payload_builder_handle().clone()),
            ctx.node.pool().clone(),
            Box::new(ctx.node.task_executor().clone()),
            client,
            EngineCapabilities::default(),
            engine_validator,
            ctx.config.engine.accept_execution_requests_hash,
        ))
    }
}

/// A noop Builder that satisfies the [`EngineApiBuilder`] trait without actually configuring an
/// engine API module
///
/// This is intended to be used as a workaround for reusing all the existing ethereum node launch
/// utilities which require an engine API.
#[derive(Debug, Clone, Default)]
#[non_exhaustive]
pub struct NoopEngineApiBuilder;

impl<N: FullNodeComponents> EngineApiBuilder<N> for NoopEngineApiBuilder {
    type EngineApi = NoopEngineApi;

    async fn build_engine_api(self, _ctx: &AddOnsContext<'_, N>) -> eyre::Result<Self::EngineApi> {
        Ok(NoopEngineApi::default())
    }
}

/// Represents an empty Engine API [`RpcModule`].
///
/// This is only intended to be used in combination with the [`NoopEngineApiBuilder`] in order to
/// satisfy trait bounds in the regular ethereum launch routine that mandate an engine API instance.
#[derive(Debug, Clone, Default)]
#[non_exhaustive]
pub struct NoopEngineApi;

impl IntoEngineApiRpcModule for NoopEngineApi {
    fn into_rpc_module(self) -> RpcModule<()> {
        RpcModule::new(())
    }
}<|MERGE_RESOLUTION|>--- conflicted
+++ resolved
@@ -498,15 +498,6 @@
     pub fn with_engine_api<T>(
         self,
         engine_api_builder: T,
-<<<<<<< HEAD
-    ) -> RpcAddOns<Node, EthB, EV, T, RpcMiddleware> {
-        let Self {
-            hooks,
-            eth_api_builder,
-            engine_validator_builder,
-            rpc_middleware,
-            tokio_runtime,
-=======
     ) -> RpcAddOns<Node, EthB, PVB, T, EVB, RpcMiddleware> {
         let Self {
             hooks,
@@ -514,30 +505,7 @@
             payload_validator_builder,
             engine_validator_builder,
             rpc_middleware,
->>>>>>> 79571315
-            ..
-        } = self;
-        RpcAddOns {
-            hooks,
-            eth_api_builder,
-            payload_validator_builder,
-            engine_api_builder,
-            engine_validator_builder,
-            rpc_middleware,
-        }
-    }
-
-    /// Maps the [`PayloadValidatorBuilder`] builder type.
-    pub fn with_payload_validator<T>(
-        self,
-        payload_validator_builder: T,
-    ) -> RpcAddOns<Node, EthB, T, EB, EVB, RpcMiddleware> {
-        let Self {
-            hooks,
-            eth_api_builder,
-            engine_api_builder,
-            engine_validator_builder,
-            rpc_middleware,
+            tokio_runtime,
             ..
         } = self;
         RpcAddOns {
@@ -551,97 +519,18 @@
         }
     }
 
-    /// Maps the [`EngineValidatorBuilder`] builder type.
-    pub fn with_engine_validator<T>(
-        self,
-        engine_validator_builder: T,
-<<<<<<< HEAD
-    ) -> RpcAddOns<Node, EthB, T, EB, RpcMiddleware> {
-        let Self {
-            hooks, eth_api_builder, engine_api_builder, rpc_middleware, tokio_runtime, ..
-=======
-    ) -> RpcAddOns<Node, EthB, PVB, EB, T, RpcMiddleware> {
+    /// Maps the [`PayloadValidatorBuilder`] builder type.
+    pub fn with_payload_validator<T>(
+        self,
+        payload_validator_builder: T,
+    ) -> RpcAddOns<Node, EthB, T, EB, EVB, RpcMiddleware> {
         let Self {
             hooks,
             eth_api_builder,
-            payload_validator_builder,
-            engine_api_builder,
-            rpc_middleware,
-            ..
->>>>>>> 79571315
-        } = self;
-        RpcAddOns {
-            hooks,
-            eth_api_builder,
-            payload_validator_builder,
             engine_api_builder,
             engine_validator_builder,
             rpc_middleware,
             tokio_runtime,
-        }
-    }
-
-    /// Sets the RPC middleware stack for processing RPC requests.
-    ///
-    /// This method configures a custom middleware stack that will be applied to all RPC requests
-    /// across HTTP, `WebSocket`, and IPC transports. The middleware is applied to the RPC service
-    /// layer, allowing you to intercept, modify, or enhance RPC request processing.
-    ///
-    ///
-    /// # How It Works
-    ///
-    /// The middleware uses the Tower ecosystem's `Layer` pattern. When an RPC server is started,
-    /// the configured middleware stack is applied to create a layered service that processes
-    /// requests in the order the layers were added.
-    ///
-    /// # Examples
-    ///
-    /// ```ignore
-    /// use reth_rpc_builder::{RpcServiceBuilder, RpcRequestMetrics};
-    /// use tower::Layer;
-    ///
-    /// // Simple example with metrics
-    /// let metrics_layer = RpcRequestMetrics::new(metrics_recorder);
-    /// let with_metrics = rpc_addons.with_rpc_middleware(
-    ///     RpcServiceBuilder::new().layer(metrics_layer)
-    /// );
-    ///
-    /// // Composing multiple middleware layers
-    /// let middleware_stack = RpcServiceBuilder::new()
-    ///     .layer(rate_limit_layer)
-    ///     .layer(logging_layer)
-    ///     .layer(metrics_layer);
-    /// let with_full_stack = rpc_addons.with_rpc_middleware(middleware_stack);
-    /// ```
-    ///
-    /// # Notes
-    ///
-    /// - Middleware is applied to the RPC service layer, not the HTTP transport layer
-    /// - The default middleware is `Identity` (no-op), which passes through requests unchanged
-    /// - Middleware layers are applied in the order they are added via `.layer()`
-<<<<<<< HEAD
-    pub fn with_rpc_middleware<T>(self, rpc_middleware: T) -> RpcAddOns<Node, EthB, EV, EB, T> {
-        let Self {
-            hooks,
-            eth_api_builder,
-            engine_validator_builder,
-            engine_api_builder,
-            tokio_runtime,
-            ..
-        } = self;
-        RpcAddOns {
-=======
-    pub fn with_rpc_middleware<T>(
-        self,
-        rpc_middleware: T,
-    ) -> RpcAddOns<Node, EthB, PVB, EB, EVB, T> {
-        let Self {
->>>>>>> 79571315
-            hooks,
-            eth_api_builder,
-            payload_validator_builder,
-            engine_api_builder,
-            engine_validator_builder,
             ..
         } = self;
         RpcAddOns {
@@ -655,11 +544,99 @@
         }
     }
 
+    /// Maps the [`EngineValidatorBuilder`] builder type.
+    pub fn with_engine_validator<T>(
+        self,
+        engine_validator_builder: T,
+    ) -> RpcAddOns<Node, EthB, PVB, EB, T, RpcMiddleware> {
+        let Self {
+            hooks,
+            eth_api_builder,
+            payload_validator_builder,
+            engine_api_builder,
+            rpc_middleware,
+            tokio_runtime,
+            ..
+        } = self;
+        RpcAddOns {
+            hooks,
+            eth_api_builder,
+            payload_validator_builder,
+            engine_api_builder,
+            engine_validator_builder,
+            rpc_middleware,
+            tokio_runtime,
+        }
+    }
+
+    /// Sets the RPC middleware stack for processing RPC requests.
+    ///
+    /// This method configures a custom middleware stack that will be applied to all RPC requests
+    /// across HTTP, `WebSocket`, and IPC transports. The middleware is applied to the RPC service
+    /// layer, allowing you to intercept, modify, or enhance RPC request processing.
+    ///
+    ///
+    /// # How It Works
+    ///
+    /// The middleware uses the Tower ecosystem's `Layer` pattern. When an RPC server is started,
+    /// the configured middleware stack is applied to create a layered service that processes
+    /// requests in the order the layers were added.
+    ///
+    /// # Examples
+    ///
+    /// ```ignore
+    /// use reth_rpc_builder::{RpcServiceBuilder, RpcRequestMetrics};
+    /// use tower::Layer;
+    ///
+    /// // Simple example with metrics
+    /// let metrics_layer = RpcRequestMetrics::new(metrics_recorder);
+    /// let with_metrics = rpc_addons.with_rpc_middleware(
+    ///     RpcServiceBuilder::new().layer(metrics_layer)
+    /// );
+    ///
+    /// // Composing multiple middleware layers
+    /// let middleware_stack = RpcServiceBuilder::new()
+    ///     .layer(rate_limit_layer)
+    ///     .layer(logging_layer)
+    ///     .layer(metrics_layer);
+    /// let with_full_stack = rpc_addons.with_rpc_middleware(middleware_stack);
+    /// ```
+    ///
+    /// # Notes
+    ///
+    /// - Middleware is applied to the RPC service layer, not the HTTP transport layer
+    /// - The default middleware is `Identity` (no-op), which passes through requests unchanged
+    /// - Middleware layers are applied in the order they are added via `.layer()`
+    pub fn with_rpc_middleware<T>(
+        self,
+        rpc_middleware: T,
+    ) -> RpcAddOns<Node, EthB, PVB, EB, EVB, T> {
+        let Self {
+            hooks,
+            eth_api_builder,
+            payload_validator_builder,
+            engine_api_builder,
+            engine_validator_builder,
+            tokio_runtime,
+            ..
+        } = self;
+        RpcAddOns {
+            hooks,
+            eth_api_builder,
+            payload_validator_builder,
+            engine_api_builder,
+            engine_validator_builder,
+            rpc_middleware,
+            tokio_runtime,
+        }
+    }
+
     /// Sets the tokio runtime for the RPC servers.
     pub fn with_tokio_runtime(self, tokio_runtime: tokio::runtime::Handle) -> Self {
         let Self {
             hooks,
             eth_api_builder,
+            payload_validator_builder,
             engine_validator_builder,
             engine_api_builder,
             rpc_middleware,
@@ -668,6 +645,7 @@
         Self {
             hooks,
             eth_api_builder,
+            payload_validator_builder,
             engine_validator_builder,
             engine_api_builder,
             rpc_middleware,
@@ -741,17 +719,14 @@
     Engine: Default,
 {
     fn default() -> Self {
-<<<<<<< HEAD
-        Self::new(EthB::default(), EV::default(), EB::default(), Default::default(), None)
-=======
         Self::new(
             EthB::default(),
             EV::default(),
             EB::default(),
             Engine::default(),
             Default::default(),
+            None,
         )
->>>>>>> 79571315
     }
 }
 
