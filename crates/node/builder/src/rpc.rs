//! Builder support for rpc components.

pub use jsonrpsee::server::middleware::rpc::{RpcService, RpcServiceBuilder};
pub use reth_rpc_builder::{middleware::RethRpcMiddleware, Identity};

use crate::{BeaconConsensusEngineEvent, BeaconConsensusEngineHandle};
use alloy_rpc_types::engine::ClientVersionV1;
use alloy_rpc_types_engine::ExecutionData;
use jsonrpsee::{core::middleware::layer::Either, RpcModule};
use reth_chain_state::CanonStateSubscriptions;
use reth_chainspec::{ChainSpecProvider, EthereumHardforks};
use reth_engine_local::{LocalPayloadAttributesAddOn, UnsupportedPayloadAttributesBuilder};
use reth_node_api::{
    AddOnsContext, BlockTy, EngineTypes, EngineValidator, FullNodeComponents, FullNodeTypes,
    NodeAddOns, NodeTypes, PayloadAttributesBuilder, PayloadTypes, ReceiptTy,
};
use reth_node_core::{
    node_config::NodeConfig,
    version::{CARGO_PKG_VERSION, CLIENT_CODE, NAME_CLIENT, VERGEN_GIT_SHA},
};
use reth_payload_builder::{PayloadBuilderHandle, PayloadStore};
use reth_rpc::eth::{EthApiTypes, FullEthApiServer};
use reth_rpc_api::{eth::helpers::AddDevSigners, IntoEngineApiRpcModule};
use reth_rpc_builder::{
    auth::{AuthRpcModule, AuthServerHandle},
    config::RethRpcServerConfig,
    RpcModuleBuilder, RpcRegistryInner, RpcServerConfig, RpcServerHandle, Stack,
    TransportRpcModules,
};
use reth_rpc_engine_api::{capabilities::EngineCapabilities, EngineApi};
use reth_rpc_eth_types::{cache::cache_new_blocks_task, EthConfig, EthStateCache};
use reth_tokio_util::EventSender;
use reth_tracing::tracing::{debug, info};
use std::{
    fmt::{self, Debug},
    future::Future,
    ops::{Deref, DerefMut},
};

/// Contains the handles to the spawned RPC servers.
///
/// This can be used to access the endpoints of the servers.
#[derive(Debug, Clone)]
pub struct RethRpcServerHandles {
    /// The regular RPC server handle to all configured transports.
    pub rpc: RpcServerHandle,
    /// The handle to the auth server (engine API)
    pub auth: AuthServerHandle,
}

/// Contains hooks that are called during the rpc setup.
pub struct RpcHooks<Node: FullNodeComponents, EthApi> {
    /// Hooks to run once RPC server is running.
    pub on_rpc_started: Box<dyn OnRpcStarted<Node, EthApi>>,
    /// Hooks to run to configure RPC server API.
    pub extend_rpc_modules: Box<dyn ExtendRpcModules<Node, EthApi>>,
}

impl<Node, EthApi> Default for RpcHooks<Node, EthApi>
where
    Node: FullNodeComponents,
    EthApi: EthApiTypes,
{
    fn default() -> Self {
        Self { on_rpc_started: Box::<()>::default(), extend_rpc_modules: Box::<()>::default() }
    }
}

impl<Node, EthApi> RpcHooks<Node, EthApi>
where
    Node: FullNodeComponents,
    EthApi: EthApiTypes,
{
    /// Sets the hook that is run once the rpc server is started.
    pub(crate) fn set_on_rpc_started<F>(&mut self, hook: F) -> &mut Self
    where
        F: OnRpcStarted<Node, EthApi> + 'static,
    {
        self.on_rpc_started = Box::new(hook);
        self
    }

    /// Sets the hook that is run once the rpc server is started.
    #[expect(unused)]
    pub(crate) fn on_rpc_started<F>(mut self, hook: F) -> Self
    where
        F: OnRpcStarted<Node, EthApi> + 'static,
    {
        self.set_on_rpc_started(hook);
        self
    }

    /// Sets the hook that is run to configure the rpc modules.
    pub(crate) fn set_extend_rpc_modules<F>(&mut self, hook: F) -> &mut Self
    where
        F: ExtendRpcModules<Node, EthApi> + 'static,
    {
        self.extend_rpc_modules = Box::new(hook);
        self
    }

    /// Sets the hook that is run to configure the rpc modules.
    #[expect(unused)]
    pub(crate) fn extend_rpc_modules<F>(mut self, hook: F) -> Self
    where
        F: ExtendRpcModules<Node, EthApi> + 'static,
    {
        self.set_extend_rpc_modules(hook);
        self
    }
}

impl<Node, EthApi> fmt::Debug for RpcHooks<Node, EthApi>
where
    Node: FullNodeComponents,
    EthApi: EthApiTypes,
{
    fn fmt(&self, f: &mut fmt::Formatter<'_>) -> fmt::Result {
        f.debug_struct("RpcHooks")
            .field("on_rpc_started", &"...")
            .field("extend_rpc_modules", &"...")
            .finish()
    }
}

/// Event hook that is called once the rpc server is started.
pub trait OnRpcStarted<Node: FullNodeComponents, EthApi: EthApiTypes>: Send {
    /// The hook that is called once the rpc server is started.
    fn on_rpc_started(
        self: Box<Self>,
        ctx: RpcContext<'_, Node, EthApi>,
        handles: RethRpcServerHandles,
    ) -> eyre::Result<()>;
}

impl<Node, EthApi, F> OnRpcStarted<Node, EthApi> for F
where
    F: FnOnce(RpcContext<'_, Node, EthApi>, RethRpcServerHandles) -> eyre::Result<()> + Send,
    Node: FullNodeComponents,
    EthApi: EthApiTypes,
{
    fn on_rpc_started(
        self: Box<Self>,
        ctx: RpcContext<'_, Node, EthApi>,
        handles: RethRpcServerHandles,
    ) -> eyre::Result<()> {
        (*self)(ctx, handles)
    }
}

impl<Node, EthApi> OnRpcStarted<Node, EthApi> for ()
where
    Node: FullNodeComponents,
    EthApi: EthApiTypes,
{
    fn on_rpc_started(
        self: Box<Self>,
        _: RpcContext<'_, Node, EthApi>,
        _: RethRpcServerHandles,
    ) -> eyre::Result<()> {
        Ok(())
    }
}

/// Event hook that is called when the rpc server is started.
pub trait ExtendRpcModules<Node: FullNodeComponents, EthApi: EthApiTypes>: Send {
    /// The hook that is called once the rpc server is started.
    fn extend_rpc_modules(self: Box<Self>, ctx: RpcContext<'_, Node, EthApi>) -> eyre::Result<()>;
}

impl<Node, EthApi, F> ExtendRpcModules<Node, EthApi> for F
where
    F: FnOnce(RpcContext<'_, Node, EthApi>) -> eyre::Result<()> + Send,
    Node: FullNodeComponents,
    EthApi: EthApiTypes,
{
    fn extend_rpc_modules(self: Box<Self>, ctx: RpcContext<'_, Node, EthApi>) -> eyre::Result<()> {
        (*self)(ctx)
    }
}

impl<Node, EthApi> ExtendRpcModules<Node, EthApi> for ()
where
    Node: FullNodeComponents,
    EthApi: EthApiTypes,
{
    fn extend_rpc_modules(self: Box<Self>, _: RpcContext<'_, Node, EthApi>) -> eyre::Result<()> {
        Ok(())
    }
}

/// Helper wrapper type to encapsulate the [`RpcRegistryInner`] over components trait.
#[derive(Debug, Clone)]
#[expect(clippy::type_complexity)]
pub struct RpcRegistry<Node: FullNodeComponents, EthApi: EthApiTypes> {
    pub(crate) registry: RpcRegistryInner<
        Node::Provider,
        Node::Pool,
        Node::Network,
        EthApi,
        Node::Evm,
        Node::Consensus,
    >,
}

impl<Node, EthApi> Deref for RpcRegistry<Node, EthApi>
where
    Node: FullNodeComponents,
    EthApi: EthApiTypes,
{
    type Target = RpcRegistryInner<
        Node::Provider,
        Node::Pool,
        Node::Network,
        EthApi,
        Node::Evm,
        Node::Consensus,
    >;

    fn deref(&self) -> &Self::Target {
        &self.registry
    }
}

impl<Node, EthApi> DerefMut for RpcRegistry<Node, EthApi>
where
    Node: FullNodeComponents,
    EthApi: EthApiTypes,
{
    fn deref_mut(&mut self) -> &mut Self::Target {
        &mut self.registry
    }
}

/// Helper container for the parameters commonly passed to RPC module extension functions.
#[expect(missing_debug_implementations)]
pub struct RpcModuleContainer<'a, Node: FullNodeComponents, EthApi: EthApiTypes> {
    /// Holds installed modules per transport type.
    pub modules: &'a mut TransportRpcModules,
    /// Holds jwt authenticated rpc module.
    pub auth_module: &'a mut AuthRpcModule,
    /// A Helper type the holds instances of the configured modules.
    pub registry: &'a mut RpcRegistry<Node, EthApi>,
}

/// Helper container to encapsulate [`RpcRegistryInner`], [`TransportRpcModules`] and
/// [`AuthRpcModule`].
///
/// This can be used to access installed modules, or create commonly used handlers like
/// [`reth_rpc::eth::EthApi`], and ultimately merge additional rpc handler into the configured
/// transport modules [`TransportRpcModules`] as well as configured authenticated methods
/// [`AuthRpcModule`].
#[expect(missing_debug_implementations)]
pub struct RpcContext<'a, Node: FullNodeComponents, EthApi: EthApiTypes> {
    /// The node components.
    pub(crate) node: Node,

    /// Gives access to the node configuration.
    pub(crate) config: &'a NodeConfig<<Node::Types as NodeTypes>::ChainSpec>,

    /// A Helper type the holds instances of the configured modules.
    ///
    /// This provides easy access to rpc handlers, such as [`RpcRegistryInner::eth_api`].
    pub registry: &'a mut RpcRegistry<Node, EthApi>,
    /// Holds installed modules per transport type.
    ///
    /// This can be used to merge additional modules into the configured transports (http, ipc,
    /// ws). See [`TransportRpcModules::merge_configured`]
    pub modules: &'a mut TransportRpcModules,
    /// Holds jwt authenticated rpc module.
    ///
    /// This can be used to merge additional modules into the configured authenticated methods
    pub auth_module: &'a mut AuthRpcModule,
}

impl<Node, EthApi> RpcContext<'_, Node, EthApi>
where
    Node: FullNodeComponents,
    EthApi: EthApiTypes,
{
    /// Returns the config of the node.
    pub const fn config(&self) -> &NodeConfig<<Node::Types as NodeTypes>::ChainSpec> {
        self.config
    }

    /// Returns a reference to the configured node.
    pub const fn node(&self) -> &Node {
        &self.node
    }

    /// Returns the transaction pool instance.
    pub fn pool(&self) -> &Node::Pool {
        self.node.pool()
    }

    /// Returns provider to interact with the node.
    pub fn provider(&self) -> &Node::Provider {
        self.node.provider()
    }

    /// Returns the handle to the network
    pub fn network(&self) -> &Node::Network {
        self.node.network()
    }

    /// Returns the handle to the payload builder service
    pub fn payload_builder_handle(
        &self,
    ) -> &PayloadBuilderHandle<<Node::Types as NodeTypes>::Payload> {
        self.node.payload_builder_handle()
    }
}

/// Handle to the launched RPC servers.
pub struct RpcHandle<Node: FullNodeComponents, EthApi: EthApiTypes> {
    /// Handles to launched servers.
    pub rpc_server_handles: RethRpcServerHandles,
    /// Configured RPC modules.
    pub rpc_registry: RpcRegistry<Node, EthApi>,
    /// Notification channel for engine API events
    ///
    /// Caution: This is a multi-producer, multi-consumer broadcast and allows grants access to
    /// dispatch events
    pub engine_events:
        EventSender<BeaconConsensusEngineEvent<<Node::Types as NodeTypes>::Primitives>>,
    /// Handle to the beacon consensus engine.
    pub beacon_engine_handle: BeaconConsensusEngineHandle<<Node::Types as NodeTypes>::Payload>,
}

impl<Node: FullNodeComponents, EthApi: EthApiTypes> Clone for RpcHandle<Node, EthApi> {
    fn clone(&self) -> Self {
        Self {
            rpc_server_handles: self.rpc_server_handles.clone(),
            rpc_registry: self.rpc_registry.clone(),
            engine_events: self.engine_events.clone(),
            beacon_engine_handle: self.beacon_engine_handle.clone(),
        }
    }
}

impl<Node: FullNodeComponents, EthApi: EthApiTypes> Deref for RpcHandle<Node, EthApi> {
    type Target = RpcRegistry<Node, EthApi>;

    fn deref(&self) -> &Self::Target {
        &self.rpc_registry
    }
}

impl<Node: FullNodeComponents, EthApi: EthApiTypes> Debug for RpcHandle<Node, EthApi>
where
    RpcRegistry<Node, EthApi>: Debug,
{
    fn fmt(&self, f: &mut fmt::Formatter<'_>) -> fmt::Result {
        f.debug_struct("RpcHandle")
            .field("rpc_server_handles", &self.rpc_server_handles)
            .field("rpc_registry", &self.rpc_registry)
            .finish()
    }
}

/// Handle returned when only the regular RPC server (HTTP/WS/IPC) is launched.
///
/// This handle provides access to the RPC server endpoints and registry, but does not
/// include an authenticated Engine API server. Use this when you only need regular
/// RPC functionality.
#[derive(Debug, Clone)]
pub struct RpcServerOnlyHandle<Node: FullNodeComponents, EthApi: EthApiTypes> {
    /// Handle to the RPC server
    pub rpc_server_handle: RpcServerHandle,
    /// Configured RPC modules.
    pub rpc_registry: RpcRegistry<Node, EthApi>,
    /// Notification channel for engine API events
    pub engine_events:
        EventSender<BeaconConsensusEngineEvent<<Node::Types as NodeTypes>::Primitives>>,
    /// Handle to the consensus engine.
    pub engine_handle: BeaconConsensusEngineHandle<<Node::Types as NodeTypes>::Payload>,
}

/// Handle returned when only the authenticated Engine API server is launched.
///
/// This handle provides access to the Engine API server and registry, but does not
/// include the regular RPC servers (HTTP/WS/IPC). Use this for specialized setups
/// that only need Engine API functionality.
#[derive(Debug, Clone)]
pub struct AuthServerOnlyHandle<Node: FullNodeComponents, EthApi: EthApiTypes> {
    /// Handle to the auth server (engine API)
    pub auth_server_handle: AuthServerHandle,
    /// Configured RPC modules.
    pub rpc_registry: RpcRegistry<Node, EthApi>,
    /// Notification channel for engine API events
    pub engine_events:
        EventSender<BeaconConsensusEngineEvent<<Node::Types as NodeTypes>::Primitives>>,
    /// Handle to the consensus engine.
    pub engine_handle: BeaconConsensusEngineHandle<<Node::Types as NodeTypes>::Payload>,
}

/// Internal context struct for RPC setup shared between different launch methods
struct RpcSetupContext<'a, Node: FullNodeComponents, EthApi: EthApiTypes> {
    node: Node,
    config: &'a NodeConfig<<Node::Types as NodeTypes>::ChainSpec>,
    modules: TransportRpcModules,
    auth_module: AuthRpcModule,
    auth_config: reth_rpc_builder::auth::AuthServerConfig,
    registry: RpcRegistry<Node, EthApi>,
    on_rpc_started: Box<dyn OnRpcStarted<Node, EthApi>>,
    engine_events: EventSender<BeaconConsensusEngineEvent<<Node::Types as NodeTypes>::Primitives>>,
    engine_handle: BeaconConsensusEngineHandle<<Node::Types as NodeTypes>::Payload>,
}

/// Node add-ons containing RPC server configuration, with customizable eth API handler.
///
/// This struct can be used to provide the RPC server functionality. It is responsible for launching
/// the regular RPC and the authenticated RPC server (engine API). It is intended to be used and
/// modified as part of the [`NodeAddOns`] see for example `OpRpcAddons`, `EthereumAddOns`.
///
/// It can be modified to register RPC API handlers, see [`RpcAddOns::launch_add_ons_with`] which
/// takes a closure that provides access to all the configured modules (namespaces), and is invoked
/// just before the servers are launched. This can be used to extend the node with custom RPC
/// methods or even replace existing method handlers, see also [`TransportRpcModules`].
pub struct RpcAddOns<
    Node: FullNodeComponents,
    EthB: EthApiBuilder<Node>,
    EV,
    EB = BasicEngineApiBuilder<EV>,
    RpcMiddleware = Identity,
> {
    /// Additional RPC add-ons.
    pub hooks: RpcHooks<Node, EthB::EthApi>,
    /// Builder for `EthApi`
    eth_api_builder: EthB,
    /// Engine validator
    engine_validator_builder: EV,
    /// Builder for `EngineApi`
    engine_api_builder: EB,
    /// Configurable RPC middleware stack.
    ///
    /// This middleware is applied to all RPC requests across all transports (HTTP, WS, IPC).
    /// See [`RpcAddOns::with_rpc_middleware`] for more details.
    rpc_middleware: RpcMiddleware,
}

impl<Node, EthB, EV, EB, RpcMiddleware> Debug for RpcAddOns<Node, EthB, EV, EB, RpcMiddleware>
where
    Node: FullNodeComponents,
    EthB: EthApiBuilder<Node>,
    EV: Debug,
    EB: Debug,
{
    fn fmt(&self, f: &mut fmt::Formatter<'_>) -> fmt::Result {
        f.debug_struct("RpcAddOns")
            .field("hooks", &self.hooks)
            .field("eth_api_builder", &"...")
            .field("engine_validator_builder", &self.engine_validator_builder)
            .field("engine_api_builder", &self.engine_api_builder)
            .field("rpc_middleware", &"...")
            .finish()
    }
}

impl<Node, EthB, EV, EB, RpcMiddleware> RpcAddOns<Node, EthB, EV, EB, RpcMiddleware>
where
    Node: FullNodeComponents,
    EthB: EthApiBuilder<Node>,
{
    /// Creates a new instance of the RPC add-ons.
    pub fn new(
        eth_api_builder: EthB,
        engine_validator_builder: EV,
        engine_api_builder: EB,
        rpc_middleware: RpcMiddleware,
    ) -> Self {
        Self {
            hooks: RpcHooks::default(),
            eth_api_builder,
            engine_validator_builder,
            engine_api_builder,
            rpc_middleware,
        }
    }

    /// Maps the [`EngineApiBuilder`] builder type.
    pub fn with_engine_api<T>(
        self,
        engine_api_builder: T,
    ) -> RpcAddOns<Node, EthB, EV, T, RpcMiddleware> {
        let Self { hooks, eth_api_builder, engine_validator_builder, rpc_middleware, .. } = self;
        RpcAddOns {
            hooks,
            eth_api_builder,
            engine_validator_builder,
            engine_api_builder,
            rpc_middleware,
        }
    }

    /// Maps the [`EngineValidatorBuilder`] builder type.
    pub fn with_engine_validator<T>(
        self,
        engine_validator_builder: T,
    ) -> RpcAddOns<Node, EthB, T, EB, RpcMiddleware> {
        let Self { hooks, eth_api_builder, engine_api_builder, rpc_middleware, .. } = self;
        RpcAddOns {
            hooks,
            eth_api_builder,
            engine_validator_builder,
            engine_api_builder,
            rpc_middleware,
        }
    }

    /// Sets the RPC middleware stack for processing RPC requests.
    ///
    /// This method configures a custom middleware stack that will be applied to all RPC requests
    /// across HTTP, `WebSocket`, and IPC transports. The middleware is applied to the RPC service
    /// layer, allowing you to intercept, modify, or enhance RPC request processing.
    ///
    ///
    /// # How It Works
    ///
    /// The middleware uses the Tower ecosystem's `Layer` pattern. When an RPC server is started,
    /// the configured middleware stack is applied to create a layered service that processes
    /// requests in the order the layers were added.
    ///
    /// # Examples
    ///
    /// ```ignore
    /// use reth_rpc_builder::{RpcServiceBuilder, RpcRequestMetrics};
    /// use tower::Layer;
    ///
    /// // Simple example with metrics
    /// let metrics_layer = RpcRequestMetrics::new(metrics_recorder);
    /// let with_metrics = rpc_addons.with_rpc_middleware(
    ///     RpcServiceBuilder::new().layer(metrics_layer)
    /// );
    ///
    /// // Composing multiple middleware layers
    /// let middleware_stack = RpcServiceBuilder::new()
    ///     .layer(rate_limit_layer)
    ///     .layer(logging_layer)
    ///     .layer(metrics_layer);
    /// let with_full_stack = rpc_addons.with_rpc_middleware(middleware_stack);
    /// ```
    ///
    /// # Notes
    ///
    /// - Middleware is applied to the RPC service layer, not the HTTP transport layer
    /// - The default middleware is `Identity` (no-op), which passes through requests unchanged
    /// - Middleware layers are applied in the order they are added via `.layer()`
    pub fn with_rpc_middleware<T>(self, rpc_middleware: T) -> RpcAddOns<Node, EthB, EV, EB, T> {
        let Self { hooks, eth_api_builder, engine_validator_builder, engine_api_builder, .. } =
            self;
        RpcAddOns {
            hooks,
            eth_api_builder,
            engine_validator_builder,
            engine_api_builder,
            rpc_middleware,
        }
    }

    /// Add a new layer `T` to the configured [`RpcServiceBuilder`].
    pub fn layer_rpc_middleware<T>(
        self,
        layer: T,
    ) -> RpcAddOns<Node, EthB, EV, EB, Stack<RpcMiddleware, T>> {
        let Self {
            hooks,
            eth_api_builder,
            engine_validator_builder,
            engine_api_builder,
            rpc_middleware,
        } = self;
        let rpc_middleware = Stack::new(rpc_middleware, layer);
        RpcAddOns {
            hooks,
            eth_api_builder,
            engine_validator_builder,
            engine_api_builder,
            rpc_middleware,
        }
    }

    /// Optionally adds a new layer `T` to the configured [`RpcServiceBuilder`].
    pub fn option_layer_rpc_middleware<T>(
        self,
        layer: Option<T>,
    ) -> RpcAddOns<Node, EthB, EV, EB, Stack<RpcMiddleware, Either<T, Identity>>> {
        let layer = layer.map(Either::Left).unwrap_or(Either::Right(Identity::new()));
        self.layer_rpc_middleware(layer)
    }

    /// Sets the hook that is run once the rpc server is started.
    pub fn on_rpc_started<F>(mut self, hook: F) -> Self
    where
        F: FnOnce(RpcContext<'_, Node, EthB::EthApi>, RethRpcServerHandles) -> eyre::Result<()>
            + Send
            + 'static,
    {
        self.hooks.set_on_rpc_started(hook);
        self
    }

    /// Sets the hook that is run to configure the rpc modules.
    pub fn extend_rpc_modules<F>(mut self, hook: F) -> Self
    where
        F: FnOnce(RpcContext<'_, Node, EthB::EthApi>) -> eyre::Result<()> + Send + 'static,
    {
        self.hooks.set_extend_rpc_modules(hook);
        self
    }
}

impl<Node, EthB, EV, EB> Default for RpcAddOns<Node, EthB, EV, EB, Identity>
where
    Node: FullNodeComponents,
    EthB: EthApiBuilder<Node>,
    EV: Default,
    EB: Default,
{
    fn default() -> Self {
        Self::new(EthB::default(), EV::default(), EB::default(), Default::default())
    }
}

<<<<<<< HEAD
impl<N, EthB, EV, EB> LocalPayloadAttributesAddOn<N> for RpcAddOns<N, EthB, EV, EB>
where
    N: FullNodeComponents,
    EthB: EthApiBuilder<N>,
    EV: EngineValidatorBuilder<N>,
    EB: EngineApiBuilder<N>,
{
    type PayloadAttributes = <<N::Types as NodeTypes>::Payload as PayloadTypes>::PayloadAttributes;

    fn local_payload_attributes_builder(
        &self,
        _ctx: &AddOnsContext<'_, N>,
    ) -> eyre::Result<impl PayloadAttributesBuilder<Self::PayloadAttributes>> {
        Err::<UnsupportedPayloadAttributesBuilder<Self::PayloadAttributes>, _>(eyre::eyre!(
            "Local payload attributes not supported"
        ))
    }
}

impl<N, EthB, EV, EB> RpcAddOns<N, EthB, EV, EB>
=======
impl<N, EthB, EV, EB, RpcMiddleware> RpcAddOns<N, EthB, EV, EB, RpcMiddleware>
>>>>>>> 48743963
where
    N: FullNodeComponents,
    N::Provider: ChainSpecProvider<ChainSpec: EthereumHardforks>,
    EthB: EthApiBuilder<N>,
    EV: EngineValidatorBuilder<N>,
    EB: EngineApiBuilder<N>,
    RpcMiddleware: RethRpcMiddleware,
{
    /// Launches only the regular RPC server (HTTP/WS/IPC), without the authenticated Engine API
    /// server.
    ///
    /// This is useful when you only need the regular RPC functionality and want to avoid
    /// starting the auth server.
    pub async fn launch_rpc_server<F>(
        self,
        ctx: AddOnsContext<'_, N>,
        ext: F,
    ) -> eyre::Result<RpcServerOnlyHandle<N, EthB::EthApi>>
    where
        F: FnOnce(RpcModuleContainer<'_, N, EthB::EthApi>) -> eyre::Result<()>,
    {
        let rpc_middleware = self.rpc_middleware.clone();
        let setup_ctx = self.setup_rpc_components(ctx, ext).await?;
        let RpcSetupContext {
            node,
            config,
            mut modules,
            mut auth_module,
            auth_config: _,
            mut registry,
            on_rpc_started,
            engine_events,
            engine_handle,
        } = setup_ctx;

        let server_config = config.rpc.rpc_server_config().set_rpc_middleware(rpc_middleware);
        let rpc_server_handle = Self::launch_rpc_server_internal(server_config, &modules).await?;

        let handles =
            RethRpcServerHandles { rpc: rpc_server_handle.clone(), auth: AuthServerHandle::noop() };
        Self::finalize_rpc_setup(
            &mut registry,
            &mut modules,
            &mut auth_module,
            &node,
            config,
            on_rpc_started,
            handles,
        )?;

        Ok(RpcServerOnlyHandle {
            rpc_server_handle,
            rpc_registry: registry,
            engine_events,
            engine_handle,
        })
    }

    /// Launches the RPC servers with the given context and an additional hook for extending
    /// modules.
    pub async fn launch_add_ons_with<F>(
        self,
        ctx: AddOnsContext<'_, N>,
        ext: F,
    ) -> eyre::Result<RpcHandle<N, EthB::EthApi>>
    where
        F: FnOnce(RpcModuleContainer<'_, N, EthB::EthApi>) -> eyre::Result<()>,
    {
        let rpc_middleware = self.rpc_middleware.clone();
        let setup_ctx = self.setup_rpc_components(ctx, ext).await?;
        let RpcSetupContext {
            node,
            config,
            mut modules,
            mut auth_module,
            auth_config,
            mut registry,
            on_rpc_started,
            engine_events,
            engine_handle,
        } = setup_ctx;

        let server_config = config.rpc.rpc_server_config().set_rpc_middleware(rpc_middleware);
        let auth_module_clone = auth_module.clone();

        // launch servers concurrently
        let (rpc, auth) = futures::future::try_join(
            Self::launch_rpc_server_internal(server_config, &modules),
            Self::launch_auth_server_internal(auth_module_clone, auth_config),
        )
        .await?;

        let handles = RethRpcServerHandles { rpc, auth };

        Self::finalize_rpc_setup(
            &mut registry,
            &mut modules,
            &mut auth_module,
            &node,
            config,
            on_rpc_started,
            handles.clone(),
        )?;

        Ok(RpcHandle {
            rpc_server_handles: handles,
            rpc_registry: registry,
            engine_events,
            beacon_engine_handle: engine_handle,
        })
    }

    /// Common setup for RPC server initialization
    async fn setup_rpc_components<'a, F>(
        self,
        ctx: AddOnsContext<'a, N>,
        ext: F,
    ) -> eyre::Result<RpcSetupContext<'a, N, EthB::EthApi>>
    where
        F: FnOnce(RpcModuleContainer<'_, N, EthB::EthApi>) -> eyre::Result<()>,
    {
        let Self { eth_api_builder, engine_api_builder, hooks, .. } = self;

        let engine_api = engine_api_builder.build_engine_api(&ctx).await?;
        let AddOnsContext { node, config, beacon_engine_handle, jwt_secret, engine_events } = ctx;

        info!(target: "reth::cli", "Engine API handler initialized");

        let cache = EthStateCache::spawn_with(
            node.provider().clone(),
            config.rpc.eth_config().cache,
            node.task_executor().clone(),
        );

        let new_canonical_blocks = node.provider().canonical_state_stream();
        let c = cache.clone();
        node.task_executor().spawn_critical(
            "cache canonical blocks task",
            Box::pin(async move {
                cache_new_blocks_task(c, new_canonical_blocks).await;
            }),
        );

        let ctx = EthApiCtx { components: &node, config: config.rpc.eth_config(), cache };
        let eth_api = eth_api_builder.build_eth_api(ctx).await?;

        let auth_config = config.rpc.auth_server_config(jwt_secret)?;
        let module_config = config.rpc.transport_rpc_module_config();
        debug!(target: "reth::cli", http=?module_config.http(), ws=?module_config.ws(), "Using RPC module config");

        let (mut modules, mut auth_module, registry) = RpcModuleBuilder::default()
            .with_provider(node.provider().clone())
            .with_pool(node.pool().clone())
            .with_network(node.network().clone())
            .with_executor(Box::new(node.task_executor().clone()))
            .with_evm_config(node.evm_config().clone())
            .with_consensus(node.consensus().clone())
            .build_with_auth_server(module_config, engine_api, eth_api);

        // in dev mode we generate 20 random dev-signer accounts
        if config.dev.dev {
            registry.eth_api().with_dev_accounts();
        }

        let mut registry = RpcRegistry { registry };
        let ctx = RpcContext {
            node: node.clone(),
            config,
            registry: &mut registry,
            modules: &mut modules,
            auth_module: &mut auth_module,
        };

        let RpcHooks { on_rpc_started, extend_rpc_modules } = hooks;

        ext(RpcModuleContainer {
            modules: ctx.modules,
            auth_module: ctx.auth_module,
            registry: ctx.registry,
        })?;
        extend_rpc_modules.extend_rpc_modules(ctx)?;

        Ok(RpcSetupContext {
            node,
            config,
            modules,
            auth_module,
            auth_config,
            registry,
            on_rpc_started,
            engine_events,
            engine_handle: beacon_engine_handle,
        })
    }

    /// Helper to launch the RPC server
    async fn launch_rpc_server_internal<M>(
        server_config: RpcServerConfig<M>,
        modules: &TransportRpcModules,
    ) -> eyre::Result<RpcServerHandle>
    where
        M: RethRpcMiddleware,
    {
        let handle = server_config.start(modules).await?;

        if let Some(path) = handle.ipc_endpoint() {
            info!(target: "reth::cli", %path, "RPC IPC server started");
        }
        if let Some(addr) = handle.http_local_addr() {
            info!(target: "reth::cli", url=%addr, "RPC HTTP server started");
        }
        if let Some(addr) = handle.ws_local_addr() {
            info!(target: "reth::cli", url=%addr, "RPC WS server started");
        }

        Ok(handle)
    }

    /// Helper to launch the auth server
    async fn launch_auth_server_internal(
        auth_module: AuthRpcModule,
        auth_config: reth_rpc_builder::auth::AuthServerConfig,
    ) -> eyre::Result<AuthServerHandle> {
        auth_module.start_server(auth_config)
            .await
            .map_err(Into::into)
            .inspect(|handle| {
                let addr = handle.local_addr();
                if let Some(ipc_endpoint) = handle.ipc_endpoint() {
                    info!(target: "reth::cli", url=%addr, ipc_endpoint=%ipc_endpoint, "RPC auth server started");
                } else {
                    info!(target: "reth::cli", url=%addr, "RPC auth server started");
                }
            })
    }

    /// Helper to finalize RPC setup by creating context and calling hooks
    fn finalize_rpc_setup(
        registry: &mut RpcRegistry<N, EthB::EthApi>,
        modules: &mut TransportRpcModules,
        auth_module: &mut AuthRpcModule,
        node: &N,
        config: &NodeConfig<<N::Types as NodeTypes>::ChainSpec>,
        on_rpc_started: Box<dyn OnRpcStarted<N, EthB::EthApi>>,
        handles: RethRpcServerHandles,
    ) -> eyre::Result<()> {
        let ctx = RpcContext { node: node.clone(), config, registry, modules, auth_module };

        on_rpc_started.on_rpc_started(ctx, handles)?;
        Ok(())
    }
}

impl<N, EthB, EV, EB, RpcMiddleware> NodeAddOns<N> for RpcAddOns<N, EthB, EV, EB, RpcMiddleware>
where
    N: FullNodeComponents,
    <N as FullNodeTypes>::Provider: ChainSpecProvider<ChainSpec: EthereumHardforks>,
    EthB: EthApiBuilder<N>,
    EV: EngineValidatorBuilder<N>,
    EB: EngineApiBuilder<N>,
    RpcMiddleware: RethRpcMiddleware,
{
    type Handle = RpcHandle<N, EthB::EthApi>;

    async fn launch_add_ons(self, ctx: AddOnsContext<'_, N>) -> eyre::Result<Self::Handle> {
        self.launch_add_ons_with(ctx, |_| Ok(())).await
    }
}

/// Helper trait implemented for add-ons producing [`RpcHandle`]. Used by common node launcher
/// implementations.
pub trait RethRpcAddOns<N: FullNodeComponents>:
    NodeAddOns<N, Handle = RpcHandle<N, Self::EthApi>>
{
    /// eth API implementation.
    type EthApi: EthApiTypes;

    /// Returns a mutable reference to RPC hooks.
    fn hooks_mut(&mut self) -> &mut RpcHooks<N, Self::EthApi>;
}

impl<N: FullNodeComponents, EthB, EV, EB, RpcMiddleware> RethRpcAddOns<N>
    for RpcAddOns<N, EthB, EV, EB, RpcMiddleware>
where
    Self: NodeAddOns<N, Handle = RpcHandle<N, EthB::EthApi>>,
    EthB: EthApiBuilder<N>,
{
    type EthApi = EthB::EthApi;

    fn hooks_mut(&mut self) -> &mut RpcHooks<N, Self::EthApi> {
        &mut self.hooks
    }
}

/// `EthApiCtx` struct
/// This struct is used to pass the necessary context to the `EthApiBuilder` to build the `EthApi`.
#[derive(Debug)]
pub struct EthApiCtx<'a, N: FullNodeTypes> {
    /// Reference to the node components
    pub components: &'a N,
    /// Eth API configuration
    pub config: EthConfig,
    /// Cache for eth state
    pub cache: EthStateCache<BlockTy<N::Types>, ReceiptTy<N::Types>>,
}

/// A `EthApi` that knows how to build `eth` namespace API from [`FullNodeComponents`].
pub trait EthApiBuilder<N: FullNodeComponents>: Default + Send + 'static {
    /// The Ethapi implementation this builder will build.
    type EthApi: EthApiTypes
        + FullEthApiServer<Provider = N::Provider, Pool = N::Pool>
        + AddDevSigners
        + Unpin
        + 'static;

    /// Builds the [`EthApiServer`](reth_rpc_api::eth::EthApiServer) from the given context.
    fn build_eth_api(
        self,
        ctx: EthApiCtx<'_, N>,
    ) -> impl Future<Output = eyre::Result<Self::EthApi>> + Send;
}

/// Helper trait that provides the validator for the engine API
pub trait EngineValidatorAddOn<Node: FullNodeComponents>: Send {
    /// The Validator type to use for the engine API.
    type Validator: EngineValidator<<Node::Types as NodeTypes>::Payload, Block = BlockTy<Node::Types>>
        + Clone;

    /// Creates the engine validator for an engine API based node.
    fn engine_validator(
        &self,
        ctx: &AddOnsContext<'_, Node>,
    ) -> impl Future<Output = eyre::Result<Self::Validator>>;
}

impl<N, EthB, EV, EB> EngineValidatorAddOn<N> for RpcAddOns<N, EthB, EV, EB>
where
    N: FullNodeComponents,
    EthB: EthApiBuilder<N>,
    EV: EngineValidatorBuilder<N>,
    EB: EngineApiBuilder<N>,
{
    type Validator = EV::Validator;

    async fn engine_validator(&self, ctx: &AddOnsContext<'_, N>) -> eyre::Result<Self::Validator> {
        self.engine_validator_builder.clone().build(ctx).await
    }
}

/// A type that knows how to build the engine validator.
pub trait EngineValidatorBuilder<Node: FullNodeComponents>: Send + Sync + Clone {
    /// The consensus implementation to build.
    type Validator: EngineValidator<<Node::Types as NodeTypes>::Payload, Block = BlockTy<Node::Types>>
        + Clone;

    /// Creates the engine validator.
    fn build(
        self,
        ctx: &AddOnsContext<'_, Node>,
    ) -> impl Future<Output = eyre::Result<Self::Validator>> + Send;
}

impl<Node, F, Fut, Validator> EngineValidatorBuilder<Node> for F
where
    Node: FullNodeComponents,
    Validator: EngineValidator<<Node::Types as NodeTypes>::Payload, Block = BlockTy<Node::Types>>
        + Clone
        + Unpin
        + 'static,
    F: FnOnce(&AddOnsContext<'_, Node>) -> Fut + Send + Sync + Clone,
    Fut: Future<Output = eyre::Result<Validator>> + Send,
{
    type Validator = Validator;

    fn build(
        self,
        ctx: &AddOnsContext<'_, Node>,
    ) -> impl Future<Output = eyre::Result<Self::Validator>> {
        self(ctx)
    }
}

/// Builder for engine API RPC module.
///
/// This builder type is responsible for providing an instance of [`IntoEngineApiRpcModule`], which
/// is effectively a helper trait that provides the type erased [`jsonrpsee::RpcModule`] instance
/// that contains the method handlers for the engine API. See [`EngineApi`] for an implementation of
/// [`IntoEngineApiRpcModule`].
pub trait EngineApiBuilder<Node: FullNodeComponents>: Send + Sync {
    /// The engine API RPC module. Only required to be convertible to an [`jsonrpsee::RpcModule`].
    type EngineApi: IntoEngineApiRpcModule + Send + Sync;

    /// Builds the engine API instance given the provided [`AddOnsContext`].
    ///
    /// [`Self::EngineApi`] will be converted into the method handlers of the authenticated RPC
    /// server (engine API).
    fn build_engine_api(
        self,
        ctx: &AddOnsContext<'_, Node>,
    ) -> impl Future<Output = eyre::Result<Self::EngineApi>> + Send;
}

/// Builder for basic [`EngineApi`] implementation.
///
/// This provides a basic default implementation for opstack and ethereum engine API via
/// [`EngineTypes`] and uses the general purpose [`EngineApi`] implementation as the builder's
/// output.
#[derive(Debug, Default)]
pub struct BasicEngineApiBuilder<EV> {
    engine_validator_builder: EV,
}

impl<N, EV> EngineApiBuilder<N> for BasicEngineApiBuilder<EV>
where
    N: FullNodeComponents<
        Types: NodeTypes<
            ChainSpec: EthereumHardforks,
            Payload: PayloadTypes<ExecutionData = ExecutionData> + EngineTypes,
        >,
    >,
    EV: EngineValidatorBuilder<N>,
{
    type EngineApi = EngineApi<
        N::Provider,
        <N::Types as NodeTypes>::Payload,
        N::Pool,
        EV::Validator,
        <N::Types as NodeTypes>::ChainSpec,
    >;

    async fn build_engine_api(self, ctx: &AddOnsContext<'_, N>) -> eyre::Result<Self::EngineApi> {
        let Self { engine_validator_builder } = self;

        let engine_validator = engine_validator_builder.build(ctx).await?;
        let client = ClientVersionV1 {
            code: CLIENT_CODE,
            name: NAME_CLIENT.to_string(),
            version: CARGO_PKG_VERSION.to_string(),
            commit: VERGEN_GIT_SHA.to_string(),
        };
        Ok(EngineApi::new(
            ctx.node.provider().clone(),
            ctx.config.chain.clone(),
            ctx.beacon_engine_handle.clone(),
            PayloadStore::new(ctx.node.payload_builder_handle().clone()),
            ctx.node.pool().clone(),
            Box::new(ctx.node.task_executor().clone()),
            client,
            EngineCapabilities::default(),
            engine_validator,
            ctx.config.engine.accept_execution_requests_hash,
        ))
    }
}

/// A noop Builder that satisfies the [`EngineApiBuilder`] trait without actually configuring an
/// engine API module
///
/// This is intended to be used as a workaround for reusing all the existing ethereum node launch
/// utilities which require an engine API.
#[derive(Debug, Clone, Default)]
#[non_exhaustive]
pub struct NoopEngineApiBuilder;

impl<N: FullNodeComponents> EngineApiBuilder<N> for NoopEngineApiBuilder {
    type EngineApi = NoopEngineApi;

    async fn build_engine_api(self, _ctx: &AddOnsContext<'_, N>) -> eyre::Result<Self::EngineApi> {
        Ok(NoopEngineApi::default())
    }
}

/// Represents an empty Engine API [`RpcModule`].
///
/// This is only intended to be used in combination with the [`NoopEngineApiBuilder`] in order to
/// satisfy trait bounds in the regular ethereum launch routine that mandate an engine API instance.
#[derive(Debug, Clone, Default)]
#[non_exhaustive]
pub struct NoopEngineApi;

impl IntoEngineApiRpcModule for NoopEngineApi {
    fn into_rpc_module(self) -> RpcModule<()> {
        RpcModule::new(())
    }
}<|MERGE_RESOLUTION|>--- conflicted
+++ resolved
@@ -622,7 +622,6 @@
     }
 }
 
-<<<<<<< HEAD
 impl<N, EthB, EV, EB> LocalPayloadAttributesAddOn<N> for RpcAddOns<N, EthB, EV, EB>
 where
     N: FullNodeComponents,
@@ -642,10 +641,7 @@
     }
 }
 
-impl<N, EthB, EV, EB> RpcAddOns<N, EthB, EV, EB>
-=======
 impl<N, EthB, EV, EB, RpcMiddleware> RpcAddOns<N, EthB, EV, EB, RpcMiddleware>
->>>>>>> 48743963
 where
     N: FullNodeComponents,
     N::Provider: ChainSpecProvider<ChainSpec: EthereumHardforks>,
