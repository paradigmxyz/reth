//! Builder support for rpc components.

use std::{
    fmt,
    ops::{Deref, DerefMut},
};

use futures::TryFutureExt;
use reth_node_api::{BuilderProvider, FullNodeComponents};
use reth_node_core::{
    node_config::NodeConfig,
    rpc::{
        api::EngineApiServer,
        eth::{EthApiTypes, FullEthApiServer},
    },
};
use reth_payload_builder::PayloadBuilderHandle;
use reth_rpc_builder::{
    auth::{AuthRpcModule, AuthServerHandle},
    config::RethRpcServerConfig,
    RpcModuleBuilder, RpcRegistryInner, RpcServerHandle, TransportRpcModules,
};
use reth_rpc_layer::JwtSecret;
use reth_rpc_types_compat::TransactionCompat;
use reth_tasks::TaskExecutor;
use reth_tracing::tracing::{debug, info};

use crate::{EthApiBuilderCtx, RpcAddOns};

/// Contains the handles to the spawned RPC servers.
///
/// This can be used to access the endpoints of the servers.
#[derive(Debug, Clone)]
pub struct RethRpcServerHandles {
    /// The regular RPC server handle to all configured transports.
    pub rpc: RpcServerHandle,
    /// The handle to the auth server (engine API)
    pub auth: AuthServerHandle,
}

/// Contains hooks that are called during the rpc setup.
pub struct RpcHooks<Node: FullNodeComponents, EthApi> {
    /// Hooks to run once RPC server is running.
    pub on_rpc_started: Box<dyn OnRpcStarted<Node, EthApi>>,
    /// Hooks to run to configure RPC server API.
    pub extend_rpc_modules: Box<dyn ExtendRpcModules<Node, EthApi>>,
}

impl<Node, EthApi> Default for RpcHooks<Node, EthApi>
where
    Node: FullNodeComponents,
    EthApi: EthApiTypes,
{
    fn default() -> Self {
        Self { on_rpc_started: Box::<()>::default(), extend_rpc_modules: Box::<()>::default() }
    }
}

impl<Node, EthApi> RpcHooks<Node, EthApi>
where
    Node: FullNodeComponents,
    EthApi: EthApiTypes,
{
    /// Sets the hook that is run once the rpc server is started.
    pub(crate) fn set_on_rpc_started<F>(&mut self, hook: F) -> &mut Self
    where
        F: OnRpcStarted<Node, EthApi> + 'static,
    {
        self.on_rpc_started = Box::new(hook);
        self
    }

    /// Sets the hook that is run once the rpc server is started.
    #[allow(unused)]
    pub(crate) fn on_rpc_started<F>(mut self, hook: F) -> Self
    where
        F: OnRpcStarted<Node, EthApi> + 'static,
    {
        self.set_on_rpc_started(hook);
        self
    }

    /// Sets the hook that is run to configure the rpc modules.
    pub(crate) fn set_extend_rpc_modules<F>(&mut self, hook: F) -> &mut Self
    where
        F: ExtendRpcModules<Node, EthApi> + 'static,
    {
        self.extend_rpc_modules = Box::new(hook);
        self
    }

    /// Sets the hook that is run to configure the rpc modules.
    #[allow(unused)]
    pub(crate) fn extend_rpc_modules<F>(mut self, hook: F) -> Self
    where
        F: ExtendRpcModules<Node, EthApi> + 'static,
    {
        self.set_extend_rpc_modules(hook);
        self
    }
}

impl<Node, EthApi> fmt::Debug for RpcHooks<Node, EthApi>
where
    Node: FullNodeComponents,
    EthApi: EthApiTypes,
{
    fn fmt(&self, f: &mut fmt::Formatter<'_>) -> fmt::Result {
        f.debug_struct("RpcHooks")
            .field("on_rpc_started", &"...")
            .field("extend_rpc_modules", &"...")
            .finish()
    }
}

/// Event hook that is called once the rpc server is started.
pub trait OnRpcStarted<Node: FullNodeComponents, EthApi: EthApiTypes>: Send {
    /// The hook that is called once the rpc server is started.
    fn on_rpc_started(
        self: Box<Self>,
        ctx: RpcContext<'_, Node, EthApi>,
        handles: RethRpcServerHandles,
    ) -> eyre::Result<()>;
}

impl<Node, EthApi, F> OnRpcStarted<Node, EthApi> for F
where
    F: FnOnce(RpcContext<'_, Node, EthApi>, RethRpcServerHandles) -> eyre::Result<()> + Send,
    Node: FullNodeComponents,
    EthApi: EthApiTypes,
{
    fn on_rpc_started(
        self: Box<Self>,
        ctx: RpcContext<'_, Node, EthApi>,
        handles: RethRpcServerHandles,
    ) -> eyre::Result<()> {
        (*self)(ctx, handles)
    }
}

impl<Node, EthApi> OnRpcStarted<Node, EthApi> for ()
where
    Node: FullNodeComponents,
    EthApi: EthApiTypes,
{
    fn on_rpc_started(
        self: Box<Self>,
        _: RpcContext<'_, Node, EthApi>,
        _: RethRpcServerHandles,
    ) -> eyre::Result<()> {
        Ok(())
    }
}

/// Event hook that is called when the rpc server is started.
pub trait ExtendRpcModules<Node: FullNodeComponents, EthApi: EthApiTypes>: Send {
    /// The hook that is called once the rpc server is started.
    fn extend_rpc_modules(self: Box<Self>, ctx: RpcContext<'_, Node, EthApi>) -> eyre::Result<()>;
}

impl<Node, EthApi, F> ExtendRpcModules<Node, EthApi> for F
where
    F: FnOnce(RpcContext<'_, Node, EthApi>) -> eyre::Result<()> + Send,
    Node: FullNodeComponents,
    EthApi: EthApiTypes,
{
    fn extend_rpc_modules(self: Box<Self>, ctx: RpcContext<'_, Node, EthApi>) -> eyre::Result<()> {
        (*self)(ctx)
    }
}

impl<Node, EthApi> ExtendRpcModules<Node, EthApi> for ()
where
    Node: FullNodeComponents,
    EthApi: EthApiTypes,
{
    fn extend_rpc_modules(self: Box<Self>, _: RpcContext<'_, Node, EthApi>) -> eyre::Result<()> {
        Ok(())
    }
}

/// Helper wrapper type to encapsulate the [`RpcRegistryInner`] over components trait.
#[derive(Debug, Clone)]
#[allow(clippy::type_complexity)]
pub struct RpcRegistry<Node: FullNodeComponents, EthApi: EthApiTypes> {
    pub(crate) registry: RpcRegistryInner<
        Node::Provider,
        Node::Pool,
        Node::Network,
        TaskExecutor,
        Node::Provider,
        EthApi,
    >,
}

impl<Node, EthApi> Deref for RpcRegistry<Node, EthApi>
where
    Node: FullNodeComponents,
    EthApi: EthApiTypes,
{
    type Target = RpcRegistryInner<
        Node::Provider,
        Node::Pool,
        Node::Network,
        TaskExecutor,
        Node::Provider,
        EthApi,
    >;

    fn deref(&self) -> &Self::Target {
        &self.registry
    }
}

impl<Node, EthApi> DerefMut for RpcRegistry<Node, EthApi>
where
    Node: FullNodeComponents,
    EthApi: EthApiTypes,
{
    fn deref_mut(&mut self) -> &mut Self::Target {
        &mut self.registry
    }
}

/// Helper container to encapsulate [`RpcRegistryInner`], [`TransportRpcModules`] and
/// [`AuthRpcModule`].
///
/// This can be used to access installed modules, or create commonly used handlers like
/// [`reth_rpc::eth::EthApi`], and ultimately merge additional rpc handler into the configured
/// transport modules [`TransportRpcModules`] as well as configured authenticated methods
/// [`AuthRpcModule`].
#[allow(missing_debug_implementations)]
pub struct RpcContext<'a, Node: FullNodeComponents, EthApi: EthApiTypes> {
    /// The node components.
    pub(crate) node: Node,

    /// Gives access to the node configuration.
    pub(crate) config: &'a NodeConfig,

    /// A Helper type the holds instances of the configured modules.
    ///
    /// This provides easy access to rpc handlers, such as [`RpcRegistryInner::eth_api`].
    pub registry: &'a mut RpcRegistry<Node, EthApi>,
    /// Holds installed modules per transport type.
    ///
    /// This can be used to merge additional modules into the configured transports (http, ipc,
    /// ws). See [`TransportRpcModules::merge_configured`]
    pub modules: &'a mut TransportRpcModules,
    /// Holds jwt authenticated rpc module.
    ///
    /// This can be used to merge additional modules into the configured authenticated methods
    pub auth_module: &'a mut AuthRpcModule,
}

impl<'a, Node, EthApi> RpcContext<'a, Node, EthApi>
where
    Node: FullNodeComponents,
    EthApi: EthApiTypes,
{
    /// Returns the config of the node.
    pub const fn config(&self) -> &NodeConfig {
        self.config
    }

    /// Returns a reference to the configured node.
    pub const fn node(&self) -> &Node {
        &self.node
    }

    /// Returns the transaction pool instance.
    pub fn pool(&self) -> &Node::Pool {
        self.node.pool()
    }

    /// Returns provider to interact with the node.
    pub fn provider(&self) -> &Node::Provider {
        self.node.provider()
    }

    /// Returns the handle to the network
    pub fn network(&self) -> &Node::Network {
        self.node.network()
    }

    /// Returns the handle to the payload builder service
    pub fn payload_builder(&self) -> &PayloadBuilderHandle<Node::Engine> {
        self.node.payload_builder()
    }
}

/// Launch the rpc servers.
pub async fn launch_rpc_servers<Node, Engine, EthApi>(
    node: Node,
    engine_api: Engine,
    config: &NodeConfig,
    jwt_secret: JwtSecret,
    add_ons: RpcAddOns<Node, EthApi>,
) -> eyre::Result<(RethRpcServerHandles, RpcRegistry<Node, EthApi>)>
where
    Node: FullNodeComponents + Clone,
    Engine: EngineApiServer<Node::Engine>,
    EthApi: EthApiBuilderProvider<Node>
        + FullEthApiServer<
            NetworkTypes: alloy_network::Network<TransactionResponse = reth_rpc_types::Transaction>,
<<<<<<< HEAD
            TransactionCompat: TransactionCompat<Transaction = reth_rpc_types::Transaction>,
=======
>>>>>>> 7d8196e2
        >,
{
    let auth_config = config.rpc.auth_server_config(jwt_secret)?;
    let module_config = config.rpc.transport_rpc_module_config();
    debug!(target: "reth::cli", http=?module_config.http(), ws=?module_config.ws(), "Using RPC module config");

    let (mut modules, mut auth_module, registry) = RpcModuleBuilder::default()
        .with_provider(node.provider().clone())
        .with_pool(node.pool().clone())
        .with_network(node.network().clone())
        .with_events(node.provider().clone())
        .with_executor(node.task_executor().clone())
        .with_evm_config(node.evm_config().clone())
        .build_with_auth_server(module_config, engine_api, EthApi::eth_api_builder());

    let mut registry = RpcRegistry { registry };
    let ctx = RpcContext {
        node: node.clone(),
        config,
        registry: &mut registry,
        modules: &mut modules,
        auth_module: &mut auth_module,
    };

    let RpcAddOns { hooks, .. } = add_ons;
    let RpcHooks { on_rpc_started, extend_rpc_modules } = hooks;

    extend_rpc_modules.extend_rpc_modules(ctx)?;

    let server_config = config.rpc.rpc_server_config();
    let cloned_modules = modules.clone();
    let launch_rpc = server_config.start(&cloned_modules).map_ok(|handle| {
        if let Some(path) = handle.ipc_endpoint() {
            info!(target: "reth::cli", %path, "RPC IPC server started");
        }
        if let Some(addr) = handle.http_local_addr() {
            info!(target: "reth::cli", url=%addr, "RPC HTTP server started");
        }
        if let Some(addr) = handle.ws_local_addr() {
            info!(target: "reth::cli", url=%addr, "RPC WS server started");
        }
        handle
    });

    let launch_auth = auth_module.clone().start_server(auth_config).map_ok(|handle| {
        let addr = handle.local_addr();
        if let Some(ipc_endpoint) = handle.ipc_endpoint() {
            info!(target: "reth::cli", url=%addr, ipc_endpoint=%ipc_endpoint,"RPC auth server started");
        } else {
            info!(target: "reth::cli", url=%addr, "RPC auth server started");
        }
        handle
    });

    // launch servers concurrently
    let (rpc, auth) = futures::future::try_join(launch_rpc, launch_auth).await?;
    let handles = RethRpcServerHandles { rpc, auth };

    let ctx = RpcContext {
        node,
        config,
        registry: &mut registry,
        modules: &mut modules,
        auth_module: &mut auth_module,
    };

    on_rpc_started.on_rpc_started(ctx, handles.clone())?;

    Ok((handles, registry))
}

/// Provides builder for the core `eth` API type.
pub trait EthApiBuilderProvider<N: FullNodeComponents>: BuilderProvider<N> + EthApiTypes {
    /// Returns the eth api builder.
    #[allow(clippy::type_complexity)]
    fn eth_api_builder() -> Box<dyn Fn(&EthApiBuilderCtx<N, Self>) -> Self + Send>;
}

impl<N, F> EthApiBuilderProvider<N> for F
where
    N: FullNodeComponents,
<<<<<<< HEAD
    for<'a> F: BuilderProvider<N, Ctx<'a> = &'a EthApiBuilderCtx<N, Self>> + EthApiTypes,
=======
    for<'a> F: BuilderProvider<N, Ctx<'a> = &'a EthApiBuilderCtx<N>> + EthApiTypes,
>>>>>>> 7d8196e2
{
    fn eth_api_builder() -> Box<dyn Fn(&EthApiBuilderCtx<N, Self>) -> Self + Send> {
        F::builder()
    }
}<|MERGE_RESOLUTION|>--- conflicted
+++ resolved
@@ -11,7 +11,7 @@
     node_config::NodeConfig,
     rpc::{
         api::EngineApiServer,
-        eth::{EthApiTypes, FullEthApiServer},
+        eth::{EthApiTypes, FullEthApiServer, RpcTransaction},
     },
 };
 use reth_payload_builder::PayloadBuilderHandle;
@@ -301,11 +301,9 @@
     Engine: EngineApiServer<Node::Engine>,
     EthApi: EthApiBuilderProvider<Node>
         + FullEthApiServer<
-            NetworkTypes: alloy_network::Network<TransactionResponse = reth_rpc_types::Transaction>,
-<<<<<<< HEAD
-            TransactionCompat: TransactionCompat<Transaction = reth_rpc_types::Transaction>,
-=======
->>>>>>> 7d8196e2
+            TransactionCompat: TransactionCompat<
+                Transaction = RpcTransaction<EthApi::NetworkTypes>,
+            >,
         >,
 {
     let auth_config = config.rpc.auth_server_config(jwt_secret)?;
@@ -387,11 +385,7 @@
 impl<N, F> EthApiBuilderProvider<N> for F
 where
     N: FullNodeComponents,
-<<<<<<< HEAD
     for<'a> F: BuilderProvider<N, Ctx<'a> = &'a EthApiBuilderCtx<N, Self>> + EthApiTypes,
-=======
-    for<'a> F: BuilderProvider<N, Ctx<'a> = &'a EthApiBuilderCtx<N>> + EthApiTypes,
->>>>>>> 7d8196e2
 {
     fn eth_api_builder() -> Box<dyn Fn(&EthApiBuilderCtx<N, Self>) -> Self + Send> {
         F::builder()
