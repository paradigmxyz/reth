//! Builder support for rpc components.

use std::{
    fmt,
    ops::{Deref, DerefMut},
};

use futures::TryFutureExt;
use reth_chainspec::ChainSpec;
use reth_node_api::{BuilderProvider, FullNodeComponents, NodeTypesWithDB, NodeTypesWithEngine};
use reth_node_core::{
    node_config::NodeConfig,
    rpc::{
        api::EngineApiServer,
        eth::{EthApiTypes, FullEthApiServer, RpcTransaction},
    },
};
use reth_payload_builder::PayloadBuilderHandle;
use reth_rpc_builder::{
    auth::{AuthRpcModule, AuthServerHandle},
    config::RethRpcServerConfig,
    RpcModuleBuilder, RpcRegistryInner, RpcServerHandle, TransportRpcModules,
};
use reth_rpc_layer::JwtSecret;
<<<<<<< HEAD
use reth_rpc_types_compat::TransactionCompat;
=======
use reth_rpc_types::WithOtherFields;
>>>>>>> 27d4e8c3
use reth_tasks::TaskExecutor;
use reth_tracing::tracing::{debug, info};

use crate::{EthApiBuilderCtx, RpcAddOns};

/// Contains the handles to the spawned RPC servers.
///
/// This can be used to access the endpoints of the servers.
#[derive(Debug, Clone)]
pub struct RethRpcServerHandles {
    /// The regular RPC server handle to all configured transports.
    pub rpc: RpcServerHandle,
    /// The handle to the auth server (engine API)
    pub auth: AuthServerHandle,
}

/// Contains hooks that are called during the rpc setup.
pub struct RpcHooks<Node: FullNodeComponents, EthApi> {
    /// Hooks to run once RPC server is running.
    pub on_rpc_started: Box<dyn OnRpcStarted<Node, EthApi>>,
    /// Hooks to run to configure RPC server API.
    pub extend_rpc_modules: Box<dyn ExtendRpcModules<Node, EthApi>>,
}

impl<Node, EthApi> Default for RpcHooks<Node, EthApi>
where
    Node: FullNodeComponents,
    EthApi: EthApiTypes,
{
    fn default() -> Self {
        Self { on_rpc_started: Box::<()>::default(), extend_rpc_modules: Box::<()>::default() }
    }
}

impl<Node, EthApi> RpcHooks<Node, EthApi>
where
    Node: FullNodeComponents,
    EthApi: EthApiTypes,
{
    /// Sets the hook that is run once the rpc server is started.
    pub(crate) fn set_on_rpc_started<F>(&mut self, hook: F) -> &mut Self
    where
        F: OnRpcStarted<Node, EthApi> + 'static,
    {
        self.on_rpc_started = Box::new(hook);
        self
    }

    /// Sets the hook that is run once the rpc server is started.
    #[allow(unused)]
    pub(crate) fn on_rpc_started<F>(mut self, hook: F) -> Self
    where
        F: OnRpcStarted<Node, EthApi> + 'static,
    {
        self.set_on_rpc_started(hook);
        self
    }

    /// Sets the hook that is run to configure the rpc modules.
    pub(crate) fn set_extend_rpc_modules<F>(&mut self, hook: F) -> &mut Self
    where
        F: ExtendRpcModules<Node, EthApi> + 'static,
    {
        self.extend_rpc_modules = Box::new(hook);
        self
    }

    /// Sets the hook that is run to configure the rpc modules.
    #[allow(unused)]
    pub(crate) fn extend_rpc_modules<F>(mut self, hook: F) -> Self
    where
        F: ExtendRpcModules<Node, EthApi> + 'static,
    {
        self.set_extend_rpc_modules(hook);
        self
    }
}

impl<Node, EthApi> fmt::Debug for RpcHooks<Node, EthApi>
where
    Node: FullNodeComponents,
    EthApi: EthApiTypes,
{
    fn fmt(&self, f: &mut fmt::Formatter<'_>) -> fmt::Result {
        f.debug_struct("RpcHooks")
            .field("on_rpc_started", &"...")
            .field("extend_rpc_modules", &"...")
            .finish()
    }
}

/// Event hook that is called once the rpc server is started.
pub trait OnRpcStarted<Node: FullNodeComponents, EthApi: EthApiTypes>: Send {
    /// The hook that is called once the rpc server is started.
    fn on_rpc_started(
        self: Box<Self>,
        ctx: RpcContext<'_, Node, EthApi>,
        handles: RethRpcServerHandles,
    ) -> eyre::Result<()>;
}

impl<Node, EthApi, F> OnRpcStarted<Node, EthApi> for F
where
    F: FnOnce(RpcContext<'_, Node, EthApi>, RethRpcServerHandles) -> eyre::Result<()> + Send,
    Node: FullNodeComponents,
    EthApi: EthApiTypes,
{
    fn on_rpc_started(
        self: Box<Self>,
        ctx: RpcContext<'_, Node, EthApi>,
        handles: RethRpcServerHandles,
    ) -> eyre::Result<()> {
        (*self)(ctx, handles)
    }
}

impl<Node, EthApi> OnRpcStarted<Node, EthApi> for ()
where
    Node: FullNodeComponents,
    EthApi: EthApiTypes,
{
    fn on_rpc_started(
        self: Box<Self>,
        _: RpcContext<'_, Node, EthApi>,
        _: RethRpcServerHandles,
    ) -> eyre::Result<()> {
        Ok(())
    }
}

/// Event hook that is called when the rpc server is started.
pub trait ExtendRpcModules<Node: FullNodeComponents, EthApi: EthApiTypes>: Send {
    /// The hook that is called once the rpc server is started.
    fn extend_rpc_modules(self: Box<Self>, ctx: RpcContext<'_, Node, EthApi>) -> eyre::Result<()>;
}

impl<Node, EthApi, F> ExtendRpcModules<Node, EthApi> for F
where
    F: FnOnce(RpcContext<'_, Node, EthApi>) -> eyre::Result<()> + Send,
    Node: FullNodeComponents,
    EthApi: EthApiTypes,
{
    fn extend_rpc_modules(self: Box<Self>, ctx: RpcContext<'_, Node, EthApi>) -> eyre::Result<()> {
        (*self)(ctx)
    }
}

impl<Node, EthApi> ExtendRpcModules<Node, EthApi> for ()
where
    Node: FullNodeComponents,
    EthApi: EthApiTypes,
{
    fn extend_rpc_modules(self: Box<Self>, _: RpcContext<'_, Node, EthApi>) -> eyre::Result<()> {
        Ok(())
    }
}

/// Helper wrapper type to encapsulate the [`RpcRegistryInner`] over components trait.
#[derive(Debug, Clone)]
#[allow(clippy::type_complexity)]
pub struct RpcRegistry<Node: FullNodeComponents, EthApi: EthApiTypes> {
    pub(crate) registry: RpcRegistryInner<
        Node::Provider,
        Node::Pool,
        Node::Network,
        TaskExecutor,
        Node::Provider,
        EthApi,
    >,
}

impl<Node, EthApi> Deref for RpcRegistry<Node, EthApi>
where
    Node: FullNodeComponents,
    EthApi: EthApiTypes,
{
    type Target = RpcRegistryInner<
        Node::Provider,
        Node::Pool,
        Node::Network,
        TaskExecutor,
        Node::Provider,
        EthApi,
    >;

    fn deref(&self) -> &Self::Target {
        &self.registry
    }
}

impl<Node, EthApi> DerefMut for RpcRegistry<Node, EthApi>
where
    Node: FullNodeComponents,
    EthApi: EthApiTypes,
{
    fn deref_mut(&mut self) -> &mut Self::Target {
        &mut self.registry
    }
}

/// Helper container to encapsulate [`RpcRegistryInner`], [`TransportRpcModules`] and
/// [`AuthRpcModule`].
///
/// This can be used to access installed modules, or create commonly used handlers like
/// [`reth_rpc::eth::EthApi`], and ultimately merge additional rpc handler into the configured
/// transport modules [`TransportRpcModules`] as well as configured authenticated methods
/// [`AuthRpcModule`].
#[allow(missing_debug_implementations)]
pub struct RpcContext<'a, Node: FullNodeComponents, EthApi: EthApiTypes> {
    /// The node components.
    pub(crate) node: Node,

    /// Gives access to the node configuration.
    pub(crate) config: &'a NodeConfig,

    /// A Helper type the holds instances of the configured modules.
    ///
    /// This provides easy access to rpc handlers, such as [`RpcRegistryInner::eth_api`].
    pub registry: &'a mut RpcRegistry<Node, EthApi>,
    /// Holds installed modules per transport type.
    ///
    /// This can be used to merge additional modules into the configured transports (http, ipc,
    /// ws). See [`TransportRpcModules::merge_configured`]
    pub modules: &'a mut TransportRpcModules,
    /// Holds jwt authenticated rpc module.
    ///
    /// This can be used to merge additional modules into the configured authenticated methods
    pub auth_module: &'a mut AuthRpcModule,
}

impl<'a, Node, EthApi> RpcContext<'a, Node, EthApi>
where
    Node: FullNodeComponents,
    EthApi: EthApiTypes,
{
    /// Returns the config of the node.
    pub const fn config(&self) -> &NodeConfig {
        self.config
    }

    /// Returns a reference to the configured node.
    pub const fn node(&self) -> &Node {
        &self.node
    }

    /// Returns the transaction pool instance.
    pub fn pool(&self) -> &Node::Pool {
        self.node.pool()
    }

    /// Returns provider to interact with the node.
    pub fn provider(&self) -> &Node::Provider {
        self.node.provider()
    }

    /// Returns the handle to the network
    pub fn network(&self) -> &Node::Network {
        self.node.network()
    }

    /// Returns the handle to the payload builder service
    pub fn payload_builder(
        &self,
    ) -> &PayloadBuilderHandle<<Node::Types as NodeTypesWithEngine>::Engine> {
        self.node.payload_builder()
    }
}

/// Launch the rpc servers.
pub async fn launch_rpc_servers<Node, Engine, EthApi>(
    node: Node,
    engine_api: Engine,
    config: &NodeConfig,
    jwt_secret: JwtSecret,
    add_ons: RpcAddOns<Node, EthApi>,
) -> eyre::Result<(RethRpcServerHandles, RpcRegistry<Node, EthApi>)>
where
    Node: FullNodeComponents<Types: NodeTypesWithDB<ChainSpec = ChainSpec>> + Clone,
    Engine: EngineApiServer<<Node::Types as NodeTypesWithEngine>::Engine>,
    EthApi: EthApiBuilderProvider<Node>
        + FullEthApiServer<
<<<<<<< HEAD
            TransactionCompat: TransactionCompat<
                Transaction = RpcTransaction<EthApi::NetworkTypes>,
=======
            NetworkTypes: alloy_network::Network<
                TransactionResponse = WithOtherFields<reth_rpc_types::Transaction>,
>>>>>>> 27d4e8c3
            >,
        >,
{
    let auth_config = config.rpc.auth_server_config(jwt_secret)?;
    let module_config = config.rpc.transport_rpc_module_config();
    debug!(target: "reth::cli", http=?module_config.http(), ws=?module_config.ws(), "Using RPC module config");

    let (mut modules, mut auth_module, registry) = RpcModuleBuilder::default()
        .with_provider(node.provider().clone())
        .with_pool(node.pool().clone())
        .with_network(node.network().clone())
        .with_events(node.provider().clone())
        .with_executor(node.task_executor().clone())
        .with_evm_config(node.evm_config().clone())
        .build_with_auth_server(module_config, engine_api, EthApi::eth_api_builder());

    let mut registry = RpcRegistry { registry };
    let ctx = RpcContext {
        node: node.clone(),
        config,
        registry: &mut registry,
        modules: &mut modules,
        auth_module: &mut auth_module,
    };

    let RpcAddOns { hooks, .. } = add_ons;
    let RpcHooks { on_rpc_started, extend_rpc_modules } = hooks;

    extend_rpc_modules.extend_rpc_modules(ctx)?;

    let server_config = config.rpc.rpc_server_config();
    let cloned_modules = modules.clone();
    let launch_rpc = server_config.start(&cloned_modules).map_ok(|handle| {
        if let Some(path) = handle.ipc_endpoint() {
            info!(target: "reth::cli", %path, "RPC IPC server started");
        }
        if let Some(addr) = handle.http_local_addr() {
            info!(target: "reth::cli", url=%addr, "RPC HTTP server started");
        }
        if let Some(addr) = handle.ws_local_addr() {
            info!(target: "reth::cli", url=%addr, "RPC WS server started");
        }
        handle
    });

    let launch_auth = auth_module.clone().start_server(auth_config).map_ok(|handle| {
        let addr = handle.local_addr();
        if let Some(ipc_endpoint) = handle.ipc_endpoint() {
            info!(target: "reth::cli", url=%addr, ipc_endpoint=%ipc_endpoint,"RPC auth server started");
        } else {
            info!(target: "reth::cli", url=%addr, "RPC auth server started");
        }
        handle
    });

    // launch servers concurrently
    let (rpc, auth) = futures::future::try_join(launch_rpc, launch_auth).await?;
    let handles = RethRpcServerHandles { rpc, auth };

    let ctx = RpcContext {
        node,
        config,
        registry: &mut registry,
        modules: &mut modules,
        auth_module: &mut auth_module,
    };

    on_rpc_started.on_rpc_started(ctx, handles.clone())?;

    Ok((handles, registry))
}

/// Provides builder for the core `eth` API type.
pub trait EthApiBuilderProvider<N: FullNodeComponents>: BuilderProvider<N> + EthApiTypes {
    /// Returns the eth api builder.
    #[allow(clippy::type_complexity)]
    fn eth_api_builder() -> Box<dyn Fn(&EthApiBuilderCtx<N, Self>) -> Self + Send>;
}

impl<N, F> EthApiBuilderProvider<N> for F
where
    N: FullNodeComponents,
    for<'a> F: BuilderProvider<N, Ctx<'a> = &'a EthApiBuilderCtx<N, Self>> + EthApiTypes,
{
    fn eth_api_builder() -> Box<dyn Fn(&EthApiBuilderCtx<N, Self>) -> Self + Send> {
        F::builder()
    }
}<|MERGE_RESOLUTION|>--- conflicted
+++ resolved
@@ -22,11 +22,8 @@
     RpcModuleBuilder, RpcRegistryInner, RpcServerHandle, TransportRpcModules,
 };
 use reth_rpc_layer::JwtSecret;
-<<<<<<< HEAD
 use reth_rpc_types_compat::TransactionCompat;
-=======
 use reth_rpc_types::WithOtherFields;
->>>>>>> 27d4e8c3
 use reth_tasks::TaskExecutor;
 use reth_tracing::tracing::{debug, info};
 
@@ -308,13 +305,8 @@
     Engine: EngineApiServer<<Node::Types as NodeTypesWithEngine>::Engine>,
     EthApi: EthApiBuilderProvider<Node>
         + FullEthApiServer<
-<<<<<<< HEAD
             TransactionCompat: TransactionCompat<
                 Transaction = RpcTransaction<EthApi::NetworkTypes>,
-=======
-            NetworkTypes: alloy_network::Network<
-                TransactionResponse = WithOtherFields<reth_rpc_types::Transaction>,
->>>>>>> 27d4e8c3
             >,
         >,
 {
