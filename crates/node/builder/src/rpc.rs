//! Builder support for rpc components.

pub use jsonrpsee::server::middleware::rpc::{RpcService, RpcServiceBuilder};
pub use reth_engine_tree::tree::{BasicEngineValidator, EngineValidator};
pub use reth_rpc_builder::{middleware::RethRpcMiddleware, Identity, Stack};

use crate::{
    invalid_block_hook::InvalidBlockHookExt, BeaconConsensusEngineEvent,
    BeaconConsensusEngineHandle,
};
use alloy_rpc_types::engine::ClientVersionV1;
use alloy_rpc_types_engine::ExecutionData;
use jsonrpsee::{core::middleware::layer::Either, RpcModule};
use reth_chain_state::CanonStateSubscriptions;
use reth_chainspec::{ChainSpecProvider, EthChainSpec, EthereumHardforks};
use reth_node_api::{
<<<<<<< HEAD
    AddOnsContext, EngineTypes, EngineValidator, EvmPayloadValidator, FullNodeComponents,
    FullNodeTypes, NodeAddOns, NodeTypes, PayloadTypes, PrimitivesTy,
=======
    AddOnsContext, EngineApiValidator, EngineTypes, FullNodeComponents, FullNodeTypes, NodeAddOns,
    NodeTypes, PayloadTypes, PayloadValidator, PrimitivesTy, TreeConfig,
>>>>>>> 6c37ef56
};
use reth_node_core::{
    node_config::NodeConfig,
    version::{CARGO_PKG_VERSION, CLIENT_CODE, NAME_CLIENT, VERGEN_GIT_SHA},
};
use reth_payload_builder::{PayloadBuilderHandle, PayloadStore};
use reth_rpc::eth::{core::EthRpcConverterFor, EthApiTypes, FullEthApiServer};
use reth_rpc_api::{eth::helpers::AddDevSigners, IntoEngineApiRpcModule};
use reth_rpc_builder::{
    auth::{AuthRpcModule, AuthServerHandle},
    config::RethRpcServerConfig,
    RpcModuleBuilder, RpcRegistryInner, RpcServerConfig, RpcServerHandle, TransportRpcModules,
};
use reth_rpc_engine_api::{capabilities::EngineCapabilities, EngineApi};
use reth_rpc_eth_types::{cache::cache_new_blocks_task, EthConfig, EthStateCache};
use reth_tokio_util::EventSender;
use reth_tracing::tracing::{debug, info};
use std::{
    fmt::{self, Debug},
    future::Future,
    ops::{Deref, DerefMut},
};

/// Contains the handles to the spawned RPC servers.
///
/// This can be used to access the endpoints of the servers.
#[derive(Debug, Clone)]
pub struct RethRpcServerHandles {
    /// The regular RPC server handle to all configured transports.
    pub rpc: RpcServerHandle,
    /// The handle to the auth server (engine API)
    pub auth: AuthServerHandle,
}

/// Contains hooks that are called during the rpc setup.
pub struct RpcHooks<Node: FullNodeComponents, EthApi> {
    /// Hooks to run once RPC server is running.
    pub on_rpc_started: Box<dyn OnRpcStarted<Node, EthApi>>,
    /// Hooks to run to configure RPC server API.
    pub extend_rpc_modules: Box<dyn ExtendRpcModules<Node, EthApi>>,
}

impl<Node, EthApi> Default for RpcHooks<Node, EthApi>
where
    Node: FullNodeComponents,
    EthApi: EthApiTypes,
{
    fn default() -> Self {
        Self { on_rpc_started: Box::<()>::default(), extend_rpc_modules: Box::<()>::default() }
    }
}

impl<Node, EthApi> RpcHooks<Node, EthApi>
where
    Node: FullNodeComponents,
    EthApi: EthApiTypes,
{
    /// Sets the hook that is run once the rpc server is started.
    pub(crate) fn set_on_rpc_started<F>(&mut self, hook: F) -> &mut Self
    where
        F: OnRpcStarted<Node, EthApi> + 'static,
    {
        self.on_rpc_started = Box::new(hook);
        self
    }

    /// Sets the hook that is run once the rpc server is started.
    #[expect(unused)]
    pub(crate) fn on_rpc_started<F>(mut self, hook: F) -> Self
    where
        F: OnRpcStarted<Node, EthApi> + 'static,
    {
        self.set_on_rpc_started(hook);
        self
    }

    /// Sets the hook that is run to configure the rpc modules.
    pub(crate) fn set_extend_rpc_modules<F>(&mut self, hook: F) -> &mut Self
    where
        F: ExtendRpcModules<Node, EthApi> + 'static,
    {
        self.extend_rpc_modules = Box::new(hook);
        self
    }

    /// Sets the hook that is run to configure the rpc modules.
    #[expect(unused)]
    pub(crate) fn extend_rpc_modules<F>(mut self, hook: F) -> Self
    where
        F: ExtendRpcModules<Node, EthApi> + 'static,
    {
        self.set_extend_rpc_modules(hook);
        self
    }
}

impl<Node, EthApi> fmt::Debug for RpcHooks<Node, EthApi>
where
    Node: FullNodeComponents,
    EthApi: EthApiTypes,
{
    fn fmt(&self, f: &mut fmt::Formatter<'_>) -> fmt::Result {
        f.debug_struct("RpcHooks")
            .field("on_rpc_started", &"...")
            .field("extend_rpc_modules", &"...")
            .finish()
    }
}

/// Event hook that is called once the rpc server is started.
pub trait OnRpcStarted<Node: FullNodeComponents, EthApi: EthApiTypes>: Send {
    /// The hook that is called once the rpc server is started.
    fn on_rpc_started(
        self: Box<Self>,
        ctx: RpcContext<'_, Node, EthApi>,
        handles: RethRpcServerHandles,
    ) -> eyre::Result<()>;
}

impl<Node, EthApi, F> OnRpcStarted<Node, EthApi> for F
where
    F: FnOnce(RpcContext<'_, Node, EthApi>, RethRpcServerHandles) -> eyre::Result<()> + Send,
    Node: FullNodeComponents,
    EthApi: EthApiTypes,
{
    fn on_rpc_started(
        self: Box<Self>,
        ctx: RpcContext<'_, Node, EthApi>,
        handles: RethRpcServerHandles,
    ) -> eyre::Result<()> {
        (*self)(ctx, handles)
    }
}

impl<Node, EthApi> OnRpcStarted<Node, EthApi> for ()
where
    Node: FullNodeComponents,
    EthApi: EthApiTypes,
{
    fn on_rpc_started(
        self: Box<Self>,
        _: RpcContext<'_, Node, EthApi>,
        _: RethRpcServerHandles,
    ) -> eyre::Result<()> {
        Ok(())
    }
}

/// Event hook that is called when the rpc server is started.
pub trait ExtendRpcModules<Node: FullNodeComponents, EthApi: EthApiTypes>: Send {
    /// The hook that is called once the rpc server is started.
    fn extend_rpc_modules(self: Box<Self>, ctx: RpcContext<'_, Node, EthApi>) -> eyre::Result<()>;
}

impl<Node, EthApi, F> ExtendRpcModules<Node, EthApi> for F
where
    F: FnOnce(RpcContext<'_, Node, EthApi>) -> eyre::Result<()> + Send,
    Node: FullNodeComponents,
    EthApi: EthApiTypes,
{
    fn extend_rpc_modules(self: Box<Self>, ctx: RpcContext<'_, Node, EthApi>) -> eyre::Result<()> {
        (*self)(ctx)
    }
}

impl<Node, EthApi> ExtendRpcModules<Node, EthApi> for ()
where
    Node: FullNodeComponents,
    EthApi: EthApiTypes,
{
    fn extend_rpc_modules(self: Box<Self>, _: RpcContext<'_, Node, EthApi>) -> eyre::Result<()> {
        Ok(())
    }
}

/// Helper wrapper type to encapsulate the [`RpcRegistryInner`] over components trait.
#[derive(Debug, Clone)]
#[expect(clippy::type_complexity)]
pub struct RpcRegistry<Node: FullNodeComponents, EthApi: EthApiTypes> {
    pub(crate) registry: RpcRegistryInner<
        Node::Provider,
        Node::Pool,
        Node::Network,
        EthApi,
        Node::Evm,
        Node::Consensus,
    >,
}

impl<Node, EthApi> Deref for RpcRegistry<Node, EthApi>
where
    Node: FullNodeComponents,
    EthApi: EthApiTypes,
{
    type Target = RpcRegistryInner<
        Node::Provider,
        Node::Pool,
        Node::Network,
        EthApi,
        Node::Evm,
        Node::Consensus,
    >;

    fn deref(&self) -> &Self::Target {
        &self.registry
    }
}

impl<Node, EthApi> DerefMut for RpcRegistry<Node, EthApi>
where
    Node: FullNodeComponents,
    EthApi: EthApiTypes,
{
    fn deref_mut(&mut self) -> &mut Self::Target {
        &mut self.registry
    }
}

/// Helper container for the parameters commonly passed to RPC module extension functions.
#[expect(missing_debug_implementations)]
pub struct RpcModuleContainer<'a, Node: FullNodeComponents, EthApi: EthApiTypes> {
    /// Holds installed modules per transport type.
    pub modules: &'a mut TransportRpcModules,
    /// Holds jwt authenticated rpc module.
    pub auth_module: &'a mut AuthRpcModule,
    /// A Helper type the holds instances of the configured modules.
    pub registry: &'a mut RpcRegistry<Node, EthApi>,
}

/// Helper container to encapsulate [`RpcRegistryInner`], [`TransportRpcModules`] and
/// [`AuthRpcModule`].
///
/// This can be used to access installed modules, or create commonly used handlers like
/// [`reth_rpc::eth::EthApi`], and ultimately merge additional rpc handler into the configured
/// transport modules [`TransportRpcModules`] as well as configured authenticated methods
/// [`AuthRpcModule`].
#[expect(missing_debug_implementations)]
pub struct RpcContext<'a, Node: FullNodeComponents, EthApi: EthApiTypes> {
    /// The node components.
    pub(crate) node: Node,

    /// Gives access to the node configuration.
    pub(crate) config: &'a NodeConfig<<Node::Types as NodeTypes>::ChainSpec>,

    /// A Helper type the holds instances of the configured modules.
    ///
    /// This provides easy access to rpc handlers, such as [`RpcRegistryInner::eth_api`].
    pub registry: &'a mut RpcRegistry<Node, EthApi>,
    /// Holds installed modules per transport type.
    ///
    /// This can be used to merge additional modules into the configured transports (http, ipc,
    /// ws). See [`TransportRpcModules::merge_configured`]
    pub modules: &'a mut TransportRpcModules,
    /// Holds jwt authenticated rpc module.
    ///
    /// This can be used to merge additional modules into the configured authenticated methods
    pub auth_module: &'a mut AuthRpcModule,
}

impl<Node, EthApi> RpcContext<'_, Node, EthApi>
where
    Node: FullNodeComponents,
    EthApi: EthApiTypes,
{
    /// Returns the config of the node.
    pub const fn config(&self) -> &NodeConfig<<Node::Types as NodeTypes>::ChainSpec> {
        self.config
    }

    /// Returns a reference to the configured node.
    ///
    /// This gives access to the node's components.
    pub const fn node(&self) -> &Node {
        &self.node
    }

    /// Returns the transaction pool instance.
    pub fn pool(&self) -> &Node::Pool {
        self.node.pool()
    }

    /// Returns provider to interact with the node.
    pub fn provider(&self) -> &Node::Provider {
        self.node.provider()
    }

    /// Returns the handle to the network
    pub fn network(&self) -> &Node::Network {
        self.node.network()
    }

    /// Returns the handle to the payload builder service
    pub fn payload_builder_handle(
        &self,
    ) -> &PayloadBuilderHandle<<Node::Types as NodeTypes>::Payload> {
        self.node.payload_builder_handle()
    }
}

/// Handle to the launched RPC servers.
pub struct RpcHandle<Node: FullNodeComponents, EthApi: EthApiTypes> {
    /// Handles to launched servers.
    pub rpc_server_handles: RethRpcServerHandles,
    /// Configured RPC modules.
    pub rpc_registry: RpcRegistry<Node, EthApi>,
    /// Notification channel for engine API events
    ///
    /// Caution: This is a multi-producer, multi-consumer broadcast and allows grants access to
    /// dispatch events
    pub engine_events:
        EventSender<BeaconConsensusEngineEvent<<Node::Types as NodeTypes>::Primitives>>,
    /// Handle to the beacon consensus engine.
    pub beacon_engine_handle: BeaconConsensusEngineHandle<<Node::Types as NodeTypes>::Payload>,
}

impl<Node: FullNodeComponents, EthApi: EthApiTypes> Clone for RpcHandle<Node, EthApi> {
    fn clone(&self) -> Self {
        Self {
            rpc_server_handles: self.rpc_server_handles.clone(),
            rpc_registry: self.rpc_registry.clone(),
            engine_events: self.engine_events.clone(),
            beacon_engine_handle: self.beacon_engine_handle.clone(),
        }
    }
}

impl<Node: FullNodeComponents, EthApi: EthApiTypes> Deref for RpcHandle<Node, EthApi> {
    type Target = RpcRegistry<Node, EthApi>;

    fn deref(&self) -> &Self::Target {
        &self.rpc_registry
    }
}

impl<Node: FullNodeComponents, EthApi: EthApiTypes> Debug for RpcHandle<Node, EthApi>
where
    RpcRegistry<Node, EthApi>: Debug,
{
    fn fmt(&self, f: &mut fmt::Formatter<'_>) -> fmt::Result {
        f.debug_struct("RpcHandle")
            .field("rpc_server_handles", &self.rpc_server_handles)
            .field("rpc_registry", &self.rpc_registry)
            .finish()
    }
}

/// Handle returned when only the regular RPC server (HTTP/WS/IPC) is launched.
///
/// This handle provides access to the RPC server endpoints and registry, but does not
/// include an authenticated Engine API server. Use this when you only need regular
/// RPC functionality.
#[derive(Debug, Clone)]
pub struct RpcServerOnlyHandle<Node: FullNodeComponents, EthApi: EthApiTypes> {
    /// Handle to the RPC server
    pub rpc_server_handle: RpcServerHandle,
    /// Configured RPC modules.
    pub rpc_registry: RpcRegistry<Node, EthApi>,
    /// Notification channel for engine API events
    pub engine_events:
        EventSender<BeaconConsensusEngineEvent<<Node::Types as NodeTypes>::Primitives>>,
    /// Handle to the consensus engine.
    pub engine_handle: BeaconConsensusEngineHandle<<Node::Types as NodeTypes>::Payload>,
}

/// Handle returned when only the authenticated Engine API server is launched.
///
/// This handle provides access to the Engine API server and registry, but does not
/// include the regular RPC servers (HTTP/WS/IPC). Use this for specialized setups
/// that only need Engine API functionality.
#[derive(Debug, Clone)]
pub struct AuthServerOnlyHandle<Node: FullNodeComponents, EthApi: EthApiTypes> {
    /// Handle to the auth server (engine API)
    pub auth_server_handle: AuthServerHandle,
    /// Configured RPC modules.
    pub rpc_registry: RpcRegistry<Node, EthApi>,
    /// Notification channel for engine API events
    pub engine_events:
        EventSender<BeaconConsensusEngineEvent<<Node::Types as NodeTypes>::Primitives>>,
    /// Handle to the consensus engine.
    pub engine_handle: BeaconConsensusEngineHandle<<Node::Types as NodeTypes>::Payload>,
}

/// Internal context struct for RPC setup shared between different launch methods
struct RpcSetupContext<'a, Node: FullNodeComponents, EthApi: EthApiTypes> {
    node: Node,
    config: &'a NodeConfig<<Node::Types as NodeTypes>::ChainSpec>,
    modules: TransportRpcModules,
    auth_module: AuthRpcModule,
    auth_config: reth_rpc_builder::auth::AuthServerConfig,
    registry: RpcRegistry<Node, EthApi>,
    on_rpc_started: Box<dyn OnRpcStarted<Node, EthApi>>,
    engine_events: EventSender<BeaconConsensusEngineEvent<<Node::Types as NodeTypes>::Primitives>>,
    engine_handle: BeaconConsensusEngineHandle<<Node::Types as NodeTypes>::Payload>,
}

/// Node add-ons containing RPC server configuration, with customizable eth API handler.
///
/// This struct can be used to provide the RPC server functionality. It is responsible for launching
/// the regular RPC and the authenticated RPC server (engine API). It is intended to be used and
/// modified as part of the [`NodeAddOns`] see for example `OpRpcAddons`, `EthereumAddOns`.
///
/// It can be modified to register RPC API handlers, see [`RpcAddOns::launch_add_ons_with`] which
/// takes a closure that provides access to all the configured modules (namespaces), and is invoked
/// just before the servers are launched. This can be used to extend the node with custom RPC
/// methods or even replace existing method handlers, see also [`TransportRpcModules`].
pub struct RpcAddOns<
    Node: FullNodeComponents,
    EthB: EthApiBuilder<Node>,
    PVB,
    EB = BasicEngineApiBuilder<PVB>,
    EVB = BasicEngineValidatorBuilder<PVB>,
    RpcMiddleware = Identity,
> {
    /// Additional RPC add-ons.
    pub hooks: RpcHooks<Node, EthB::EthApi>,
    /// Builder for `EthApi`
    eth_api_builder: EthB,
    /// Payload validator builder
    payload_validator_builder: PVB,
    /// Builder for `EngineApi`
    engine_api_builder: EB,
    /// Builder for tree validator
    engine_validator_builder: EVB,
    /// Configurable RPC middleware stack.
    ///
    /// This middleware is applied to all RPC requests across all transports (HTTP, WS, IPC).
    /// See [`RpcAddOns::with_rpc_middleware`] for more details.
    rpc_middleware: RpcMiddleware,
}

impl<Node, EthB, PVB, EB, EVB, RpcMiddleware> Debug
    for RpcAddOns<Node, EthB, PVB, EB, EVB, RpcMiddleware>
where
    Node: FullNodeComponents,
    EthB: EthApiBuilder<Node>,
    PVB: Debug,
    EB: Debug,
    EVB: Debug,
{
    fn fmt(&self, f: &mut fmt::Formatter<'_>) -> fmt::Result {
        f.debug_struct("RpcAddOns")
            .field("hooks", &self.hooks)
            .field("eth_api_builder", &"...")
            .field("payload_validator_builder", &self.payload_validator_builder)
            .field("engine_api_builder", &self.engine_api_builder)
            .field("engine_validator_builder", &self.engine_validator_builder)
            .field("rpc_middleware", &"...")
            .finish()
    }
}

impl<Node, EthB, PVB, EB, EVB, RpcMiddleware> RpcAddOns<Node, EthB, PVB, EB, EVB, RpcMiddleware>
where
    Node: FullNodeComponents,
    EthB: EthApiBuilder<Node>,
{
    /// Creates a new instance of the RPC add-ons.
    pub fn new(
        eth_api_builder: EthB,
        payload_validator_builder: PVB,
        engine_api_builder: EB,
        engine_validator_builder: EVB,
        rpc_middleware: RpcMiddleware,
    ) -> Self {
        Self {
            hooks: RpcHooks::default(),
            eth_api_builder,
            payload_validator_builder,
            engine_api_builder,
            engine_validator_builder,
            rpc_middleware,
        }
    }

    /// Maps the [`EngineApiBuilder`] builder type.
    pub fn with_engine_api<T>(
        self,
        engine_api_builder: T,
    ) -> RpcAddOns<Node, EthB, PVB, T, EVB, RpcMiddleware> {
        let Self {
            hooks,
            eth_api_builder,
            payload_validator_builder,
            engine_validator_builder,
            rpc_middleware,
            ..
        } = self;
        RpcAddOns {
            hooks,
            eth_api_builder,
            payload_validator_builder,
            engine_api_builder,
            engine_validator_builder,
            rpc_middleware,
        }
    }

    /// Maps the [`PayloadValidatorBuilder`] builder type.
    pub fn with_payload_validator<T>(
        self,
        payload_validator_builder: T,
    ) -> RpcAddOns<Node, EthB, T, EB, EVB, RpcMiddleware> {
        let Self {
            hooks,
            eth_api_builder,
            engine_api_builder,
            engine_validator_builder,
            rpc_middleware,
            ..
        } = self;
        RpcAddOns {
            hooks,
            eth_api_builder,
            payload_validator_builder,
            engine_api_builder,
            engine_validator_builder,
            rpc_middleware,
        }
    }

    /// Maps the [`EngineValidatorBuilder`] builder type.
    pub fn with_engine_validator<T>(
        self,
        engine_validator_builder: T,
    ) -> RpcAddOns<Node, EthB, PVB, EB, T, RpcMiddleware> {
        let Self {
            hooks,
            eth_api_builder,
            payload_validator_builder,
            engine_api_builder,
            rpc_middleware,
            ..
        } = self;
        RpcAddOns {
            hooks,
            eth_api_builder,
            payload_validator_builder,
            engine_api_builder,
            engine_validator_builder,
            rpc_middleware,
        }
    }

    /// Sets the RPC middleware stack for processing RPC requests.
    ///
    /// This method configures a custom middleware stack that will be applied to all RPC requests
    /// across HTTP, `WebSocket`, and IPC transports. The middleware is applied to the RPC service
    /// layer, allowing you to intercept, modify, or enhance RPC request processing.
    ///
    ///
    /// # How It Works
    ///
    /// The middleware uses the Tower ecosystem's `Layer` pattern. When an RPC server is started,
    /// the configured middleware stack is applied to create a layered service that processes
    /// requests in the order the layers were added.
    ///
    /// # Examples
    ///
    /// ```ignore
    /// use reth_rpc_builder::{RpcServiceBuilder, RpcRequestMetrics};
    /// use tower::Layer;
    ///
    /// // Simple example with metrics
    /// let metrics_layer = RpcRequestMetrics::new(metrics_recorder);
    /// let with_metrics = rpc_addons.with_rpc_middleware(
    ///     RpcServiceBuilder::new().layer(metrics_layer)
    /// );
    ///
    /// // Composing multiple middleware layers
    /// let middleware_stack = RpcServiceBuilder::new()
    ///     .layer(rate_limit_layer)
    ///     .layer(logging_layer)
    ///     .layer(metrics_layer);
    /// let with_full_stack = rpc_addons.with_rpc_middleware(middleware_stack);
    /// ```
    ///
    /// # Notes
    ///
    /// - Middleware is applied to the RPC service layer, not the HTTP transport layer
    /// - The default middleware is `Identity` (no-op), which passes through requests unchanged
    /// - Middleware layers are applied in the order they are added via `.layer()`
    pub fn with_rpc_middleware<T>(
        self,
        rpc_middleware: T,
    ) -> RpcAddOns<Node, EthB, PVB, EB, EVB, T> {
        let Self {
            hooks,
            eth_api_builder,
            payload_validator_builder,
            engine_api_builder,
            engine_validator_builder,
            ..
        } = self;
        RpcAddOns {
            hooks,
            eth_api_builder,
            payload_validator_builder,
            engine_api_builder,
            engine_validator_builder,
            rpc_middleware,
        }
    }

    /// Add a new layer `T` to the configured [`RpcServiceBuilder`].
    pub fn layer_rpc_middleware<T>(
        self,
        layer: T,
    ) -> RpcAddOns<Node, EthB, PVB, EB, EVB, Stack<RpcMiddleware, T>> {
        let Self {
            hooks,
            eth_api_builder,
            payload_validator_builder,
            engine_api_builder,
            engine_validator_builder,
            rpc_middleware,
        } = self;
        let rpc_middleware = Stack::new(rpc_middleware, layer);
        RpcAddOns {
            hooks,
            eth_api_builder,
            payload_validator_builder,
            engine_api_builder,
            engine_validator_builder,
            rpc_middleware,
        }
    }

    /// Optionally adds a new layer `T` to the configured [`RpcServiceBuilder`].
    #[expect(clippy::type_complexity)]
    pub fn option_layer_rpc_middleware<T>(
        self,
        layer: Option<T>,
    ) -> RpcAddOns<Node, EthB, PVB, EB, EVB, Stack<RpcMiddleware, Either<T, Identity>>> {
        let layer = layer.map(Either::Left).unwrap_or(Either::Right(Identity::new()));
        self.layer_rpc_middleware(layer)
    }

    /// Sets the hook that is run once the rpc server is started.
    pub fn on_rpc_started<F>(mut self, hook: F) -> Self
    where
        F: FnOnce(RpcContext<'_, Node, EthB::EthApi>, RethRpcServerHandles) -> eyre::Result<()>
            + Send
            + 'static,
    {
        self.hooks.set_on_rpc_started(hook);
        self
    }

    /// Sets the hook that is run to configure the rpc modules.
    pub fn extend_rpc_modules<F>(mut self, hook: F) -> Self
    where
        F: FnOnce(RpcContext<'_, Node, EthB::EthApi>) -> eyre::Result<()> + Send + 'static,
    {
        self.hooks.set_extend_rpc_modules(hook);
        self
    }
}

impl<Node, EthB, EV, EB, Engine> Default for RpcAddOns<Node, EthB, EV, EB, Engine, Identity>
where
    Node: FullNodeComponents,
    EthB: EthApiBuilder<Node>,
    EV: Default,
    EB: Default,
    Engine: Default,
{
    fn default() -> Self {
        Self::new(
            EthB::default(),
            EV::default(),
            EB::default(),
            Engine::default(),
            Default::default(),
        )
    }
}

impl<N, EthB, PVB, EB, EVB, RpcMiddleware> RpcAddOns<N, EthB, PVB, EB, EVB, RpcMiddleware>
where
    N: FullNodeComponents,
    N::Provider: ChainSpecProvider<ChainSpec: EthereumHardforks>,
    EthB: EthApiBuilder<N>,
    EB: EngineApiBuilder<N>,
    EVB: EngineValidatorBuilder<N>,
    RpcMiddleware: RethRpcMiddleware,
{
    /// Launches only the regular RPC server (HTTP/WS/IPC), without the authenticated Engine API
    /// server.
    ///
    /// This is useful when you only need the regular RPC functionality and want to avoid
    /// starting the auth server.
    pub async fn launch_rpc_server<F>(
        self,
        ctx: AddOnsContext<'_, N>,
        ext: F,
    ) -> eyre::Result<RpcServerOnlyHandle<N, EthB::EthApi>>
    where
        F: FnOnce(RpcModuleContainer<'_, N, EthB::EthApi>) -> eyre::Result<()>,
    {
        let rpc_middleware = self.rpc_middleware.clone();
        let setup_ctx = self.setup_rpc_components(ctx, ext).await?;
        let RpcSetupContext {
            node,
            config,
            mut modules,
            mut auth_module,
            auth_config: _,
            mut registry,
            on_rpc_started,
            engine_events,
            engine_handle,
        } = setup_ctx;

        let server_config = config.rpc.rpc_server_config().set_rpc_middleware(rpc_middleware);
        let rpc_server_handle = Self::launch_rpc_server_internal(server_config, &modules).await?;

        let handles =
            RethRpcServerHandles { rpc: rpc_server_handle.clone(), auth: AuthServerHandle::noop() };
        Self::finalize_rpc_setup(
            &mut registry,
            &mut modules,
            &mut auth_module,
            &node,
            config,
            on_rpc_started,
            handles,
        )?;

        Ok(RpcServerOnlyHandle {
            rpc_server_handle,
            rpc_registry: registry,
            engine_events,
            engine_handle,
        })
    }

    /// Launches the RPC servers with the given context and an additional hook for extending
    /// modules. Whether the auth server is launched depends on the CLI configuration.
    pub async fn launch_add_ons_with<F>(
        self,
        ctx: AddOnsContext<'_, N>,
        ext: F,
    ) -> eyre::Result<RpcHandle<N, EthB::EthApi>>
    where
        F: FnOnce(RpcModuleContainer<'_, N, EthB::EthApi>) -> eyre::Result<()>,
    {
        // Check CLI config to determine if auth server should be disabled
        let disable_auth = ctx.config.rpc.disable_auth_server;
        self.launch_add_ons_with_opt_engine(ctx, ext, disable_auth).await
    }

    /// Launches the RPC servers with the given context and an additional hook for extending
    /// modules. Optionally disables the auth server based on the `disable_auth` parameter.
    ///
    /// When `disable_auth` is true, the auth server will not be started and a noop handle
    /// will be used instead.
    pub async fn launch_add_ons_with_opt_engine<F>(
        self,
        ctx: AddOnsContext<'_, N>,
        ext: F,
        disable_auth: bool,
    ) -> eyre::Result<RpcHandle<N, EthB::EthApi>>
    where
        F: FnOnce(RpcModuleContainer<'_, N, EthB::EthApi>) -> eyre::Result<()>,
    {
        let rpc_middleware = self.rpc_middleware.clone();
        let setup_ctx = self.setup_rpc_components(ctx, ext).await?;
        let RpcSetupContext {
            node,
            config,
            mut modules,
            mut auth_module,
            auth_config,
            mut registry,
            on_rpc_started,
            engine_events,
            engine_handle,
        } = setup_ctx;

        let server_config = config.rpc.rpc_server_config().set_rpc_middleware(rpc_middleware);

        let (rpc, auth) = if disable_auth {
            // Only launch the RPC server, use a noop auth handle
            let rpc = Self::launch_rpc_server_internal(server_config, &modules).await?;
            (rpc, AuthServerHandle::noop())
        } else {
            let auth_module_clone = auth_module.clone();
            // launch servers concurrently
            let (rpc, auth) = futures::future::try_join(
                Self::launch_rpc_server_internal(server_config, &modules),
                Self::launch_auth_server_internal(auth_module_clone, auth_config),
            )
            .await?;
            (rpc, auth)
        };

        let handles = RethRpcServerHandles { rpc, auth };

        Self::finalize_rpc_setup(
            &mut registry,
            &mut modules,
            &mut auth_module,
            &node,
            config,
            on_rpc_started,
            handles.clone(),
        )?;

        Ok(RpcHandle {
            rpc_server_handles: handles,
            rpc_registry: registry,
            engine_events,
            beacon_engine_handle: engine_handle,
        })
    }

    /// Common setup for RPC server initialization
    async fn setup_rpc_components<'a, F>(
        self,
        ctx: AddOnsContext<'a, N>,
        ext: F,
    ) -> eyre::Result<RpcSetupContext<'a, N, EthB::EthApi>>
    where
        F: FnOnce(RpcModuleContainer<'_, N, EthB::EthApi>) -> eyre::Result<()>,
    {
        let Self { eth_api_builder, engine_api_builder, hooks, .. } = self;

        let engine_api = engine_api_builder.build_engine_api(&ctx).await?;
        let AddOnsContext { node, config, beacon_engine_handle, jwt_secret, engine_events } = ctx;

        info!(target: "reth::cli", "Engine API handler initialized");

        let cache = EthStateCache::spawn_with(
            node.provider().clone(),
            config.rpc.eth_config().cache,
            node.task_executor().clone(),
        );

        let new_canonical_blocks = node.provider().canonical_state_stream();
        let c = cache.clone();
        node.task_executor().spawn_critical(
            "cache canonical blocks task",
            Box::pin(async move {
                cache_new_blocks_task(c, new_canonical_blocks).await;
            }),
        );

        let ctx = EthApiCtx { components: &node, config: config.rpc.eth_config(), cache };
        let eth_api = eth_api_builder.build_eth_api(ctx).await?;

        let auth_config = config.rpc.auth_server_config(jwt_secret)?;
        let module_config = config.rpc.transport_rpc_module_config();
        debug!(target: "reth::cli", http=?module_config.http(), ws=?module_config.ws(), "Using RPC module config");

        let (mut modules, mut auth_module, registry) = RpcModuleBuilder::default()
            .with_provider(node.provider().clone())
            .with_pool(node.pool().clone())
            .with_network(node.network().clone())
            .with_executor(Box::new(node.task_executor().clone()))
            .with_evm_config(node.evm_config().clone())
            .with_consensus(node.consensus().clone())
            .build_with_auth_server(module_config, engine_api, eth_api);

        // in dev mode we generate 20 random dev-signer accounts
        if config.dev.dev {
            registry.eth_api().with_dev_accounts();
        }

        let mut registry = RpcRegistry { registry };
        let ctx = RpcContext {
            node: node.clone(),
            config,
            registry: &mut registry,
            modules: &mut modules,
            auth_module: &mut auth_module,
        };

        let RpcHooks { on_rpc_started, extend_rpc_modules } = hooks;

        ext(RpcModuleContainer {
            modules: ctx.modules,
            auth_module: ctx.auth_module,
            registry: ctx.registry,
        })?;
        extend_rpc_modules.extend_rpc_modules(ctx)?;

        Ok(RpcSetupContext {
            node,
            config,
            modules,
            auth_module,
            auth_config,
            registry,
            on_rpc_started,
            engine_events,
            engine_handle: beacon_engine_handle,
        })
    }

    /// Helper to launch the RPC server
    async fn launch_rpc_server_internal<M>(
        server_config: RpcServerConfig<M>,
        modules: &TransportRpcModules,
    ) -> eyre::Result<RpcServerHandle>
    where
        M: RethRpcMiddleware,
    {
        let handle = server_config.start(modules).await?;

        if let Some(path) = handle.ipc_endpoint() {
            info!(target: "reth::cli", %path, "RPC IPC server started");
        }
        if let Some(addr) = handle.http_local_addr() {
            info!(target: "reth::cli", url=%addr, "RPC HTTP server started");
        }
        if let Some(addr) = handle.ws_local_addr() {
            info!(target: "reth::cli", url=%addr, "RPC WS server started");
        }

        Ok(handle)
    }

    /// Helper to launch the auth server
    async fn launch_auth_server_internal(
        auth_module: AuthRpcModule,
        auth_config: reth_rpc_builder::auth::AuthServerConfig,
    ) -> eyre::Result<AuthServerHandle> {
        auth_module.start_server(auth_config)
            .await
            .map_err(Into::into)
            .inspect(|handle| {
                let addr = handle.local_addr();
                if let Some(ipc_endpoint) = handle.ipc_endpoint() {
                    info!(target: "reth::cli", url=%addr, ipc_endpoint=%ipc_endpoint, "RPC auth server started");
                } else {
                    info!(target: "reth::cli", url=%addr, "RPC auth server started");
                }
            })
    }

    /// Helper to finalize RPC setup by creating context and calling hooks
    fn finalize_rpc_setup(
        registry: &mut RpcRegistry<N, EthB::EthApi>,
        modules: &mut TransportRpcModules,
        auth_module: &mut AuthRpcModule,
        node: &N,
        config: &NodeConfig<<N::Types as NodeTypes>::ChainSpec>,
        on_rpc_started: Box<dyn OnRpcStarted<N, EthB::EthApi>>,
        handles: RethRpcServerHandles,
    ) -> eyre::Result<()> {
        let ctx = RpcContext { node: node.clone(), config, registry, modules, auth_module };

        on_rpc_started.on_rpc_started(ctx, handles)?;
        Ok(())
    }
}

impl<N, EthB, PVB, EB, EVB, RpcMiddleware> NodeAddOns<N>
    for RpcAddOns<N, EthB, PVB, EB, EVB, RpcMiddleware>
where
    N: FullNodeComponents,
    <N as FullNodeTypes>::Provider: ChainSpecProvider<ChainSpec: EthereumHardforks>,
    EthB: EthApiBuilder<N>,
    PVB: PayloadValidatorBuilder<N>,
    EB: EngineApiBuilder<N>,
    EVB: EngineValidatorBuilder<N>,
    RpcMiddleware: RethRpcMiddleware,
{
    type Handle = RpcHandle<N, EthB::EthApi>;

    async fn launch_add_ons(self, ctx: AddOnsContext<'_, N>) -> eyre::Result<Self::Handle> {
        self.launch_add_ons_with(ctx, |_| Ok(())).await
    }
}

/// Helper trait implemented for add-ons producing [`RpcHandle`]. Used by common node launcher
/// implementations.
pub trait RethRpcAddOns<N: FullNodeComponents>:
    NodeAddOns<N, Handle = RpcHandle<N, Self::EthApi>>
{
    /// eth API implementation.
    type EthApi: EthApiTypes;

    /// Returns a mutable reference to RPC hooks.
    fn hooks_mut(&mut self) -> &mut RpcHooks<N, Self::EthApi>;
}

impl<N: FullNodeComponents, EthB, EV, EB, Engine, RpcMiddleware> RethRpcAddOns<N>
    for RpcAddOns<N, EthB, EV, EB, Engine, RpcMiddleware>
where
    Self: NodeAddOns<N, Handle = RpcHandle<N, EthB::EthApi>>,
    EthB: EthApiBuilder<N>,
{
    type EthApi = EthB::EthApi;

    fn hooks_mut(&mut self) -> &mut RpcHooks<N, Self::EthApi> {
        &mut self.hooks
    }
}

/// `EthApiCtx` struct
/// This struct is used to pass the necessary context to the `EthApiBuilder` to build the `EthApi`.
#[derive(Debug)]
pub struct EthApiCtx<'a, N: FullNodeTypes> {
    /// Reference to the node components
    pub components: &'a N,
    /// Eth API configuration
    pub config: EthConfig,
    /// Cache for eth state
    pub cache: EthStateCache<PrimitivesTy<N::Types>>,
}

impl<'a, N: FullNodeComponents<Types: NodeTypes<ChainSpec: EthereumHardforks>>> EthApiCtx<'a, N> {
    /// Provides a [`EthApiBuilder`] with preconfigured config and components.
    pub fn eth_api_builder(self) -> reth_rpc::EthApiBuilder<N, EthRpcConverterFor<N>> {
        reth_rpc::EthApiBuilder::new_with_components(self.components.clone())
            .eth_cache(self.cache)
            .task_spawner(self.components.task_executor().clone())
            .gas_cap(self.config.rpc_gas_cap.into())
            .max_simulate_blocks(self.config.rpc_max_simulate_blocks)
            .eth_proof_window(self.config.eth_proof_window)
            .fee_history_cache_config(self.config.fee_history_cache)
            .proof_permits(self.config.proof_permits)
            .gas_oracle_config(self.config.gas_oracle)
    }
}

/// A `EthApi` that knows how to build `eth` namespace API from [`FullNodeComponents`].
pub trait EthApiBuilder<N: FullNodeComponents>: Default + Send + 'static {
    /// The Ethapi implementation this builder will build.
    type EthApi: EthApiTypes
        + FullEthApiServer<Provider = N::Provider, Pool = N::Pool>
        + AddDevSigners
        + Unpin
        + 'static;

    /// Builds the [`EthApiServer`](reth_rpc_api::eth::EthApiServer) from the given context.
    fn build_eth_api(
        self,
        ctx: EthApiCtx<'_, N>,
    ) -> impl Future<Output = eyre::Result<Self::EthApi>> + Send;
}

/// Helper trait that provides the validator builder for the engine API
pub trait EngineValidatorAddOn<Node: FullNodeComponents>: Send {
<<<<<<< HEAD
    /// The Validator type to use for the engine API.
    type Validator: EngineValidator<<Node::Types as NodeTypes>::Payload>
        + EvmPayloadValidator<<Node::Types as NodeTypes>::Payload, Node::Evm>
        + Clone;
=======
    /// The validator builder type to use.
    type ValidatorBuilder: EngineValidatorBuilder<Node>;
>>>>>>> 6c37ef56

    /// Returns the validator builder.
    fn engine_validator_builder(&self) -> Self::ValidatorBuilder;
}

impl<N, EthB, PVB, EB, EVB> EngineValidatorAddOn<N> for RpcAddOns<N, EthB, PVB, EB, EVB>
where
    N: FullNodeComponents,
    EthB: EthApiBuilder<N>,
<<<<<<< HEAD
    EV: EngineValidatorBuilder<
        N,
        Validator: EvmPayloadValidator<<N::Types as NodeTypes>::Payload, N::Evm>,
    >,
=======
    PVB: Send,
>>>>>>> 6c37ef56
    EB: EngineApiBuilder<N>,
    EVB: EngineValidatorBuilder<N>,
{
<<<<<<< HEAD
    type Validator = EV::Validator;

    async fn engine_validator(&self, ctx: &AddOnsContext<'_, N>) -> eyre::Result<Self::Validator> {
        self.engine_validator_builder.clone().build(ctx).await
    }
}

/// A type that knows how to build the engine validator.
pub trait EngineValidatorBuilder<Node: FullNodeComponents>: Send + Sync + Clone {
    /// The consensus implementation to build.
    type Validator: EngineValidator<<Node::Types as NodeTypes>::Payload>
        + EvmPayloadValidator<<Node::Types as NodeTypes>::Payload, Node::Evm>
        + Clone;

    /// Creates the engine validator.
    fn build(
        self,
        ctx: &AddOnsContext<'_, Node>,
    ) -> impl Future<Output = eyre::Result<Self::Validator>> + Send;
}

impl<Node, F, Fut, Validator> EngineValidatorBuilder<Node> for F
where
    Node: FullNodeComponents,
    Validator: EngineValidator<<Node::Types as NodeTypes>::Payload>
        + EvmPayloadValidator<<Node::Types as NodeTypes>::Payload, Node::Evm>
        + Clone
        + Unpin
        + 'static,
    F: FnOnce(&AddOnsContext<'_, Node>) -> Fut + Send + Sync + Clone,
    Fut: Future<Output = eyre::Result<Validator>> + Send,
{
    type Validator = Validator;
=======
    type ValidatorBuilder = EVB;
>>>>>>> 6c37ef56

    fn engine_validator_builder(&self) -> Self::ValidatorBuilder {
        self.engine_validator_builder.clone()
    }
}

/// Builder for engine API RPC module.
///
/// This builder type is responsible for providing an instance of [`IntoEngineApiRpcModule`], which
/// is effectively a helper trait that provides the type erased [`jsonrpsee::RpcModule`] instance
/// that contains the method handlers for the engine API. See [`EngineApi`] for an implementation of
/// [`IntoEngineApiRpcModule`].
pub trait EngineApiBuilder<Node: FullNodeComponents>: Send + Sync {
    /// The engine API RPC module. Only required to be convertible to an [`jsonrpsee::RpcModule`].
    type EngineApi: IntoEngineApiRpcModule + Send + Sync;

    /// Builds the engine API instance given the provided [`AddOnsContext`].
    ///
    /// [`Self::EngineApi`] will be converted into the method handlers of the authenticated RPC
    /// server (engine API).
    fn build_engine_api(
        self,
        ctx: &AddOnsContext<'_, Node>,
    ) -> impl Future<Output = eyre::Result<Self::EngineApi>> + Send;
}

/// Builder trait for creating payload validators specifically for the Engine API.
///
/// This trait is responsible for building validators that the Engine API will use
/// to validate payloads.
pub trait PayloadValidatorBuilder<Node: FullNodeComponents>: Send + Sync + Clone {
    /// The validator type that will be used by the Engine API.
    type Validator: PayloadValidator<<Node::Types as NodeTypes>::Payload>;

    /// Builds the engine API validator.
    ///
    /// Returns a validator that validates engine API version-specific fields and payload
    /// attributes.
    fn build(
        self,
        ctx: &AddOnsContext<'_, Node>,
    ) -> impl Future<Output = eyre::Result<Self::Validator>> + Send;
}

/// Builder trait for creating engine validators for the consensus engine.
///
/// This trait is responsible for building validators that the consensus engine will use
/// for block execution, state validation, and fork handling.
pub trait EngineValidatorBuilder<Node: FullNodeComponents>: Send + Sync + Clone {
    /// The tree validator type that will be used by the consensus engine.
    type EngineValidator: EngineValidator<
        <Node::Types as NodeTypes>::Payload,
        <Node::Types as NodeTypes>::Primitives,
    >;

    /// Builds the tree validator for the consensus engine.
    ///
    /// Returns a validator that handles block execution, state validation, and fork handling.
    fn build_tree_validator(
        self,
        ctx: &AddOnsContext<'_, Node>,
        tree_config: TreeConfig,
    ) -> impl Future<Output = eyre::Result<Self::EngineValidator>> + Send;
}

/// Basic implementation of [`EngineValidatorBuilder`].
///
/// This builder creates a [`BasicEngineValidator`] using the provided payload validator builder.
#[derive(Debug, Clone)]
pub struct BasicEngineValidatorBuilder<EV> {
    /// The payload validator builder used to create the engine validator.
    payload_validator_builder: EV,
}

impl<EV> BasicEngineValidatorBuilder<EV> {
    /// Creates a new instance with the given payload validator builder.
    pub const fn new(payload_validator_builder: EV) -> Self {
        Self { payload_validator_builder }
    }
}

impl<EV> Default for BasicEngineValidatorBuilder<EV>
where
    EV: Default,
{
    fn default() -> Self {
        Self::new(EV::default())
    }
}

impl<Node, EV> EngineValidatorBuilder<Node> for BasicEngineValidatorBuilder<EV>
where
    Node: FullNodeComponents,
    <Node::Types as NodeTypes>::ChainSpec: EthereumHardforks + reth_chainspec::EthChainSpec,
    EV: PayloadValidatorBuilder<Node>,
    EV::Validator: reth_engine_primitives::PayloadValidator<
        <Node::Types as NodeTypes>::Payload,
        Block = <<Node::Types as NodeTypes>::Primitives as reth_node_api::NodePrimitives>::Block,
    >,
{
    type EngineValidator = BasicEngineValidator<Node::Provider, Node::Evm, EV::Validator>;

    async fn build_tree_validator(
        self,
        ctx: &AddOnsContext<'_, Node>,
        tree_config: TreeConfig,
    ) -> eyre::Result<Self::EngineValidator> {
        let validator = self.payload_validator_builder.build(ctx).await?;
        let data_dir = ctx.config.datadir.clone().resolve_datadir(ctx.config.chain.chain());
        let invalid_block_hook = ctx.create_invalid_block_hook(&data_dir).await?;
        Ok(BasicEngineValidator::new(
            ctx.node.provider().clone(),
            std::sync::Arc::new(ctx.node.consensus().clone()),
            ctx.node.evm_config().clone(),
            validator,
            tree_config,
            invalid_block_hook,
        ))
    }
}

/// Builder for basic [`EngineApi`] implementation.
///
/// This provides a basic default implementation for opstack and ethereum engine API via
/// [`EngineTypes`] and uses the general purpose [`EngineApi`] implementation as the builder's
/// output.
#[derive(Debug, Default)]
pub struct BasicEngineApiBuilder<PVB> {
    payload_validator_builder: PVB,
}

impl<N, PVB> EngineApiBuilder<N> for BasicEngineApiBuilder<PVB>
where
    N: FullNodeComponents<
        Types: NodeTypes<
            ChainSpec: EthereumHardforks,
            Payload: PayloadTypes<ExecutionData = ExecutionData> + EngineTypes,
        >,
    >,
    PVB: PayloadValidatorBuilder<N>,
    PVB::Validator: EngineApiValidator<<N::Types as NodeTypes>::Payload>,
{
    type EngineApi = EngineApi<
        N::Provider,
        <N::Types as NodeTypes>::Payload,
        N::Pool,
        PVB::Validator,
        <N::Types as NodeTypes>::ChainSpec,
    >;

    async fn build_engine_api(self, ctx: &AddOnsContext<'_, N>) -> eyre::Result<Self::EngineApi> {
        let Self { payload_validator_builder } = self;

        let engine_validator = payload_validator_builder.build(ctx).await?;
        let client = ClientVersionV1 {
            code: CLIENT_CODE,
            name: NAME_CLIENT.to_string(),
            version: CARGO_PKG_VERSION.to_string(),
            commit: VERGEN_GIT_SHA.to_string(),
        };
        Ok(EngineApi::new(
            ctx.node.provider().clone(),
            ctx.config.chain.clone(),
            ctx.beacon_engine_handle.clone(),
            PayloadStore::new(ctx.node.payload_builder_handle().clone()),
            ctx.node.pool().clone(),
            Box::new(ctx.node.task_executor().clone()),
            client,
            EngineCapabilities::default(),
            engine_validator,
            ctx.config.engine.accept_execution_requests_hash,
        ))
    }
}

/// A noop Builder that satisfies the [`EngineApiBuilder`] trait without actually configuring an
/// engine API module
///
/// This is intended to be used as a workaround for reusing all the existing ethereum node launch
/// utilities which require an engine API.
#[derive(Debug, Clone, Default)]
#[non_exhaustive]
pub struct NoopEngineApiBuilder;

impl<N: FullNodeComponents> EngineApiBuilder<N> for NoopEngineApiBuilder {
    type EngineApi = NoopEngineApi;

    async fn build_engine_api(self, _ctx: &AddOnsContext<'_, N>) -> eyre::Result<Self::EngineApi> {
        Ok(NoopEngineApi::default())
    }
}

/// Represents an empty Engine API [`RpcModule`].
///
/// This is only intended to be used in combination with the [`NoopEngineApiBuilder`] in order to
/// satisfy trait bounds in the regular ethereum launch routine that mandate an engine API instance.
#[derive(Debug, Clone, Default)]
#[non_exhaustive]
pub struct NoopEngineApi;

impl IntoEngineApiRpcModule for NoopEngineApi {
    fn into_rpc_module(self) -> RpcModule<()> {
        RpcModule::new(())
    }
}<|MERGE_RESOLUTION|>--- conflicted
+++ resolved
@@ -6,7 +6,7 @@
 
 use crate::{
     invalid_block_hook::InvalidBlockHookExt, BeaconConsensusEngineEvent,
-    BeaconConsensusEngineHandle,
+    BeaconConsensusEngineHandle, ConfigureEngineEvm,
 };
 use alloy_rpc_types::engine::ClientVersionV1;
 use alloy_rpc_types_engine::ExecutionData;
@@ -14,13 +14,8 @@
 use reth_chain_state::CanonStateSubscriptions;
 use reth_chainspec::{ChainSpecProvider, EthChainSpec, EthereumHardforks};
 use reth_node_api::{
-<<<<<<< HEAD
-    AddOnsContext, EngineTypes, EngineValidator, EvmPayloadValidator, FullNodeComponents,
-    FullNodeTypes, NodeAddOns, NodeTypes, PayloadTypes, PrimitivesTy,
-=======
-    AddOnsContext, EngineApiValidator, EngineTypes, FullNodeComponents, FullNodeTypes, NodeAddOns,
-    NodeTypes, PayloadTypes, PayloadValidator, PrimitivesTy, TreeConfig,
->>>>>>> 6c37ef56
+    AddOnsContext, BlockTy, EngineApiValidator, EngineTypes, FullNodeComponents, FullNodeTypes,
+    NodeAddOns, NodeTypes, PayloadTypes, PayloadValidator, PrimitivesTy, TreeConfig,
 };
 use reth_node_core::{
     node_config::NodeConfig,
@@ -1066,15 +1061,8 @@
 
 /// Helper trait that provides the validator builder for the engine API
 pub trait EngineValidatorAddOn<Node: FullNodeComponents>: Send {
-<<<<<<< HEAD
-    /// The Validator type to use for the engine API.
-    type Validator: EngineValidator<<Node::Types as NodeTypes>::Payload>
-        + EvmPayloadValidator<<Node::Types as NodeTypes>::Payload, Node::Evm>
-        + Clone;
-=======
     /// The validator builder type to use.
     type ValidatorBuilder: EngineValidatorBuilder<Node>;
->>>>>>> 6c37ef56
 
     /// Returns the validator builder.
     fn engine_validator_builder(&self) -> Self::ValidatorBuilder;
@@ -1084,54 +1072,11 @@
 where
     N: FullNodeComponents,
     EthB: EthApiBuilder<N>,
-<<<<<<< HEAD
-    EV: EngineValidatorBuilder<
-        N,
-        Validator: EvmPayloadValidator<<N::Types as NodeTypes>::Payload, N::Evm>,
-    >,
-=======
     PVB: Send,
->>>>>>> 6c37ef56
     EB: EngineApiBuilder<N>,
     EVB: EngineValidatorBuilder<N>,
 {
-<<<<<<< HEAD
-    type Validator = EV::Validator;
-
-    async fn engine_validator(&self, ctx: &AddOnsContext<'_, N>) -> eyre::Result<Self::Validator> {
-        self.engine_validator_builder.clone().build(ctx).await
-    }
-}
-
-/// A type that knows how to build the engine validator.
-pub trait EngineValidatorBuilder<Node: FullNodeComponents>: Send + Sync + Clone {
-    /// The consensus implementation to build.
-    type Validator: EngineValidator<<Node::Types as NodeTypes>::Payload>
-        + EvmPayloadValidator<<Node::Types as NodeTypes>::Payload, Node::Evm>
-        + Clone;
-
-    /// Creates the engine validator.
-    fn build(
-        self,
-        ctx: &AddOnsContext<'_, Node>,
-    ) -> impl Future<Output = eyre::Result<Self::Validator>> + Send;
-}
-
-impl<Node, F, Fut, Validator> EngineValidatorBuilder<Node> for F
-where
-    Node: FullNodeComponents,
-    Validator: EngineValidator<<Node::Types as NodeTypes>::Payload>
-        + EvmPayloadValidator<<Node::Types as NodeTypes>::Payload, Node::Evm>
-        + Clone
-        + Unpin
-        + 'static,
-    F: FnOnce(&AddOnsContext<'_, Node>) -> Fut + Send + Sync + Clone,
-    Fut: Future<Output = eyre::Result<Validator>> + Send,
-{
-    type Validator = Validator;
-=======
     type ValidatorBuilder = EVB;
->>>>>>> 6c37ef56
 
     fn engine_validator_builder(&self) -> Self::ValidatorBuilder {
         self.engine_validator_builder.clone()
@@ -1224,12 +1169,16 @@
 
 impl<Node, EV> EngineValidatorBuilder<Node> for BasicEngineValidatorBuilder<EV>
 where
-    Node: FullNodeComponents,
-    <Node::Types as NodeTypes>::ChainSpec: EthereumHardforks + reth_chainspec::EthChainSpec,
+    Node: FullNodeComponents<
+        Types: NodeTypes<ChainSpec: EthereumHardforks>,
+        Evm: ConfigureEngineEvm<
+            <<Node::Types as NodeTypes>::Payload as PayloadTypes>::ExecutionData,
+        >,
+    >,
     EV: PayloadValidatorBuilder<Node>,
     EV::Validator: reth_engine_primitives::PayloadValidator<
         <Node::Types as NodeTypes>::Payload,
-        Block = <<Node::Types as NodeTypes>::Primitives as reth_node_api::NodePrimitives>::Block,
+        Block = BlockTy<Node::Types>,
     >,
 {
     type EngineValidator = BasicEngineValidator<Node::Provider, Node::Evm, EV::Validator>;
