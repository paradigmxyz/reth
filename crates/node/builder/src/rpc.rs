//! Builder support for rpc components.

use std::{
    fmt,
    ops::{Deref, DerefMut},
};

use alloy_rpc_types::serde_helpers::WithOtherFields;
use futures::TryFutureExt;
use reth_chainspec::ChainSpec;
use reth_node_api::{
    BuilderProvider, FullNodeComponents, NodeTypes, NodeTypesWithDB, NodeTypesWithEngine,
};
use reth_node_core::{
    node_config::NodeConfig,
    rpc::{
        api::EngineApiServer,
        eth::{EthApiTypes, FullEthApiServer},
    },
};
use reth_payload_builder::PayloadBuilderHandle;
use reth_rpc_builder::{
    auth::{AuthRpcModule, AuthServerHandle},
    config::RethRpcServerConfig,
    RpcModuleBuilder, RpcRegistryInner, RpcServerHandle, TransportRpcModules,
};
use reth_rpc_layer::JwtSecret;
use reth_tasks::TaskExecutor;
use reth_tracing::tracing::{debug, info};

use crate::{EthApiBuilderCtx, RpcAddOns};

/// Contains the handles to the spawned RPC servers.
///
/// This can be used to access the endpoints of the servers.
#[derive(Debug, Clone)]
pub struct RethRpcServerHandles {
    /// The regular RPC server handle to all configured transports.
    pub rpc: RpcServerHandle,
    /// The handle to the auth server (engine API)
    pub auth: AuthServerHandle,
}

/// Contains hooks that are called during the rpc setup.
pub struct RpcHooks<Node: FullNodeComponents, EthApi> {
    /// Hooks to run once RPC server is running.
    pub on_rpc_started: Box<dyn OnRpcStarted<Node, EthApi>>,
    /// Hooks to run to configure RPC server API.
    pub extend_rpc_modules: Box<dyn ExtendRpcModules<Node, EthApi>>,
}

impl<Node, EthApi> Default for RpcHooks<Node, EthApi>
where
    Node: FullNodeComponents,
    EthApi: EthApiTypes,
{
    fn default() -> Self {
        Self { on_rpc_started: Box::<()>::default(), extend_rpc_modules: Box::<()>::default() }
    }
}

impl<Node, EthApi> RpcHooks<Node, EthApi>
where
    Node: FullNodeComponents,
    EthApi: EthApiTypes,
{
    /// Sets the hook that is run once the rpc server is started.
    pub(crate) fn set_on_rpc_started<F>(&mut self, hook: F) -> &mut Self
    where
        F: OnRpcStarted<Node, EthApi> + 'static,
    {
        self.on_rpc_started = Box::new(hook);
        self
    }

    /// Sets the hook that is run once the rpc server is started.
    #[allow(unused)]
    pub(crate) fn on_rpc_started<F>(mut self, hook: F) -> Self
    where
        F: OnRpcStarted<Node, EthApi> + 'static,
    {
        self.set_on_rpc_started(hook);
        self
    }

    /// Sets the hook that is run to configure the rpc modules.
    pub(crate) fn set_extend_rpc_modules<F>(&mut self, hook: F) -> &mut Self
    where
        F: ExtendRpcModules<Node, EthApi> + 'static,
    {
        self.extend_rpc_modules = Box::new(hook);
        self
    }

    /// Sets the hook that is run to configure the rpc modules.
    #[allow(unused)]
    pub(crate) fn extend_rpc_modules<F>(mut self, hook: F) -> Self
    where
        F: ExtendRpcModules<Node, EthApi> + 'static,
    {
        self.set_extend_rpc_modules(hook);
        self
    }
}

impl<Node, EthApi> fmt::Debug for RpcHooks<Node, EthApi>
where
    Node: FullNodeComponents,
    EthApi: EthApiTypes,
{
    fn fmt(&self, f: &mut fmt::Formatter<'_>) -> fmt::Result {
        f.debug_struct("RpcHooks")
            .field("on_rpc_started", &"...")
            .field("extend_rpc_modules", &"...")
            .finish()
    }
}

/// Event hook that is called once the rpc server is started.
pub trait OnRpcStarted<Node: FullNodeComponents, EthApi: EthApiTypes>: Send {
    /// The hook that is called once the rpc server is started.
    fn on_rpc_started(
        self: Box<Self>,
        ctx: RpcContext<'_, Node, EthApi>,
        handles: RethRpcServerHandles,
    ) -> eyre::Result<()>;
}

impl<Node, EthApi, F> OnRpcStarted<Node, EthApi> for F
where
    F: FnOnce(RpcContext<'_, Node, EthApi>, RethRpcServerHandles) -> eyre::Result<()> + Send,
    Node: FullNodeComponents,
    EthApi: EthApiTypes,
{
    fn on_rpc_started(
        self: Box<Self>,
        ctx: RpcContext<'_, Node, EthApi>,
        handles: RethRpcServerHandles,
    ) -> eyre::Result<()> {
        (*self)(ctx, handles)
    }
}

impl<Node, EthApi> OnRpcStarted<Node, EthApi> for ()
where
    Node: FullNodeComponents,
    EthApi: EthApiTypes,
{
    fn on_rpc_started(
        self: Box<Self>,
        _: RpcContext<'_, Node, EthApi>,
        _: RethRpcServerHandles,
    ) -> eyre::Result<()> {
        Ok(())
    }
}

/// Event hook that is called when the rpc server is started.
pub trait ExtendRpcModules<Node: FullNodeComponents, EthApi: EthApiTypes>: Send {
    /// The hook that is called once the rpc server is started.
    fn extend_rpc_modules(self: Box<Self>, ctx: RpcContext<'_, Node, EthApi>) -> eyre::Result<()>;
}

impl<Node, EthApi, F> ExtendRpcModules<Node, EthApi> for F
where
    F: FnOnce(RpcContext<'_, Node, EthApi>) -> eyre::Result<()> + Send,
    Node: FullNodeComponents,
    EthApi: EthApiTypes,
{
    fn extend_rpc_modules(self: Box<Self>, ctx: RpcContext<'_, Node, EthApi>) -> eyre::Result<()> {
        (*self)(ctx)
    }
}

impl<Node, EthApi> ExtendRpcModules<Node, EthApi> for ()
where
    Node: FullNodeComponents,
    EthApi: EthApiTypes,
{
    fn extend_rpc_modules(self: Box<Self>, _: RpcContext<'_, Node, EthApi>) -> eyre::Result<()> {
        Ok(())
    }
}

/// Helper wrapper type to encapsulate the [`RpcRegistryInner`] over components trait.
#[derive(Debug, Clone)]
#[allow(clippy::type_complexity)]
pub struct RpcRegistry<Node: FullNodeComponents, EthApi: EthApiTypes> {
    pub(crate) registry: RpcRegistryInner<
        Node::Provider,
        Node::Pool,
        Node::Network,
        TaskExecutor,
        Node::Provider,
        EthApi,
    >,
}

impl<Node, EthApi> Deref for RpcRegistry<Node, EthApi>
where
    Node: FullNodeComponents,
    EthApi: EthApiTypes,
{
    type Target = RpcRegistryInner<
        Node::Provider,
        Node::Pool,
        Node::Network,
        TaskExecutor,
        Node::Provider,
        EthApi,
    >;

    fn deref(&self) -> &Self::Target {
        &self.registry
    }
}

impl<Node, EthApi> DerefMut for RpcRegistry<Node, EthApi>
where
    Node: FullNodeComponents,
    EthApi: EthApiTypes,
{
    fn deref_mut(&mut self) -> &mut Self::Target {
        &mut self.registry
    }
}

/// Helper container to encapsulate [`RpcRegistryInner`], [`TransportRpcModules`] and
/// [`AuthRpcModule`].
///
/// This can be used to access installed modules, or create commonly used handlers like
/// [`reth_rpc::eth::EthApi`], and ultimately merge additional rpc handler into the configured
/// transport modules [`TransportRpcModules`] as well as configured authenticated methods
/// [`AuthRpcModule`].
#[allow(missing_debug_implementations)]
pub struct RpcContext<'a, Node: FullNodeComponents, EthApi: EthApiTypes> {
    /// The node components.
    pub(crate) node: Node,

    /// Gives access to the node configuration.
    pub(crate) config: &'a NodeConfig<<Node::Types as NodeTypes>::ChainSpec>,

    /// A Helper type the holds instances of the configured modules.
    ///
    /// This provides easy access to rpc handlers, such as [`RpcRegistryInner::eth_api`].
    pub registry: &'a mut RpcRegistry<Node, EthApi>,
    /// Holds installed modules per transport type.
    ///
    /// This can be used to merge additional modules into the configured transports (http, ipc,
    /// ws). See [`TransportRpcModules::merge_configured`]
    pub modules: &'a mut TransportRpcModules,
    /// Holds jwt authenticated rpc module.
    ///
    /// This can be used to merge additional modules into the configured authenticated methods
    pub auth_module: &'a mut AuthRpcModule,
}

impl<'a, Node, EthApi> RpcContext<'a, Node, EthApi>
where
    Node: FullNodeComponents,
    EthApi: EthApiTypes,
{
    /// Returns the config of the node.
    pub const fn config(&self) -> &NodeConfig<<Node::Types as NodeTypes>::ChainSpec> {
        self.config
    }

    /// Returns a reference to the configured node.
    pub const fn node(&self) -> &Node {
        &self.node
    }

    /// Returns the transaction pool instance.
    pub fn pool(&self) -> &Node::Pool {
        self.node.pool()
    }

    /// Returns provider to interact with the node.
    pub fn provider(&self) -> &Node::Provider {
        self.node.provider()
    }

    /// Returns the handle to the network
    pub fn network(&self) -> &Node::Network {
        self.node.network()
    }

    /// Returns the handle to the payload builder service
    pub fn payload_builder(
        &self,
    ) -> &PayloadBuilderHandle<<Node::Types as NodeTypesWithEngine>::Engine> {
        self.node.payload_builder()
    }
}

/// Launch the rpc servers.
pub async fn launch_rpc_servers<Node, Engine, EthApi>(
    node: Node,
    engine_api: Engine,
    config: &NodeConfig<ChainSpec>,
    jwt_secret: JwtSecret,
    add_ons: RpcAddOns<Node, EthApi>,
) -> eyre::Result<(RethRpcServerHandles, RpcRegistry<Node, EthApi>)>
where
    Node: FullNodeComponents<Types: NodeTypesWithDB<ChainSpec = ChainSpec>> + Clone,
    Engine: EngineApiServer<<Node::Types as NodeTypesWithEngine>::Engine>,
<<<<<<< HEAD
    EthApi: EthApiBuilderProvider<Node>
        + FullEthApiServer<
            NetworkTypes: alloy_network::Network<
                TransactionResponse = WithOtherFields<alloy_rpc_types::Transaction>,
                ReceiptResponse = AnyTransactionReceipt,
            >,
        >,
=======
    EthApi: EthApiBuilderProvider<Node> + FullEthApiServer,
>>>>>>> 542c1487
{
    let auth_config = config.rpc.auth_server_config(jwt_secret)?;
    let module_config = config.rpc.transport_rpc_module_config();
    debug!(target: "reth::cli", http=?module_config.http(), ws=?module_config.ws(), "Using RPC module config");

    let (mut modules, mut auth_module, registry) = RpcModuleBuilder::default()
        .with_provider(node.provider().clone())
        .with_pool(node.pool().clone())
        .with_network(node.network().clone())
        .with_events(node.provider().clone())
        .with_executor(node.task_executor().clone())
        .with_evm_config(node.evm_config().clone())
        .build_with_auth_server(module_config, engine_api, EthApi::eth_api_builder());

    let mut registry = RpcRegistry { registry };
    let ctx = RpcContext {
        node: node.clone(),
        config,
        registry: &mut registry,
        modules: &mut modules,
        auth_module: &mut auth_module,
    };

    let RpcAddOns { hooks, .. } = add_ons;
    let RpcHooks { on_rpc_started, extend_rpc_modules } = hooks;

    extend_rpc_modules.extend_rpc_modules(ctx)?;

    let server_config = config.rpc.rpc_server_config();
    let cloned_modules = modules.clone();
    let launch_rpc = server_config.start(&cloned_modules).map_ok(|handle| {
        if let Some(path) = handle.ipc_endpoint() {
            info!(target: "reth::cli", %path, "RPC IPC server started");
        }
        if let Some(addr) = handle.http_local_addr() {
            info!(target: "reth::cli", url=%addr, "RPC HTTP server started");
        }
        if let Some(addr) = handle.ws_local_addr() {
            info!(target: "reth::cli", url=%addr, "RPC WS server started");
        }
        handle
    });

    let launch_auth = auth_module.clone().start_server(auth_config).map_ok(|handle| {
        let addr = handle.local_addr();
        if let Some(ipc_endpoint) = handle.ipc_endpoint() {
            info!(target: "reth::cli", url=%addr, ipc_endpoint=%ipc_endpoint,"RPC auth server started");
        } else {
            info!(target: "reth::cli", url=%addr, "RPC auth server started");
        }
        handle
    });

    // launch servers concurrently
    let (rpc, auth) = futures::future::try_join(launch_rpc, launch_auth).await?;
    let handles = RethRpcServerHandles { rpc, auth };

    let ctx = RpcContext {
        node,
        config,
        registry: &mut registry,
        modules: &mut modules,
        auth_module: &mut auth_module,
    };

    on_rpc_started.on_rpc_started(ctx, handles.clone())?;

    Ok((handles, registry))
}

/// Provides builder for the core `eth` API type.
pub trait EthApiBuilderProvider<N: FullNodeComponents>: BuilderProvider<N> + EthApiTypes {
    /// Returns the eth api builder.
    #[allow(clippy::type_complexity)]
    fn eth_api_builder() -> Box<dyn Fn(&EthApiBuilderCtx<N, Self>) -> Self + Send>;
}

impl<N, F> EthApiBuilderProvider<N> for F
where
    N: FullNodeComponents,
    for<'a> F: BuilderProvider<N, Ctx<'a> = &'a EthApiBuilderCtx<N, Self>> + EthApiTypes,
{
    fn eth_api_builder() -> Box<dyn Fn(&EthApiBuilderCtx<N, Self>) -> Self + Send> {
        F::builder()
    }
}<|MERGE_RESOLUTION|>--- conflicted
+++ resolved
@@ -304,17 +304,7 @@
 where
     Node: FullNodeComponents<Types: NodeTypesWithDB<ChainSpec = ChainSpec>> + Clone,
     Engine: EngineApiServer<<Node::Types as NodeTypesWithEngine>::Engine>,
-<<<<<<< HEAD
-    EthApi: EthApiBuilderProvider<Node>
-        + FullEthApiServer<
-            NetworkTypes: alloy_network::Network<
-                TransactionResponse = WithOtherFields<alloy_rpc_types::Transaction>,
-                ReceiptResponse = AnyTransactionReceipt,
-            >,
-        >,
-=======
     EthApi: EthApiBuilderProvider<Node> + FullEthApiServer,
->>>>>>> 542c1487
 {
     let auth_config = config.rpc.auth_server_config(jwt_secret)?;
     let module_config = config.rpc.transport_rpc_module_config();
