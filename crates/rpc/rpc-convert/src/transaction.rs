//! Compatibility functions for rpc `Transaction` type.

use crate::{
    fees::{CallFees, CallFeesError},
    RpcHeader, RpcReceipt, RpcTransaction, RpcTxReq, RpcTypes,
};
use alloy_consensus::{
    error::ValueError, transaction::Recovered, EthereumTxEnvelope, Sealable, TxEip4844,
};
use alloy_network::Network;
use alloy_primitives::{Address, TxKind, U256};
use alloy_rpc_types_eth::{
    request::{TransactionInputError, TransactionRequest},
    Transaction, TransactionInfo,
};
use core::error;
<<<<<<< HEAD
use reth_evm::{revm::context_interface::either::Either, ConfigureEvm, TxEnvFor};
=======
use reth_evm::{
    revm::context_interface::{either::Either, Block},
    ConfigureEvm, SpecFor, TxEnvFor,
};
>>>>>>> e9a57a72
use reth_primitives_traits::{
    HeaderTy, NodePrimitives, SealedHeader, SealedHeaderFor, TransactionMeta, TxTy,
};
use revm_context::{Block, BlockEnv, CfgEnv, TxEnv};
use std::{borrow::Cow, convert::Infallible, error::Error, fmt::Debug, marker::PhantomData};
use thiserror::Error;

/// Input for [`RpcConvert::convert_receipts`].
#[derive(Debug, Clone)]
pub struct ConvertReceiptInput<'a, N: NodePrimitives> {
    /// Primitive receipt.
    pub receipt: Cow<'a, N::Receipt>,
    /// Transaction the receipt corresponds to.
    pub tx: Recovered<&'a N::SignedTx>,
    /// Gas used by the transaction.
    pub gas_used: u64,
    /// Number of logs emitted before this transaction.
    pub next_log_index: usize,
    /// Metadata for the transaction.
    pub meta: TransactionMeta,
}

/// A type that knows how to convert primitive receipts to RPC representations.
pub trait ReceiptConverter<N: NodePrimitives>: Debug + 'static {
    /// RPC representation.
    type RpcReceipt;

    /// Error that may occur during conversion.
    type Error;

    /// Converts a set of primitive receipts to RPC representations. It is guaranteed that all
    /// receipts are from the same block.
    fn convert_receipts(
        &self,
        receipts: Vec<ConvertReceiptInput<'_, N>>,
    ) -> Result<Vec<Self::RpcReceipt>, Self::Error>;
}

/// A type that knows how to convert a consensus header into an RPC header.
pub trait HeaderConverter<Consensus, Rpc>: Debug + Send + Sync + Unpin + Clone + 'static {
    /// Converts a consensus header into an RPC header.
    fn convert_header(&self, header: SealedHeader<Consensus>, block_size: usize) -> Rpc;
}

/// Default implementation of [`HeaderConverter`] that uses [`FromConsensusHeader`] to convert
/// headers.
impl<Consensus, Rpc> HeaderConverter<Consensus, Rpc> for ()
where
    Rpc: FromConsensusHeader<Consensus>,
{
    fn convert_header(&self, header: SealedHeader<Consensus>, block_size: usize) -> Rpc {
        Rpc::from_consensus_header(header, block_size)
    }
}

/// Conversion trait for obtaining RPC header from a consensus header.
pub trait FromConsensusHeader<T> {
    /// Takes a consensus header and converts it into `self`.
    fn from_consensus_header(header: SealedHeader<T>, block_size: usize) -> Self;
}

impl<T: Sealable> FromConsensusHeader<T> for alloy_rpc_types_eth::Header<T> {
    fn from_consensus_header(header: SealedHeader<T>, block_size: usize) -> Self {
        Self::from_consensus(header.into(), None, Some(U256::from(block_size)))
    }
}

/// Responsible for the conversions from and into RPC requests and responses.
///
/// The JSON-RPC schema and the Node primitives are configurable using the [`RpcConvert::Network`]
/// and [`RpcConvert::Primitives`] associated types respectively.
///
/// A generic implementation [`RpcConverter`] should be preferred over a manual implementation. As
/// long as its trait bound requirements are met, the implementation is created automatically and
/// can be used in RPC method handlers for all the conversions.
pub trait RpcConvert: Send + Sync + Unpin + Clone + Debug + 'static {
    /// Associated lower layer consensus types to convert from and into types of [`Self::Network`].
    type Primitives: NodePrimitives;

    /// Associated upper layer JSON-RPC API network requests and responses to convert from and into
    /// types of [`Self::Primitives`].
    type Network: RpcTypes + Send + Sync + Unpin + Clone + Debug;

    /// A set of variables for executing a transaction.
    type TxEnv;

    /// An associated RPC conversion error.
    type Error: error::Error + Into<jsonrpsee_types::ErrorObject<'static>>;

    /// The EVM specification identifier.
    type Spec;

    /// Wrapper for `fill()` with default `TransactionInfo`
    /// Create a new rpc transaction result for a _pending_ signed transaction, setting block
    /// environment related fields to `None`.
    fn fill_pending(
        &self,
        tx: Recovered<TxTy<Self::Primitives>>,
    ) -> Result<RpcTransaction<Self::Network>, Self::Error> {
        self.fill(tx, TransactionInfo::default())
    }

    /// Create a new rpc transaction result for a mined transaction, using the given block hash,
    /// number, and tx index fields to populate the corresponding fields in the rpc result.
    ///
    /// The block hash, number, and tx index fields should be from the original block where the
    /// transaction was mined.
    fn fill(
        &self,
        tx: Recovered<TxTy<Self::Primitives>>,
        tx_info: TransactionInfo,
    ) -> Result<RpcTransaction<Self::Network>, Self::Error>;

    /// Builds a fake transaction from a transaction request for inclusion into block built in
    /// `eth_simulateV1`.
    fn build_simulate_v1_transaction(
        &self,
        request: RpcTxReq<Self::Network>,
    ) -> Result<TxTy<Self::Primitives>, Self::Error>;

    /// Creates a transaction environment for execution based on `request` with corresponding
    /// `cfg_env` and `block_env`.
    fn tx_env(
        &self,
        request: RpcTxReq<Self::Network>,
        cfg_env: &CfgEnv<Self::Spec>,
        block_env: &BlockEnv,
    ) -> Result<Self::TxEnv, Self::Error>;

    /// Converts a set of primitive receipts to RPC representations. It is guaranteed that all
    /// receipts are from the same block.
    fn convert_receipts(
        &self,
        receipts: Vec<ConvertReceiptInput<'_, Self::Primitives>>,
    ) -> Result<Vec<RpcReceipt<Self::Network>>, Self::Error>;

    /// Converts a primitive header to an RPC header.
    fn convert_header(
        &self,
        header: SealedHeaderFor<Self::Primitives>,
        block_size: usize,
    ) -> Result<RpcHeader<Self::Network>, Self::Error>;
}

/// Converts `self` into `T`. The opposite of [`FromConsensusTx`].
///
/// Should create an RPC transaction response object based on a consensus transaction, its signer
/// [`Address`] and an additional context [`IntoRpcTx::TxInfo`].
///
/// Avoid implementing [`IntoRpcTx`] and use [`FromConsensusTx`] instead. Implementing it
/// automatically provides an implementation of [`IntoRpcTx`] thanks to the blanket implementation
/// in this crate.
///
/// Prefer using [`IntoRpcTx`] over [`FromConsensusTx`] when specifying trait bounds on a generic
/// function to ensure that types that only implement [`IntoRpcTx`] can be used as well.
pub trait IntoRpcTx<T> {
    /// An additional context, usually [`TransactionInfo`] in a wrapper that carries some
    /// implementation specific extra information.
    type TxInfo;

    /// Performs the conversion consuming `self` with `signer` and `tx_info`. See [`IntoRpcTx`]
    /// for details.
    fn into_rpc_tx(self, signer: Address, tx_info: Self::TxInfo) -> T;
}

/// Converts `T` into `self`. It is reciprocal of [`IntoRpcTx`].
///
/// Should create an RPC transaction response object based on a consensus transaction, its signer
/// [`Address`] and an additional context [`FromConsensusTx::TxInfo`].
///
/// Prefer implementing [`FromConsensusTx`] over [`IntoRpcTx`] because it automatically provides an
/// implementation of [`IntoRpcTx`] thanks to the blanket implementation in this crate.
///
/// Prefer using [`IntoRpcTx`] over using [`FromConsensusTx`] when specifying trait bounds on a
/// generic function. This way, types that directly implement [`IntoRpcTx`] can be used as arguments
/// as well.
pub trait FromConsensusTx<T> {
    /// An additional context, usually [`TransactionInfo`] in a wrapper that carries some
    /// implementation specific extra information.
    type TxInfo;

    /// Performs the conversion consuming `tx` with `signer` and `tx_info`. See [`FromConsensusTx`]
    /// for details.
    fn from_consensus_tx(tx: T, signer: Address, tx_info: Self::TxInfo) -> Self;
}

impl<TxIn: alloy_consensus::Transaction, T: alloy_consensus::Transaction + From<TxIn>>
    FromConsensusTx<TxIn> for Transaction<T>
{
    type TxInfo = TransactionInfo;

    fn from_consensus_tx(tx: TxIn, signer: Address, tx_info: Self::TxInfo) -> Self {
        Self::from_transaction(Recovered::new_unchecked(tx.into(), signer), tx_info)
    }
}

impl<ConsensusTx, RpcTx> IntoRpcTx<RpcTx> for ConsensusTx
where
    ConsensusTx: alloy_consensus::Transaction,
    RpcTx: FromConsensusTx<Self>,
{
    type TxInfo = RpcTx::TxInfo;

    fn into_rpc_tx(self, signer: Address, tx_info: Self::TxInfo) -> RpcTx {
        RpcTx::from_consensus_tx(self, signer, tx_info)
    }
}

/// Converts `Tx` into `RpcTx`
///
/// Where:
/// * `Tx` is a transaction from the consensus layer.
/// * `RpcTx` is a transaction response object of the RPC API
///
/// The conversion function is accompanied by `signer`'s address and `tx_info` providing extra
/// context about a transaction in a block.
///
/// The `RpcTxConverter` has two blanket implementations:
/// * `()` assuming `Tx` implements [`IntoRpcTx`] and is used as default for [`RpcConverter`].
/// * `Fn(Tx, Address, TxInfo) -> RpcTx` and can be applied using
///   [`RpcConverter::with_rpc_tx_converter`].
///
/// One should prefer to implement [`IntoRpcTx`] for `Tx` to get the `RpcTxConverter` implementation
/// for free, thanks to the blanket implementation, unless the conversion requires more context. For
/// example, some configuration parameters or access handles to database, network, etc.
pub trait RpcTxConverter<Tx, RpcTx, TxInfo>: Clone + Debug + Unpin + Send + Sync + 'static {
    /// An associated error that can happen during the conversion.
    type Err;

    /// Performs the conversion of `tx` from `Tx` into `RpcTx`.
    ///
    /// See [`RpcTxConverter`] for more information.
    fn convert_rpc_tx(&self, tx: Tx, signer: Address, tx_info: TxInfo) -> Result<RpcTx, Self::Err>;
}

impl<Tx, RpcTx> RpcTxConverter<Tx, RpcTx, Tx::TxInfo> for ()
where
    Tx: IntoRpcTx<RpcTx>,
{
    type Err = Infallible;

    fn convert_rpc_tx(
        &self,
        tx: Tx,
        signer: Address,
        tx_info: Tx::TxInfo,
    ) -> Result<RpcTx, Self::Err> {
        Ok(tx.into_rpc_tx(signer, tx_info))
    }
}

impl<Tx, RpcTx, F, TxInfo, E> RpcTxConverter<Tx, RpcTx, TxInfo> for F
where
    F: Fn(Tx, Address, TxInfo) -> Result<RpcTx, E> + Clone + Debug + Unpin + Send + Sync + 'static,
{
    type Err = E;

    fn convert_rpc_tx(&self, tx: Tx, signer: Address, tx_info: TxInfo) -> Result<RpcTx, Self::Err> {
        self(tx, signer, tx_info)
    }
}

/// Converts `TxReq` into `SimTx`.
///
/// Where:
/// * `TxReq` is a transaction request received from an RPC API
/// * `SimTx` is the corresponding consensus layer transaction for execution simulation
///
/// The `SimTxConverter` has two blanket implementations:
/// * `()` assuming `TxReq` implements [`TryIntoSimTx`] and is used as default for [`RpcConverter`].
/// * `Fn(TxReq) -> Result<SimTx, ValueError<TxReq>>` and can be applied using
///   [`RpcConverter::with_sim_tx_converter`].
///
/// One should prefer to implement [`TryIntoSimTx`] for `TxReq` to get the `SimTxConverter`
/// implementation for free, thanks to the blanket implementation, unless the conversion requires
/// more context. For example, some configuration parameters or access handles to database, network,
/// etc.
pub trait SimTxConverter<TxReq, SimTx>: Clone + Debug + Unpin + Send + Sync + 'static {
    /// An associated error that can occur during the conversion.
    type Err: Error;

    /// Performs the conversion from `tx_req` into `SimTx`.
    ///
    /// See [`SimTxConverter`] for more information.
    fn convert_sim_tx(&self, tx_req: TxReq) -> Result<SimTx, Self::Err>;
}

impl<TxReq, SimTx> SimTxConverter<TxReq, SimTx> for ()
where
    TxReq: TryIntoSimTx<SimTx> + Debug,
{
    type Err = ValueError<TxReq>;

    fn convert_sim_tx(&self, tx_req: TxReq) -> Result<SimTx, Self::Err> {
        tx_req.try_into_sim_tx()
    }
}

impl<TxReq, SimTx, F, E> SimTxConverter<TxReq, SimTx> for F
where
    TxReq: Debug,
    E: Error,
    F: Fn(TxReq) -> Result<SimTx, E> + Clone + Debug + Unpin + Send + Sync + 'static,
{
    type Err = E;

    fn convert_sim_tx(&self, tx_req: TxReq) -> Result<SimTx, Self::Err> {
        self(tx_req)
    }
}

/// Converts `self` into `T`.
///
/// Should create a fake transaction for simulation using [`TransactionRequest`].
pub trait TryIntoSimTx<T>
where
    Self: Sized,
{
    /// Performs the conversion.
    ///
    /// Should return a signed typed transaction envelope for the [`eth_simulateV1`] endpoint with a
    /// dummy signature or an error if [required fields] are missing.
    ///
    /// [`eth_simulateV1`]: <https://github.com/ethereum/execution-apis/pull/484>
    /// [required fields]: TransactionRequest::buildable_type
    fn try_into_sim_tx(self) -> Result<T, ValueError<Self>>;
}

/// Adds extra context to [`TransactionInfo`].
pub trait TxInfoMapper<T> {
    /// An associated output type that carries [`TransactionInfo`] with some extra context.
    type Out;
    /// An associated error that can occur during the mapping.
    type Err;

    /// Performs the conversion.
    fn try_map(&self, tx: &T, tx_info: TransactionInfo) -> Result<Self::Out, Self::Err>;
}

impl<T> TxInfoMapper<T> for () {
    type Out = TransactionInfo;
    type Err = Infallible;

    fn try_map(&self, _tx: &T, tx_info: TransactionInfo) -> Result<Self::Out, Self::Err> {
        Ok(tx_info)
    }
}

impl TryIntoSimTx<EthereumTxEnvelope<TxEip4844>> for TransactionRequest {
    fn try_into_sim_tx(self) -> Result<EthereumTxEnvelope<TxEip4844>, ValueError<Self>> {
        Self::build_typed_simulate_transaction(self)
    }
}

/// Converts `TxReq` into `TxEnv`.
///
/// Where:
/// * `TxReq` is a transaction request received from an RPC API
/// * `TxEnv` is the corresponding transaction environment for execution
///
/// The `TxEnvConverter` has two blanket implementations:
/// * `()` assuming `TxReq` implements [`TryIntoTxEnv`] and is used as default for [`RpcConverter`].
/// * `Fn(TxReq, &CfgEnv<Spec>, &BlockEnv) -> Result<TxEnv, E>` and can be applied using
///   [`RpcConverter::with_tx_env_converter`].
///
/// One should prefer to implement [`TryIntoTxEnv`] for `TxReq` to get the `TxEnvConverter`
/// implementation for free, thanks to the blanket implementation, unless the conversion requires
/// more context. For example, some configuration parameters or access handles to database, network,
/// etc.
pub trait TxEnvConverter<TxReq, TxEnv, Spec>:
    Debug + Send + Sync + Unpin + Clone + 'static
{
    /// An associated error that can occur during conversion.
    type Error;

    /// Converts a rpc transaction request into a transaction environment.
    ///
    /// See [`TxEnvConverter`] for more information.
    fn convert_tx_env(
        &self,
        tx_req: TxReq,
        cfg_env: &CfgEnv<Spec>,
        block_env: &BlockEnv,
    ) -> Result<TxEnv, Self::Error>;
}

impl<TxReq, TxEnv, Spec> TxEnvConverter<TxReq, TxEnv, Spec> for ()
where
    TxReq: TryIntoTxEnv<TxEnv>,
{
    type Error = TxReq::Err;

    fn convert_tx_env(
        &self,
        tx_req: TxReq,
        cfg_env: &CfgEnv<Spec>,
        block_env: &BlockEnv,
    ) -> Result<TxEnv, Self::Error> {
        tx_req.try_into_tx_env(cfg_env, block_env)
    }
}

/// Converts rpc transaction requests into transaction environment using a closure.
impl<F, TxReq, TxEnv, E, Spec> TxEnvConverter<TxReq, TxEnv, Spec> for F
where
    F: Fn(TxReq, &CfgEnv<Spec>, &BlockEnv) -> Result<TxEnv, E>
        + Debug
        + Send
        + Sync
        + Unpin
        + Clone
        + 'static,
    TxReq: Clone,
    E: error::Error + Send + Sync + 'static,
{
    type Error = E;

    fn convert_tx_env(
        &self,
        tx_req: TxReq,
        cfg_env: &CfgEnv<Spec>,
        block_env: &BlockEnv,
    ) -> Result<TxEnv, Self::Error> {
        self(tx_req, cfg_env, block_env)
    }
}

/// Converts `self` into `T`.
///
/// Should create an executable transaction environment using [`TransactionRequest`].
pub trait TryIntoTxEnv<T> {
    /// An associated error that can occur during the conversion.
    type Err;

    /// Performs the conversion.
    fn try_into_tx_env<Spec>(
        self,
        cfg_env: &CfgEnv<Spec>,
        block_env: &BlockEnv,
    ) -> Result<T, Self::Err>;
}

/// An Ethereum specific transaction environment error than can occur during conversion from
/// [`TransactionRequest`].
#[derive(Debug, Error)]
pub enum EthTxEnvError {
    /// Error while decoding or validating transaction request fees.
    #[error(transparent)]
    CallFees(#[from] CallFeesError),
    /// Both data and input fields are set and not equal.
    #[error(transparent)]
    Input(#[from] TransactionInputError),
}

impl TryIntoTxEnv<TxEnv> for TransactionRequest {
    type Err = EthTxEnvError;

    fn try_into_tx_env<Spec>(
        self,
        cfg_env: &CfgEnv<Spec>,
        block_env: &BlockEnv,
    ) -> Result<TxEnv, Self::Err> {
        // Ensure that if versioned hashes are set, they're not empty
        if self.blob_versioned_hashes.as_ref().is_some_and(|hashes| hashes.is_empty()) {
            return Err(CallFeesError::BlobTransactionMissingBlobHashes.into())
        }

        let tx_type = self.minimal_tx_type() as u8;

        let Self {
            from,
            to,
            gas_price,
            max_fee_per_gas,
            max_priority_fee_per_gas,
            gas,
            value,
            input,
            nonce,
            access_list,
            chain_id,
            blob_versioned_hashes,
            max_fee_per_blob_gas,
            authorization_list,
            transaction_type: _,
            sidecar: _,
        } = self;

        let CallFees { max_priority_fee_per_gas, gas_price, max_fee_per_blob_gas } =
            CallFees::ensure_fees(
                gas_price.map(U256::from),
                max_fee_per_gas.map(U256::from),
                max_priority_fee_per_gas.map(U256::from),
                U256::from(block_env.basefee),
                blob_versioned_hashes.as_deref(),
                max_fee_per_blob_gas.map(U256::from),
                block_env.blob_gasprice().map(U256::from),
            )?;

        let gas_limit = gas.unwrap_or(
            // Use maximum allowed gas limit. The reason for this
            // is that both Erigon and Geth use pre-configured gas cap even if
            // it's possible to derive the gas limit from the block:
            // <https://github.com/ledgerwatch/erigon/blob/eae2d9a79cb70dbe30b3a6b79c436872e4605458/cmd/rpcdaemon/commands/trace_adhoc.go#L956
            // https://github.com/ledgerwatch/erigon/blob/eae2d9a79cb70dbe30b3a6b79c436872e4605458/eth/ethconfig/config.go#L94>
            block_env.gas_limit,
        );

        let chain_id = chain_id.unwrap_or(cfg_env.chain_id);

        let caller = from.unwrap_or_default();

        let nonce = nonce.unwrap_or_default();

        let env = TxEnv {
            tx_type,
            gas_limit,
            nonce,
            caller,
            gas_price: gas_price.saturating_to(),
            gas_priority_fee: max_priority_fee_per_gas.map(|v| v.saturating_to()),
            kind: to.unwrap_or(TxKind::Create),
            value: value.unwrap_or_default(),
            data: input.try_into_unique_input().map_err(EthTxEnvError::from)?.unwrap_or_default(),
            chain_id: Some(chain_id),
            access_list: access_list.unwrap_or_default(),
            // EIP-4844 fields
            blob_hashes: blob_versioned_hashes.unwrap_or_default(),
            max_fee_per_blob_gas: max_fee_per_blob_gas
                .map(|v| v.saturating_to())
                .unwrap_or_default(),
            // EIP-7702 fields
            authorization_list: authorization_list
                .unwrap_or_default()
                .into_iter()
                .map(Either::Left)
                .collect(),
        };

        Ok(env)
    }
}

/// Conversion into transaction RPC response failed.
#[derive(Debug, Clone, Error)]
#[error("Failed to convert transaction into RPC response: {0}")]
pub struct TransactionConversionError(String);

/// Generic RPC response object converter for `Evm` and network `Network`.
///
/// The main purpose of this struct is to provide an implementation of [`RpcConvert`] for generic
/// associated types. This struct can then be used for conversions in RPC method handlers.
///
/// An [`RpcConvert`] implementation is generated if the following traits are implemented for the
/// network and EVM associated primitives:
/// * [`FromConsensusTx`]: from signed transaction into RPC response object.
/// * [`TryIntoSimTx`]: from RPC transaction request into a simulated transaction.
/// * [`TryIntoTxEnv`] or [`TxEnvConverter`]: from RPC transaction request into an executable
///   transaction.
/// * [`TxInfoMapper`]: from [`TransactionInfo`] into [`FromConsensusTx::TxInfo`]. Should be
///   implemented for a dedicated struct that is assigned to `Map`. If [`FromConsensusTx::TxInfo`]
///   is [`TransactionInfo`] then `()` can be used as `Map` which trivially passes over the input
///   object.
#[derive(Debug)]
pub struct RpcConverter<
    Network,
    Evm,
    Receipt,
    Header = (),
    Map = (),
    SimTx = (),
    RpcTx = (),
    TxEnv = (),
> {
    network: PhantomData<Network>,
    evm: PhantomData<Evm>,
    receipt_converter: Receipt,
    header_converter: Header,
    mapper: Map,
    tx_env_converter: TxEnv,
    sim_tx_converter: SimTx,
    rpc_tx_converter: RpcTx,
}

impl<Network, Evm, Receipt> RpcConverter<Network, Evm, Receipt> {
    /// Creates a new [`RpcConverter`] with `receipt_converter` and `mapper`.
    pub const fn new(receipt_converter: Receipt) -> Self {
        Self {
            network: PhantomData,
            evm: PhantomData,
            receipt_converter,
            header_converter: (),
            mapper: (),
            tx_env_converter: (),
            sim_tx_converter: (),
            rpc_tx_converter: (),
        }
    }
}

impl<Network, Evm, Receipt, Header, Map, SimTx, RpcTx, TxEnv>
    RpcConverter<Network, Evm, Receipt, Header, Map, SimTx, RpcTx, TxEnv>
{
    /// Converts the network type
    pub fn with_network<N>(
        self,
    ) -> RpcConverter<N, Evm, Receipt, Header, Map, SimTx, RpcTx, TxEnv> {
        let Self {
            receipt_converter,
            header_converter,
            mapper,
            evm,
            sim_tx_converter,
            rpc_tx_converter,
            tx_env_converter,
            ..
        } = self;
        RpcConverter {
            receipt_converter,
            header_converter,
            mapper,
            network: Default::default(),
            evm,
            sim_tx_converter,
            rpc_tx_converter,
            tx_env_converter,
        }
    }

    /// Converts the transaction environment type.
    pub fn with_tx_env_converter<TxEnvNew>(
        self,
        tx_env_converter: TxEnvNew,
    ) -> RpcConverter<Network, Evm, Receipt, Header, Map, SimTx, RpcTx, TxEnvNew> {
        let Self {
            receipt_converter,
            header_converter,
            mapper,
            network,
            evm,
            sim_tx_converter,
            rpc_tx_converter,
            tx_env_converter: _,
            ..
        } = self;
        RpcConverter {
            receipt_converter,
            header_converter,
            mapper,
            network,
            evm,
            sim_tx_converter,
            rpc_tx_converter,
            tx_env_converter,
        }
    }

    /// Configures the header converter.
    pub fn with_header_converter<HeaderNew>(
        self,
        header_converter: HeaderNew,
    ) -> RpcConverter<Network, Evm, Receipt, HeaderNew, Map, SimTx, RpcTx, TxEnv> {
        let Self {
            receipt_converter,
            header_converter: _,
            mapper,
            network,
            evm,
            sim_tx_converter,
            rpc_tx_converter,
            tx_env_converter,
        } = self;
        RpcConverter {
            receipt_converter,
            header_converter,
            mapper,
            network,
            evm,
            sim_tx_converter,
            rpc_tx_converter,
            tx_env_converter,
        }
    }

    /// Configures the mapper.
    pub fn with_mapper<MapNew>(
        self,
        mapper: MapNew,
    ) -> RpcConverter<Network, Evm, Receipt, Header, MapNew, SimTx, RpcTx, TxEnv> {
        let Self {
            receipt_converter,
            header_converter,
            mapper: _,
            network,
            evm,
            sim_tx_converter,
            rpc_tx_converter,
            tx_env_converter,
        } = self;
        RpcConverter {
            receipt_converter,
            header_converter,
            mapper,
            network,
            evm,
            sim_tx_converter,
            rpc_tx_converter,
            tx_env_converter,
        }
    }

    /// Swaps the simulate transaction converter with `sim_tx_converter`.
    pub fn with_sim_tx_converter<SimTxNew>(
        self,
        sim_tx_converter: SimTxNew,
    ) -> RpcConverter<Network, Evm, Receipt, Header, Map, SimTxNew, RpcTx, TxEnv> {
        let Self {
            receipt_converter,
            header_converter,
            mapper,
            network,
            evm,
            rpc_tx_converter,
            tx_env_converter,
            ..
        } = self;
        RpcConverter {
            receipt_converter,
            header_converter,
            mapper,
            network,
            evm,
            sim_tx_converter,
            rpc_tx_converter,
            tx_env_converter,
        }
    }

    /// Swaps the RPC transaction converter with `rpc_tx_converter`.
    pub fn with_rpc_tx_converter<RpcTxNew>(
        self,
        rpc_tx_converter: RpcTxNew,
    ) -> RpcConverter<Network, Evm, Receipt, Header, Map, SimTx, RpcTxNew, TxEnv> {
        let Self {
            receipt_converter,
            header_converter,
            mapper,
            network,
            evm,
            sim_tx_converter,
            tx_env_converter,
            ..
        } = self;
        RpcConverter {
            receipt_converter,
            header_converter,
            mapper,
            network,
            evm,
            sim_tx_converter,
            rpc_tx_converter,
            tx_env_converter,
        }
    }
}

impl<Network, Evm, Receipt, Header, Map, SimTx, RpcTx, TxEnv> Default
    for RpcConverter<Network, Evm, Receipt, Header, Map, SimTx, RpcTx, TxEnv>
where
    Receipt: Default,
    Header: Default,
    Map: Default,
    SimTx: Default,
    RpcTx: Default,
    TxEnv: Default,
{
    fn default() -> Self {
        Self {
            network: Default::default(),
            evm: Default::default(),
            receipt_converter: Default::default(),
            header_converter: Default::default(),
            mapper: Default::default(),
            sim_tx_converter: Default::default(),
            rpc_tx_converter: Default::default(),
            tx_env_converter: Default::default(),
        }
    }
}

impl<
        Network,
        Evm,
        Receipt: Clone,
        Header: Clone,
        Map: Clone,
        SimTx: Clone,
        RpcTx: Clone,
        TxEnv: Clone,
    > Clone for RpcConverter<Network, Evm, Receipt, Header, Map, SimTx, RpcTx, TxEnv>
{
    fn clone(&self) -> Self {
        Self {
            network: Default::default(),
            evm: Default::default(),
            receipt_converter: self.receipt_converter.clone(),
            header_converter: self.header_converter.clone(),
            mapper: self.mapper.clone(),
            sim_tx_converter: self.sim_tx_converter.clone(),
            rpc_tx_converter: self.rpc_tx_converter.clone(),
            tx_env_converter: self.tx_env_converter.clone(),
        }
    }
}

impl<N, Network, Evm, Receipt, Header, Map, SimTx, RpcTx, TxEnv> RpcConvert
    for RpcConverter<Network, Evm, Receipt, Header, Map, SimTx, RpcTx, TxEnv>
where
    N: NodePrimitives,
    Network: RpcTypes + Send + Sync + Unpin + Clone + Debug,
    Evm: ConfigureEvm<Primitives = N> + 'static,
    Receipt: ReceiptConverter<
            N,
            RpcReceipt = RpcReceipt<Network>,
            Error: From<TransactionConversionError>
                       + From<TxEnv::Error>
                       + From<<Map as TxInfoMapper<TxTy<N>>>::Err>
                       + From<RpcTx::Err>
                       + Error
                       + Unpin
                       + Sync
                       + Send
                       + Into<jsonrpsee_types::ErrorObject<'static>>,
        > + Send
        + Sync
        + Unpin
        + Clone
        + Debug,
    Header: HeaderConverter<HeaderTy<N>, RpcHeader<Network>>,
    Map: TxInfoMapper<TxTy<N>> + Clone + Debug + Unpin + Send + Sync + 'static,
    SimTx: SimTxConverter<RpcTxReq<Network>, TxTy<N>>,
    RpcTx:
        RpcTxConverter<TxTy<N>, Network::TransactionResponse, <Map as TxInfoMapper<TxTy<N>>>::Out>,
    TxEnv: TxEnvConverter<RpcTxReq<Network>, TxEnvFor<Evm>, SpecFor<Evm>>,
{
    type Primitives = N;
    type Network = Network;
    type TxEnv = TxEnvFor<Evm>;
    type Error = Receipt::Error;
    type Spec = SpecFor<Evm>;

    fn fill(
        &self,
        tx: Recovered<TxTy<N>>,
        tx_info: TransactionInfo,
    ) -> Result<Network::TransactionResponse, Self::Error> {
        let (tx, signer) = tx.into_parts();
        let tx_info = self.mapper.try_map(&tx, tx_info)?;

        Ok(self.rpc_tx_converter.convert_rpc_tx(tx, signer, tx_info)?)
    }

    fn build_simulate_v1_transaction(
        &self,
        request: RpcTxReq<Network>,
    ) -> Result<TxTy<N>, Self::Error> {
        Ok(self
            .sim_tx_converter
            .convert_sim_tx(request)
            .map_err(|e| TransactionConversionError(e.to_string()))?)
    }

    fn tx_env(
        &self,
        request: RpcTxReq<Network>,
        cfg_env: &CfgEnv<SpecFor<Evm>>,
        block_env: &BlockEnv,
    ) -> Result<Self::TxEnv, Self::Error> {
        self.tx_env_converter.convert_tx_env(request, cfg_env, block_env).map_err(Into::into)
    }

    fn convert_receipts(
        &self,
        receipts: Vec<ConvertReceiptInput<'_, Self::Primitives>>,
    ) -> Result<Vec<RpcReceipt<Self::Network>>, Self::Error> {
        self.receipt_converter.convert_receipts(receipts)
    }

    fn convert_header(
        &self,
        header: SealedHeaderFor<Self::Primitives>,
        block_size: usize,
    ) -> Result<RpcHeader<Self::Network>, Self::Error> {
        Ok(self.header_converter.convert_header(header, block_size))
    }
}

/// Optimism specific RPC transaction compatibility implementations.
#[cfg(feature = "op")]
pub mod op {
    use super::*;
    use alloy_consensus::SignableTransaction;
    use alloy_primitives::{Address, Bytes, Signature};
    use op_alloy_consensus::{
        transaction::{OpDepositInfo, OpTransactionInfo},
        OpTxEnvelope,
    };
    use op_alloy_rpc_types::OpTransactionRequest;
    use op_revm::OpTransaction;
    use reth_optimism_primitives::DepositReceipt;
    use reth_primitives_traits::SignedTransaction;
    use reth_storage_api::{errors::ProviderError, ReceiptProvider};

    /// Creates [`OpTransactionInfo`] by adding [`OpDepositInfo`] to [`TransactionInfo`] if `tx` is
    /// a deposit.
    pub fn try_into_op_tx_info<Tx, T>(
        provider: &T,
        tx: &Tx,
        tx_info: TransactionInfo,
    ) -> Result<OpTransactionInfo, ProviderError>
    where
        Tx: op_alloy_consensus::OpTransaction + SignedTransaction,
        T: ReceiptProvider<Receipt: DepositReceipt>,
    {
        let deposit_meta = if tx.is_deposit() {
            provider.receipt_by_hash(*tx.tx_hash())?.and_then(|receipt| {
                receipt.as_deposit_receipt().map(|receipt| OpDepositInfo {
                    deposit_receipt_version: receipt.deposit_receipt_version,
                    deposit_nonce: receipt.deposit_nonce,
                })
            })
        } else {
            None
        }
        .unwrap_or_default();

        Ok(OpTransactionInfo::new(tx_info, deposit_meta))
    }

    impl<T: op_alloy_consensus::OpTransaction + alloy_consensus::Transaction> FromConsensusTx<T>
        for op_alloy_rpc_types::Transaction<T>
    {
        type TxInfo = OpTransactionInfo;

        fn from_consensus_tx(tx: T, signer: Address, tx_info: Self::TxInfo) -> Self {
            Self::from_transaction(Recovered::new_unchecked(tx, signer), tx_info)
        }
    }

    impl TryIntoSimTx<OpTxEnvelope> for OpTransactionRequest {
        fn try_into_sim_tx(self) -> Result<OpTxEnvelope, ValueError<Self>> {
            let tx = self
                .build_typed_tx()
                .map_err(|request| ValueError::new(request, "Required fields missing"))?;

            // Create an empty signature for the transaction.
            let signature = Signature::new(Default::default(), Default::default(), false);

            Ok(tx.into_signed(signature).into())
        }
    }

    impl TryIntoTxEnv<OpTransaction<TxEnv>> for OpTransactionRequest {
        type Err = EthTxEnvError;

        fn try_into_tx_env<Spec>(
            self,
            cfg_env: &CfgEnv<Spec>,
            block_env: &BlockEnv,
        ) -> Result<OpTransaction<TxEnv>, Self::Err> {
            Ok(OpTransaction {
                base: self.as_ref().clone().try_into_tx_env(cfg_env, block_env)?,
                enveloped_tx: Some(Bytes::new()),
                deposit: Default::default(),
            })
        }
    }
}

/// Trait for converting network transaction responses to primitive transaction types.
pub trait TryFromTransactionResponse<N: Network> {
    /// The error type returned if the conversion fails.
    type Error: core::error::Error + Send + Sync + Unpin;

    /// Converts a network transaction response to a primitive transaction type.
    ///
    /// # Returns
    ///
    /// Returns `Ok(Self)` on successful conversion, or `Err(Self::Error)` if the conversion fails.
    fn from_transaction_response(
        transaction_response: N::TransactionResponse,
    ) -> Result<Self, Self::Error>
    where
        Self: Sized;
}

impl TryFromTransactionResponse<alloy_network::Ethereum>
    for reth_ethereum_primitives::TransactionSigned
{
    type Error = Infallible;

    fn from_transaction_response(transaction_response: Transaction) -> Result<Self, Self::Error> {
        Ok(transaction_response.into_inner().into())
    }
}

#[cfg(feature = "op")]
impl TryFromTransactionResponse<op_alloy_network::Optimism>
    for reth_optimism_primitives::OpTransactionSigned
{
    type Error = Infallible;

    fn from_transaction_response(
        transaction_response: op_alloy_rpc_types::Transaction,
    ) -> Result<Self, Self::Error> {
        Ok(transaction_response.inner.into_inner())
    }
}

#[cfg(test)]
mod transaction_response_tests {
    use super::*;
    use alloy_consensus::{transaction::Recovered, EthereumTxEnvelope, Signed, TxLegacy};
    use alloy_network::Ethereum;
    use alloy_primitives::{Address, Signature, B256, U256};
    use alloy_rpc_types_eth::Transaction;

    #[test]
    fn test_ethereum_transaction_conversion() {
        let signed_tx = Signed::new_unchecked(
            TxLegacy::default(),
            Signature::new(U256::ONE, U256::ONE, false),
            B256::ZERO,
        );
        let envelope = EthereumTxEnvelope::Legacy(signed_tx);

        let tx_response = Transaction {
            inner: Recovered::new_unchecked(envelope, Address::ZERO),
            block_hash: None,
            block_number: None,
            transaction_index: None,
            effective_gas_price: None,
        };

        let result = <reth_ethereum_primitives::TransactionSigned as TryFromTransactionResponse<
            Ethereum,
        >>::from_transaction_response(tx_response);
        assert!(result.is_ok());
    }

    #[cfg(feature = "op")]
    #[test]
    fn test_optimism_transaction_conversion() {
        use op_alloy_consensus::OpTxEnvelope;
        use op_alloy_network::Optimism;
        use reth_optimism_primitives::OpTransactionSigned;

        let signed_tx = Signed::new_unchecked(
            TxLegacy::default(),
            Signature::new(U256::ONE, U256::ONE, false),
            B256::ZERO,
        );
        let envelope = OpTxEnvelope::Legacy(signed_tx);

        let inner_tx = Transaction {
            inner: Recovered::new_unchecked(envelope, Address::ZERO),
            block_hash: None,
            block_number: None,
            transaction_index: None,
            effective_gas_price: None,
        };

        let tx_response = op_alloy_rpc_types::Transaction {
            inner: inner_tx,
            deposit_nonce: None,
            deposit_receipt_version: None,
        };

        let result = <OpTransactionSigned as TryFromTransactionResponse<Optimism>>::from_transaction_response(tx_response);

        assert!(result.is_ok());
    }
}<|MERGE_RESOLUTION|>--- conflicted
+++ resolved
@@ -14,18 +14,14 @@
     Transaction, TransactionInfo,
 };
 use core::error;
-<<<<<<< HEAD
-use reth_evm::{revm::context_interface::either::Either, ConfigureEvm, TxEnvFor};
-=======
 use reth_evm::{
     revm::context_interface::{either::Either, Block},
     ConfigureEvm, SpecFor, TxEnvFor,
 };
->>>>>>> e9a57a72
 use reth_primitives_traits::{
     HeaderTy, NodePrimitives, SealedHeader, SealedHeaderFor, TransactionMeta, TxTy,
 };
-use revm_context::{Block, BlockEnv, CfgEnv, TxEnv};
+use revm_context::{BlockEnv, CfgEnv, TxEnv};
 use std::{borrow::Cow, convert::Infallible, error::Error, fmt::Debug, marker::PhantomData};
 use thiserror::Error;
 
