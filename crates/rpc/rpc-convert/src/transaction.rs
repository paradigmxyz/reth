--- conflicted
+++ resolved
@@ -564,7 +564,6 @@
 ///     });
 /// ```
 #[derive(Debug)]
-<<<<<<< HEAD
 pub struct RpcConverter<Tx = (), TxEnv = (), SimTx = (), Receipt = (), Header = ()> {
     /// Transaction converter
     pub tx_converter: Tx,
@@ -720,36 +719,11 @@
     /// Swaps the inner `mapper`.
     pub fn map<Map2>(self, mapper: Map2) -> LegacyRpcConverter<E, Evm, Err, Map2> {
         LegacyRpcConverter::with_mapper(mapper)
-=======
-pub struct RpcConverter<E, Evm, Receipt, Header = (), Map = ()> {
-    phantom: PhantomData<(E, Evm)>,
-    receipt_converter: Receipt,
-    header_converter: Header,
-    mapper: Map,
-}
-
-impl<E, Evm, Receipt> RpcConverter<E, Evm, Receipt> {
-    /// Creates a new [`RpcConverter`] with `receipt_converter` and `mapper`.
-    pub const fn new(receipt_converter: Receipt) -> Self {
-        Self { phantom: PhantomData, receipt_converter, header_converter: (), mapper: () }
-    }
-}
-
-impl<E, Evm, Receipt, Header, Map> RpcConverter<E, Evm, Receipt, Header, Map> {
-    /// Configures the header converter.
-    pub fn with_header_converter<HeaderNew>(
-        self,
-        header_converter: HeaderNew,
-    ) -> RpcConverter<E, Evm, Receipt, HeaderNew, Map> {
-        let Self { receipt_converter, header_converter: _, mapper, phantom } = self;
-        RpcConverter { receipt_converter, header_converter, mapper, phantom }
->>>>>>> 4fb1b8a6
     }
 
     /// Configures the mapper.
     pub fn with_mapper<MapNew>(
         self,
-<<<<<<< HEAD
         mapper: Map2,
     ) -> LegacyRpcConverter<E2, Evm2, Err2, Map2> {
         self.convert().map(mapper)
@@ -769,45 +743,7 @@
 }
 
 impl<N, E, Evm, Err, Map> RpcConvert for LegacyRpcConverter<E, Evm, Err, Map>
-=======
-        mapper: MapNew,
-    ) -> RpcConverter<E, Evm, Receipt, Header, MapNew> {
-        let Self { receipt_converter, header_converter, mapper: _, phantom } = self;
-        RpcConverter { receipt_converter, header_converter, mapper, phantom }
-    }
-}
-
-impl<E, Evm, Receipt, Header, Map> Default for RpcConverter<E, Evm, Receipt, Header, Map>
-where
-    Receipt: Default,
-    Header: Default,
-    Map: Default,
-{
-    fn default() -> Self {
-        Self {
-            phantom: PhantomData,
-            receipt_converter: Default::default(),
-            header_converter: Default::default(),
-            mapper: Default::default(),
-        }
-    }
-}
-
-impl<E, Evm, Receipt: Clone, Header: Clone, Map: Clone> Clone
-    for RpcConverter<E, Evm, Receipt, Header, Map>
-{
-    fn clone(&self) -> Self {
-        Self {
-            phantom: PhantomData,
-            receipt_converter: self.receipt_converter.clone(),
-            header_converter: self.header_converter.clone(),
-            mapper: self.mapper.clone(),
-        }
-    }
-}
-
-impl<N, E, Evm, Receipt, Header, Map> RpcConvert for RpcConverter<E, Evm, Receipt, Header, Map>
->>>>>>> 4fb1b8a6
+
 where
     N: NodePrimitives,
     E: RpcTypes + Send + Sync + Unpin + Clone + Debug,
@@ -968,7 +904,6 @@
     }
 }
 
-<<<<<<< HEAD
 #[cfg(test)]
 mod tests {
     use super::*;
@@ -1308,109 +1243,5 @@
 
         // Others remain unit type
         assert!(std::mem::size_of_val(&converter.tx_env_converter) == 0);
-=======
-/// Trait for converting network transaction responses to primitive transaction types.
-pub trait TryFromTransactionResponse<N: Network> {
-    /// The error type returned if the conversion fails.
-    type Error: core::error::Error + Send + Sync + Unpin;
-
-    /// Converts a network transaction response to a primitive transaction type.
-    ///
-    /// # Returns
-    ///
-    /// Returns `Ok(Self)` on successful conversion, or `Err(Self::Error)` if the conversion fails.
-    fn from_transaction_response(
-        transaction_response: N::TransactionResponse,
-    ) -> Result<Self, Self::Error>
-    where
-        Self: Sized;
-}
-
-impl TryFromTransactionResponse<alloy_network::Ethereum>
-    for reth_ethereum_primitives::TransactionSigned
-{
-    type Error = Infallible;
-
-    fn from_transaction_response(transaction_response: Transaction) -> Result<Self, Self::Error> {
-        Ok(transaction_response.into_inner().into())
-    }
-}
-
-#[cfg(feature = "op")]
-impl TryFromTransactionResponse<op_alloy_network::Optimism>
-    for reth_optimism_primitives::OpTransactionSigned
-{
-    type Error = Infallible;
-
-    fn from_transaction_response(
-        transaction_response: op_alloy_rpc_types::Transaction,
-    ) -> Result<Self, Self::Error> {
-        Ok(transaction_response.inner.into_inner())
-    }
-}
-
-#[cfg(test)]
-mod transaction_response_tests {
-    use super::*;
-    use alloy_consensus::{transaction::Recovered, EthereumTxEnvelope, Signed, TxLegacy};
-    use alloy_network::Ethereum;
-    use alloy_primitives::{Address, Signature, B256, U256};
-    use alloy_rpc_types_eth::Transaction;
-
-    #[test]
-    fn test_ethereum_transaction_conversion() {
-        let signed_tx = Signed::new_unchecked(
-            TxLegacy::default(),
-            Signature::new(U256::ONE, U256::ONE, false),
-            B256::ZERO,
-        );
-        let envelope = EthereumTxEnvelope::Legacy(signed_tx);
-
-        let tx_response = Transaction {
-            inner: Recovered::new_unchecked(envelope, Address::ZERO),
-            block_hash: None,
-            block_number: None,
-            transaction_index: None,
-            effective_gas_price: None,
-        };
-
-        let result = <reth_ethereum_primitives::TransactionSigned as TryFromTransactionResponse<
-            Ethereum,
-        >>::from_transaction_response(tx_response);
-        assert!(result.is_ok());
-    }
-
-    #[cfg(feature = "op")]
-    #[test]
-    fn test_optimism_transaction_conversion() {
-        use op_alloy_consensus::OpTxEnvelope;
-        use op_alloy_network::Optimism;
-        use reth_optimism_primitives::OpTransactionSigned;
-
-        let signed_tx = Signed::new_unchecked(
-            TxLegacy::default(),
-            Signature::new(U256::ONE, U256::ONE, false),
-            B256::ZERO,
-        );
-        let envelope = OpTxEnvelope::Legacy(signed_tx);
-
-        let inner_tx = Transaction {
-            inner: Recovered::new_unchecked(envelope, Address::ZERO),
-            block_hash: None,
-            block_number: None,
-            transaction_index: None,
-            effective_gas_price: None,
-        };
-
-        let tx_response = op_alloy_rpc_types::Transaction {
-            inner: inner_tx,
-            deposit_nonce: None,
-            deposit_receipt_version: None,
-        };
-
-        let result = <OpTransactionSigned as TryFromTransactionResponse<Optimism>>::from_transaction_response(tx_response);
-
-        assert!(result.is_ok());
->>>>>>> 4fb1b8a6
     }
 }