--- conflicted
+++ resolved
@@ -19,13 +19,8 @@
 pub use receipt::TryFromReceiptResponse;
 pub use rpc::*;
 pub use transaction::{
-<<<<<<< HEAD
-    build_convert_receipt_inputs, EthTxEnvError, IntoRpcTx, RpcConvert, RpcConverter,
-    TransactionConversionError, TryFromTransactionResponse, TryIntoSimTx, TxInfoMapper,
-=======
     RpcConvert, RpcConverter, TransactionConversionError, TryFromTransactionResponse, TryIntoSimTx,
     TxInfoMapper,
->>>>>>> e93bd0a0
 };
 
 pub use alloy_evm::rpc::{CallFees, CallFeesError, EthTxEnvError, TryIntoTxEnv};
