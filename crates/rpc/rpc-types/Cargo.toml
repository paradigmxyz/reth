--- conflicted
+++ resolved
@@ -21,11 +21,7 @@
 ethereum_ssz_derive = { version = "0.5", optional = true }
 ethereum_ssz = { version = "0.5", optional = true }
 alloy-genesis.workspace = true
-<<<<<<< HEAD
-enr.workspace = true
-=======
 enr = { workspace = true, features = ["serde", "rust-secp256k1"] }
->>>>>>> 43c72b02
 
 # misc
 thiserror.workspace = true
