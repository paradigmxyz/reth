--- conflicted
+++ resolved
@@ -18,12 +18,6 @@
 alloy-rpc-types.workspace = true
 alloy-rpc-types-admin.workspace = true
 alloy-rpc-types-beacon = { workspace = true, optional = true }
-<<<<<<< HEAD
-alloy-rpc-types-mev.workspace = true
-alloy-rpc-types-trace.workspace = true
-=======
-alloy-rpc-types-debug.workspace = true
->>>>>>> f7b895ef
 alloy-serde.workspace = true
 alloy-rpc-types-engine = { workspace = true, features = ["std", "serde", "jsonrpsee-types"], optional = true }
 
