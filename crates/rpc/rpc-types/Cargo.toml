--- conflicted
+++ resolved
@@ -19,11 +19,8 @@
 alloy-rpc-types-admin.workspace = true
 alloy-rpc-types-anvil.workspace = true
 alloy-rpc-types-beacon = { workspace = true, optional = true }
-<<<<<<< HEAD
 alloy-rpc-types-mev.workspace = true
-=======
 alloy-rpc-types-trace.workspace = true
->>>>>>> fdcfe6ef
 alloy-rpc-types-debug.workspace = true
 alloy-serde.workspace = true
 alloy-rpc-types-engine = { workspace = true, features = ["std", "serde", "jsonrpsee-types"], optional = true }
