//! Ethereum related types

mod account;
mod block;
mod call;
pub mod engine;
pub mod error;
mod fee;
mod filter;
mod index;
mod log;
pub mod pubsub;
pub mod state;
mod syncing;
pub mod trace;
mod transaction;
pub mod txpool;
mod work;

pub use account::*;
pub use block::*;
<<<<<<< HEAD
pub use call::{Bundle, CallRequest, StateContext};
=======
pub use call::{CallInput, CallInputError, CallRequest};
>>>>>>> ce6e2477
pub use fee::{FeeHistory, TxGasAndReward};
pub use filter::*;
pub use index::Index;
pub use log::Log;
pub use syncing::*;
pub use transaction::*;
pub use work::Work;<|MERGE_RESOLUTION|>--- conflicted
+++ resolved
@@ -19,11 +19,7 @@
 
 pub use account::*;
 pub use block::*;
-<<<<<<< HEAD
-pub use call::{Bundle, CallRequest, StateContext};
-=======
-pub use call::{CallInput, CallInputError, CallRequest};
->>>>>>> ce6e2477
+pub use call::{Bundle, CallInput, CallInputError, CallRequest, StateContext};
 pub use fee::{FeeHistory, TxGasAndReward};
 pub use filter::*;
 pub use index::Index;
