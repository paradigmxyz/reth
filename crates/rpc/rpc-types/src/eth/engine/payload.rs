use crate::eth::{transaction::BlobTransactionSidecar, withdrawal::BeaconAPIWithdrawal};
pub use crate::Withdrawal;
use alloy_primitives::{Address, Bloom, Bytes, B256, B64, U256, U64};
use c_kzg::{Blob, Bytes48};
use serde::{ser::SerializeMap, Deserialize, Serialize, Serializer};
use serde_with::{serde_as, DisplayFromStr};

<<<<<<< HEAD
#[cfg(feature = "optimism")]
use crate::serde_helpers::u64_hex::u64_hex_opt;

=======
>>>>>>> ef538f54
/// The execution payload body response that allows for `null` values.
pub type ExecutionPayloadBodiesV1 = Vec<Option<ExecutionPayloadBodyV1>>;

/// And 8-byte identifier for an execution payload.
#[derive(Clone, Copy, Debug, PartialEq, Eq, Serialize, Deserialize, Hash)]
pub struct PayloadId(B64);

// === impl PayloadId ===

impl PayloadId {
    /// Creates a new payload id from the given identifier.
    pub fn new(id: [u8; 8]) -> Self {
        Self(B64::from(id))
    }
}

impl std::fmt::Display for PayloadId {
    fn fmt(&self, f: &mut std::fmt::Formatter<'_>) -> std::fmt::Result {
        self.0.fmt(f)
    }
}

/// This represents the `executionPayload` field in the return value of `engine_getPayloadV2`,
/// specified as:
///
///  - `executionPayload`: `ExecutionPayloadV1` | `ExecutionPayloadV2` where:
///    - `ExecutionPayloadV1` **MUST** be returned if the payload `timestamp` is lower than the
///    Shanghai timestamp
///    - `ExecutionPayloadV2` **MUST** be returned if the payload `timestamp` is greater or equal
///    to the Shanghai timestamp
///
/// See:
/// <https://github.com/ethereum/execution-apis/blob/fe8e13c288c592ec154ce25c534e26cb7ce0530d/src/engine/shanghai.md#response>
#[derive(Clone, Debug, PartialEq, Eq, Serialize, Deserialize)]
#[serde(untagged)]
pub enum ExecutionPayloadFieldV2 {
    /// V1 payload
    V1(ExecutionPayloadV1),
    /// V2 payload
    V2(ExecutionPayloadV2),
}

impl ExecutionPayloadFieldV2 {
    /// Returns the inner [ExecutionPayloadV1]
    pub fn into_v1_payload(self) -> ExecutionPayloadV1 {
        match self {
            ExecutionPayloadFieldV2::V1(payload) => payload,
            ExecutionPayloadFieldV2::V2(payload) => payload.payload_inner,
        }
    }
}

/// This is the input to `engine_newPayloadV2`, which may or may not have a withdrawals field.
#[derive(Clone, Debug, PartialEq, Eq, Serialize, Deserialize)]
#[serde(rename_all = "camelCase", deny_unknown_fields)]
pub struct ExecutionPayloadInputV2 {
    /// The V1 execution payload
    #[serde(flatten)]
    pub execution_payload: ExecutionPayloadV1,
    /// The payload withdrawals
    #[serde(default, skip_serializing_if = "Option::is_none")]
    pub withdrawals: Option<Vec<Withdrawal>>,
}

/// This structure maps for the return value of `engine_getPayload` of the beacon chain spec, for
/// V2.
///
/// See also:
/// <https://github.com/ethereum/execution-apis/blob/main/src/engine/shanghai.md#engine_getpayloadv2>
#[derive(Clone, Debug, PartialEq, Eq, Serialize, Deserialize)]
#[serde(rename_all = "camelCase")]
pub struct ExecutionPayloadEnvelopeV2 {
    /// Execution payload, which could be either V1 or V2
    ///
    /// V1 (_NO_ withdrawals) MUST be returned if the payload timestamp is lower than the Shanghai
    /// timestamp
    ///
    /// V2 (_WITH_ withdrawals) MUST be returned if the payload timestamp is greater or equal to
    /// the Shanghai timestamp
    pub execution_payload: ExecutionPayloadFieldV2,
    /// The expected value to be received by the feeRecipient in wei
    pub block_value: U256,
}

impl ExecutionPayloadEnvelopeV2 {
    /// Returns the [ExecutionPayload] for the `engine_getPayloadV1` endpoint
    pub fn into_v1_payload(self) -> ExecutionPayloadV1 {
        self.execution_payload.into_v1_payload()
    }
}

/// This structure maps for the return value of `engine_getPayload` of the beacon chain spec, for
/// V3.
///
/// See also:
/// <https://github.com/ethereum/execution-apis/blob/fe8e13c288c592ec154ce25c534e26cb7ce0530d/src/engine/cancun.md#response-2>
#[derive(Clone, Debug, PartialEq, Eq, Serialize, Deserialize)]
#[serde(rename_all = "camelCase")]
pub struct ExecutionPayloadEnvelopeV3 {
    /// Execution payload V3
    pub execution_payload: ExecutionPayloadV3,
    /// The expected value to be received by the feeRecipient in wei
    pub block_value: U256,
    /// The blobs, commitments, and proofs associated with the executed payload.
    pub blobs_bundle: BlobsBundleV1,
    /// Introduced in V3, this represents a suggestion from the execution layer if the payload
    /// should be used instead of an externally provided one.
    pub should_override_builder: bool,
}

/// This structure maps on the ExecutionPayload structure of the beacon chain spec.
///
/// See also: <https://github.com/ethereum/execution-apis/blob/6709c2a795b707202e93c4f2867fa0bf2640a84f/src/engine/paris.md#executionpayloadv1>
#[derive(Clone, Debug, PartialEq, Eq, Serialize, Deserialize)]
#[serde(rename_all = "camelCase")]
pub struct ExecutionPayloadV1 {
    pub parent_hash: B256,
    pub fee_recipient: Address,
    pub state_root: B256,
    pub receipts_root: B256,
    pub logs_bloom: Bloom,
    pub prev_randao: B256,
    pub block_number: U64,
    pub gas_limit: U64,
    pub gas_used: U64,
    pub timestamp: U64,
    pub extra_data: Bytes,
    pub base_fee_per_gas: U256,
    pub block_hash: B256,
    pub transactions: Vec<Bytes>,
}

/// This structure maps on the ExecutionPayloadV2 structure of the beacon chain spec.
///
/// See also: <https://github.com/ethereum/execution-apis/blob/6709c2a795b707202e93c4f2867fa0bf2640a84f/src/engine/shanghai.md#executionpayloadv2>
#[derive(Clone, Debug, PartialEq, Eq, Serialize, Deserialize)]
#[serde(rename_all = "camelCase", deny_unknown_fields)]
pub struct ExecutionPayloadV2 {
    /// Inner V1 payload
    #[serde(flatten)]
    pub payload_inner: ExecutionPayloadV1,

    /// Array of [`Withdrawal`] enabled with V2
    /// See <https://github.com/ethereum/execution-apis/blob/6709c2a795b707202e93c4f2867fa0bf2640a84f/src/engine/shanghai.md#executionpayloadv2>
    pub withdrawals: Vec<Withdrawal>,
}

impl ExecutionPayloadV2 {
    /// Returns the timestamp for the execution payload.
    pub fn timestamp(&self) -> u64 {
        self.payload_inner.timestamp.to()
    }
}

/// This structure maps on the ExecutionPayloadV3 structure of the beacon chain spec.
///
/// See also: <https://github.com/ethereum/execution-apis/blob/6709c2a795b707202e93c4f2867fa0bf2640a84f/src/engine/shanghai.md#executionpayloadv2>
#[derive(Clone, Debug, PartialEq, Eq, Serialize, Deserialize)]
#[serde(rename_all = "camelCase")]
pub struct ExecutionPayloadV3 {
    /// Inner V2 payload
    #[serde(flatten)]
    pub payload_inner: ExecutionPayloadV2,

    /// Array of [`U64`] representing blob gas used, enabled with V3
    /// See <https://github.com/ethereum/execution-apis/blob/fe8e13c288c592ec154ce25c534e26cb7ce0530d/src/engine/cancun.md#ExecutionPayloadV3>
    pub blob_gas_used: U64,
    /// Array of [`U64`] representing excess blob gas, enabled with V3
    /// See <https://github.com/ethereum/execution-apis/blob/fe8e13c288c592ec154ce25c534e26cb7ce0530d/src/engine/cancun.md#ExecutionPayloadV3>
    pub excess_blob_gas: U64,
}

impl ExecutionPayloadV3 {
    /// Returns the withdrawals for the payload.
    pub fn withdrawals(&self) -> &Vec<Withdrawal> {
        &self.payload_inner.withdrawals
    }

    /// Returns the timestamp for the payload.
    pub fn timestamp(&self) -> u64 {
        self.payload_inner.payload_inner.timestamp.to()
    }
}

/// This includes all bundled blob related data of an executed payload.
#[derive(Clone, Debug, PartialEq, Eq, Serialize, Deserialize)]
pub struct BlobsBundleV1 {
    pub commitments: Vec<Bytes48>,
    pub proofs: Vec<Bytes48>,
    pub blobs: Vec<Blob>,
}

impl From<Vec<BlobTransactionSidecar>> for BlobsBundleV1 {
    fn from(sidecars: Vec<BlobTransactionSidecar>) -> Self {
        let (commitments, proofs, blobs) = sidecars.into_iter().fold(
            (Vec::new(), Vec::new(), Vec::new()),
            |(mut commitments, mut proofs, mut blobs), sidecar| {
                commitments.extend(sidecar.commitments);
                proofs.extend(sidecar.proofs);
                blobs.extend(sidecar.blobs);
                (commitments, proofs, blobs)
            },
        );
        Self { commitments, proofs, blobs }
    }
}

impl BlobsBundleV1 {
    /// Take `len` blob data from the bundle.
    ///
    /// # Panics
    ///
    /// If len is more than the blobs bundle len.
    pub fn take(&mut self, len: usize) -> (Vec<Bytes48>, Vec<Bytes48>, Vec<Blob>) {
        (
            self.commitments.drain(0..len).collect(),
            self.proofs.drain(0..len).collect(),
            self.blobs.drain(0..len).collect(),
        )
    }
}

/// An execution payload, which can be either [ExecutionPayloadV1], [ExecutionPayloadV2], or
/// [ExecutionPayloadV3].
#[derive(Clone, Debug, PartialEq, Eq)]
pub enum ExecutionPayload {
    /// V1 payload
    V1(ExecutionPayloadV1),
    /// V2 payload
    V2(ExecutionPayloadV2),
    /// V3 payload
    V3(ExecutionPayloadV3),
}

impl ExecutionPayload {
    /// Returns the withdrawals for the payload.
    pub fn withdrawals(&self) -> Option<&Vec<Withdrawal>> {
        match self {
            ExecutionPayload::V1(_) => None,
            ExecutionPayload::V2(payload) => Some(&payload.withdrawals),
            ExecutionPayload::V3(payload) => Some(payload.withdrawals()),
        }
    }

    /// Returns the timestamp for the payload.
    pub fn timestamp(&self) -> u64 {
        match self {
            ExecutionPayload::V1(payload) => payload.timestamp.to(),
            ExecutionPayload::V2(payload) => payload.timestamp(),
            ExecutionPayload::V3(payload) => payload.timestamp(),
        }
    }

    /// Returns the parent hash for the payload.
    pub fn parent_hash(&self) -> B256 {
        match self {
            ExecutionPayload::V1(payload) => payload.parent_hash,
            ExecutionPayload::V2(payload) => payload.payload_inner.parent_hash,
            ExecutionPayload::V3(payload) => payload.payload_inner.payload_inner.parent_hash,
        }
    }

    /// Returns the block hash for the payload.
    pub fn block_hash(&self) -> B256 {
        match self {
            ExecutionPayload::V1(payload) => payload.block_hash,
            ExecutionPayload::V2(payload) => payload.payload_inner.block_hash,
            ExecutionPayload::V3(payload) => payload.payload_inner.payload_inner.block_hash,
        }
    }

    /// Returns the block number for this payload.
    pub fn block_number(&self) -> u64 {
        match self {
            ExecutionPayload::V1(payload) => payload.block_number.to(),
            ExecutionPayload::V2(payload) => payload.payload_inner.block_number.to(),
            ExecutionPayload::V3(payload) => payload.payload_inner.payload_inner.block_number.to(),
        }
    }
}

impl From<ExecutionPayloadV1> for ExecutionPayload {
    fn from(payload: ExecutionPayloadV1) -> Self {
        Self::V1(payload)
    }
}

impl From<ExecutionPayloadV2> for ExecutionPayload {
    fn from(payload: ExecutionPayloadV2) -> Self {
        Self::V2(payload)
    }
}

impl From<ExecutionPayloadV3> for ExecutionPayload {
    fn from(payload: ExecutionPayloadV3) -> Self {
        Self::V3(payload)
    }
}

/// Error that can occur when handling payloads.
#[derive(thiserror::Error, Debug)]
pub enum PayloadError {
    /// Invalid payload extra data.
    #[error("invalid payload extra data: {0}")]
    ExtraData(Bytes),
    /// Invalid payload base fee.
    #[error("invalid payload base fee: {0}")]
    BaseFee(U256),
    /// Invalid payload blob gas used.
    #[error("invalid payload blob gas used: {0}")]
    BlobGasUsed(U256),
    /// Invalid payload excess blob gas.
    #[error("invalid payload excess blob gas: {0}")]
    ExcessBlobGas(U256),
    /// Pre-cancun Payload has blob transactions.
    #[error("pre-Cancun payload has blob transactions")]
    PreCancunBlockWithBlobTransactions,
    /// Invalid payload block hash.
    #[error("block hash mismatch: want {consensus}, got {execution}")]
    BlockHash {
        /// The block hash computed from the payload.
        execution: B256,
        /// The block hash provided with the payload.
        consensus: B256,
    },
    /// Expected blob versioned hashes do not match the given transactions.
    #[error("expected blob versioned hashes do not match the given transactions")]
    InvalidVersionedHashes,
    /// Encountered decoding error.
    #[error(transparent)]
    Decode(#[from] alloy_rlp::Error),
}

impl PayloadError {
    /// Returns `true` if the error is caused by invalid extra data.
    pub fn is_block_hash_mismatch(&self) -> bool {
        matches!(self, PayloadError::BlockHash { .. })
    }
}

/// This structure contains a body of an execution payload.
///
/// See also: <https://github.com/ethereum/execution-apis/blob/6452a6b194d7db269bf1dbd087a267251d3cc7f8/src/engine/shanghai.md#executionpayloadbodyv1>
#[derive(Clone, Debug, PartialEq, Eq, Serialize, Deserialize)]
pub struct ExecutionPayloadBodyV1 {
    /// Enveloped encoded transactions.
    pub transactions: Vec<Bytes>,
    /// All withdrawals in the block.
    ///
    /// Will always be `None` if pre shanghai.
    pub withdrawals: Option<Vec<Withdrawal>>,
}

/// This structure contains the attributes required to initiate a payload build process in the
/// context of an `engine_forkchoiceUpdated` call.
#[derive(Clone, Debug, PartialEq, Eq, Serialize, Deserialize)]
#[serde(rename_all = "camelCase")]
pub struct PayloadAttributes {
    /// Value for the `timestamp` field of the new payload
    pub timestamp: U64,
    /// Value for the `prevRandao` field of the new payload
    pub prev_randao: B256,
    /// Suggested value for the `feeRecipient` field of the new payload
    pub suggested_fee_recipient: Address,
    /// Array of [`Withdrawal`] enabled with V2
    /// See <https://github.com/ethereum/execution-apis/blob/6452a6b194d7db269bf1dbd087a267251d3cc7f8/src/engine/shanghai.md#payloadattributesv2>
    #[serde(default, skip_serializing_if = "Option::is_none")]
    pub withdrawals: Option<Vec<Withdrawal>>,
    /// Root of the parent beacon block enabled with V3.
    ///
    /// See also <https://github.com/ethereum/execution-apis/blob/main/src/engine/cancun.md#payloadattributesv3>
    #[serde(default, skip_serializing_if = "Option::is_none")]
    pub parent_beacon_block_root: Option<B256>,
    /// Optimism Payload Attributes
    #[cfg(feature = "optimism")]
    #[serde(flatten)]
    pub optimism_payload_attributes: OptimismPayloadAttributes,
}

/// Optimism Payload Attributes
#[derive(Clone, Debug, PartialEq, Eq, Serialize, Deserialize)]
#[serde(rename_all = "camelCase")]
#[cfg(feature = "optimism")]
pub struct OptimismPayloadAttributes {
    /// Transactions is a field for rollups: the transactions list is forced into the block
    #[serde(default, skip_serializing_if = "Option::is_none")]
    pub transactions: Option<Vec<Bytes>>,
    /// If true, the no transactions are taken out of the tx-pool, only transactions from the above
    /// Transactions list will be included.
    #[serde(default, skip_serializing_if = "Option::is_none")]
    pub no_tx_pool: Option<bool>,
    /// If set, this sets the exact gas limit the block produced with.
    #[serde(
        default,
        skip_serializing_if = "Option::is_none",
<<<<<<< HEAD
        deserialize_with = "u64_hex_opt::deserialize"
=======
        deserialize_with = "crate::serde_helpers::u64_hex::option_u64_hex::deserialize"
>>>>>>> ef538f54
    )]
    pub gas_limit: Option<u64>,
}

#[serde_as]
#[derive(Serialize, Deserialize)]
struct BeaconAPIPayloadAttributes {
    #[serde_as(as = "DisplayFromStr")]
    timestamp: u64,
    prev_randao: B256,
    suggested_fee_recipient: Address,
    #[serde(skip_serializing_if = "Option::is_none")]
    #[serde_as(as = "Option<Vec<BeaconAPIWithdrawal>>")]
    withdrawals: Option<Vec<Withdrawal>>,
    #[serde(skip_serializing_if = "Option::is_none")]
    parent_beacon_block_root: Option<B256>,
    #[cfg(feature = "optimism")]
    #[serde(flatten)]
    optimism_payload_attributes: OptimismPayloadAttributes,
}

/// A helper module for serializing and deserializing the payload attributes for the beacon API.
///
/// The beacon API encoded object has equivalent fields to the [PayloadAttributes] with two
/// differences:
/// 1) `snake_case` identifiers must be used rather than `camelCase`;
/// 2) integers must be encoded as quoted decimals rather than big-endian hex.
pub mod beacon_api_payload_attributes {
    use super::*;
    use serde::{Deserialize, Deserializer, Serialize, Serializer};

    /// Serialize the payload attributes for the beacon API.
    pub fn serialize<S>(
        payload_attributes: &PayloadAttributes,
        serializer: S,
    ) -> Result<S::Ok, S::Error>
    where
        S: Serializer,
    {
        let beacon_api_payload_attributes = BeaconAPIPayloadAttributes {
            timestamp: payload_attributes.timestamp.to(),
            prev_randao: payload_attributes.prev_randao,
            suggested_fee_recipient: payload_attributes.suggested_fee_recipient,
            withdrawals: payload_attributes.withdrawals.clone(),
            parent_beacon_block_root: payload_attributes.parent_beacon_block_root,
            #[cfg(feature = "optimism")]
            optimism_payload_attributes: payload_attributes.optimism_payload_attributes.clone(),
        };
        beacon_api_payload_attributes.serialize(serializer)
    }

    /// Deserialize the payload attributes for the beacon API.
    pub fn deserialize<'de, D>(deserializer: D) -> Result<PayloadAttributes, D::Error>
    where
        D: Deserializer<'de>,
    {
        let beacon_api_payload_attributes = BeaconAPIPayloadAttributes::deserialize(deserializer)?;
        Ok(PayloadAttributes {
            timestamp: U64::from(beacon_api_payload_attributes.timestamp),
            prev_randao: beacon_api_payload_attributes.prev_randao,
            suggested_fee_recipient: beacon_api_payload_attributes.suggested_fee_recipient,
            withdrawals: beacon_api_payload_attributes.withdrawals,
            parent_beacon_block_root: beacon_api_payload_attributes.parent_beacon_block_root,
            #[cfg(feature = "optimism")]
            optimism_payload_attributes: beacon_api_payload_attributes.optimism_payload_attributes,
        })
    }
}

/// This structure contains the result of processing a payload or fork choice update.
#[derive(Clone, Debug, PartialEq, Eq, Deserialize)]
#[serde(rename_all = "camelCase")]
pub struct PayloadStatus {
    #[serde(flatten)]
    pub status: PayloadStatusEnum,
    /// Hash of the most recent valid block in the branch defined by payload and its ancestors
    pub latest_valid_hash: Option<B256>,
}

impl PayloadStatus {
    pub fn new(status: PayloadStatusEnum, latest_valid_hash: Option<B256>) -> Self {
        Self { status, latest_valid_hash }
    }

    pub fn from_status(status: PayloadStatusEnum) -> Self {
        Self { status, latest_valid_hash: None }
    }

    pub fn with_latest_valid_hash(mut self, latest_valid_hash: B256) -> Self {
        self.latest_valid_hash = Some(latest_valid_hash);
        self
    }

    pub fn maybe_latest_valid_hash(mut self, latest_valid_hash: Option<B256>) -> Self {
        self.latest_valid_hash = latest_valid_hash;
        self
    }

    /// Returns true if the payload status is syncing.
    pub fn is_syncing(&self) -> bool {
        self.status.is_syncing()
    }

    /// Returns true if the payload status is valid.
    pub fn is_valid(&self) -> bool {
        self.status.is_valid()
    }

    /// Returns true if the payload status is invalid.
    pub fn is_invalid(&self) -> bool {
        self.status.is_invalid()
    }
}

impl std::fmt::Display for PayloadStatus {
    fn fmt(&self, f: &mut std::fmt::Formatter<'_>) -> std::fmt::Result {
        write!(
            f,
            "PayloadStatus {{status: {}, latestValidHash: {:?} }}",
            self.status, self.latest_valid_hash
        )
    }
}

impl Serialize for PayloadStatus {
    fn serialize<S>(&self, serializer: S) -> Result<S::Ok, S::Error>
    where
        S: Serializer,
    {
        let mut map = serializer.serialize_map(Some(3))?;
        map.serialize_entry("status", self.status.as_str())?;
        map.serialize_entry("latestValidHash", &self.latest_valid_hash)?;
        map.serialize_entry("validationError", &self.status.validation_error())?;
        map.end()
    }
}

impl From<PayloadError> for PayloadStatusEnum {
    fn from(error: PayloadError) -> Self {
        PayloadStatusEnum::Invalid { validation_error: error.to_string() }
    }
}

#[derive(Clone, Debug, PartialEq, Eq, Serialize, Deserialize)]
#[serde(tag = "status", rename_all = "SCREAMING_SNAKE_CASE")]
pub enum PayloadStatusEnum {
    /// VALID is returned by the engine API in the following calls:
    ///   - newPayload:       if the payload was already known or was just validated and executed
    ///   - forkchoiceUpdate: if the chain accepted the reorg (might ignore if it's stale)
    Valid,

    /// INVALID is returned by the engine API in the following calls:
    ///   - newPayload:       if the payload failed to execute on top of the local chain
    ///   - forkchoiceUpdate: if the new head is unknown, pre-merge, or reorg to it fails
    Invalid {
        #[serde(rename = "validationError")]
        validation_error: String,
    },

    /// SYNCING is returned by the engine API in the following calls:
    ///   - newPayload:       if the payload was accepted on top of an active sync
    ///   - forkchoiceUpdate: if the new head was seen before, but not part of the chain
    Syncing,

    /// ACCEPTED is returned by the engine API in the following calls:
    ///   - newPayload: if the payload was accepted, but not processed (side chain)
    Accepted,
}

impl PayloadStatusEnum {
    /// Returns the string representation of the payload status.
    pub fn as_str(&self) -> &'static str {
        match self {
            PayloadStatusEnum::Valid => "VALID",
            PayloadStatusEnum::Invalid { .. } => "INVALID",
            PayloadStatusEnum::Syncing => "SYNCING",
            PayloadStatusEnum::Accepted => "ACCEPTED",
        }
    }

    /// Returns the validation error if the payload status is invalid.
    pub fn validation_error(&self) -> Option<&str> {
        match self {
            PayloadStatusEnum::Invalid { validation_error } => Some(validation_error),
            _ => None,
        }
    }

    /// Returns true if the payload status is syncing.
    pub fn is_syncing(&self) -> bool {
        matches!(self, PayloadStatusEnum::Syncing)
    }

    /// Returns true if the payload status is valid.
    pub fn is_valid(&self) -> bool {
        matches!(self, PayloadStatusEnum::Valid)
    }

    /// Returns true if the payload status is invalid.
    pub fn is_invalid(&self) -> bool {
        matches!(self, PayloadStatusEnum::Invalid { .. })
    }
}

impl std::fmt::Display for PayloadStatusEnum {
    fn fmt(&self, f: &mut std::fmt::Formatter<'_>) -> std::fmt::Result {
        match self {
            PayloadStatusEnum::Invalid { validation_error } => {
                f.write_str(self.as_str())?;
                f.write_str(": ")?;
                f.write_str(validation_error.as_str())
            }
            _ => f.write_str(self.as_str()),
        }
    }
}

/// Various errors that can occur when validating a payload or forkchoice update.
///
/// This is intended for the [PayloadStatusEnum::Invalid] variant.
#[derive(Debug, Clone, PartialEq, Eq, thiserror::Error)]
pub enum PayloadValidationError {
    /// Thrown when a forkchoice update's head links to a previously rejected payload.
    #[error("links to previously rejected block")]
    LinksToRejectedPayload,
    /// Thrown when a new payload contains a wrong block number.
    #[error("invalid block number")]
    InvalidBlockNumber,
    /// Thrown when a new payload contains a wrong state root
    #[error("invalid merkle root: (remote: {remote:?} local: {local:?})")]
    InvalidStateRoot {
        /// The state root of the payload we received from remote (CL)
        remote: B256,
        /// The state root of the payload that we computed locally.
        local: B256,
    },
}

#[cfg(test)]
mod tests {
    use super::*;

    #[test]
    fn serde_payload_status() {
        let s = r#"{"status":"SYNCING","latestValidHash":null,"validationError":null}"#;
        let status: PayloadStatus = serde_json::from_str(s).unwrap();
        assert_eq!(status.status, PayloadStatusEnum::Syncing);
        assert!(status.latest_valid_hash.is_none());
        assert!(status.status.validation_error().is_none());
        assert_eq!(serde_json::to_string(&status).unwrap(), s);

        let full = s;
        let s = r#"{"status":"SYNCING","latestValidHash":null}"#;
        let status: PayloadStatus = serde_json::from_str(s).unwrap();
        assert_eq!(status.status, PayloadStatusEnum::Syncing);
        assert!(status.latest_valid_hash.is_none());
        assert!(status.status.validation_error().is_none());
        assert_eq!(serde_json::to_string(&status).unwrap(), full);
    }

    #[test]
    fn serde_payload_status_error_deserialize() {
        let s = r#"{"status":"INVALID","latestValidHash":null,"validationError":"Failed to decode block"}"#;
        let q = PayloadStatus {
            latest_valid_hash: None,
            status: PayloadStatusEnum::Invalid {
                validation_error: "Failed to decode block".to_string(),
            },
        };
        assert_eq!(q, serde_json::from_str(s).unwrap());

        let s = r#"{"status":"INVALID","latestValidHash":null,"validationError":"links to previously rejected block"}"#;
        let q = PayloadStatus {
            latest_valid_hash: None,
            status: PayloadStatusEnum::Invalid {
                validation_error: PayloadValidationError::LinksToRejectedPayload.to_string(),
            },
        };
        assert_eq!(q, serde_json::from_str(s).unwrap());

        let s = r#"{"status":"INVALID","latestValidHash":null,"validationError":"invalid block number"}"#;
        let q = PayloadStatus {
            latest_valid_hash: None,
            status: PayloadStatusEnum::Invalid {
                validation_error: PayloadValidationError::InvalidBlockNumber.to_string(),
            },
        };
        assert_eq!(q, serde_json::from_str(s).unwrap());

        let s = r#"{"status":"INVALID","latestValidHash":null,"validationError":
        "invalid merkle root: (remote: 0x3f77fb29ce67436532fee970e1add8f5cc80e8878c79b967af53b1fd92a0cab7 local: 0x603b9628dabdaadb442a3bb3d7e0360efc110e1948472909230909f1690fed17)"}"#;
        let q = PayloadStatus {
            latest_valid_hash: None,
            status: PayloadStatusEnum::Invalid {
                validation_error: PayloadValidationError::InvalidStateRoot {
                    remote: "0x3f77fb29ce67436532fee970e1add8f5cc80e8878c79b967af53b1fd92a0cab7"
                        .parse()
                        .unwrap(),
                    local: "0x603b9628dabdaadb442a3bb3d7e0360efc110e1948472909230909f1690fed17"
                        .parse()
                        .unwrap(),
                }
                .to_string(),
            },
        };
        similar_asserts::assert_eq!(q, serde_json::from_str(s).unwrap());
    }

    #[test]
    fn serde_roundtrip_legacy_txs_payload_v1() {
        // pulled from hive tests
        let s = r#"{"parentHash":"0x67ead97eb79b47a1638659942384143f36ed44275d4182799875ab5a87324055","feeRecipient":"0x0000000000000000000000000000000000000000","stateRoot":"0x0000000000000000000000000000000000000000000000000000000000000000","receiptsRoot":"0x4e3c608a9f2e129fccb91a1dae7472e78013b8e654bccc8d224ce3d63ae17006","logsBloom":"0x00000000000000000000000000000000000000000000000000000000000000000000000000000000000000000000000000000000000000000000000000000000000000000000000000000000000000000000000000000000000000000000000000000000000000000000000000000000000000000000000000000000000000000000000000000000000000000000000000000000000000000000000000000000000000000000000000000000000000000000000000000000000000000000000000000000000000000000000000000000000000000000000000000000000000000000000000000000000000000000000000000000000000000000000000000000","prevRandao":"0x44bb4b98c59dbb726f96ffceb5ee028dcbe35b9bba4f9ffd56aeebf8d1e4db62","blockNumber":"0x1","gasLimit":"0x2fefd8","gasUsed":"0xa860","timestamp":"0x1235","extraData":"0x8b726574682f76302e312e30","baseFeePerGas":"0x342770c0","blockHash":"0x5655011482546f16b2312ef18e9fad03d6a52b1be95401aea884b222477f9e64","transactions":["0xf865808506fc23ac00830124f8940000000000000000000000000000000000000316018032a044b25a8b9b247d01586b3d59c71728ff49c9b84928d9e7fa3377ead3b5570b5da03ceac696601ff7ee6f5fe8864e2998db9babdf5eeba1a0cd5b4d44b3fcbd181b"]}"#;
        let payload: ExecutionPayloadV1 = serde_json::from_str(s).unwrap();
        assert_eq!(serde_json::to_string(&payload).unwrap(), s);
    }

    #[test]
    fn serde_roundtrip_legacy_txs_payload_v3() {
        // pulled from hive tests - modified with 4844 fields
        let s = r#"{"parentHash":"0x67ead97eb79b47a1638659942384143f36ed44275d4182799875ab5a87324055","feeRecipient":"0x0000000000000000000000000000000000000000","stateRoot":"0x0000000000000000000000000000000000000000000000000000000000000000","receiptsRoot":"0x4e3c608a9f2e129fccb91a1dae7472e78013b8e654bccc8d224ce3d63ae17006","logsBloom":"0x00000000000000000000000000000000000000000000000000000000000000000000000000000000000000000000000000000000000000000000000000000000000000000000000000000000000000000000000000000000000000000000000000000000000000000000000000000000000000000000000000000000000000000000000000000000000000000000000000000000000000000000000000000000000000000000000000000000000000000000000000000000000000000000000000000000000000000000000000000000000000000000000000000000000000000000000000000000000000000000000000000000000000000000000000000000","prevRandao":"0x44bb4b98c59dbb726f96ffceb5ee028dcbe35b9bba4f9ffd56aeebf8d1e4db62","blockNumber":"0x1","gasLimit":"0x2fefd8","gasUsed":"0xa860","timestamp":"0x1235","extraData":"0x8b726574682f76302e312e30","baseFeePerGas":"0x342770c0","blockHash":"0x5655011482546f16b2312ef18e9fad03d6a52b1be95401aea884b222477f9e64","transactions":["0xf865808506fc23ac00830124f8940000000000000000000000000000000000000316018032a044b25a8b9b247d01586b3d59c71728ff49c9b84928d9e7fa3377ead3b5570b5da03ceac696601ff7ee6f5fe8864e2998db9babdf5eeba1a0cd5b4d44b3fcbd181b"],"withdrawals":[],"blobGasUsed":"0xb10b","excessBlobGas":"0xb10b"}"#;
        let payload: ExecutionPayloadV3 = serde_json::from_str(s).unwrap();
        assert_eq!(serde_json::to_string(&payload).unwrap(), s);
    }

    #[test]
    fn serde_roundtrip_enveloped_txs_payload_v1() {
        // pulled from hive tests
        let s = r#"{"parentHash":"0x67ead97eb79b47a1638659942384143f36ed44275d4182799875ab5a87324055","feeRecipient":"0x0000000000000000000000000000000000000000","stateRoot":"0x76a03cbcb7adce07fd284c61e4fa31e5e786175cefac54a29e46ec8efa28ea41","receiptsRoot":"0x4e3c608a9f2e129fccb91a1dae7472e78013b8e654bccc8d224ce3d63ae17006","logsBloom":"0x00000000000000000000000000000000000000000000000000000000000000000000000000000000000000000000000000000000000000000000000000000000000000000000000000000000000000000000000000000000000000000000000000000000000000000000000000000000000000000000000000000000000000000000000000000000000000000000000000000000000000000000000000000000000000000000000000000000000000000000000000000000000000000000000000000000000000000000000000000000000000000000000000000000000000000000000000000000000000000000000000000000000000000000000000000000","prevRandao":"0x028111cb7d25918386a69656b3d17b2febe95fd0f11572c1a55c14f99fdfe3df","blockNumber":"0x1","gasLimit":"0x2fefd8","gasUsed":"0xa860","timestamp":"0x1235","extraData":"0x8b726574682f76302e312e30","baseFeePerGas":"0x342770c0","blockHash":"0xa6f40ed042e61e88e76125dede8fff8026751ea14454b68fb534cea99f2b2a77","transactions":["0xf865808506fc23ac00830124f8940000000000000000000000000000000000000316018032a044b25a8b9b247d01586b3d59c71728ff49c9b84928d9e7fa3377ead3b5570b5da03ceac696601ff7ee6f5fe8864e2998db9babdf5eeba1a0cd5b4d44b3fcbd181b"]}"#;
        let payload: ExecutionPayloadV1 = serde_json::from_str(s).unwrap();
        assert_eq!(serde_json::to_string(&payload).unwrap(), s);
    }

    #[test]
    fn serde_roundtrip_enveloped_txs_payload_v3() {
        // pulled from hive tests - modified with 4844 fields
        let s = r#"{"parentHash":"0x67ead97eb79b47a1638659942384143f36ed44275d4182799875ab5a87324055","feeRecipient":"0x0000000000000000000000000000000000000000","stateRoot":"0x76a03cbcb7adce07fd284c61e4fa31e5e786175cefac54a29e46ec8efa28ea41","receiptsRoot":"0x4e3c608a9f2e129fccb91a1dae7472e78013b8e654bccc8d224ce3d63ae17006","logsBloom":"0x00000000000000000000000000000000000000000000000000000000000000000000000000000000000000000000000000000000000000000000000000000000000000000000000000000000000000000000000000000000000000000000000000000000000000000000000000000000000000000000000000000000000000000000000000000000000000000000000000000000000000000000000000000000000000000000000000000000000000000000000000000000000000000000000000000000000000000000000000000000000000000000000000000000000000000000000000000000000000000000000000000000000000000000000000000000","prevRandao":"0x028111cb7d25918386a69656b3d17b2febe95fd0f11572c1a55c14f99fdfe3df","blockNumber":"0x1","gasLimit":"0x2fefd8","gasUsed":"0xa860","timestamp":"0x1235","extraData":"0x8b726574682f76302e312e30","baseFeePerGas":"0x342770c0","blockHash":"0xa6f40ed042e61e88e76125dede8fff8026751ea14454b68fb534cea99f2b2a77","transactions":["0xf865808506fc23ac00830124f8940000000000000000000000000000000000000316018032a044b25a8b9b247d01586b3d59c71728ff49c9b84928d9e7fa3377ead3b5570b5da03ceac696601ff7ee6f5fe8864e2998db9babdf5eeba1a0cd5b4d44b3fcbd181b"],"withdrawals":[],"blobGasUsed":"0xb10b","excessBlobGas":"0xb10b"}"#;
        let payload: ExecutionPayloadV3 = serde_json::from_str(s).unwrap();
        assert_eq!(serde_json::to_string(&payload).unwrap(), s);
    }

    #[test]
    fn serde_roundtrip_execution_payload_envelope_v3() {
        // pulled from a geth response getPayloadV3 in hive tests
        let response = r#"{"executionPayload":{"parentHash":"0xe927a1448525fb5d32cb50ee1408461a945ba6c39bd5cf5621407d500ecc8de9","feeRecipient":"0x0000000000000000000000000000000000000000","stateRoot":"0x10f8a0830000e8edef6d00cc727ff833f064b1950afd591ae41357f97e543119","receiptsRoot":"0x56e81f171bcc55a6ff8345e692c0f86e5b48e01b996cadc001622fb5e363b421","logsBloom":"0x00000000000000000000000000000000000000000000000000000000000000000000000000000000000000000000000000000000000000000000000000000000000000000000000000000000000000000000000000000000000000000000000000000000000000000000000000000000000000000000000000000000000000000000000000000000000000000000000000000000000000000000000000000000000000000000000000000000000000000000000000000000000000000000000000000000000000000000000000000000000000000000000000000000000000000000000000000000000000000000000000000000000000000000000000000000","prevRandao":"0xe0d8b4521a7da1582a713244ffb6a86aa1726932087386e2dc7973f43fc6cb24","blockNumber":"0x1","gasLimit":"0x2ffbd2","gasUsed":"0x0","timestamp":"0x1235","extraData":"0xd883010d00846765746888676f312e32312e30856c696e7578","baseFeePerGas":"0x342770c0","blockHash":"0x44d0fa5f2f73a938ebb96a2a21679eb8dea3e7b7dd8fd9f35aa756dda8bf0a8a","transactions":[],"withdrawals":[],"blobGasUsed":"0x0","excessBlobGas":"0x0"},"blockValue":"0x0","blobsBundle":{"commitments":[],"proofs":[],"blobs":[]},"shouldOverrideBuilder":false}"#;
        let envelope: ExecutionPayloadEnvelopeV3 = serde_json::from_str(response).unwrap();
        assert_eq!(serde_json::to_string(&envelope).unwrap(), response);
    }

    #[test]
    fn serde_deserialize_execution_payload_input_v2() {
        let response = r#"
{
  "baseFeePerGas": "0x173b30b3",
  "blockHash": "0x99d486755fd046ad0bbb60457bac93d4856aa42fa00629cc7e4a28b65b5f8164",
  "blockNumber": "0xb",
  "extraData": "0xd883010d01846765746888676f312e32302e33856c696e7578",
  "feeRecipient": "0x0000000000000000000000000000000000000000",
  "gasLimit": "0x405829",
  "gasUsed": "0x3f0ca0",
  "logsBloom": "0x00000000000000000000000000000000000000000000000000000000000000000000000000000000000000000000000000000000000000000000000000000000000000000000000000000000000000000000000000000000000000000000000000000000000000000000000000000000000000000000000000000000000000000000000000000000000000000000000000000000000000000000000000000000000000000000000000000000000000000000000000000000000000000000000000000000000000000000000000000000000000000000000000000000000000000000000000000000000000000000000000000000000000000000000000000000",
  "parentHash": "0xfe34aaa2b869c66a727783ee5ad3e3983b6ef22baf24a1e502add94e7bcac67a",
  "prevRandao": "0x74132c32fe3ab9a470a8352544514d21b6969e7749f97742b53c18a1b22b396c",
  "receiptsRoot": "0x6a5c41dc55a1bd3e74e7f6accc799efb08b00c36c15265058433fcea6323e95f",
  "stateRoot": "0xde3b357f5f099e4c33d0343c9e9d204d663d7bd9c65020a38e5d0b2a9ace78a2",
  "timestamp": "0x6507d6b4",
  "transactions": [
    "0xf86d0a8458b20efd825208946177843db3138ae69679a54b95cf345ed759450d8806f3e8d87878800080820a95a0f8bddb1dcc4558b532ff747760a6f547dd275afdbe7bdecc90680e71de105757a014f34ba38c180913c0543b0ac2eccfb77cc3f801a535008dc50e533fbe435f53",
    "0xf86d0b8458b20efd82520894687704db07e902e9a8b3754031d168d46e3d586e8806f3e8d87878800080820a95a0e3108f710902be662d5c978af16109961ffaf2ac4f88522407d40949a9574276a0205719ed21889b42ab5c1026d40b759a507c12d92db0d100fa69e1ac79137caa",
    "0xf86d0c8458b20efd8252089415e6a5a2e131dd5467fa1ff3acd104f45ee5940b8806f3e8d87878800080820a96a0af556ba9cda1d686239e08c24e169dece7afa7b85e0948eaa8d457c0561277fca029da03d3af0978322e54ac7e8e654da23934e0dd839804cb0430f8aaafd732dc",
    "0xf8521784565adcb7830186a0808080820a96a0ec782872a673a9fe4eff028a5bdb30d6b8b7711f58a187bf55d3aec9757cb18ea001796d373da76f2b0aeda72183cce0ad070a4f03aa3e6fee4c757a9444245206",
    "0xf8521284565adcb7830186a0808080820a95a08a0ea89028eff02596b385a10e0bd6ae098f3b281be2c95a9feb1685065d7384a06239d48a72e4be767bd12f317dd54202f5623a33e71e25a87cb25dd781aa2fc8",
    "0xf8521384565adcb7830186a0808080820a95a0784dbd311a82f822184a46f1677a428cbe3a2b88a798fb8ad1370cdbc06429e8a07a7f6a0efd428e3d822d1de9a050b8a883938b632185c254944dd3e40180eb79"
  ],
  "withdrawals": []
}
        "#;
        let payload: ExecutionPayloadInputV2 = serde_json::from_str(response).unwrap();
        assert_eq!(payload.withdrawals, Some(vec![]));

        let response = r#"
{
  "baseFeePerGas": "0x173b30b3",
  "blockHash": "0x99d486755fd046ad0bbb60457bac93d4856aa42fa00629cc7e4a28b65b5f8164",
  "blockNumber": "0xb",
  "extraData": "0xd883010d01846765746888676f312e32302e33856c696e7578",
  "feeRecipient": "0x0000000000000000000000000000000000000000",
  "gasLimit": "0x405829",
  "gasUsed": "0x3f0ca0",
  "logsBloom": "0x00000000000000000000000000000000000000000000000000000000000000000000000000000000000000000000000000000000000000000000000000000000000000000000000000000000000000000000000000000000000000000000000000000000000000000000000000000000000000000000000000000000000000000000000000000000000000000000000000000000000000000000000000000000000000000000000000000000000000000000000000000000000000000000000000000000000000000000000000000000000000000000000000000000000000000000000000000000000000000000000000000000000000000000000000000000",
  "parentHash": "0xfe34aaa2b869c66a727783ee5ad3e3983b6ef22baf24a1e502add94e7bcac67a",
  "prevRandao": "0x74132c32fe3ab9a470a8352544514d21b6969e7749f97742b53c18a1b22b396c",
  "receiptsRoot": "0x6a5c41dc55a1bd3e74e7f6accc799efb08b00c36c15265058433fcea6323e95f",
  "stateRoot": "0xde3b357f5f099e4c33d0343c9e9d204d663d7bd9c65020a38e5d0b2a9ace78a2",
  "timestamp": "0x6507d6b4",
  "transactions": [
    "0xf86d0a8458b20efd825208946177843db3138ae69679a54b95cf345ed759450d8806f3e8d87878800080820a95a0f8bddb1dcc4558b532ff747760a6f547dd275afdbe7bdecc90680e71de105757a014f34ba38c180913c0543b0ac2eccfb77cc3f801a535008dc50e533fbe435f53",
    "0xf86d0b8458b20efd82520894687704db07e902e9a8b3754031d168d46e3d586e8806f3e8d87878800080820a95a0e3108f710902be662d5c978af16109961ffaf2ac4f88522407d40949a9574276a0205719ed21889b42ab5c1026d40b759a507c12d92db0d100fa69e1ac79137caa",
    "0xf86d0c8458b20efd8252089415e6a5a2e131dd5467fa1ff3acd104f45ee5940b8806f3e8d87878800080820a96a0af556ba9cda1d686239e08c24e169dece7afa7b85e0948eaa8d457c0561277fca029da03d3af0978322e54ac7e8e654da23934e0dd839804cb0430f8aaafd732dc",
    "0xf8521784565adcb7830186a0808080820a96a0ec782872a673a9fe4eff028a5bdb30d6b8b7711f58a187bf55d3aec9757cb18ea001796d373da76f2b0aeda72183cce0ad070a4f03aa3e6fee4c757a9444245206",
    "0xf8521284565adcb7830186a0808080820a95a08a0ea89028eff02596b385a10e0bd6ae098f3b281be2c95a9feb1685065d7384a06239d48a72e4be767bd12f317dd54202f5623a33e71e25a87cb25dd781aa2fc8",
    "0xf8521384565adcb7830186a0808080820a95a0784dbd311a82f822184a46f1677a428cbe3a2b88a798fb8ad1370cdbc06429e8a07a7f6a0efd428e3d822d1de9a050b8a883938b632185c254944dd3e40180eb79"
  ]
}
        "#;
        let payload: ExecutionPayloadInputV2 = serde_json::from_str(response).unwrap();
        assert_eq!(payload.withdrawals, None);
    }

    #[test]
    fn serde_deserialize_v3_with_unknown_fields() {
        let input = r#"
{
    "parentHash": "0xaaa4c5b574f37e1537c78931d1bca24a4d17d4f29f1ee97e1cd48b704909de1f",
    "feeRecipient": "0x2adc25665018aa1fe0e6bc666dac8fc2697ff9ba",
    "stateRoot": "0x308ee9c5c6fab5e3d08763a3b5fe0be8ada891fa5010a49a3390e018dd436810",
    "receiptsRoot": "0x56e81f171bcc55a6ff8345e692c0f86e5b48e01b996cadc001622fb5e363b421",
    "logsBloom": "0x00000000000000000000000000000000000000000000000000000000000000000000000000000000000000000000000000000000000000000000000000000000000000000000000000000000000000000000000000000000000000000000000000000000000000000000000000000000000000000000000000000000000000000000000000000000000000000000000000000000000000000000000000000000000000000000000000000000000000000000000000000000000000000000000000000000000000000000000000000000000000000000000000000000000000000000000000000000000000000000000000000000000000000000000000000000",
    "prevRandao": "0x0000000000000000000000000000000000000000000000000000000000000000",
    "blockNumber": "0xf",
    "gasLimit": "0x16345785d8a0000",
    "gasUsed": "0x0",
    "timestamp": "0x3a97",
    "extraData": "0x",
    "baseFeePerGas": "0x7",
    "blockHash": "0x38bb6ba645c7e6bd970f9c7d492fafe1e04d85349054cb48d16c9d2c3e3cd0bf",
    "transactions": [],
    "withdrawals": [],
    "excessBlobGas": "0x0",
    "blobGasUsed": "0x0"
}
        "#;

        // ensure that deserializing this succeeds
        let _payload_res: ExecutionPayloadV3 = serde_json::from_str(input).unwrap();

        // construct a payload with a random field in the middle
        let input = r#"
{
    "parentHash": "0xaaa4c5b574f37e1537c78931d1bca24a4d17d4f29f1ee97e1cd48b704909de1f",
    "feeRecipient": "0x2adc25665018aa1fe0e6bc666dac8fc2697ff9ba",
    "stateRoot": "0x308ee9c5c6fab5e3d08763a3b5fe0be8ada891fa5010a49a3390e018dd436810",
    "receiptsRoot": "0x56e81f171bcc55a6ff8345e692c0f86e5b48e01b996cadc001622fb5e363b421",
    "logsBloom": "0x00000000000000000000000000000000000000000000000000000000000000000000000000000000000000000000000000000000000000000000000000000000000000000000000000000000000000000000000000000000000000000000000000000000000000000000000000000000000000000000000000000000000000000000000000000000000000000000000000000000000000000000000000000000000000000000000000000000000000000000000000000000000000000000000000000000000000000000000000000000000000000000000000000000000000000000000000000000000000000000000000000000000000000000000000000000",
    "prevRandao": "0x0000000000000000000000000000000000000000000000000000000000000000",
    "blockNumber": "0xf",
    "gasLimit": "0x16345785d8a0000",
    "gasUsed": "0x0",
    "timestamp": "0x3a97",
    "extraData": "0x",
    "baseFeePerGas": "0x7",
    "blockHash": "0x38bb6ba645c7e6bd970f9c7d492fafe1e04d85349054cb48d16c9d2c3e3cd0bf",
    "transactions": [],
    "withdrawals": [],
    "randomStuff": [],
    "excessBlobGas": "0x0",
    "blobGasUsed": "0x0"
}
        "#;

        // ensure that deserializing this fails
        let _payload_res = serde_json::from_str::<ExecutionPayloadV3>(input).unwrap_err();

        // construct a payload with a random field at the end
        let input = r#"
{
    "parentHash": "0xaaa4c5b574f37e1537c78931d1bca24a4d17d4f29f1ee97e1cd48b704909de1f",
    "feeRecipient": "0x2adc25665018aa1fe0e6bc666dac8fc2697ff9ba",
    "stateRoot": "0x308ee9c5c6fab5e3d08763a3b5fe0be8ada891fa5010a49a3390e018dd436810",
    "receiptsRoot": "0x56e81f171bcc55a6ff8345e692c0f86e5b48e01b996cadc001622fb5e363b421",
    "logsBloom": "0x00000000000000000000000000000000000000000000000000000000000000000000000000000000000000000000000000000000000000000000000000000000000000000000000000000000000000000000000000000000000000000000000000000000000000000000000000000000000000000000000000000000000000000000000000000000000000000000000000000000000000000000000000000000000000000000000000000000000000000000000000000000000000000000000000000000000000000000000000000000000000000000000000000000000000000000000000000000000000000000000000000000000000000000000000000000",
    "prevRandao": "0x0000000000000000000000000000000000000000000000000000000000000000",
    "blockNumber": "0xf",
    "gasLimit": "0x16345785d8a0000",
    "gasUsed": "0x0",
    "timestamp": "0x3a97",
    "extraData": "0x",
    "baseFeePerGas": "0x7",
    "blockHash": "0x38bb6ba645c7e6bd970f9c7d492fafe1e04d85349054cb48d16c9d2c3e3cd0bf",
    "transactions": [],
    "withdrawals": [],
    "randomStuff": [],
    "excessBlobGas": "0x0",
    "blobGasUsed": "0x0"
    "moreRandomStuff": "0x0",
}
        "#;

        // ensure that deserializing this fails
        let _payload_res = serde_json::from_str::<ExecutionPayloadV3>(input).unwrap_err();
    }

    #[test]
    fn serde_deserialize_v2_input_with_blob_fields() {
        let input = r#"
{
    "parentHash": "0xaaa4c5b574f37e1537c78931d1bca24a4d17d4f29f1ee97e1cd48b704909de1f",
    "feeRecipient": "0x2adc25665018aa1fe0e6bc666dac8fc2697ff9ba",
    "stateRoot": "0x308ee9c5c6fab5e3d08763a3b5fe0be8ada891fa5010a49a3390e018dd436810",
    "receiptsRoot": "0x56e81f171bcc55a6ff8345e692c0f86e5b48e01b996cadc001622fb5e363b421",
    "logsBloom": "0x00000000000000000000000000000000000000000000000000000000000000000000000000000000000000000000000000000000000000000000000000000000000000000000000000000000000000000000000000000000000000000000000000000000000000000000000000000000000000000000000000000000000000000000000000000000000000000000000000000000000000000000000000000000000000000000000000000000000000000000000000000000000000000000000000000000000000000000000000000000000000000000000000000000000000000000000000000000000000000000000000000000000000000000000000000000",
    "prevRandao": "0x0000000000000000000000000000000000000000000000000000000000000000",
    "blockNumber": "0xf",
    "gasLimit": "0x16345785d8a0000",
    "gasUsed": "0x0",
    "timestamp": "0x3a97",
    "extraData": "0x",
    "baseFeePerGas": "0x7",
    "blockHash": "0x38bb6ba645c7e6bd970f9c7d492fafe1e04d85349054cb48d16c9d2c3e3cd0bf",
    "transactions": [],
    "withdrawals": [],
    "excessBlobGas": "0x0",
    "blobGasUsed": "0x0"
}
        "#;

        // ensure that deserializing this (it includes blob fields) fails
        let payload_res: Result<ExecutionPayloadInputV2, serde_json::Error> =
            serde_json::from_str(input);
        assert!(payload_res.is_err());
    }

    #[test]
    fn beacon_api_payload_serde() {
        #[derive(Serialize, Deserialize)]
        #[serde(transparent)]
        struct Event {
            #[serde(with = "beacon_api_payload_attributes")]
            payload: PayloadAttributes,
        }

        let s = r#"{"timestamp":"1697981664","prev_randao":"0x739947d9f0aed15e32ed05a978e53b55cdcfe3db4a26165890fa45a80a06c996","suggested_fee_recipient":"0x0000000000000000000000000000000000000001","withdrawals":[{"index":"2460700","validator_index":"852657","address":"0x778f5f13c4be78a3a4d7141bcb26999702f407cf","amount":"5268915"},{"index":"2460701","validator_index":"852658","address":"0x778f5f13c4be78a3a4d7141bcb26999702f407cf","amount":"5253066"},{"index":"2460702","validator_index":"852659","address":"0x778f5f13c4be78a3a4d7141bcb26999702f407cf","amount":"5266666"},{"index":"2460703","validator_index":"852660","address":"0x778f5f13c4be78a3a4d7141bcb26999702f407cf","amount":"5239026"},{"index":"2460704","validator_index":"852661","address":"0x778f5f13c4be78a3a4d7141bcb26999702f407cf","amount":"5273516"},{"index":"2460705","validator_index":"852662","address":"0x778f5f13c4be78a3a4d7141bcb26999702f407cf","amount":"5260842"},{"index":"2460706","validator_index":"852663","address":"0x778f5f13c4be78a3a4d7141bcb26999702f407cf","amount":"5238925"},{"index":"2460707","validator_index":"852664","address":"0x778f5f13c4be78a3a4d7141bcb26999702f407cf","amount":"5253956"},{"index":"2460708","validator_index":"852665","address":"0x778f5f13c4be78a3a4d7141bcb26999702f407cf","amount":"5284374"},{"index":"2460709","validator_index":"852666","address":"0x778f5f13c4be78a3a4d7141bcb26999702f407cf","amount":"5276798"},{"index":"2460710","validator_index":"852667","address":"0x778f5f13c4be78a3a4d7141bcb26999702f407cf","amount":"5239682"},{"index":"2460711","validator_index":"852668","address":"0x778f5f13c4be78a3a4d7141bcb26999702f407cf","amount":"5261544"},{"index":"2460712","validator_index":"852669","address":"0x778f5f13c4be78a3a4d7141bcb26999702f407cf","amount":"5247034"},{"index":"2460713","validator_index":"852670","address":"0x778f5f13c4be78a3a4d7141bcb26999702f407cf","amount":"5256750"},{"index":"2460714","validator_index":"852671","address":"0x778f5f13c4be78a3a4d7141bcb26999702f407cf","amount":"5261929"},{"index":"2460715","validator_index":"852672","address":"0x778f5f13c4be78a3a4d7141bcb26999702f407cf","amount":"5243188"}]}"#;

        let event: Event = serde_json::from_str(s).unwrap();
        let input = serde_json::from_str::<serde_json::Value>(s).unwrap();
        let json = serde_json::to_value(event).unwrap();
        assert_eq!(input, json);
    }
}<|MERGE_RESOLUTION|>--- conflicted
+++ resolved
@@ -5,12 +5,6 @@
 use serde::{ser::SerializeMap, Deserialize, Serialize, Serializer};
 use serde_with::{serde_as, DisplayFromStr};
 
-<<<<<<< HEAD
-#[cfg(feature = "optimism")]
-use crate::serde_helpers::u64_hex::u64_hex_opt;
-
-=======
->>>>>>> ef538f54
 /// The execution payload body response that allows for `null` values.
 pub type ExecutionPayloadBodiesV1 = Vec<Option<ExecutionPayloadBodyV1>>;
 
@@ -406,11 +400,7 @@
     #[serde(
         default,
         skip_serializing_if = "Option::is_none",
-<<<<<<< HEAD
-        deserialize_with = "u64_hex_opt::deserialize"
-=======
-        deserialize_with = "crate::serde_helpers::u64_hex::option_u64_hex::deserialize"
->>>>>>> ef538f54
+        deserialize_with = "crate::serde_helpers::u64_hex::u64_hex_opt::deserialize"
     )]
     pub gas_limit: Option<u64>,
 }
