use std::str::FromStr;

use reth_primitives::{
    constants::{MAXIMUM_EXTRA_DATA_SIZE, MIN_PROTOCOL_BASE_FEE_U256},
    proofs::{self, EMPTY_LIST_HASH},
    Address, Block, Bloom, Bytes, Header, SealedBlock, TransactionSigned, UintTryTo, Withdrawal,
    H256, H64, U256, U64,
};
<<<<<<< HEAD
use reth_rlp::{Decodable, Encodable};
use serde::{de::Visitor, ser::SerializeMap, Deserialize, Serialize, Serializer};
=======
use reth_rlp::Decodable;
use serde::{ser::SerializeMap, Deserialize, Serialize, Serializer};
>>>>>>> 7d33db87

/// The execution payload body response that allows for `null` values.
pub type ExecutionPayloadBodies = Vec<Option<ExecutionPayloadBody>>;

/// And 8-byte identifier for an execution payload.
#[derive(Clone, Copy, Debug, PartialEq, Eq, Serialize, Deserialize, Hash)]
pub struct PayloadId(H64);

// === impl PayloadId ===

impl PayloadId {
    /// Creates a new payload id from the given identifier.
    pub fn new(id: [u8; 8]) -> Self {
        Self(H64::from(id))
    }
}

impl std::fmt::Display for PayloadId {
    fn fmt(&self, f: &mut std::fmt::Formatter<'_>) -> std::fmt::Result {
        self.0.fmt(f)
    }
}

/// This structure maps for the return value of `engine_getPayloadV2` of the beacon chain spec.
///
/// See also: <https://github.com/ethereum/execution-apis/blob/main/src/engine/shanghai.md#engine_getpayloadv2>
#[derive(Clone, Debug, PartialEq, Eq, Serialize, Deserialize)]
pub struct ExecutionPayloadEnvelope {
    /// Execution payload, which could be either V1 or V2
    ///
    /// V1 (_NO_ withdrawals) MUST be returned if the payload timestamp is lower than the Shanghai
    /// timestamp
    ///
    /// V2 (_WITH_ withdrawals) MUST be returned if the payload timestamp is greater or equal to
    /// the Shanghai timestamp
    #[serde(rename = "executionPayload")]
    pub payload: ExecutionPayload,
    /// The expected value to be received by the feeRecipient in wei
    #[serde(rename = "blockValue")]
    pub block_value: U256,
}

impl ExecutionPayloadEnvelope {
    /// Returns the [ExecutionPayload] for the `engine_getPayloadV1` endpoint
    pub fn into_v1_payload(mut self) -> ExecutionPayload {
        // ensure withdrawals are removed
        self.payload.withdrawals.take();
        self.payload
    }
}

/// This structure maps on the ExecutionPayload structure of the beacon chain spec.
///
/// See also: <https://github.com/ethereum/execution-apis/blob/6709c2a795b707202e93c4f2867fa0bf2640a84f/src/engine/paris.md#executionpayloadv1>
#[derive(Clone, Debug, PartialEq, Eq, Serialize, Deserialize)]
#[serde(rename_all = "camelCase")]
pub struct ExecutionPayload {
    pub parent_hash: H256,
    pub fee_recipient: Address,
    pub state_root: H256,
    pub receipts_root: H256,
    pub logs_bloom: Bloom,
    pub prev_randao: H256,
    pub block_number: U64,
    pub gas_limit: U64,
    pub gas_used: U64,
    pub timestamp: U64,
    pub extra_data: Bytes,
    pub base_fee_per_gas: U256,
    pub block_hash: H256,
    pub transactions: Vec<Bytes>,
    /// Array of [`Withdrawal`] enabled with V2
    /// See <https://github.com/ethereum/execution-apis/blob/6709c2a795b707202e93c4f2867fa0bf2640a84f/src/engine/shanghai.md#executionpayloadv2>
    #[serde(default, skip_serializing_if = "Option::is_none")]
    pub withdrawals: Option<Vec<Withdrawal>>,
}

impl From<SealedBlock> for ExecutionPayload {
    fn from(value: SealedBlock) -> Self {
        let transactions = value
            .body
            .iter()
            .map(|tx| {
                let mut encoded = Vec::new();
                tx.encode_enveloped(&mut encoded);
                encoded.into()
            })
            .collect();
        ExecutionPayload {
            parent_hash: value.parent_hash,
            fee_recipient: value.beneficiary,
            state_root: value.state_root,
            receipts_root: value.receipts_root,
            logs_bloom: value.logs_bloom,
            prev_randao: value.mix_hash,
            block_number: value.number.into(),
            gas_limit: value.gas_limit.into(),
            gas_used: value.gas_used.into(),
            timestamp: value.timestamp.into(),
            extra_data: value.extra_data.clone(),
            base_fee_per_gas: U256::from(value.base_fee_per_gas.unwrap_or_default()),
            block_hash: value.hash(),
            transactions,
            withdrawals: value.withdrawals,
        }
    }
}

/// Try to construct a block from given payload. Perform addition validation of `extra_data` and
/// `base_fee_per_gas` fields.
///
/// NOTE: The log bloom is assumed to be validated during serialization.
/// NOTE: Empty ommers, nonce and difficulty values are validated upon computing block hash and
/// comparing the value with `payload.block_hash`.
///
/// See <https://github.com/ethereum/go-ethereum/blob/79a478bb6176425c2400e949890e668a3d9a3d05/core/beacon/types.go#L145>
impl TryFrom<ExecutionPayload> for SealedBlock {
    type Error = PayloadError;

    fn try_from(payload: ExecutionPayload) -> Result<Self, Self::Error> {
        if payload.extra_data.len() > MAXIMUM_EXTRA_DATA_SIZE {
            return Err(PayloadError::ExtraData(payload.extra_data))
        }

        if payload.base_fee_per_gas < MIN_PROTOCOL_BASE_FEE_U256 {
            return Err(PayloadError::BaseFee(payload.base_fee_per_gas))
        }

        let transactions = payload
            .transactions
            .iter()
            .map(|tx| TransactionSigned::decode(&mut tx.as_ref()))
            .collect::<Result<Vec<_>, _>>()?;
        let transactions_root = proofs::calculate_transaction_root(&transactions);

        let withdrawals_root =
            payload.withdrawals.as_ref().map(|w| proofs::calculate_withdrawals_root(w));

        let header = Header {
            parent_hash: payload.parent_hash,
            beneficiary: payload.fee_recipient,
            state_root: payload.state_root,
            transactions_root,
            receipts_root: payload.receipts_root,
            withdrawals_root,
            logs_bloom: payload.logs_bloom,
            number: payload.block_number.as_u64(),
            gas_limit: payload.gas_limit.as_u64(),
            gas_used: payload.gas_used.as_u64(),
            timestamp: payload.timestamp.as_u64(),
            mix_hash: payload.prev_randao,
            base_fee_per_gas: Some(
                payload
                    .base_fee_per_gas
                    .uint_try_to()
                    .map_err(|_| PayloadError::BaseFee(payload.base_fee_per_gas))?,
            ),
            extra_data: payload.extra_data,
            // Defaults
            ommers_hash: EMPTY_LIST_HASH,
            difficulty: Default::default(),
            nonce: Default::default(),
        }
        .seal_slow();

        if payload.block_hash != header.hash() {
            return Err(PayloadError::BlockHash {
                execution: header.hash(),
                consensus: payload.block_hash,
            })
        }

        Ok(SealedBlock {
            header,
            body: transactions,
            withdrawals: payload.withdrawals,
            ommers: Default::default(),
        })
    }
}

/// Error that can occur when handling payloads.
#[derive(thiserror::Error, Debug)]
pub enum PayloadError {
    /// Invalid payload extra data.
    #[error("Invalid payload extra data: {0}")]
    ExtraData(Bytes),
    /// Invalid payload base fee.
    #[error("Invalid payload base fee: {0}")]
    BaseFee(U256),
    /// Invalid payload block hash.
    #[error("blockhash mismatch, want {consensus}, got {execution}")]
    BlockHash {
        /// The block hash computed from the payload.
        execution: H256,
        /// The block hash provided with the payload.
        consensus: H256,
    },
    /// Encountered decoding error.
    #[error(transparent)]
    Decode(#[from] reth_rlp::DecodeError),
}

impl PayloadError {
    /// Returns `true` if the error is caused by invalid extra data.
    pub fn is_block_hash_mismatch(&self) -> bool {
        matches!(self, PayloadError::BlockHash { .. })
    }
}

/// This structure contains a body of an execution payload.
///
/// See also: <https://github.com/ethereum/execution-apis/blob/6452a6b194d7db269bf1dbd087a267251d3cc7f8/src/engine/shanghai.md#executionpayloadbodyv1>
#[derive(Clone, Debug, PartialEq, Eq, Serialize, Deserialize)]
pub struct ExecutionPayloadBody {
    pub transactions: Vec<Bytes>,
    pub withdrawals: Vec<Withdrawal>,
}

impl From<Block> for ExecutionPayloadBody {
    fn from(value: Block) -> Self {
        let transactions = value.body.into_iter().map(|tx| {
            let mut out = Vec::new();
            tx.encode_enveloped(&mut out);
            out.into()
        });
        ExecutionPayloadBody {
            transactions: transactions.collect(),
            withdrawals: value.withdrawals.unwrap_or_default(),
        }
    }
}

/// This structure contains the attributes required to initiate a payload build process in the
/// context of an `engine_forkchoiceUpdated` call.
#[derive(Clone, Debug, PartialEq, Eq, Serialize, Deserialize)]
#[serde(rename_all = "camelCase")]
pub struct PayloadAttributes {
    pub timestamp: U64,
    pub prev_randao: H256,
    pub suggested_fee_recipient: Address,
    /// Array of [`Withdrawal`] enabled with V2
    /// See <https://github.com/ethereum/execution-apis/blob/6452a6b194d7db269bf1dbd087a267251d3cc7f8/src/engine/shanghai.md#payloadattributesv2>
    #[serde(default, skip_serializing_if = "Option::is_none")]
    pub withdrawals: Option<Vec<Withdrawal>>,
}

/// This structure contains the result of processing a payload or fork choice update.
#[derive(Clone, Debug, PartialEq, Eq, Deserialize)]
#[serde(rename_all = "camelCase")]
pub struct PayloadStatus {
    #[serde(flatten)]
    pub status: PayloadStatusEnum,
    /// Hash of the most recent valid block in the branch defined by payload and its ancestors
    pub latest_valid_hash: Option<H256>,
}

impl PayloadStatus {
    pub fn new(status: PayloadStatusEnum, latest_valid_hash: Option<H256>) -> Self {
        Self { status, latest_valid_hash }
    }

    pub fn from_status(status: PayloadStatusEnum) -> Self {
        Self { status, latest_valid_hash: None }
    }

    pub fn with_latest_valid_hash(mut self, latest_valid_hash: H256) -> Self {
        self.latest_valid_hash = Some(latest_valid_hash);
        self
    }

    pub fn maybe_latest_valid_hash(mut self, latest_valid_hash: Option<H256>) -> Self {
        self.latest_valid_hash = latest_valid_hash;
        self
    }

    /// Returns true if the payload status is syncing.
    pub fn is_syncing(&self) -> bool {
        self.status.is_syncing()
    }

    /// Returns true if the payload status is valid.
    pub fn is_valid(&self) -> bool {
        self.status.is_valid()
    }

    /// Returns true if the payload status is invalid.
    pub fn is_invalid(&self) -> bool {
        self.status.is_invalid()
    }
}

impl std::fmt::Display for PayloadStatus {
    fn fmt(&self, f: &mut std::fmt::Formatter<'_>) -> std::fmt::Result {
        write!(
            f,
            "PayloadStatus {{status: {}, latestValidHash: {:?} }}",
            self.status, self.latest_valid_hash
        )
    }
}

impl Serialize for PayloadStatus {
    fn serialize<S>(&self, serializer: S) -> Result<S::Ok, S::Error>
    where
        S: Serializer,
    {
        let mut map = serializer.serialize_map(Some(3))?;
        map.serialize_entry("status", self.status.as_str())?;
        map.serialize_entry("latestValidHash", &self.latest_valid_hash)?;
        map.serialize_entry("validationError", &self.status.validation_error())?;
        map.end()
    }
}

impl From<PayloadError> for PayloadStatusEnum {
    fn from(error: PayloadError) -> Self {
        match error {
            PayloadError::BlockHash { consensus, .. } => PayloadStatusEnum::Invalid {
                validation_error: PayloadValidationError::InvalidBlockHash { hash: consensus },
            },
            _ => PayloadStatusEnum::Invalid {
                validation_error: PayloadValidationError::Other(error.to_string()),
            },
        }
    }
}

#[derive(Clone, Debug, PartialEq, Eq, Serialize, Deserialize)]
#[serde(tag = "status", rename_all = "SCREAMING_SNAKE_CASE")]
pub enum PayloadStatusEnum {
    /// VALID is returned by the engine API in the following calls:
    ///   - newPayloadV1:       if the payload was already known or was just validated and executed
    ///   - forkchoiceUpdateV1: if the chain accepted the reorg (might ignore if it's stale)
    Valid,

    /// INVALID is returned by the engine API in the following calls:
    ///   - newPayloadV1:       if the payload failed to execute on top of the local chain
    ///   - forkchoiceUpdateV1: if the new head is unknown, pre-merge, or reorg to it fails
    Invalid {
        #[serde(rename = "validationError")]
        validation_error: PayloadValidationError,
    },

    /// SYNCING is returned by the engine API in the following calls:
    ///   - newPayloadV1:       if the payload was accepted on top of an active sync
    ///   - forkchoiceUpdateV1: if the new head was seen before, but not part of the chain
    Syncing,

    /// ACCEPTED is returned by the engine API in the following calls:
    ///   - newPayloadV1: if the payload was accepted, but not processed (side chain)
    Accepted,
}

impl PayloadStatusEnum {
    /// Returns the string representation of the payload status.
    pub fn as_str(&self) -> &'static str {
        match self {
            PayloadStatusEnum::Valid => "VALID",
            PayloadStatusEnum::Invalid { validation_error } => match validation_error {
                PayloadValidationError::InvalidBlockHash { .. } => "INVALID_BLOCK_HASH",
                _ => "INVALID",
            },
            PayloadStatusEnum::Syncing => "SYNCING",
            PayloadStatusEnum::Accepted => "ACCEPTED",
        }
    }

    /// Returns the validation error if the payload status is invalid.
    pub fn validation_error(&self) -> Option<&PayloadValidationError> {
        match self {
            PayloadStatusEnum::Invalid { validation_error } => Some(validation_error),
            _ => None,
        }
    }

    /// Returns true if the payload status is syncing.
    pub fn is_syncing(&self) -> bool {
        matches!(self, PayloadStatusEnum::Syncing)
    }

    /// Returns true if the payload status is valid.
    pub fn is_valid(&self) -> bool {
        matches!(self, PayloadStatusEnum::Valid)
    }

    /// Returns true if the payload status is invalid.
    pub fn is_invalid(&self) -> bool {
        matches!(self, PayloadStatusEnum::Invalid { .. })
    }
}

impl std::fmt::Display for PayloadStatusEnum {
    fn fmt(&self, f: &mut std::fmt::Formatter<'_>) -> std::fmt::Result {
        match self {
            PayloadStatusEnum::Invalid { validation_error } => {
                f.write_str(self.as_str())?;
                f.write_str(": ")?;
                f.write_str(validation_error.to_string().as_str())
            }
            _ => f.write_str(self.as_str()),
        }
    }
}

/// Various errors that can occur when validating a payload or forkchoice update.
///
/// This is intended for the [PayloadStatusEnum::Invalid] variant.
#[derive(Debug, Clone, PartialEq, Eq, thiserror::Error)]
pub enum PayloadValidationError {
    /// Thrown when a forkchoice update's head links to a previously rejected payload.
    #[error("links to previously rejected block")]
    LinksToRejectedPayload,
    /// Thrown when a new payload contains a wrong block number.
    #[error("invalid block number")]
    InvalidBlockNumber,
    /// Thrown when a new payload contains a wrong block hash.
    #[error("invalid block hash: {hash:?}")]
    InvalidBlockHash { hash: H256 },
    /// Thrown when a new payload contains a wrong state root
    #[error("invalid merkle root: (remote: {remote:?} local: {local:?})")]
    InvalidStateRoot {
        /// The state root of the payload we received from remote (CL)
        remote: H256,
        /// The state root of the payload that we computed locally.
        local: H256,
    },
    /// Thrown when some other error occured while processing payload
    #[error("{0}")]
    Other(String),
}

impl Serialize for PayloadValidationError {
    fn serialize<S>(&self, serializer: S) -> Result<S::Ok, S::Error>
    where
        S: Serializer,
    {
        serializer.serialize_str(&self.to_string())
    }
}

impl<'de> Deserialize<'de> for PayloadValidationError {
    fn deserialize<D>(deserializer: D) -> Result<Self, D::Error>
    where
        D: serde::Deserializer<'de>,
    {
        struct PayloadValidationErrorVisitor;
        impl<'de> Visitor<'de> for PayloadValidationErrorVisitor {
            type Value = PayloadValidationError;

            fn expecting(&self, formatter: &mut std::fmt::Formatter<'_>) -> std::fmt::Result {
                formatter.write_str("Expected type was string")
            }

            fn visit_str<E>(self, v: &str) -> Result<Self::Value, E>
            where
                E: serde::de::Error,
            {
                if v == PayloadValidationError::LinksToRejectedPayload.to_string() {
                    Ok(PayloadValidationError::LinksToRejectedPayload)
                } else if v == PayloadValidationError::InvalidBlockNumber.to_string() {
                    Ok(PayloadValidationError::InvalidBlockNumber)
                // InvalidBlockHash
                } else if v.starts_with("invalid block hash") {
                    if let Some(s) = v.split(' ').nth(3) {
                        if let Ok(hash) = H256::from_str(s) {
                            Ok(PayloadValidationError::InvalidBlockHash { hash })
                        } else {
                            Err(E::custom("Invalid block hash string"))
                        }
                    } else {
                        Err(E::custom("Invalid validation error string"))
                    }
                // InvalidStateRoot
                } else if v.starts_with("invalid merkle root") {
                    let splits: Vec<_> = v.split(' ').collect();
                    let (remote_str, local_str) = (splits[4], splits[6]);
                    if let Ok(remote) = H256::from_str(remote_str) {
                        if let Ok(local) = H256::from_str(&local_str[..local_str.len() - 1]) {
                            Ok(PayloadValidationError::InvalidStateRoot { remote, local })
                        } else {
                            Err(E::custom("Invalid local hash string"))
                        }
                    } else {
                        Err(E::custom("Invalid remote hash string"))
                    }
                } else {
                    Ok(PayloadValidationError::Other(v.to_string()))
                }
            }
        }
        deserializer.deserialize_identifier(PayloadValidationErrorVisitor)
    }
}

#[cfg(test)]
mod tests {
    use super::*;
    use assert_matches::assert_matches;
    use reth_interfaces::test_utils::generators::{
        self, random_block, random_block_range, random_header,
    };
    use reth_primitives::{
        bytes::{Bytes, BytesMut},
        TransactionSigned, H256,
    };
    use reth_rlp::{Decodable, DecodeError};
    use std::str::FromStr;

    fn transform_block<F: FnOnce(Block) -> Block>(src: SealedBlock, f: F) -> ExecutionPayload {
        let unsealed = src.unseal();
        let mut transformed: Block = f(unsealed);
        // Recalculate roots
        transformed.header.transactions_root =
            proofs::calculate_transaction_root(&transformed.body);
        transformed.header.ommers_hash = proofs::calculate_ommers_root(&transformed.ommers);
        SealedBlock {
            header: transformed.header.seal_slow(),
            body: transformed.body,
            ommers: transformed.ommers,
            withdrawals: transformed.withdrawals,
        }
        .into()
    }

    #[test]
    fn payload_body_roundtrip() {
        let mut rng = generators::rng();
        for block in random_block_range(&mut rng, 0..=99, H256::default(), 0..2) {
            let unsealed = block.clone().unseal();
            let payload_body: ExecutionPayloadBody = unsealed.into();

            assert_eq!(
                Ok(block.body),
                payload_body
                    .transactions
                    .iter()
                    .map(|x| TransactionSigned::decode(&mut &x[..]))
                    .collect::<Result<Vec<_>, _>>(),
            );

            assert_eq!(block.withdrawals.unwrap_or_default(), payload_body.withdrawals);
        }
    }

    #[test]
    fn payload_validation() {
        let mut rng = generators::rng();
        let block = random_block(&mut rng, 100, Some(H256::random()), Some(3), Some(0));

        // Valid extra data
        let block_with_valid_extra_data = transform_block(block.clone(), |mut b| {
            b.header.extra_data = BytesMut::zeroed(32).freeze().into();
            b
        });
        assert_matches!(TryInto::<SealedBlock>::try_into(block_with_valid_extra_data), Ok(_));

        // Invalid extra data
        let block_with_invalid_extra_data: Bytes = BytesMut::zeroed(33).freeze();
        let invalid_extra_data_block = transform_block(block.clone(), |mut b| {
            b.header.extra_data = block_with_invalid_extra_data.clone().into();
            b
        });
        assert_matches!(
            TryInto::<SealedBlock>::try_into(invalid_extra_data_block),
            Err(PayloadError::ExtraData(data)) if data == block_with_invalid_extra_data
        );

        // Zero base fee
        let block_with_zero_base_fee = transform_block(block.clone(), |mut b| {
            b.header.base_fee_per_gas = Some(0);
            b
        });
        assert_matches!(
            TryInto::<SealedBlock>::try_into(block_with_zero_base_fee),
            Err(PayloadError::BaseFee(val)) if val == U256::ZERO
        );

        // Invalid encoded transactions
        let mut payload_with_invalid_txs: ExecutionPayload = block.clone().into();
        payload_with_invalid_txs.transactions.iter_mut().for_each(|tx| {
            *tx = Bytes::new().into();
        });
        assert_matches!(
            TryInto::<SealedBlock>::try_into(payload_with_invalid_txs),
            Err(PayloadError::Decode(DecodeError::InputTooShort))
        );

        // Non empty ommers
        let block_with_ommers = transform_block(block.clone(), |mut b| {
            b.ommers.push(random_header(&mut rng, 100, None).unseal());
            b
        });
        assert_matches!(
            TryInto::<SealedBlock>::try_into(block_with_ommers.clone()),
            Err(PayloadError::BlockHash { consensus, .. })
                if consensus == block_with_ommers.block_hash
        );

        // None zero difficulty
        let block_with_difficulty = transform_block(block.clone(), |mut b| {
            b.header.difficulty = U256::from(1);
            b
        });
        assert_matches!(
            TryInto::<SealedBlock>::try_into(block_with_difficulty.clone()),
            Err(PayloadError::BlockHash { consensus, .. }) if consensus == block_with_difficulty.block_hash
        );

        // None zero nonce
        let block_with_nonce = transform_block(block.clone(), |mut b| {
            b.header.nonce = 1;
            b
        });
        assert_matches!(
            TryInto::<SealedBlock>::try_into(block_with_nonce.clone()),
            Err(PayloadError::BlockHash { consensus, .. }) if consensus == block_with_nonce.block_hash
        );

        // Valid block
        let valid_block = block;
        assert_matches!(TryInto::<SealedBlock>::try_into(valid_block), Ok(_));
    }

    #[test]
    fn serde_payload_status() {
        let s = r#"{"status":"SYNCING","latestValidHash":null,"validationError":null}"#;
        let status: PayloadStatus = serde_json::from_str(s).unwrap();
        assert_eq!(status.status, PayloadStatusEnum::Syncing);
        assert!(status.latest_valid_hash.is_none());
        assert!(status.status.validation_error().is_none());
        assert_eq!(serde_json::to_string(&status).unwrap(), s);

        let full = s;
        let s = r#"{"status":"SYNCING","latestValidHash":null}"#;
        let status: PayloadStatus = serde_json::from_str(s).unwrap();
        assert_eq!(status.status, PayloadStatusEnum::Syncing);
        assert!(status.latest_valid_hash.is_none());
        assert!(status.status.validation_error().is_none());
        assert_eq!(serde_json::to_string(&status).unwrap(), full);
    }

    #[test]
    fn serde_payload_status_error_deserialize() {
        let s = r#"{"status":"INVALID","latestValidHash":null,"validationError":"Failed to decode block"}"#;
        let q = PayloadStatus {
            latest_valid_hash: None,
            status: PayloadStatusEnum::Invalid {
                validation_error: PayloadValidationError::Other(
                    "Failed to decode block".to_string(),
                ),
            },
        };
        assert_eq!(q, serde_json::from_str(s).unwrap());

        let s = r#"{"status":"INVALID","latestValidHash":null,"validationError":"links to previously rejected block"}"#;
        let q = PayloadStatus {
            latest_valid_hash: None,
            status: PayloadStatusEnum::Invalid {
                validation_error: PayloadValidationError::LinksToRejectedPayload,
            },
        };
        assert_eq!(q, serde_json::from_str(s).unwrap());

        let s = r#"{"status":"INVALID","latestValidHash":null,"validationError":"invalid block number"}"#;
        let q = PayloadStatus {
            latest_valid_hash: None,
            status: PayloadStatusEnum::Invalid {
                validation_error: PayloadValidationError::InvalidBlockNumber,
            },
        };
        assert_eq!(q, serde_json::from_str(s).unwrap());

        let s = r#"{"status":"INVALID","latestValidHash":null,"validationError": 
        "invalid merkle root: (remote: 0x3f77fb29ce67436532fee970e1add8f5cc80e8878c79b967af53b1fd92a0cab7 local: 0x603b9628dabdaadb442a3bb3d7e0360efc110e1948472909230909f1690fed17)"}"#;
        let q = PayloadStatus {
            latest_valid_hash: None,
            status: PayloadStatusEnum::Invalid {
                validation_error: PayloadValidationError::InvalidStateRoot {
                    remote: H256::from_str(
                        "0x3f77fb29ce67436532fee970e1add8f5cc80e8878c79b967af53b1fd92a0cab7",
                    )
                    .unwrap(),
                    local: H256::from_str(
                        "0x603b9628dabdaadb442a3bb3d7e0360efc110e1948472909230909f1690fed17",
                    )
                    .unwrap(),
                },
            },
        };
        assert_eq!(q, serde_json::from_str(s).unwrap());
    }

    #[test]
    fn serde_roundtrip_legacy_txs_payload() {
        // pulled from hive tests
        let s = r#"{"parentHash":"0x67ead97eb79b47a1638659942384143f36ed44275d4182799875ab5a87324055","feeRecipient":"0x0000000000000000000000000000000000000000","stateRoot":"0x0000000000000000000000000000000000000000000000000000000000000000","receiptsRoot":"0x4e3c608a9f2e129fccb91a1dae7472e78013b8e654bccc8d224ce3d63ae17006","logsBloom":"0x00000000000000000000000000000000000000000000000000000000000000000000000000000000000000000000000000000000000000000000000000000000000000000000000000000000000000000000000000000000000000000000000000000000000000000000000000000000000000000000000000000000000000000000000000000000000000000000000000000000000000000000000000000000000000000000000000000000000000000000000000000000000000000000000000000000000000000000000000000000000000000000000000000000000000000000000000000000000000000000000000000000000000000000000000000000","prevRandao":"0x44bb4b98c59dbb726f96ffceb5ee028dcbe35b9bba4f9ffd56aeebf8d1e4db62","blockNumber":"0x1","gasLimit":"0x2fefd8","gasUsed":"0xa860","timestamp":"0x1235","extraData":"0x8b726574682f76302e312e30","baseFeePerGas":"0x342770c0","blockHash":"0x5655011482546f16b2312ef18e9fad03d6a52b1be95401aea884b222477f9e64","transactions":["0xf865808506fc23ac00830124f8940000000000000000000000000000000000000316018032a044b25a8b9b247d01586b3d59c71728ff49c9b84928d9e7fa3377ead3b5570b5da03ceac696601ff7ee6f5fe8864e2998db9babdf5eeba1a0cd5b4d44b3fcbd181b"]}"#;
        let payload: ExecutionPayload = serde_json::from_str(s).unwrap();
        assert_eq!(serde_json::to_string(&payload).unwrap(), s);
    }

    #[test]
    fn serde_roundtrip_enveloped_txs_payload() {
        // pulled from hive tests
        let s = r#"{"parentHash":"0x67ead97eb79b47a1638659942384143f36ed44275d4182799875ab5a87324055","feeRecipient":"0x0000000000000000000000000000000000000000","stateRoot":"0x76a03cbcb7adce07fd284c61e4fa31e5e786175cefac54a29e46ec8efa28ea41","receiptsRoot":"0x4e3c608a9f2e129fccb91a1dae7472e78013b8e654bccc8d224ce3d63ae17006","logsBloom":"0x00000000000000000000000000000000000000000000000000000000000000000000000000000000000000000000000000000000000000000000000000000000000000000000000000000000000000000000000000000000000000000000000000000000000000000000000000000000000000000000000000000000000000000000000000000000000000000000000000000000000000000000000000000000000000000000000000000000000000000000000000000000000000000000000000000000000000000000000000000000000000000000000000000000000000000000000000000000000000000000000000000000000000000000000000000000","prevRandao":"0x028111cb7d25918386a69656b3d17b2febe95fd0f11572c1a55c14f99fdfe3df","blockNumber":"0x1","gasLimit":"0x2fefd8","gasUsed":"0xa860","timestamp":"0x1235","extraData":"0x8b726574682f76302e312e30","baseFeePerGas":"0x342770c0","blockHash":"0xa6f40ed042e61e88e76125dede8fff8026751ea14454b68fb534cea99f2b2a77","transactions":["0xf865808506fc23ac00830124f8940000000000000000000000000000000000000316018032a044b25a8b9b247d01586b3d59c71728ff49c9b84928d9e7fa3377ead3b5570b5da03ceac696601ff7ee6f5fe8864e2998db9babdf5eeba1a0cd5b4d44b3fcbd181b"]}"#;
        let payload: ExecutionPayload = serde_json::from_str(s).unwrap();
        assert_eq!(serde_json::to_string(&payload).unwrap(), s);
    }
}<|MERGE_RESOLUTION|>--- conflicted
+++ resolved
@@ -1,18 +1,11 @@
-use std::str::FromStr;
-
 use reth_primitives::{
     constants::{MAXIMUM_EXTRA_DATA_SIZE, MIN_PROTOCOL_BASE_FEE_U256},
     proofs::{self, EMPTY_LIST_HASH},
     Address, Block, Bloom, Bytes, Header, SealedBlock, TransactionSigned, UintTryTo, Withdrawal,
     H256, H64, U256, U64,
 };
-<<<<<<< HEAD
-use reth_rlp::{Decodable, Encodable};
-use serde::{de::Visitor, ser::SerializeMap, Deserialize, Serialize, Serializer};
-=======
 use reth_rlp::Decodable;
 use serde::{ser::SerializeMap, Deserialize, Serialize, Serializer};
->>>>>>> 7d33db87
 
 /// The execution payload body response that allows for `null` values.
 pub type ExecutionPayloadBodies = Vec<Option<ExecutionPayloadBody>>;
@@ -330,14 +323,7 @@
 
 impl From<PayloadError> for PayloadStatusEnum {
     fn from(error: PayloadError) -> Self {
-        match error {
-            PayloadError::BlockHash { consensus, .. } => PayloadStatusEnum::Invalid {
-                validation_error: PayloadValidationError::InvalidBlockHash { hash: consensus },
-            },
-            _ => PayloadStatusEnum::Invalid {
-                validation_error: PayloadValidationError::Other(error.to_string()),
-            },
-        }
+        PayloadStatusEnum::Invalid { validation_error: error.to_string() }
     }
 }
 
@@ -354,7 +340,7 @@
     ///   - forkchoiceUpdateV1: if the new head is unknown, pre-merge, or reorg to it fails
     Invalid {
         #[serde(rename = "validationError")]
-        validation_error: PayloadValidationError,
+        validation_error: String,
     },
 
     /// SYNCING is returned by the engine API in the following calls:
@@ -372,17 +358,14 @@
     pub fn as_str(&self) -> &'static str {
         match self {
             PayloadStatusEnum::Valid => "VALID",
-            PayloadStatusEnum::Invalid { validation_error } => match validation_error {
-                PayloadValidationError::InvalidBlockHash { .. } => "INVALID_BLOCK_HASH",
-                _ => "INVALID",
-            },
+            PayloadStatusEnum::Invalid { .. } => "INVALID",
             PayloadStatusEnum::Syncing => "SYNCING",
             PayloadStatusEnum::Accepted => "ACCEPTED",
         }
     }
 
     /// Returns the validation error if the payload status is invalid.
-    pub fn validation_error(&self) -> Option<&PayloadValidationError> {
+    pub fn validation_error(&self) -> Option<&str> {
         match self {
             PayloadStatusEnum::Invalid { validation_error } => Some(validation_error),
             _ => None,
@@ -411,7 +394,7 @@
             PayloadStatusEnum::Invalid { validation_error } => {
                 f.write_str(self.as_str())?;
                 f.write_str(": ")?;
-                f.write_str(validation_error.to_string().as_str())
+                f.write_str(validation_error.as_str())
             }
             _ => f.write_str(self.as_str()),
         }
@@ -429,83 +412,14 @@
     /// Thrown when a new payload contains a wrong block number.
     #[error("invalid block number")]
     InvalidBlockNumber,
-    /// Thrown when a new payload contains a wrong block hash.
-    #[error("invalid block hash: {hash:?}")]
-    InvalidBlockHash { hash: H256 },
     /// Thrown when a new payload contains a wrong state root
-    #[error("invalid merkle root: (remote: {remote:?} local: {local:?})")]
+    #[error("invalid merkle root (remote: {remote:?} local: {local:?})")]
     InvalidStateRoot {
         /// The state root of the payload we received from remote (CL)
         remote: H256,
         /// The state root of the payload that we computed locally.
         local: H256,
     },
-    /// Thrown when some other error occured while processing payload
-    #[error("{0}")]
-    Other(String),
-}
-
-impl Serialize for PayloadValidationError {
-    fn serialize<S>(&self, serializer: S) -> Result<S::Ok, S::Error>
-    where
-        S: Serializer,
-    {
-        serializer.serialize_str(&self.to_string())
-    }
-}
-
-impl<'de> Deserialize<'de> for PayloadValidationError {
-    fn deserialize<D>(deserializer: D) -> Result<Self, D::Error>
-    where
-        D: serde::Deserializer<'de>,
-    {
-        struct PayloadValidationErrorVisitor;
-        impl<'de> Visitor<'de> for PayloadValidationErrorVisitor {
-            type Value = PayloadValidationError;
-
-            fn expecting(&self, formatter: &mut std::fmt::Formatter<'_>) -> std::fmt::Result {
-                formatter.write_str("Expected type was string")
-            }
-
-            fn visit_str<E>(self, v: &str) -> Result<Self::Value, E>
-            where
-                E: serde::de::Error,
-            {
-                if v == PayloadValidationError::LinksToRejectedPayload.to_string() {
-                    Ok(PayloadValidationError::LinksToRejectedPayload)
-                } else if v == PayloadValidationError::InvalidBlockNumber.to_string() {
-                    Ok(PayloadValidationError::InvalidBlockNumber)
-                // InvalidBlockHash
-                } else if v.starts_with("invalid block hash") {
-                    if let Some(s) = v.split(' ').nth(3) {
-                        if let Ok(hash) = H256::from_str(s) {
-                            Ok(PayloadValidationError::InvalidBlockHash { hash })
-                        } else {
-                            Err(E::custom("Invalid block hash string"))
-                        }
-                    } else {
-                        Err(E::custom("Invalid validation error string"))
-                    }
-                // InvalidStateRoot
-                } else if v.starts_with("invalid merkle root") {
-                    let splits: Vec<_> = v.split(' ').collect();
-                    let (remote_str, local_str) = (splits[4], splits[6]);
-                    if let Ok(remote) = H256::from_str(remote_str) {
-                        if let Ok(local) = H256::from_str(&local_str[..local_str.len() - 1]) {
-                            Ok(PayloadValidationError::InvalidStateRoot { remote, local })
-                        } else {
-                            Err(E::custom("Invalid local hash string"))
-                        }
-                    } else {
-                        Err(E::custom("Invalid remote hash string"))
-                    }
-                } else {
-                    Ok(PayloadValidationError::Other(v.to_string()))
-                }
-            }
-        }
-        deserializer.deserialize_identifier(PayloadValidationErrorVisitor)
-    }
 }
 
 #[cfg(test)]
@@ -520,7 +434,6 @@
         TransactionSigned, H256,
     };
     use reth_rlp::{Decodable, DecodeError};
-    use std::str::FromStr;
 
     fn transform_block<F: FnOnce(Block) -> Block>(src: SealedBlock, f: F) -> ExecutionPayload {
         let unsealed = src.unseal();
@@ -656,57 +569,6 @@
     }
 
     #[test]
-    fn serde_payload_status_error_deserialize() {
-        let s = r#"{"status":"INVALID","latestValidHash":null,"validationError":"Failed to decode block"}"#;
-        let q = PayloadStatus {
-            latest_valid_hash: None,
-            status: PayloadStatusEnum::Invalid {
-                validation_error: PayloadValidationError::Other(
-                    "Failed to decode block".to_string(),
-                ),
-            },
-        };
-        assert_eq!(q, serde_json::from_str(s).unwrap());
-
-        let s = r#"{"status":"INVALID","latestValidHash":null,"validationError":"links to previously rejected block"}"#;
-        let q = PayloadStatus {
-            latest_valid_hash: None,
-            status: PayloadStatusEnum::Invalid {
-                validation_error: PayloadValidationError::LinksToRejectedPayload,
-            },
-        };
-        assert_eq!(q, serde_json::from_str(s).unwrap());
-
-        let s = r#"{"status":"INVALID","latestValidHash":null,"validationError":"invalid block number"}"#;
-        let q = PayloadStatus {
-            latest_valid_hash: None,
-            status: PayloadStatusEnum::Invalid {
-                validation_error: PayloadValidationError::InvalidBlockNumber,
-            },
-        };
-        assert_eq!(q, serde_json::from_str(s).unwrap());
-
-        let s = r#"{"status":"INVALID","latestValidHash":null,"validationError": 
-        "invalid merkle root: (remote: 0x3f77fb29ce67436532fee970e1add8f5cc80e8878c79b967af53b1fd92a0cab7 local: 0x603b9628dabdaadb442a3bb3d7e0360efc110e1948472909230909f1690fed17)"}"#;
-        let q = PayloadStatus {
-            latest_valid_hash: None,
-            status: PayloadStatusEnum::Invalid {
-                validation_error: PayloadValidationError::InvalidStateRoot {
-                    remote: H256::from_str(
-                        "0x3f77fb29ce67436532fee970e1add8f5cc80e8878c79b967af53b1fd92a0cab7",
-                    )
-                    .unwrap(),
-                    local: H256::from_str(
-                        "0x603b9628dabdaadb442a3bb3d7e0360efc110e1948472909230909f1690fed17",
-                    )
-                    .unwrap(),
-                },
-            },
-        };
-        assert_eq!(q, serde_json::from_str(s).unwrap());
-    }
-
-    #[test]
     fn serde_roundtrip_legacy_txs_payload() {
         // pulled from hive tests
         let s = r#"{"parentHash":"0x67ead97eb79b47a1638659942384143f36ed44275d4182799875ab5a87324055","feeRecipient":"0x0000000000000000000000000000000000000000","stateRoot":"0x0000000000000000000000000000000000000000000000000000000000000000","receiptsRoot":"0x4e3c608a9f2e129fccb91a1dae7472e78013b8e654bccc8d224ce3d63ae17006","logsBloom":"0x00000000000000000000000000000000000000000000000000000000000000000000000000000000000000000000000000000000000000000000000000000000000000000000000000000000000000000000000000000000000000000000000000000000000000000000000000000000000000000000000000000000000000000000000000000000000000000000000000000000000000000000000000000000000000000000000000000000000000000000000000000000000000000000000000000000000000000000000000000000000000000000000000000000000000000000000000000000000000000000000000000000000000000000000000000000","prevRandao":"0x44bb4b98c59dbb726f96ffceb5ee028dcbe35b9bba4f9ffd56aeebf8d1e4db62","blockNumber":"0x1","gasLimit":"0x2fefd8","gasUsed":"0xa860","timestamp":"0x1235","extraData":"0x8b726574682f76302e312e30","baseFeePerGas":"0x342770c0","blockHash":"0x5655011482546f16b2312ef18e9fad03d6a52b1be95401aea884b222477f9e64","transactions":["0xf865808506fc23ac00830124f8940000000000000000000000000000000000000316018032a044b25a8b9b247d01586b3d59c71728ff49c9b84928d9e7fa3377ead3b5570b5da03ceac696601ff7ee6f5fe8864e2998db9babdf5eeba1a0cd5b4d44b3fcbd181b"]}"#;
