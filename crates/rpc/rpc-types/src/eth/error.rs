//! Implementation specific Errors for the `eth_` namespace.

use jsonrpsee_types::ErrorObject;

/// A trait to convert an error to an RPC error.
pub trait ToRpcError: std::error::Error + Send + Sync + 'static {
    /// Converts the error to a JSON-RPC error object.
    fn to_rpc_error(&self) -> ErrorObject<'static>;
}

<<<<<<< HEAD
/// A trait to convert an error to an RPC error.
pub trait IntoRpcError: std::error::Error + Send + Sync + 'static {
    /// Converts the error to a JSON-RPC error object.
    fn into_rpc_err(self) -> ErrorObject<'static>;
=======
impl ToRpcError for ErrorObject<'static> {
    fn to_rpc_error(&self) -> ErrorObject<'static> {
        self.clone()
    }
>>>>>>> c2926de3
}<|MERGE_RESOLUTION|>--- conflicted
+++ resolved
@@ -8,15 +8,8 @@
     fn to_rpc_error(&self) -> ErrorObject<'static>;
 }
 
-<<<<<<< HEAD
-/// A trait to convert an error to an RPC error.
-pub trait IntoRpcError: std::error::Error + Send + Sync + 'static {
-    /// Converts the error to a JSON-RPC error object.
-    fn into_rpc_err(self) -> ErrorObject<'static>;
-=======
 impl ToRpcError for ErrorObject<'static> {
     fn to_rpc_error(&self) -> ErrorObject<'static> {
         self.clone()
     }
->>>>>>> c2926de3
 }