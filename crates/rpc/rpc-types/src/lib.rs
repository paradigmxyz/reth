--- conflicted
+++ resolved
@@ -9,12 +9,6 @@
 )]
 #![cfg_attr(docsrs, feature(doc_cfg, doc_auto_cfg))]
 
-<<<<<<< HEAD
-mod admin;
-pub mod anvil;
-pub mod ganache;
-=======
->>>>>>> a89add09
 pub mod beacon;
 mod eth;
 mod mev;
@@ -34,6 +28,9 @@
     pub use alloy_rpc_types_trace::*;
 }
 
+// Anvil specific rpc types coming from alloy.
+pub use alloy_rpc_types_anvil as anvil;
+
 // Ethereum specific rpc types related to typed transaction requests and the engine API.
 pub use eth::{
     engine,
