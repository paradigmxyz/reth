//! Reth RPC type definitions.
//!
//! Provides all relevant types for the various RPC endpoints, grouped by namespace.

#![doc(
    html_logo_url = "https://raw.githubusercontent.com/paradigmxyz/reth/main/assets/reth-docs.png",
    html_favicon_url = "https://avatars0.githubusercontent.com/u/97369466?s=256",
    issue_tracker_base_url = "https://github.com/paradigmxyz/reth/issues/"
)]
#![cfg_attr(docsrs, feature(doc_cfg, doc_auto_cfg))]
#![cfg_attr(not(test), warn(unused_crate_dependencies))]
#[allow(hidden_glob_reexports)]
mod eth;

/// Alias for a peer identifier
pub type PeerId = B512;

use alloy_primitives::B512;
// re-export for convenience
pub use alloy_rpc_types::serde_helpers;

// Ethereum specific rpc types coming from alloy.
pub use alloy_rpc_types::*;

// Ethereum specific serde types coming from alloy.
pub use alloy_serde::*;

pub mod trace {
    //! RPC types for trace endpoints and inspectors.
    pub use alloy_rpc_types_trace::*;
}

// re-export admin
pub use alloy_rpc_types_admin as admin;

// Anvil specific rpc types coming from alloy.
pub use alloy_rpc_types_anvil as anvil;

// re-export mev
pub use alloy_rpc_types_mev as mev;

// re-export beacon
#[cfg(feature = "jsonrpsee-types")]
pub use alloy_rpc_types_beacon as beacon;

<<<<<<< HEAD
// re-export txpool
pub use alloy_rpc_types_txpool as txpool;
=======
// re-export debug
pub use alloy_rpc_types_debug as debug;
>>>>>>> b4ad28df

// Ethereum specific rpc types related to typed transaction requests and the engine API.
#[cfg(feature = "jsonrpsee-types")]
pub use eth::error::ToRpcError;
pub use eth::transaction::{self, TypedTransactionRequest};
#[cfg(feature = "jsonrpsee-types")]
pub use eth::{
    engine,
    engine::{
        ExecutionPayload, ExecutionPayloadV1, ExecutionPayloadV2, ExecutionPayloadV3, PayloadError,
    },
};

/// Optimism specific rpc types.
pub mod optimism {
    pub use op_alloy_rpc_types::*;
    pub use op_alloy_rpc_types_engine::*;
}<|MERGE_RESOLUTION|>--- conflicted
+++ resolved
@@ -43,14 +43,6 @@
 #[cfg(feature = "jsonrpsee-types")]
 pub use alloy_rpc_types_beacon as beacon;
 
-<<<<<<< HEAD
-// re-export txpool
-pub use alloy_rpc_types_txpool as txpool;
-=======
-// re-export debug
-pub use alloy_rpc_types_debug as debug;
->>>>>>> b4ad28df
-
 // Ethereum specific rpc types related to typed transaction requests and the engine API.
 #[cfg(feature = "jsonrpsee-types")]
 pub use eth::error::ToRpcError;
