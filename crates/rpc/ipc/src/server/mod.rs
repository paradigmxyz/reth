//! JSON-RPC IPC server implementation

use crate::server::connection::{IpcConn, JsonRpcStream};
use futures::StreamExt;
use futures_util::future::Either;
use interprocess::local_socket::{
    tokio::prelude::{LocalSocketListener, LocalSocketStream},
    traits::tokio::{Listener, Stream},
    GenericFilePath, ListenerOptions, ToFsName,
};
use jsonrpsee::{
    core::TEN_MB_SIZE_BYTES,
    server::{
        middleware::rpc::{RpcLoggerLayer, RpcServiceT},
        stop_channel, ConnectionGuard, ConnectionPermit, IdProvider, RandomIntegerIdProvider,
        ServerHandle, StopHandle,
    },
    BoundedSubscriptions, MethodSink, Methods,
};
use std::{
    future::Future,
    io,
    pin::{pin, Pin},
    sync::Arc,
    task::{Context, Poll},
};
use tokio::{
    io::{AsyncRead, AsyncWrite, AsyncWriteExt},
    sync::oneshot,
};
use tower::{layer::util::Identity, Layer, Service};
use tracing::{debug, instrument, trace, warn, Instrument};
// re-export so can be used during builder setup
use crate::{
    server::{connection::IpcConnDriver, rpc_service::RpcServiceCfg},
    stream_codec::StreamCodec,
};
use tokio::sync::mpsc;
use tokio_stream::wrappers::ReceiverStream;
use tower::layer::{util::Stack, LayerFn};

mod connection;
mod ipc;
mod rpc_service;

pub use rpc_service::RpcService;

/// Ipc Server implementation
///
/// This is an adapted `jsonrpsee` Server, but for `Ipc` connections.
pub struct IpcServer<HttpMiddleware = Identity, RpcMiddleware = Identity> {
    /// The endpoint we listen for incoming transactions
    endpoint: String,
    id_provider: Arc<dyn IdProvider>,
    cfg: Settings,
    rpc_middleware: RpcServiceBuilder<RpcMiddleware>,
    http_middleware: tower::ServiceBuilder<HttpMiddleware>,
}

impl<HttpMiddleware, RpcMiddleware> IpcServer<HttpMiddleware, RpcMiddleware> {
    /// Returns the configured endpoint
    pub fn endpoint(&self) -> String {
        self.endpoint.clone()
    }
}

impl<HttpMiddleware, RpcMiddleware> IpcServer<HttpMiddleware, RpcMiddleware>
where
    RpcMiddleware: for<'a> Layer<RpcService, Service: RpcServiceT<'a>> + Clone + Send + 'static,
    HttpMiddleware: Layer<
            TowerServiceNoHttp<RpcMiddleware>,
            Service: Service<
                String,
                Response = Option<String>,
                Error = Box<dyn core::error::Error + Send + Sync + 'static>,
                Future: Send + Unpin,
            > + Send,
        > + Send
        + 'static,
{
    /// Start responding to connections requests.
    ///
    /// This will run on the tokio runtime until the server is stopped or the `ServerHandle` is
    /// dropped.
    ///
    /// ```
    /// use jsonrpsee::RpcModule;
    /// use reth_ipc::server::Builder;
    /// async fn run_server() -> Result<(), Box<dyn core::error::Error + Send + Sync>> {
    ///     let server = Builder::default().build("/tmp/my-uds".into());
    ///     let mut module = RpcModule::new(());
    ///     module.register_method("say_hello", |_, _, _| "lo")?;
    ///     let handle = server.start(module).await?;
    ///
    ///     // In this example we don't care about doing shutdown so let's it run forever.
    ///     // You may use the `ServerHandle` to shut it down or manage it yourself.
    ///     let server = tokio::spawn(handle.stopped());
    ///     server.await.unwrap();
    ///     Ok(())
    /// }
    /// ```
    pub async fn start(
        mut self,
        methods: impl Into<Methods>,
    ) -> Result<ServerHandle, IpcServerStartError> {
        let methods = methods.into();

        let (stop_handle, server_handle) = stop_channel();

        // use a signal channel to wait until we're ready to accept connections
        let (tx, rx) = oneshot::channel();

        match self.cfg.tokio_runtime.take() {
            Some(rt) => rt.spawn(self.start_inner(methods, stop_handle, tx)),
            None => tokio::spawn(self.start_inner(methods, stop_handle, tx)),
        };
        rx.await.expect("channel is open")?;

        Ok(server_handle)
    }

    async fn start_inner(
        self,
        methods: Methods,
        stop_handle: StopHandle,
        on_ready: oneshot::Sender<Result<(), IpcServerStartError>>,
    ) {
        trace!(endpoint = ?self.endpoint, "starting ipc server");

        if cfg!(unix) {
            // ensure the file does not exist
            if std::fs::remove_file(&self.endpoint).is_ok() {
                debug!(endpoint = ?self.endpoint, "removed existing IPC endpoint file");
            }
        }

        let listener = match self
            .endpoint
            .as_str()
            .to_fs_name::<GenericFilePath>()
            .and_then(|name| ListenerOptions::new().name(name).create_tokio())
        {
            Ok(listener) => listener,
            Err(err) => {
                on_ready
                    .send(Err(IpcServerStartError { endpoint: self.endpoint.clone(), source: err }))
                    .ok();
                return;
            }
        };

        // signal that we're ready to accept connections
        on_ready.send(Ok(())).ok();

        let mut id: u32 = 0;
        let connection_guard = ConnectionGuard::new(self.cfg.max_connections as usize);

        let stopped = stop_handle.clone().shutdown();
        let mut stopped = pin!(stopped);

        let (drop_on_completion, mut process_connection_awaiter) = mpsc::channel::<()>(1);

        trace!("accepting ipc connections");
        loop {
            match try_accept_conn(&listener, stopped).await {
                AcceptConnection::Established { local_socket_stream, stop } => {
                    let Some(conn_permit) = connection_guard.try_acquire() else {
                        let (_reader, mut writer) = local_socket_stream.split();
                        let _ = writer
                            .write_all(b"Too many connections. Please try again later.")
                            .await;
                        stopped = stop;
                        continue;
                    };

                    let max_conns = connection_guard.max_connections();
                    let curr_conns = max_conns - connection_guard.available_connections();
                    trace!("Accepting new connection {}/{}", curr_conns, max_conns);

                    let conn_permit = Arc::new(conn_permit);

                    process_connection(ProcessConnection {
                        http_middleware: &self.http_middleware,
                        rpc_middleware: self.rpc_middleware.clone(),
                        conn_permit,
                        conn_id: id,
                        server_cfg: self.cfg.clone(),
                        stop_handle: stop_handle.clone(),
                        drop_on_completion: drop_on_completion.clone(),
                        methods: methods.clone(),
                        id_provider: self.id_provider.clone(),
                        local_socket_stream,
                    });

                    id = id.wrapping_add(1);
                    stopped = stop;
                }
                AcceptConnection::Shutdown => {
                    break;
                }
                AcceptConnection::Err((err, stop)) => {
                    tracing::error!(%err, "Failed accepting a new IPC connection");
                    stopped = stop;
                }
            }
        }

        // Drop the last Sender
        drop(drop_on_completion);

        // Once this channel is closed it is safe to assume that all connections have been
        // gracefully shutdown
        while process_connection_awaiter.recv().await.is_some() {
            // Generally, messages should not be sent across this channel,
            // but we'll loop here to wait for `None` just to be on the safe side
        }
    }
}

enum AcceptConnection<S> {
    Shutdown,
    Established { local_socket_stream: LocalSocketStream, stop: S },
    Err((io::Error, S)),
}

async fn try_accept_conn<S>(listener: &LocalSocketListener, stopped: S) -> AcceptConnection<S>
where
    S: Future + Unpin,
{
    match futures_util::future::select(pin!(listener.accept()), stopped).await {
        Either::Left((res, stop)) => match res {
            Ok(local_socket_stream) => AcceptConnection::Established { local_socket_stream, stop },
            Err(e) => AcceptConnection::Err((e, stop)),
        },
        Either::Right(_) => AcceptConnection::Shutdown,
    }
}

impl std::fmt::Debug for IpcServer {
    fn fmt(&self, f: &mut std::fmt::Formatter<'_>) -> std::fmt::Result {
        f.debug_struct("IpcServer")
            .field("endpoint", &self.endpoint)
            .field("cfg", &self.cfg)
            .field("id_provider", &self.id_provider)
            .finish()
    }
}

/// Error thrown when server couldn't be started.
#[derive(Debug, thiserror::Error)]
#[error("failed to listen on ipc endpoint `{endpoint}`: {source}")]
pub struct IpcServerStartError {
    endpoint: String,
    #[source]
    source: io::Error,
}

/// Data required by the server to handle requests received via an IPC connection
#[derive(Debug, Clone)]
#[expect(dead_code)]
pub(crate) struct ServiceData {
    /// Registered server methods.
    pub(crate) methods: Methods,
    /// Subscription ID provider.
    pub(crate) id_provider: Arc<dyn IdProvider>,
    /// Stop handle.
    pub(crate) stop_handle: StopHandle,
    /// Connection ID
    pub(crate) conn_id: u32,
    /// Connection Permit.
    pub(crate) conn_permit: Arc<ConnectionPermit>,
    /// Limits the number of subscriptions for this connection
    pub(crate) bounded_subscriptions: BoundedSubscriptions,
    /// Sink that is used to send back responses to the connection.
    ///
    /// This is used for subscriptions.
    pub(crate) method_sink: MethodSink,
    /// `ServerConfig`
    pub(crate) server_cfg: Settings,
}

/// Similar to [`tower::ServiceBuilder`] but doesn't
/// support any tower middleware implementations.
#[derive(Debug, Clone)]
pub struct RpcServiceBuilder<L>(tower::ServiceBuilder<L>);

impl Default for RpcServiceBuilder<Identity> {
    fn default() -> Self {
        Self(tower::ServiceBuilder::new())
    }
}

impl RpcServiceBuilder<Identity> {
    /// Create a new [`RpcServiceBuilder`].
    pub fn new() -> Self {
        Self(tower::ServiceBuilder::new())
    }
}

impl<L> RpcServiceBuilder<L> {
    /// Optionally add a new layer `T` to the [`RpcServiceBuilder`].
    ///
    /// See the documentation for [`tower::ServiceBuilder::option_layer`] for more details.
    pub fn option_layer<T>(
        self,
        layer: Option<T>,
    ) -> RpcServiceBuilder<Stack<Either<T, Identity>, L>> {
        let layer = if let Some(layer) = layer {
            Either::Left(layer)
        } else {
            Either::Right(Identity::new())
        };
        self.layer(layer)
    }

    /// Add a new layer `T` to the [`RpcServiceBuilder`].
    ///
    /// See the documentation for [`tower::ServiceBuilder::layer`] for more details.
    pub fn layer<T>(self, layer: T) -> RpcServiceBuilder<Stack<T, L>> {
        RpcServiceBuilder(self.0.layer(layer))
    }

    /// Add a [`tower::Layer`] built from a function that accepts a service and returns another
    /// service.
    ///
    /// See the documentation for [`tower::ServiceBuilder::layer_fn`] for more details.
    pub fn layer_fn<F>(self, f: F) -> RpcServiceBuilder<Stack<LayerFn<F>, L>> {
        RpcServiceBuilder(self.0.layer_fn(f))
    }

    /// Add a logging layer to [`RpcServiceBuilder`]
    ///
    /// This logs each request and response for every call.
    pub fn rpc_logger(self, max_log_len: u32) -> RpcServiceBuilder<Stack<RpcLoggerLayer, L>> {
        RpcServiceBuilder(self.0.layer(RpcLoggerLayer::new(max_log_len)))
    }

    /// Wrap the service `S` with the middleware.
    pub(crate) fn service<S>(&self, service: S) -> L::Service
    where
        L: tower::Layer<S>,
    {
        self.0.service(service)
    }
}

/// `JsonRPSee` service compatible with `tower`.
///
/// # Note
/// This is similar to [`hyper::service::service_fn`](https://docs.rs/hyper/latest/hyper/service/fn.service_fn.html).
#[derive(Debug, Clone)]
pub struct TowerServiceNoHttp<L> {
    inner: ServiceData,
    rpc_middleware: RpcServiceBuilder<L>,
}

impl<RpcMiddleware> Service<String> for TowerServiceNoHttp<RpcMiddleware>
where
    RpcMiddleware: for<'a> Layer<RpcService>,
    for<'a> <RpcMiddleware as Layer<RpcService>>::Service: Send + Sync + 'static + RpcServiceT<'a>,
{
    /// The response of a handled RPC call
    ///
    /// This is an `Option` because subscriptions and call responses are handled differently.
    /// This will be `Some` for calls, and `None` for subscriptions, because the subscription
    /// response will be emitted via the `method_sink`.
    type Response = Option<String>;

    type Error = Box<dyn core::error::Error + Send + Sync + 'static>;

    type Future = Pin<Box<dyn Future<Output = Result<Self::Response, Self::Error>> + Send>>;

    /// Opens door for back pressure implementation.
    fn poll_ready(&mut self, _: &mut Context<'_>) -> Poll<Result<(), Self::Error>> {
        Poll::Ready(Ok(()))
    }

    fn call(&mut self, request: String) -> Self::Future {
        trace!("{:?}", request);

        let cfg = RpcServiceCfg::CallsAndSubscriptions {
            bounded_subscriptions: BoundedSubscriptions::new(
                self.inner.server_cfg.max_subscriptions_per_connection,
            ),
            id_provider: self.inner.id_provider.clone(),
            sink: self.inner.method_sink.clone(),
        };

        let max_response_body_size = self.inner.server_cfg.max_response_body_size as usize;
        let max_request_body_size = self.inner.server_cfg.max_request_body_size as usize;
        let conn = self.inner.conn_permit.clone();
        let rpc_service = self.rpc_middleware.service(RpcService::new(
            self.inner.methods.clone(),
            max_response_body_size,
            self.inner.conn_id.into(),
            cfg,
        ));
        // an ipc connection needs to handle read+write concurrently
        // even if the underlying rpc handler spawns the actual work or is does a lot of async any
        // additional overhead performed by `handle_request` can result in I/O latencies, for
        // example tracing calls are relatively CPU expensive on serde::serialize alone, moving this
        // work to a separate task takes the pressure off the connection so all concurrent responses
        // are also serialized concurrently and the connection can focus on read+write
        let f = tokio::task::spawn(async move {
            ipc::call_with_service(
                request,
                rpc_service,
                max_response_body_size,
                max_request_body_size,
                conn,
            )
            .await
        });

        Box::pin(async move { f.await.map_err(|err| err.into()) })
    }
}

struct ProcessConnection<'a, HttpMiddleware, RpcMiddleware> {
    http_middleware: &'a tower::ServiceBuilder<HttpMiddleware>,
    rpc_middleware: RpcServiceBuilder<RpcMiddleware>,
    conn_permit: Arc<ConnectionPermit>,
    conn_id: u32,
    server_cfg: Settings,
    stop_handle: StopHandle,
    drop_on_completion: mpsc::Sender<()>,
    methods: Methods,
    id_provider: Arc<dyn IdProvider>,
    local_socket_stream: LocalSocketStream,
}

/// Spawns the IPC connection onto a new task
#[instrument(name = "connection", skip_all, fields(conn_id = %params.conn_id), level = "INFO")]
fn process_connection<'b, RpcMiddleware, HttpMiddleware>(
    params: ProcessConnection<'_, HttpMiddleware, RpcMiddleware>,
) where
    RpcMiddleware: Layer<RpcService> + Clone + Send + 'static,
    for<'a> <RpcMiddleware as Layer<RpcService>>::Service: RpcServiceT<'a>,
    HttpMiddleware: Layer<TowerServiceNoHttp<RpcMiddleware>> + Send + 'static,
    <HttpMiddleware as Layer<TowerServiceNoHttp<RpcMiddleware>>>::Service: Send
    + Service<
        String,
        Response = Option<String>,
        Error = Box<dyn core::error::Error + Send + Sync + 'static>,
    >,
    <<HttpMiddleware as Layer<TowerServiceNoHttp<RpcMiddleware>>>::Service as Service<String>>::Future:
    Send + Unpin,
 {
    let ProcessConnection {
        http_middleware,
        rpc_middleware,
        conn_permit,
        conn_id,
        server_cfg,
        stop_handle,
        drop_on_completion,
        id_provider,
        methods,
        local_socket_stream,
    } = params;

    let ipc = IpcConn(tokio_util::codec::Decoder::framed(
        StreamCodec::stream_incoming(),
        local_socket_stream,
    ));

    let (tx, rx) = mpsc::channel::<String>(server_cfg.message_buffer_capacity as usize);
    let method_sink = MethodSink::new_with_limit(tx, server_cfg.max_response_body_size);
    let tower_service = TowerServiceNoHttp {
        inner: ServiceData {
            methods,
            id_provider,
            stop_handle: stop_handle.clone(),
            server_cfg: server_cfg.clone(),
            conn_id,
            conn_permit,
            bounded_subscriptions: BoundedSubscriptions::new(
                server_cfg.max_subscriptions_per_connection,
            ),
            method_sink,
        },
        rpc_middleware,
    };

    let service = http_middleware.service(tower_service);
    tokio::spawn(async {
        to_ipc_service(ipc, service, stop_handle, rx).in_current_span().await;
        drop(drop_on_completion)
    });
}

async fn to_ipc_service<S, T>(
    ipc: IpcConn<JsonRpcStream<T>>,
    service: S,
    stop_handle: StopHandle,
    rx: mpsc::Receiver<String>,
) where
    S: Service<String, Response = Option<String>> + Send + 'static,
    S::Error: Into<Box<dyn core::error::Error + Send + Sync>>,
    S::Future: Send + Unpin,
    T: AsyncRead + AsyncWrite + Unpin + Send + 'static,
{
    let rx_item = ReceiverStream::new(rx);
    let conn = IpcConnDriver {
        conn: ipc,
        service,
        pending_calls: Default::default(),
        items: Default::default(),
    };
    let stopped = stop_handle.shutdown();

    let mut conn = pin!(conn);
    let mut rx_item = pin!(rx_item);
    let mut stopped = pin!(stopped);

    loop {
        tokio::select! {
            _ = &mut conn => {
               break
            }
            item = rx_item.next() => {
                if let Some(item) = item {
                    conn.push_back(item);
                }
            }
            _ = &mut stopped => {
                // shutdown
                break
            }
        }
    }
}

/// JSON-RPC IPC server settings.
#[derive(Debug, Clone)]
pub struct Settings {
    /// Maximum size in bytes of a request.
    max_request_body_size: u32,
    /// Maximum size in bytes of a response.
    max_response_body_size: u32,
    /// Max length for logging for requests and responses
    ///
    /// Logs bigger than this limit will be truncated.
    max_log_length: u32,
    /// Maximum number of incoming connections allowed.
    max_connections: u32,
    /// Maximum number of subscriptions per connection.
    max_subscriptions_per_connection: u32,
    /// Number of messages that server is allowed `buffer` until backpressure kicks in.
    message_buffer_capacity: u32,
    /// Custom tokio runtime to run the server on.
    tokio_runtime: Option<tokio::runtime::Handle>,
}

impl Default for Settings {
    fn default() -> Self {
        Self {
            max_request_body_size: TEN_MB_SIZE_BYTES,
            max_response_body_size: TEN_MB_SIZE_BYTES,
            max_log_length: 4096,
            max_connections: 100,
            max_subscriptions_per_connection: 1024,
            message_buffer_capacity: 1024,
            tokio_runtime: None,
        }
    }
}

/// Builder to configure and create a JSON-RPC server
#[derive(Debug)]
pub struct Builder<HttpMiddleware, RpcMiddleware> {
    settings: Settings,
    /// Subscription ID provider.
    id_provider: Arc<dyn IdProvider>,
    rpc_middleware: RpcServiceBuilder<RpcMiddleware>,
    http_middleware: tower::ServiceBuilder<HttpMiddleware>,
}

impl Default for Builder<Identity, Identity> {
    fn default() -> Self {
        Self {
            settings: Settings::default(),
            id_provider: Arc::new(RandomIntegerIdProvider),
            rpc_middleware: RpcServiceBuilder::new(),
            http_middleware: tower::ServiceBuilder::new(),
        }
    }
}

impl<HttpMiddleware, RpcMiddleware> Builder<HttpMiddleware, RpcMiddleware> {
    /// Set the maximum size of a request body in bytes. Default is 10 MiB.
    pub const fn max_request_body_size(mut self, size: u32) -> Self {
        self.settings.max_request_body_size = size;
        self
    }

    /// Set the maximum size of a response body in bytes. Default is 10 MiB.
    pub const fn max_response_body_size(mut self, size: u32) -> Self {
        self.settings.max_response_body_size = size;
        self
    }

    /// Set the maximum size of a log
    pub const fn max_log_length(mut self, size: u32) -> Self {
        self.settings.max_log_length = size;
        self
    }

    /// Set the maximum number of connections allowed. Default is 100.
    pub const fn max_connections(mut self, max: u32) -> Self {
        self.settings.max_connections = max;
        self
    }

    /// Set the maximum number of connections allowed. Default is 1024.
    pub const fn max_subscriptions_per_connection(mut self, max: u32) -> Self {
        self.settings.max_subscriptions_per_connection = max;
        self
    }

    /// The server enforces backpressure which means that
    /// `n` messages can be buffered and if the client
    /// can't keep with up the server.
    ///
    /// This `capacity` is applied per connection and
    /// applies globally on the connection which implies
    /// all JSON-RPC messages.
    ///
    /// For example if a subscription produces plenty of new items
    /// and the client can't keep up then no new messages are handled.
    ///
    /// If this limit is exceeded then the server will "back-off"
    /// and only accept new messages once the client reads pending messages.
    ///
    /// # Panics
    ///
    /// Panics if the buffer capacity is 0.
    pub const fn set_message_buffer_capacity(mut self, c: u32) -> Self {
        self.settings.message_buffer_capacity = c;
        self
    }

    /// Configure a custom [`tokio::runtime::Handle`] to run the server on.
    ///
    /// Default: [`tokio::spawn`]
    pub fn custom_tokio_runtime(mut self, rt: tokio::runtime::Handle) -> Self {
        self.settings.tokio_runtime = Some(rt);
        self
    }

    /// Configure custom `subscription ID` provider for the server to use
    /// to when getting new subscription calls.
    ///
    /// You may choose static dispatch or dynamic dispatch because
    /// `IdProvider` is implemented for `Box<T>`.
    ///
    /// Default: [`RandomIntegerIdProvider`].
    ///
    /// # Examples
    ///
    /// ```rust
    /// use jsonrpsee::server::RandomStringIdProvider;
    /// use reth_ipc::server::Builder;
    ///
    /// // static dispatch
    /// let builder1 = Builder::default().set_id_provider(RandomStringIdProvider::new(16));
    ///
    /// // or dynamic dispatch
    /// let builder2 = Builder::default().set_id_provider(Box::new(RandomStringIdProvider::new(16)));
    /// ```
    pub fn set_id_provider<I: IdProvider + 'static>(mut self, id_provider: I) -> Self {
        self.id_provider = Arc::new(id_provider);
        self
    }

    /// Configure a custom [`tower::ServiceBuilder`] middleware for composing layers to be applied
    /// to the RPC service.
    ///
    /// Default: No tower layers are applied to the RPC service.
    ///
    /// # Examples
    ///
    /// ```rust
    /// #[tokio::main]
    /// async fn main() {
    ///     let builder = tower::ServiceBuilder::new();
    ///     let server = reth_ipc::server::Builder::default()
    ///         .set_http_middleware(builder)
    ///         .build("/tmp/my-uds".into());
    /// }
    /// ```
    pub fn set_http_middleware<T>(
        self,
        service_builder: tower::ServiceBuilder<T>,
    ) -> Builder<T, RpcMiddleware> {
        Builder {
            settings: self.settings,
            id_provider: self.id_provider,
            http_middleware: service_builder,
            rpc_middleware: self.rpc_middleware,
        }
    }

    /// Enable middleware that is invoked on every JSON-RPC call.
    ///
    /// The middleware itself is very similar to the `tower middleware` but
    /// it has a different service trait which takes &self instead &mut self
    /// which means that you can't use built-in middleware from tower.
    ///
    /// Another consequence of `&self` is that you must wrap any of the middleware state in
    /// a type which is Send and provides interior mutability such `Arc<Mutex>`.
    ///
    /// The builder itself exposes a similar API as the [`tower::ServiceBuilder`]
    /// where it is possible to compose layers to the middleware.
    ///
    /// ```
    /// use std::{
    ///     net::SocketAddr,
    ///     sync::{
    ///         atomic::{AtomicUsize, Ordering},
    ///         Arc,
    ///     },
    ///     time::Instant,
    /// };
    ///
    /// use futures_util::future::BoxFuture;
    /// use jsonrpsee::{
    ///     server::{middleware::rpc::RpcServiceT, ServerBuilder},
    ///     types::Request,
    ///     MethodResponse,
    /// };
    /// use reth_ipc::server::{Builder, RpcServiceBuilder};
    ///
    /// #[derive(Clone)]
    /// struct MyMiddleware<S> {
    ///     service: S,
    ///     count: Arc<AtomicUsize>,
    /// }
    ///
    /// impl<'a, S> RpcServiceT<'a> for MyMiddleware<S>
    /// where
    ///     S: RpcServiceT<'a> + Send + Sync + Clone + 'static,
    /// {
    ///     type Future = BoxFuture<'a, MethodResponse>;
    ///
    ///     fn call(&self, req: Request<'a>) -> Self::Future {
    ///         tracing::info!("MyMiddleware processed call {}", req.method);
    ///         let count = self.count.clone();
    ///         let service = self.service.clone();
    ///
    ///         Box::pin(async move {
    ///             let rp = service.call(req).await;
    ///             // Modify the state.
    ///             count.fetch_add(1, Ordering::Relaxed);
    ///             rp
    ///         })
    ///     }
    /// }
    ///
    /// // Create a state per connection
    /// // NOTE: The service type can be omitted once `start` is called on the server.
    /// let m = RpcServiceBuilder::new().layer_fn(move |service: ()| MyMiddleware {
    ///     service,
    ///     count: Arc::new(AtomicUsize::new(0)),
    /// });
    /// let builder = Builder::default().set_rpc_middleware(m);
    /// ```
    pub fn set_rpc_middleware<T>(
        self,
        rpc_middleware: RpcServiceBuilder<T>,
    ) -> Builder<HttpMiddleware, T> {
        Builder {
            settings: self.settings,
            id_provider: self.id_provider,
            rpc_middleware,
            http_middleware: self.http_middleware,
        }
    }

    /// Finalize the configuration of the server. Consumes the [`Builder`].
    pub fn build(self, endpoint: String) -> IpcServer<HttpMiddleware, RpcMiddleware> {
        IpcServer {
            endpoint,
            cfg: self.settings,
            id_provider: self.id_provider,
            http_middleware: self.http_middleware,
            rpc_middleware: self.rpc_middleware,
        }
    }
}

#[cfg(test)]
#[expect(missing_docs)]
pub fn dummy_name() -> String {
<<<<<<< HEAD
    let num: u64 = rand::Rng::r#gen(&mut rand::thread_rng());
=======
    use rand::Rng;
    let num: u64 = rand::rng().random();
>>>>>>> 9f608298
    if cfg!(windows) {
        format!(r"\\.\pipe\my-pipe-{}", num)
    } else {
        format!(r"/tmp/my-uds-{}", num)
    }
}

#[cfg(test)]
mod tests {
    use super::*;
    use crate::client::IpcClientBuilder;
    use futures::future::select;
    use jsonrpsee::{
        core::{
            client,
            client::{ClientT, Error, Subscription, SubscriptionClientT},
            params::BatchRequestBuilder,
        },
        rpc_params,
        types::Request,
        PendingSubscriptionSink, RpcModule, SubscriptionMessage,
    };
    use reth_tracing::init_test_tracing;
    use std::pin::pin;
    use tokio::sync::broadcast;
    use tokio_stream::wrappers::BroadcastStream;

    async fn pipe_from_stream_with_bounded_buffer(
        pending: PendingSubscriptionSink,
        stream: BroadcastStream<usize>,
    ) -> Result<(), Box<dyn core::error::Error + Send + Sync>> {
        let sink = pending.accept().await.unwrap();
        let closed = sink.closed();

        let mut closed = pin!(closed);
        let mut stream = pin!(stream);

        loop {
            match select(closed, stream.next()).await {
                // subscription closed or stream is closed.
                Either::Left((_, _)) | Either::Right((None, _)) => break Ok(()),

                // received new item from the stream.
                Either::Right((Some(Ok(item)), c)) => {
                    let notif = SubscriptionMessage::from_json(&item)?;

                    // NOTE: this will block until there a spot in the queue
                    // and you might want to do something smarter if it's
                    // critical that "the most recent item" must be sent when it is produced.
                    if sink.send(notif).await.is_err() {
                        break Ok(());
                    }

                    closed = c;
                }

                // Send back back the error.
                Either::Right((Some(Err(e)), _)) => break Err(e.into()),
            }
        }
    }

    // Naive example that broadcasts the produced values to all active subscribers.
    fn produce_items(tx: broadcast::Sender<usize>) {
        for c in 1..=100 {
            std::thread::sleep(std::time::Duration::from_millis(1));
            let _ = tx.send(c);
        }
    }

    #[tokio::test]
    async fn can_set_the_max_response_body_size() {
        // init_test_tracing();
        let endpoint = &dummy_name();
        let server = Builder::default().max_response_body_size(100).build(endpoint.clone());
        let mut module = RpcModule::new(());
        module.register_method("anything", |_, _, _| "a".repeat(101)).unwrap();
        let handle = server.start(module).await.unwrap();
        tokio::spawn(handle.stopped());

        let client = IpcClientBuilder::default().build(endpoint).await.unwrap();
        let response: Result<String, Error> = client.request("anything", rpc_params![]).await;
        assert!(response.unwrap_err().to_string().contains("Exceeded max limit of"));
    }

    #[tokio::test]
    async fn can_set_the_max_request_body_size() {
        init_test_tracing();
        let endpoint = &dummy_name();
        let server = Builder::default().max_request_body_size(100).build(endpoint.clone());
        let mut module = RpcModule::new(());
        module.register_method("anything", |_, _, _| "succeed").unwrap();
        let handle = server.start(module).await.unwrap();
        tokio::spawn(handle.stopped());

        let client = IpcClientBuilder::default().build(endpoint).await.unwrap();
        let response: Result<String, Error> =
            client.request("anything", rpc_params!["a".repeat(101)]).await;
        assert!(response.is_err());
        let mut batch_request_builder = BatchRequestBuilder::new();
        let _ = batch_request_builder.insert("anything", rpc_params![]);
        let _ = batch_request_builder.insert("anything", rpc_params![]);
        let _ = batch_request_builder.insert("anything", rpc_params![]);
        // the raw request string is:
        //  [{"jsonrpc":"2.0","id":0,"method":"anything"},{"jsonrpc":"2.0","id":1, \
        //    "method":"anything"},{"jsonrpc":"2.0","id":2,"method":"anything"}]"
        // which is 136 bytes, more than 100 bytes.
        let response: Result<client::BatchResponse<'_, String>, Error> =
            client.batch_request(batch_request_builder).await;
        assert!(response.is_err());
    }

    #[tokio::test]
    async fn can_set_max_connections() {
        init_test_tracing();

        let endpoint = &dummy_name();
        let server = Builder::default().max_connections(2).build(endpoint.clone());
        let mut module = RpcModule::new(());
        module.register_method("anything", |_, _, _| "succeed").unwrap();
        let handle = server.start(module).await.unwrap();
        tokio::spawn(handle.stopped());

        let client1 = IpcClientBuilder::default().build(endpoint).await.unwrap();
        let client2 = IpcClientBuilder::default().build(endpoint).await.unwrap();
        let client3 = IpcClientBuilder::default().build(endpoint).await.unwrap();

        let response1: Result<String, Error> = client1.request("anything", rpc_params![]).await;
        let response2: Result<String, Error> = client2.request("anything", rpc_params![]).await;
        let response3: Result<String, Error> = client3.request("anything", rpc_params![]).await;

        assert!(response1.is_ok());
        assert!(response2.is_ok());
        // Third connection is rejected
        assert!(response3.is_err());

        // Decrement connection count
        drop(client2);
        tokio::time::sleep(std::time::Duration::from_millis(100)).await;

        // Can connect again
        let client4 = IpcClientBuilder::default().build(endpoint).await.unwrap();
        let response4: Result<String, Error> = client4.request("anything", rpc_params![]).await;
        assert!(response4.is_ok());
    }

    #[tokio::test]
    async fn test_rpc_request() {
        init_test_tracing();
        let endpoint = &dummy_name();
        let server = Builder::default().build(endpoint.clone());
        let mut module = RpcModule::new(());
        let msg = r#"{"jsonrpc":"2.0","id":83,"result":"0x7a69"}"#;
        module.register_method("eth_chainId", move |_, _, _| msg).unwrap();
        let handle = server.start(module).await.unwrap();
        tokio::spawn(handle.stopped());

        let client = IpcClientBuilder::default().build(endpoint).await.unwrap();
        let response: String = client.request("eth_chainId", rpc_params![]).await.unwrap();
        assert_eq!(response, msg);
    }

    #[tokio::test]
    async fn test_batch_request() {
        let endpoint = &dummy_name();
        let server = Builder::default().build(endpoint.clone());
        let mut module = RpcModule::new(());
        module.register_method("anything", |_, _, _| "ok").unwrap();
        let handle = server.start(module).await.unwrap();
        tokio::spawn(handle.stopped());

        let client = IpcClientBuilder::default().build(endpoint).await.unwrap();
        let mut batch_request_builder = BatchRequestBuilder::new();
        let _ = batch_request_builder.insert("anything", rpc_params![]);
        let _ = batch_request_builder.insert("anything", rpc_params![]);
        let _ = batch_request_builder.insert("anything", rpc_params![]);
        let result = client
            .batch_request(batch_request_builder)
            .await
            .unwrap()
            .into_ok()
            .unwrap()
            .collect::<Vec<String>>();
        assert_eq!(result, vec!["ok", "ok", "ok"]);
    }

    #[tokio::test]
    async fn test_ipc_modules() {
        reth_tracing::init_test_tracing();
        let endpoint = &dummy_name();
        let server = Builder::default().build(endpoint.clone());
        let mut module = RpcModule::new(());
        let msg = r#"{"admin":"1.0","debug":"1.0","engine":"1.0","eth":"1.0","ethash":"1.0","miner":"1.0","net":"1.0","rpc":"1.0","txpool":"1.0","web3":"1.0"}"#;
        module.register_method("rpc_modules", move |_, _, _| msg).unwrap();
        let handle = server.start(module).await.unwrap();
        tokio::spawn(handle.stopped());

        let client = IpcClientBuilder::default().build(endpoint).await.unwrap();
        let response: String = client.request("rpc_modules", rpc_params![]).await.unwrap();
        assert_eq!(response, msg);
    }

    #[tokio::test(flavor = "multi_thread")]
    async fn test_rpc_subscription() {
        let endpoint = &dummy_name();
        let server = Builder::default().build(endpoint.clone());
        let (tx, _rx) = broadcast::channel::<usize>(16);

        let mut module = RpcModule::new(tx.clone());
        std::thread::spawn(move || produce_items(tx));

        module
            .register_subscription(
                "subscribe_hello",
                "s_hello",
                "unsubscribe_hello",
                |_, pending, tx, _| async move {
                    let rx = tx.subscribe();
                    let stream = BroadcastStream::new(rx);
                    pipe_from_stream_with_bounded_buffer(pending, stream).await?;
                    Ok(())
                },
            )
            .unwrap();

        let handle = server.start(module).await.unwrap();
        tokio::spawn(handle.stopped());

        let client = IpcClientBuilder::default().build(endpoint).await.unwrap();
        let sub: Subscription<usize> =
            client.subscribe("subscribe_hello", rpc_params![], "unsubscribe_hello").await.unwrap();

        let items = sub.take(16).collect::<Vec<_>>().await;
        assert_eq!(items.len(), 16);
    }

    #[tokio::test]
    async fn test_rpc_middleware() {
        #[derive(Clone)]
        struct ModifyRequestIf<S>(S);

        impl<'a, S> RpcServiceT<'a> for ModifyRequestIf<S>
        where
            S: Send + Sync + RpcServiceT<'a>,
        {
            type Future = S::Future;

            fn call(&self, mut req: Request<'a>) -> Self::Future {
                // Re-direct all calls that isn't `say_hello` to `say_goodbye`
                if req.method == "say_hello" {
                    req.method = "say_goodbye".into();
                } else if req.method == "say_goodbye" {
                    req.method = "say_hello".into();
                }

                self.0.call(req)
            }
        }

        reth_tracing::init_test_tracing();
        let endpoint = &dummy_name();

        let rpc_middleware = RpcServiceBuilder::new().layer_fn(ModifyRequestIf);
        let server = Builder::default().set_rpc_middleware(rpc_middleware).build(endpoint.clone());

        let mut module = RpcModule::new(());
        let goodbye_msg = r#"{"jsonrpc":"2.0","id":1,"result":"goodbye"}"#;
        let hello_msg = r#"{"jsonrpc":"2.0","id":2,"result":"hello"}"#;
        module.register_method("say_hello", move |_, _, _| hello_msg).unwrap();
        module.register_method("say_goodbye", move |_, _, _| goodbye_msg).unwrap();
        let handle = server.start(module).await.unwrap();
        tokio::spawn(handle.stopped());

        let client = IpcClientBuilder::default().build(endpoint).await.unwrap();
        let say_hello_response: String = client.request("say_hello", rpc_params![]).await.unwrap();
        let say_goodbye_response: String =
            client.request("say_goodbye", rpc_params![]).await.unwrap();

        assert_eq!(say_hello_response, goodbye_msg);
        assert_eq!(say_goodbye_response, hello_msg);
    }
}<|MERGE_RESOLUTION|>--- conflicted
+++ resolved
@@ -792,12 +792,8 @@
 #[cfg(test)]
 #[expect(missing_docs)]
 pub fn dummy_name() -> String {
-<<<<<<< HEAD
-    let num: u64 = rand::Rng::r#gen(&mut rand::thread_rng());
-=======
     use rand::Rng;
     let num: u64 = rand::rng().random();
->>>>>>> 9f608298
     if cfg!(windows) {
         format!(r"\\.\pipe\my-pipe-{}", num)
     } else {
