[package]
name = "reth-rpc"
version.workspace = true
edition.workspace = true
rust-version.workspace = true
license.workspace = true
homepage.workspace = true
repository.workspace = true
description = "Reth RPC implementation"

[lints]
workspace = true

[dependencies]
# reth
reth-chainspec.workspace = true
reth-primitives = { workspace = true, features = ["secp256k1"] }
reth-rpc-api.workspace = true
reth-rpc-eth-api.workspace = true
reth-rpc-types.workspace = true
reth-errors.workspace = true
reth-provider.workspace = true
reth-transaction-pool.workspace = true
reth-network-api.workspace = true
reth-rpc-engine-api.workspace = true
reth-revm.workspace = true
reth-tasks = { workspace = true, features = ["rayon"] }
reth-consensus-common.workspace = true
reth-rpc-types-compat.workspace = true
revm-inspectors.workspace = true
reth-network-peers = { workspace = true, features = ["secp256k1"] }
reth-evm.workspace = true
reth-rpc-eth-types.workspace = true
reth-rpc-server-types.workspace = true
reth-node-api.workspace = true
reth-network-types.workspace = true
reth-trie.workspace = true

# ethereum
alloy-dyn-abi.workspace = true
alloy-genesis.workspace = true
alloy-network.workspace = true
alloy-primitives.workspace = true
alloy-rlp.workspace = true
alloy-rpc-types-eth.workspace = true
<<<<<<< HEAD
alloy-rpc-types-trace.workspace = true
=======
alloy-rpc-types-mev.workspace = true
>>>>>>> fdcfe6ef
alloy-rpc-types-txpool.workspace = true
revm = { workspace = true, features = [
    "optional_block_gas_limit",
    "optional_eip3607",
    "optional_no_base_fee",
] }
revm-primitives = { workspace = true, features = ["serde"] }
secp256k1.workspace = true

# rpc
jsonrpsee.workspace = true
http.workspace = true
http-body.workspace = true
hyper.workspace = true
jsonwebtoken.workspace = true
serde_json.workspace = true

# async
async-trait.workspace = true
tokio = { workspace = true, features = ["sync"] }
tokio-stream.workspace = true
tower.workspace = true
pin-project.workspace = true
parking_lot.workspace = true

# misc
tracing.workspace = true
tracing-futures = "0.2"
futures.workspace = true
rand.workspace = true
serde.workspace = true
thiserror.workspace = true
derive_more.workspace = true

[dev-dependencies]
reth-evm-ethereum.workspace = true
reth-testing-utils.workspace = true
reth-transaction-pool = { workspace = true, features = ["test-utils"] }
reth-provider = { workspace = true, features = ["test-utils"] }

jsonrpsee-types.workspace = true
jsonrpsee = { workspace = true, features = ["client"] }

[features]
js-tracer = ["revm-inspectors/js-tracer", "reth-rpc-eth-types/js-tracer"]
optimism = [
    "reth-primitives/optimism",
    "reth-rpc-types-compat/optimism",
    "reth-provider/optimism",
    "reth-rpc-eth-api/optimism",
    "reth-revm/optimism",
]<|MERGE_RESOLUTION|>--- conflicted
+++ resolved
@@ -43,11 +43,8 @@
 alloy-primitives.workspace = true
 alloy-rlp.workspace = true
 alloy-rpc-types-eth.workspace = true
-<<<<<<< HEAD
 alloy-rpc-types-trace.workspace = true
-=======
 alloy-rpc-types-mev.workspace = true
->>>>>>> fdcfe6ef
 alloy-rpc-types-txpool.workspace = true
 revm = { workspace = true, features = [
     "optional_block_gas_limit",
