--- conflicted
+++ resolved
@@ -61,12 +61,8 @@
 tracing.workspace = true
 tracing-futures = "0.2"
 schnellru = "0.2"
-<<<<<<< HEAD
-futures = { workspace = true }
+futures.workspace = true
 itertools = "0.10"
-=======
-futures.workspace = true
->>>>>>> 500b0fac
 
 [dev-dependencies]
 jsonrpsee = { workspace = true, features = ["client"] }
