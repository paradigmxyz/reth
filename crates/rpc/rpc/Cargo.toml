--- conflicted
+++ resolved
@@ -43,11 +43,8 @@
 alloy-primitives.workspace = true
 alloy-rlp.workspace = true
 alloy-rpc-types-eth.workspace = true
-<<<<<<< HEAD
 alloy-rpc-types-mev.workspace = true
-=======
 alloy-rpc-types-txpool.workspace = true
->>>>>>> 4c92075d
 revm = { workspace = true, features = [
     "optional_block_gas_limit",
     "optional_eip3607",
