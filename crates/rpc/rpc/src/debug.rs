--- conflicted
+++ resolved
@@ -52,12 +52,8 @@
 use revm_inspectors::tracing::{
     FourByteInspector, MuxInspector, TracingInspector, TracingInspectorConfig, TransactionContext,
 };
-<<<<<<< HEAD
+use revm_primitives::{Log, U256};
 use std::{collections::BTreeMap, sync::Arc};
-=======
-use revm_primitives::{Log, U256};
-use std::sync::Arc;
->>>>>>> 0f4d4752
 use tokio::sync::{AcquireError, OwnedSemaphorePermit};
 
 /// `debug` API implementation.
@@ -1220,7 +1216,6 @@
     blocking_task_guard: BlockingTaskGuard,
 }
 
-<<<<<<< HEAD
 fn convert_storage_range(range: ProviderStorageRangeResult) -> RpcStorageRangeResult {
     let mut storage = BTreeMap::new();
     for entry in range.slots {
@@ -1231,161 +1226,6 @@
     RpcStorageRangeResult { storage: StorageMap(storage), next_key: range.next_key }
 }
 
-#[cfg(test)]
-mod tests {
-    use super::*;
-    use crate::eth::{helpers::types::EthRpcConverter, EthApi};
-    use alloy_consensus::{Header, TxLegacy};
-    use alloy_eips::BlockId;
-    use alloy_primitives::{Address, Bytes, StorageKey, StorageValue, TxKind, B256, U256};
-    use reth_chainspec::ChainSpec;
-    use reth_db_api::models::StoredBlockBodyIndices;
-    use reth_evm_ethereum::EthEvmConfig;
-    use reth_network_api::noop::NoopNetwork;
-    use reth_primitives_traits::{crypto::secp256k1::public_key_to_address, StorageEntry};
-    use reth_provider::test_utils::{ExtendedAccount, MockEthProvider};
-    use reth_rpc_eth_api::node::RpcNodeCoreAdapter;
-    use reth_testing_utils::generators::sign_tx_with_key_pair;
-    use reth_transaction_pool::test_utils::{testing_pool, TestPool};
-    use secp256k1::{Keypair, Secp256k1, SecretKey};
-
-    type TestRpcNode = RpcNodeCoreAdapter<MockEthProvider, TestPool, NoopNetwork, EthEvmConfig>;
-    type TestEthApi = EthApi<TestRpcNode, EthRpcConverter<ChainSpec>>;
-
-    #[derive(Clone)]
-    struct ContractSpec {
-        address: Address,
-        slot: u8,
-        value: u8,
-    }
-
-    fn make_sstore_code(slot: u8, value: u8) -> Bytes {
-        Bytes::from(vec![0x60, value, 0x60, slot, 0x55, 0x00])
-    }
-
-    fn make_call_tx(
-        keypair: &Keypair,
-        nonce: u64,
-        to: Address,
-    ) -> reth_ethereum_primitives::TransactionSigned {
-        let tx = reth_ethereum_primitives::Transaction::Legacy(TxLegacy {
-            chain_id: Some(1),
-            nonce,
-            gas_price: 1,
-            gas_limit: 100_000,
-            to: TxKind::Call(to),
-            value: U256::ZERO,
-            input: Bytes::new(),
-        });
-        sign_tx_with_key_pair(*keypair, tx)
-    }
-
-    fn build_debug_api_with_contract_writes(
-        writes: &[(u8, u8)],
-    ) -> (DebugApi<TestEthApi>, BlockId, Vec<ContractSpec>) {
-        let provider = MockEthProvider::default();
-        let secp = Secp256k1::new();
-        let secret_key = SecretKey::from_slice(&[0x11; 32]).expect("valid secret key");
-        let keypair = Keypair::from_secret_key(&secp, &secret_key);
-        let sender = public_key_to_address(keypair.public_key());
-        let mut accounts = Vec::new();
-        accounts.push((sender, ExtendedAccount::new(0, U256::from(1_000_000_000_000_000_000u128))));
-
-        let mut specs = Vec::new();
-        let mut txs = Vec::new();
-        for (idx, (slot, value)) in writes.iter().copied().enumerate() {
-            let address = Address::repeat_byte(0x80 + idx as u8);
-            let account =
-                ExtendedAccount::new(0, U256::ZERO).with_bytecode(make_sstore_code(slot, value));
-            accounts.push((address, account));
-            specs.push(ContractSpec { address, slot, value });
-            txs.push(make_call_tx(&keypair, idx as u64, address));
-        }
-
-        provider.extend_accounts(accounts);
-
-        let mut header = Header {
-            number: 1,
-            gas_limit: 30_000_000,
-            base_fee_per_gas: Some(1),
-            ..Header::default()
-        };
-        header.parent_hash = B256::with_last_byte(0xAA);
-        let block = reth_ethereum_primitives::Block {
-            header: header.clone(),
-            body: reth_ethereum_primitives::BlockBody {
-                transactions: txs.clone(),
-                ..Default::default()
-            },
-        };
-        let block_hash = header.hash_slow();
-        provider.add_block(block_hash, block);
-        provider.add_block_body_indices(
-            header.number,
-            StoredBlockBodyIndices { first_tx_num: 0, tx_count: txs.len() as u64 },
-        );
-
-        let evm_config = EthEvmConfig::new(provider.chain_spec());
-        let eth_api =
-            EthApi::builder(provider, testing_pool(), NoopNetwork::default(), evm_config).build();
-
-        let debug_api = DebugApi::new(eth_api, BlockingTaskGuard::new(4));
-        (debug_api, BlockId::Hash(block_hash.into()), specs)
-    }
-
-    #[tokio::test(flavor = "multi_thread")]
-    async fn collects_storage_diffs_for_block() {
-        let (api, block_id, specs) = build_debug_api_with_contract_writes(&[(1, 0x2A)]);
-        let diffs = api.run_with_storage_diff_inspector_for_tests(block_id, None).await;
-        assert_eq!(diffs.len(), 1);
-
-        let tx_diff = &diffs[0];
-        let spec = &specs[0];
-        let key = StorageKey::from(U256::from(spec.slot));
-        let value = StorageValue::from(U256::from(spec.value));
-        let slots = tx_diff.get(&spec.address).expect("contract entry must exist");
-        assert_eq!(slots.get(&key), Some(&value));
-    }
-
-    #[tokio::test(flavor = "multi_thread")]
-    async fn respects_tx_index_limit() {
-        let (api, block_id, specs) = build_debug_api_with_contract_writes(&[(1, 0x10), (2, 0x20)]);
-
-        let capped = api.run_with_storage_diff_inspector_for_tests(block_id, Some(0)).await;
-        assert_eq!(capped.len(), 1);
-        let first_contract_diff = capped[0].get(&specs[0].address).expect("first tx diff missing");
-        let slot = StorageKey::from(U256::from(specs[0].slot));
-        let value = StorageValue::from(U256::from(specs[0].value));
-        assert_eq!(first_contract_diff.get(&slot), Some(&value));
-        assert!(!capped[0].contains_key(&specs[1].address));
-
-        let full = api.run_with_storage_diff_inspector_for_tests(block_id, None).await;
-        assert_eq!(full.len(), specs.len());
-
-        for (idx, spec) in specs.iter().enumerate() {
-            let entry = full[idx].get(&spec.address).expect("expected contract diff");
-            let slot = StorageKey::from(U256::from(spec.slot));
-            let value = StorageValue::from(U256::from(spec.value));
-            assert_eq!(entry.get(&slot), Some(&value));
-        }
-    }
-
-    #[test]
-    fn converts_storage_range_result() {
-        let entry = StorageEntry::new(B256::from(U256::from(1)), U256::from(2));
-        let range = ProviderStorageRangeResult {
-            slots: vec![entry],
-            next_key: Some(StorageKey::from(B256::from(U256::from(3)))),
-        };
-
-        let rpc = convert_storage_range(range);
-        assert_eq!(rpc.next_key, Some(B256::from(U256::from(3))));
-        assert_eq!(rpc.storage.len(), 1);
-        let (key, slot) = rpc.storage.0.iter().next().unwrap();
-        assert_eq!(key, &entry.key);
-        assert_eq!(slot.key, entry.key);
-        assert_eq!(slot.value, B256::from(entry.value.to_be_bytes()));
-=======
 /// Inspector for the `debug` API
 ///
 /// This inspector is used to trace the execution of a transaction or call and supports all variants
@@ -1648,6 +1488,162 @@
 
     fn selfdestruct(&mut self, contract: Address, target: Address, value: U256) {
         delegate!(self => inspector.selfdestruct(contract, target, value))
->>>>>>> 0f4d4752
+    }
+}
+
+#[cfg(test)]
+mod tests {
+    use super::*;
+    use crate::eth::{helpers::types::EthRpcConverter, EthApi};
+    use alloy_consensus::{Header, TxLegacy};
+    use alloy_eips::BlockId;
+    use alloy_primitives::{Address, Bytes, StorageKey, StorageValue, TxKind, B256, U256};
+    use reth_chainspec::ChainSpec;
+    use reth_db_api::models::StoredBlockBodyIndices;
+    use reth_evm_ethereum::EthEvmConfig;
+    use reth_network_api::noop::NoopNetwork;
+    use reth_primitives_traits::{crypto::secp256k1::public_key_to_address, StorageEntry};
+    use reth_provider::test_utils::{ExtendedAccount, MockEthProvider};
+    use reth_rpc_eth_api::node::RpcNodeCoreAdapter;
+    use reth_testing_utils::generators::sign_tx_with_key_pair;
+    use reth_transaction_pool::test_utils::{testing_pool, TestPool};
+    use secp256k1::{Keypair, Secp256k1, SecretKey};
+
+    type TestRpcNode = RpcNodeCoreAdapter<MockEthProvider, TestPool, NoopNetwork, EthEvmConfig>;
+    type TestEthApi = EthApi<TestRpcNode, EthRpcConverter<ChainSpec>>;
+
+    #[derive(Clone)]
+    struct ContractSpec {
+        address: Address,
+        slot: u8,
+        value: u8,
+    }
+
+    fn make_sstore_code(slot: u8, value: u8) -> Bytes {
+        Bytes::from(vec![0x60, value, 0x60, slot, 0x55, 0x00])
+    }
+
+    fn make_call_tx(
+        keypair: &Keypair,
+        nonce: u64,
+        to: Address,
+    ) -> reth_ethereum_primitives::TransactionSigned {
+        let tx = reth_ethereum_primitives::Transaction::Legacy(TxLegacy {
+            chain_id: Some(1),
+            nonce,
+            gas_price: 1,
+            gas_limit: 100_000,
+            to: TxKind::Call(to),
+            value: U256::ZERO,
+            input: Bytes::new(),
+        });
+        sign_tx_with_key_pair(*keypair, tx)
+    }
+
+    fn build_debug_api_with_contract_writes(
+        writes: &[(u8, u8)],
+    ) -> (DebugApi<TestEthApi>, BlockId, Vec<ContractSpec>) {
+        let provider = MockEthProvider::default();
+        let secp = Secp256k1::new();
+        let secret_key = SecretKey::from_slice(&[0x11; 32]).expect("valid secret key");
+        let keypair = Keypair::from_secret_key(&secp, &secret_key);
+        let sender = public_key_to_address(keypair.public_key());
+        let mut accounts = Vec::new();
+        accounts.push((sender, ExtendedAccount::new(0, U256::from(1_000_000_000_000_000_000u128))));
+
+        let mut specs = Vec::new();
+        let mut txs = Vec::new();
+        for (idx, (slot, value)) in writes.iter().copied().enumerate() {
+            let address = Address::repeat_byte(0x80 + idx as u8);
+            let account =
+                ExtendedAccount::new(0, U256::ZERO).with_bytecode(make_sstore_code(slot, value));
+            accounts.push((address, account));
+            specs.push(ContractSpec { address, slot, value });
+            txs.push(make_call_tx(&keypair, idx as u64, address));
+        }
+
+        provider.extend_accounts(accounts);
+
+        let mut header = Header {
+            number: 1,
+            gas_limit: 30_000_000,
+            base_fee_per_gas: Some(1),
+            ..Header::default()
+        };
+        header.parent_hash = B256::with_last_byte(0xAA);
+        let block = reth_ethereum_primitives::Block {
+            header: header.clone(),
+            body: reth_ethereum_primitives::BlockBody {
+                transactions: txs.clone(),
+                ..Default::default()
+            },
+        };
+        let block_hash = header.hash_slow();
+        provider.add_block(block_hash, block);
+        provider.add_block_body_indices(
+            header.number,
+            StoredBlockBodyIndices { first_tx_num: 0, tx_count: txs.len() as u64 },
+        );
+
+        let evm_config = EthEvmConfig::new(provider.chain_spec());
+        let eth_api =
+            EthApi::builder(provider, testing_pool(), NoopNetwork::default(), evm_config).build();
+
+        let debug_api = DebugApi::new(eth_api, BlockingTaskGuard::new(4));
+        (debug_api, BlockId::Hash(block_hash.into()), specs)
+    }
+
+    #[tokio::test(flavor = "multi_thread")]
+    async fn collects_storage_diffs_for_block() {
+        let (api, block_id, specs) = build_debug_api_with_contract_writes(&[(1, 0x2A)]);
+        let diffs = api.run_with_storage_diff_inspector_for_tests(block_id, None).await;
+        assert_eq!(diffs.len(), 1);
+
+        let tx_diff = &diffs[0];
+        let spec = &specs[0];
+        let key = StorageKey::from(U256::from(spec.slot));
+        let value = StorageValue::from(U256::from(spec.value));
+        let slots = tx_diff.get(&spec.address).expect("contract entry must exist");
+        assert_eq!(slots.get(&key), Some(&value));
+    }
+
+    #[tokio::test(flavor = "multi_thread")]
+    async fn respects_tx_index_limit() {
+        let (api, block_id, specs) = build_debug_api_with_contract_writes(&[(1, 0x10), (2, 0x20)]);
+
+        let capped = api.run_with_storage_diff_inspector_for_tests(block_id, Some(0)).await;
+        assert_eq!(capped.len(), 1);
+        let first_contract_diff = capped[0].get(&specs[0].address).expect("first tx diff missing");
+        let slot = StorageKey::from(U256::from(specs[0].slot));
+        let value = StorageValue::from(U256::from(specs[0].value));
+        assert_eq!(first_contract_diff.get(&slot), Some(&value));
+        assert!(!capped[0].contains_key(&specs[1].address));
+
+        let full = api.run_with_storage_diff_inspector_for_tests(block_id, None).await;
+        assert_eq!(full.len(), specs.len());
+
+        for (idx, spec) in specs.iter().enumerate() {
+            let entry = full[idx].get(&spec.address).expect("expected contract diff");
+            let slot = StorageKey::from(U256::from(spec.slot));
+            let value = StorageValue::from(U256::from(spec.value));
+            assert_eq!(entry.get(&slot), Some(&value));
+        }
+    }
+
+    #[test]
+    fn converts_storage_range_result() {
+        let entry = StorageEntry::new(B256::from(U256::from(1)), U256::from(2));
+        let range = ProviderStorageRangeResult {
+            slots: vec![entry],
+            next_key: Some(StorageKey::from(B256::from(U256::from(3)))),
+        };
+
+        let rpc = convert_storage_range(range);
+        assert_eq!(rpc.next_key, Some(B256::from(U256::from(3))));
+        assert_eq!(rpc.storage.len(), 1);
+        let (key, slot) = rpc.storage.0.iter().next().unwrap();
+        assert_eq!(key, &entry.key);
+        assert_eq!(slot.key, entry.key);
+        assert_eq!(slot.value, B256::from(entry.value.to_be_bytes()));
     }
 }