use std::sync::Arc;

use alloy_rlp::{Decodable, Encodable};
use async_trait::async_trait;
use jsonrpsee::core::RpcResult;
use reth_chainspec::EthereumHardforks;
use reth_evm::ConfigureEvmEnv;
use reth_primitives::{
    Address, Block, BlockId, BlockNumberOrTag, Bytes, TransactionSignedEcRecovered, B256, U256,
};
use reth_provider::{
    BlockReaderIdExt, ChainSpecProvider, EvmEnvProvider, HeaderProvider, StateProviderFactory,
    TransactionVariant,
};
use reth_revm::database::StateProviderDatabase;
use reth_rpc_api::DebugApiServer;
use reth_rpc_eth_api::{
    helpers::{Call, EthApiSpec, EthTransactions, TraceExt},
    EthApiTypes, FromEthApiError,
};
use reth_rpc_eth_types::{EthApiError, StateCacheDb};
use reth_rpc_server_types::{result::internal_rpc_err, ToRpcResult};
use reth_rpc_types::{
    state::EvmOverrides,
    trace::geth::{
        BlockTraceResult, FourByteFrame, GethDebugBuiltInTracerType, GethDebugTracerType,
        GethDebugTracingCallOptions, GethDebugTracingOptions, GethTrace, NoopFrame, TraceResult,
    },
    BlockError, Bundle, RichBlock, StateContext, TransactionRequest,
};
use reth_tasks::pool::BlockingTaskGuard;
use revm::{
    db::CacheDB,
    primitives::{db::DatabaseCommit, BlockEnv, CfgEnvWithHandlerCfg, Env, EnvWithHandlerCfg},
};
use revm_inspectors::tracing::{
    js::{JsInspector, TransactionContext},
    FourByteInspector, MuxInspector, TracingInspector, TracingInspectorConfig,
};
use tokio::sync::{AcquireError, OwnedSemaphorePermit};

/// `debug` API implementation.
///
/// This type provides the functionality for handling `debug` related requests.
pub struct DebugApi<Provider, Eth> {
    inner: Arc<DebugApiInner<Provider, Eth>>,
}

// === impl DebugApi ===

impl<Provider, Eth> DebugApi<Provider, Eth> {
    /// Create a new instance of the [`DebugApi`]
    pub fn new(provider: Provider, eth: Eth, blocking_task_guard: BlockingTaskGuard) -> Self {
        let inner = Arc::new(DebugApiInner { provider, eth_api: eth, blocking_task_guard });
        Self { inner }
    }

    /// Access the underlying `Eth` API.
    pub fn eth_api(&self) -> &Eth {
        &self.inner.eth_api
    }
}

// === impl DebugApi ===

impl<Provider, Eth> DebugApi<Provider, Eth>
where
    Provider: BlockReaderIdExt
        + HeaderProvider
        + ChainSpecProvider
        + StateProviderFactory
        + EvmEnvProvider
        + 'static,
    Eth: EthApiTypes + TraceExt + 'static,
{
    /// Acquires a permit to execute a tracing call.
    async fn acquire_trace_permit(&self) -> Result<OwnedSemaphorePermit, AcquireError> {
        self.inner.blocking_task_guard.clone().acquire_owned().await
    }

    /// Trace the entire block asynchronously
    async fn trace_block(
        &self,
        at: BlockId,
        transactions: Vec<TransactionSignedEcRecovered>,
        cfg: CfgEnvWithHandlerCfg,
        block_env: BlockEnv,
        opts: GethDebugTracingOptions,
    ) -> Result<Vec<TraceResult>, Eth::Error> {
        if transactions.is_empty() {
            // nothing to trace
            return Ok(Vec::new())
        }

        // replay all transactions of the block
        let this = self.clone();
        self.eth_api()
            .spawn_with_state_at_block(at, move |state| {
                let block_hash = at.as_block_hash();
                let mut results = Vec::with_capacity(transactions.len());
                let mut db = CacheDB::new(StateProviderDatabase::new(state));
                let mut transactions = transactions.into_iter().enumerate().peekable();
                while let Some((index, tx)) = transactions.next() {
                    let tx_hash = tx.hash;

                    let env = EnvWithHandlerCfg {
                        env: Env::boxed(
                            cfg.cfg_env.clone(),
                            block_env.clone(),
                            Call::evm_config(this.eth_api()).tx_env(&tx),
                        ),
                        handler_cfg: cfg.handler_cfg,
                    };
                    let (result, state_changes) = this.trace_transaction(
                        opts.clone(),
                        env,
                        &mut db,
                        Some(TransactionContext {
                            block_hash,
                            tx_hash: Some(tx_hash),
                            tx_index: Some(index),
                        }),
                    )?;

                    results.push(TraceResult::Success { result, tx_hash: Some(tx_hash) });
                    if transactions.peek().is_some() {
                        // need to apply the state changes of this transaction before executing the
                        // next transaction
                        db.commit(state_changes)
                    }
                }

                Ok(results)
            })
            .await
    }

    /// Replays the given block and returns the trace of each transaction.
    ///
    /// This expects a rlp encoded block
    ///
    /// Note, the parent of this block must be present, or it will fail.
    pub async fn debug_trace_raw_block(
        &self,
        rlp_block: Bytes,
        opts: GethDebugTracingOptions,
    ) -> Result<Vec<TraceResult>, Eth::Error> {
        let block = Block::decode(&mut rlp_block.as_ref())
            .map_err(BlockError::RlpDecodeRawBlock)
            .map_err(Eth::Error::from_eth_err)?;

        let (cfg, block_env) = self.eth_api().evm_env_for_raw_block(&block.header).await?;
        // we trace on top the block's parent block
        let parent = block.parent_hash;

        // Depending on EIP-2 we need to recover the transactions differently
        let transactions =
            if self.inner.provider.chain_spec().is_homestead_active_at_block(block.number) {
                block
                    .body
                    .into_iter()
                    .map(|tx| {
                        tx.into_ecrecovered()
                            .ok_or_else(|| EthApiError::InvalidTransactionSignature)
                            .map_err(Eth::Error::from_eth_err)
                    })
                    .collect::<Result<Vec<_>, Eth::Error>>()?
            } else {
                block
                    .body
                    .into_iter()
                    .map(|tx| {
                        tx.into_ecrecovered_unchecked()
                            .ok_or_else(|| EthApiError::InvalidTransactionSignature)
                            .map_err(Eth::Error::from_eth_err)
                    })
                    .collect::<Result<Vec<_>, Eth::Error>>()?
            };

        self.trace_block(parent.into(), transactions, cfg, block_env, opts).await
    }

    /// Replays a block and returns the trace of each transaction.
    pub async fn debug_trace_block(
        &self,
        block_id: BlockId,
        opts: GethDebugTracingOptions,
    ) -> Result<Vec<TraceResult>, Eth::Error> {
        let block_hash = self
            .inner
            .provider
            .block_hash_for_id(block_id)
            .map_err(Eth::Error::from_eth_err)?
            .ok_or_else(|| EthApiError::UnknownBlockNumber)?;

        let ((cfg, block_env, _), block) = futures::try_join!(
            self.inner.eth_api.evm_env_at(block_hash.into()),
            self.inner.eth_api.block_with_senders(block_id),
        )?;

        let block = block.ok_or_else(|| EthApiError::UnknownBlockNumber)?;
        // we need to get the state of the parent block because we're replaying this block on top of
        // its parent block's state
        let state_at = block.parent_hash;

        self.trace_block(
            state_at.into(),
            block.into_transactions_ecrecovered().collect(),
            cfg,
            block_env,
            opts,
        )
        .await
    }

    /// Trace the transaction according to the provided options.
    ///
    /// Ref: <https://geth.ethereum.org/docs/developers/evm-tracing/built-in-tracers>
    pub async fn debug_trace_transaction(
        &self,
        tx_hash: B256,
        opts: GethDebugTracingOptions,
    ) -> Result<GethTrace, Eth::Error> {
        let (transaction, block) = match self.inner.eth_api.transaction_and_block(tx_hash).await? {
            None => return Err(EthApiError::TransactionNotFound.into()),
            Some(res) => res,
        };
        let (cfg, block_env, _) = self.inner.eth_api.evm_env_at(block.hash().into()).await?;

        // we need to get the state of the parent block because we're essentially replaying the
        // block the transaction is included in
        let state_at: BlockId = block.parent_hash.into();
        let block_hash = block.hash();
        let block_txs = block.into_transactions_ecrecovered();

        let this = self.clone();
        self.inner
            .eth_api
            .spawn_with_state_at_block(state_at, move |state| {
                // configure env for the target transaction
                let tx = transaction.into_recovered();

                let mut db = CacheDB::new(StateProviderDatabase::new(state));
                // replay all transactions prior to the targeted transaction
                let index = this.eth_api().replay_transactions_until(
                    &mut db,
                    cfg.clone(),
                    block_env.clone(),
                    block_txs,
                    tx.hash,
                )?;

                let env = EnvWithHandlerCfg {
                    env: Env::boxed(
                        cfg.cfg_env.clone(),
                        block_env,
                        Call::evm_config(this.eth_api()).tx_env(&tx),
                    ),
                    handler_cfg: cfg.handler_cfg,
                };

                this.trace_transaction(
                    opts,
                    env,
                    &mut db,
                    Some(TransactionContext {
                        block_hash: Some(block_hash),
                        tx_index: Some(index),
                        tx_hash: Some(tx.hash),
                    }),
                )
                .map(|(trace, _)| trace)
            })
            .await
    }

    /// The `debug_traceCall` method lets you run an `eth_call` within the context of the given
    /// block execution using the final state of parent block as the base.
    ///
    /// Differences compare to `eth_call`:
    ///  - `debug_traceCall` executes with __enabled__ basefee check, `eth_call` does not: <https://github.com/paradigmxyz/reth/issues/6240>
    pub async fn debug_trace_call(
        &self,
        call: TransactionRequest,
        block_id: Option<BlockId>,
        opts: GethDebugTracingCallOptions,
    ) -> Result<GethTrace, Eth::Error> {
        let at = block_id.unwrap_or_default();
        let GethDebugTracingCallOptions { tracing_options, state_overrides, block_overrides } =
            opts;
        let overrides = EvmOverrides::new(state_overrides, block_overrides.map(Box::new));
        let GethDebugTracingOptions { config, tracer, tracer_config, .. } = tracing_options;

        let this = self.clone();
        if let Some(tracer) = tracer {
            return match tracer {
                GethDebugTracerType::BuiltInTracer(tracer) => match tracer {
                    GethDebugBuiltInTracerType::FourByteTracer => {
                        let mut inspector = FourByteInspector::default();
                        let inspector = self
                            .inner
                            .eth_api
                            .spawn_with_call_at(call, at, overrides, move |db, env| {
                                this.eth_api().inspect(db, env, &mut inspector)?;
                                Ok(inspector)
                            })
                            .await?;
                        return Ok(FourByteFrame::from(inspector).into())
                    }
                    GethDebugBuiltInTracerType::CallTracer => {
                        let call_config = tracer_config
                            .into_call_config()
                            .map_err(|_| EthApiError::InvalidTracerConfig)?;

                        let mut inspector = TracingInspector::new(
                            TracingInspectorConfig::from_geth_call_config(&call_config),
                        );

                        let frame = self
                            .inner
                            .eth_api
                            .spawn_with_call_at(call, at, overrides, move |db, env| {
                                let (res, env) = this.eth_api().inspect(db, env, &mut inspector)?;
                                let frame = inspector
                                    .with_transaction_gas_limit(env.tx.gas_limit)
                                    .into_geth_builder()
                                    .geth_call_traces(call_config, res.result.gas_used());
                                Ok(frame.into())
                            })
                            .await?;
                        return Ok(frame)
                    }
                    GethDebugBuiltInTracerType::PreStateTracer => {
                        let prestate_config = tracer_config
                            .into_pre_state_config()
                            .map_err(|_| EthApiError::InvalidTracerConfig)?;
                        let mut inspector = TracingInspector::new(
                            TracingInspectorConfig::from_geth_prestate_config(&prestate_config),
                        );

                        let frame = self
                            .inner
                            .eth_api
                            .spawn_with_call_at(call, at, overrides, move |db, env| {
                                // wrapper is hack to get around 'higher-ranked lifetime error',
                                // see <https://github.com/rust-lang/rust/issues/100013>
                                let db = db.0;

<<<<<<< HEAD
                                let (res, env) =
                                    this.eth_api().inspect(&mut *db, env, &mut inspector)?;
                                let frame = inspector
                                    .with_transaction_gas_limit(env.tx.gas_limit)
                                    .into_geth_builder()
                                    .geth_prestate_traces(&res, prestate_config, db)?;
=======
                                let (res, _) =
                                    this.eth_api().inspect(&mut *db, env, &mut inspector)?;
                                let frame = inspector
                                    .into_geth_builder()
                                    .geth_prestate_traces(&res, prestate_config, db)
                                    .map_err(Eth::Error::from_eth_err)?;
>>>>>>> 2766c355
                                Ok(frame)
                            })
                            .await?;
                        return Ok(frame.into())
                    }
                    GethDebugBuiltInTracerType::NoopTracer => Ok(NoopFrame::default().into()),
                    GethDebugBuiltInTracerType::MuxTracer => {
                        let mux_config = tracer_config
                            .into_mux_config()
                            .map_err(|_| EthApiError::InvalidTracerConfig)?;

                        let mut inspector = MuxInspector::try_from_config(mux_config)
                            .map_err(Eth::Error::from_eth_err)?;

                        let frame = self
                            .inner
                            .eth_api
                            .spawn_with_call_at(call, at, overrides, move |db, env| {
                                // wrapper is hack to get around 'higher-ranked lifetime error', see
                                // <https://github.com/rust-lang/rust/issues/100013>
                                let db = db.0;

                                let (res, _) =
                                    this.eth_api().inspect(&mut *db, env, &mut inspector)?;
                                let frame = inspector
                                    .try_into_mux_frame(&res, db)
                                    .map_err(Eth::Error::from_eth_err)?;
                                Ok(frame.into())
                            })
                            .await?;
                        return Ok(frame)
                    }
                },
                GethDebugTracerType::JsTracer(code) => {
                    let config = tracer_config.into_json();

                    let (_, _, at) = self.inner.eth_api.evm_env_at(at).await?;

                    let res = self
                        .inner
                        .eth_api
                        .spawn_with_call_at(call, at, overrides, move |db, env| {
                            // wrapper is hack to get around 'higher-ranked lifetime error', see
                            // <https://github.com/rust-lang/rust/issues/100013>
                            let db = db.0;

                            let mut inspector =
                                JsInspector::new(code, config).map_err(Eth::Error::from_eth_err)?;
                            let (res, _) =
                                this.eth_api().inspect(&mut *db, env.clone(), &mut inspector)?;
                            inspector.json_result(res, &env, db).map_err(Eth::Error::from_eth_err)
                        })
                        .await?;

                    Ok(GethTrace::JS(res))
                }
            }
        }

        // default structlog tracer
        let inspector_config = TracingInspectorConfig::from_geth_config(&config);

        let mut inspector = TracingInspector::new(inspector_config);

        let (res, tx_gas_limit, inspector) = self
            .inner
            .eth_api
            .spawn_with_call_at(call, at, overrides, move |db, env| {
                let tx_gas_limit = env.tx.gas_limit;
                let (res, _) = this.eth_api().inspect(db, env, &mut inspector)?;
                Ok((res, tx_gas_limit, inspector))
            })
            .await?;
        let gas_used = res.result.gas_used();
        let return_value = res.result.into_output().unwrap_or_default();
        let frame = inspector
            .with_transaction_gas_limit(tx_gas_limit)
            .into_geth_builder()
            .geth_traces(gas_used, return_value, config);

        Ok(frame.into())
    }

    /// The `debug_traceCallMany` method lets you run an `eth_callMany` within the context of the
    /// given block execution using the first n transactions in the given block as base.
    /// Each following bundle increments block number by 1 and block timestamp by 12 seconds
    pub async fn debug_trace_call_many(
        &self,
        bundles: Vec<Bundle>,
        state_context: Option<StateContext>,
        opts: Option<GethDebugTracingCallOptions>,
    ) -> Result<Vec<Vec<GethTrace>>, Eth::Error> {
        if bundles.is_empty() {
            return Err(EthApiError::InvalidParams(String::from("bundles are empty.")).into())
        }

        let StateContext { transaction_index, block_number } = state_context.unwrap_or_default();
        let transaction_index = transaction_index.unwrap_or_default();

        let target_block = block_number.unwrap_or_default();
        let ((cfg, mut block_env, _), block) = futures::try_join!(
            self.inner.eth_api.evm_env_at(target_block),
            self.inner.eth_api.block_with_senders(target_block),
        )?;

        let opts = opts.unwrap_or_default();
        let block = block.ok_or_else(|| EthApiError::UnknownBlockNumber)?;
        let GethDebugTracingCallOptions { tracing_options, mut state_overrides, .. } = opts;
        let gas_limit = self.inner.eth_api.call_gas_limit();

        // we're essentially replaying the transactions in the block here, hence we need the state
        // that points to the beginning of the block, which is the state at the parent block
        let mut at = block.parent_hash;
        let mut replay_block_txs = true;

        // if a transaction index is provided, we need to replay the transactions until the index
        let num_txs = transaction_index.index().unwrap_or(block.body.len());
        // but if all transactions are to be replayed, we can use the state at the block itself
        // this works with the exception of the PENDING block, because its state might not exist if
        // built locally
        if !target_block.is_pending() && num_txs == block.body.len() {
            at = block.hash();
            replay_block_txs = false;
        }

        let this = self.clone();

        self.inner
            .eth_api
            .spawn_with_state_at_block(at.into(), move |state| {
                // the outer vec for the bundles
                let mut all_bundles = Vec::with_capacity(bundles.len());
                let mut db = CacheDB::new(StateProviderDatabase::new(state));

                if replay_block_txs {
                    // only need to replay the transactions in the block if not all transactions are
                    // to be replayed
                    let transactions = block.into_transactions_ecrecovered().take(num_txs);

                    // Execute all transactions until index
                    for tx in transactions {
                        let env = EnvWithHandlerCfg {
                            env: Env::boxed(
                                cfg.cfg_env.clone(),
                                block_env.clone(),
                                Call::evm_config(this.eth_api()).tx_env(&tx),
                            ),
                            handler_cfg: cfg.handler_cfg,
                        };
                        let (res, _) = this.inner.eth_api.transact(&mut db, env)?;
                        db.commit(res.state);
                    }
                }

                // Trace all bundles
                let mut bundles = bundles.into_iter().peekable();
                while let Some(bundle) = bundles.next() {
                    let mut results = Vec::with_capacity(bundle.transactions.len());
                    let Bundle { transactions, block_override } = bundle;

                    let block_overrides = block_override.map(Box::new);

                    let mut transactions = transactions.into_iter().peekable();
                    while let Some(tx) = transactions.next() {
                        // apply state overrides only once, before the first transaction
                        let state_overrides = state_overrides.take();
                        let overrides = EvmOverrides::new(state_overrides, block_overrides.clone());

                        let env = this.eth_api().prepare_call_env(
                            cfg.clone(),
                            block_env.clone(),
                            tx,
                            gas_limit,
                            &mut db,
                            overrides,
                        )?;

                        let (trace, state) =
                            this.trace_transaction(tracing_options.clone(), env, &mut db, None)?;

                        // If there is more transactions, commit the database
                        // If there is no transactions, but more bundles, commit to the database too
                        if transactions.peek().is_some() || bundles.peek().is_some() {
                            db.commit(state);
                        }
                        results.push(trace);
                    }
                    // Increment block_env number and timestamp for the next bundle
                    block_env.number += U256::from(1);
                    block_env.timestamp += U256::from(12);

                    all_bundles.push(results);
                }
                Ok(all_bundles)
            })
            .await
    }

    /// Executes the configured transaction with the environment on the given database.
    ///
    /// Returns the trace frame and the state that got updated after executing the transaction.
    ///
    /// Note: this does not apply any state overrides if they're configured in the `opts`.
    ///
    /// Caution: this is blocking and should be performed on a blocking task.
    fn trace_transaction(
        &self,
        opts: GethDebugTracingOptions,
        env: EnvWithHandlerCfg,
        db: &mut StateCacheDb<'_>,
        transaction_context: Option<TransactionContext>,
    ) -> Result<(GethTrace, revm_primitives::EvmState), Eth::Error> {
        let GethDebugTracingOptions { config, tracer, tracer_config, .. } = opts;

        if let Some(tracer) = tracer {
            return match tracer {
                GethDebugTracerType::BuiltInTracer(tracer) => match tracer {
                    GethDebugBuiltInTracerType::FourByteTracer => {
                        let mut inspector = FourByteInspector::default();
                        let (res, _) = self.eth_api().inspect(db, env, &mut inspector)?;
                        return Ok((FourByteFrame::from(inspector).into(), res.state))
                    }
                    GethDebugBuiltInTracerType::CallTracer => {
                        let call_config = tracer_config
                            .into_call_config()
                            .map_err(|_| EthApiError::InvalidTracerConfig)?;

                        let mut inspector = TracingInspector::new(
                            TracingInspectorConfig::from_geth_call_config(&call_config),
                        );

                        let (res, env) = self.eth_api().inspect(db, env, &mut inspector)?;

                        let frame = inspector
                            .with_transaction_gas_limit(env.tx.gas_limit)
                            .into_geth_builder()
                            .geth_call_traces(call_config, res.result.gas_used());

                        return Ok((frame.into(), res.state))
                    }
                    GethDebugBuiltInTracerType::PreStateTracer => {
                        let prestate_config = tracer_config
                            .into_pre_state_config()
                            .map_err(|_| EthApiError::InvalidTracerConfig)?;

                        let mut inspector = TracingInspector::new(
                            TracingInspectorConfig::from_geth_prestate_config(&prestate_config),
                        );
                        let (res, env) = self.eth_api().inspect(&mut *db, env, &mut inspector)?;

                        let frame = inspector
<<<<<<< HEAD
                            .with_transaction_gas_limit(env.tx.gas_limit)
                            .into_geth_builder()
                            .geth_prestate_traces(&res, prestate_config, db)?;
=======
                            .into_geth_builder()
                            .geth_prestate_traces(&res, prestate_config, db)
                            .map_err(Eth::Error::from_eth_err)?;
>>>>>>> 2766c355

                        return Ok((frame.into(), res.state))
                    }
                    GethDebugBuiltInTracerType::NoopTracer => {
                        Ok((NoopFrame::default().into(), Default::default()))
                    }
                    GethDebugBuiltInTracerType::MuxTracer => {
                        let mux_config = tracer_config
                            .into_mux_config()
                            .map_err(|_| EthApiError::InvalidTracerConfig)?;

                        let mut inspector = MuxInspector::try_from_config(mux_config)
                            .map_err(Eth::Error::from_eth_err)?;

                        let (res, _) = self.eth_api().inspect(&mut *db, env, &mut inspector)?;
                        let frame = inspector
                            .try_into_mux_frame(&res, db)
                            .map_err(Eth::Error::from_eth_err)?;
                        return Ok((frame.into(), res.state))
                    }
                },
                GethDebugTracerType::JsTracer(code) => {
                    let config = tracer_config.into_json();
                    let mut inspector = JsInspector::with_transaction_context(
                        code,
                        config,
                        transaction_context.unwrap_or_default(),
                    )
                    .map_err(Eth::Error::from_eth_err)?;
                    let (res, env) = self.eth_api().inspect(&mut *db, env, &mut inspector)?;

                    let state = res.state.clone();
                    let result =
                        inspector.json_result(res, &env, db).map_err(Eth::Error::from_eth_err)?;
                    Ok((GethTrace::JS(result), state))
                }
            }
        }

        // default structlog tracer
        let inspector_config = TracingInspectorConfig::from_geth_config(&config);

        let mut inspector = TracingInspector::new(inspector_config);

        let (res, env) = self.eth_api().inspect(db, env, &mut inspector)?;
        let gas_used = res.result.gas_used();
        let return_value = res.result.into_output().unwrap_or_default();
        let frame = inspector
            .with_transaction_gas_limit(env.tx.gas_limit)
            .into_geth_builder()
            .geth_traces(gas_used, return_value, config);

        Ok((frame.into(), res.state))
    }
}

#[async_trait]
impl<Provider, Eth> DebugApiServer for DebugApi<Provider, Eth>
where
    Provider: BlockReaderIdExt
        + HeaderProvider
        + ChainSpecProvider
        + StateProviderFactory
        + EvmEnvProvider
        + 'static,
    Eth: EthApiSpec + EthTransactions + TraceExt + 'static,
{
    /// Handler for `debug_getRawHeader`
    async fn raw_header(&self, block_id: BlockId) -> RpcResult<Bytes> {
        let header = match block_id {
            BlockId::Hash(hash) => self.inner.provider.header(&hash.into()).to_rpc_result()?,
            BlockId::Number(number_or_tag) => {
                let number = self
                    .inner
                    .provider
                    .convert_block_number(number_or_tag)
                    .to_rpc_result()?
                    .ok_or_else(|| internal_rpc_err("Pending block not supported".to_string()))?;
                self.inner.provider.header_by_number(number).to_rpc_result()?
            }
        };

        let mut res = Vec::new();
        if let Some(header) = header {
            header.encode(&mut res);
        }

        Ok(res.into())
    }

    /// Handler for `debug_getRawBlock`
    async fn raw_block(&self, block_id: BlockId) -> RpcResult<Bytes> {
        let block = self
            .inner
            .provider
            .block_by_id(block_id)
            .to_rpc_result()?
            .ok_or_else(|| EthApiError::UnknownBlockNumber)?;
        let mut res = Vec::new();
        block.encode(&mut res);
        Ok(res.into())
    }

    /// Handler for `debug_getRawTransaction`
    ///
    /// If this is a pooled EIP-4844 transaction, the blob sidecar is included.
    ///
    /// Returns the bytes of the transaction for the given hash.
    async fn raw_transaction(&self, hash: B256) -> RpcResult<Option<Bytes>> {
        self.inner.eth_api.raw_transaction_by_hash(hash).await.map_err(Into::into)
    }

    /// Handler for `debug_getRawTransactions`
    /// Returns the bytes of the transaction for the given hash.
    async fn raw_transactions(&self, block_id: BlockId) -> RpcResult<Vec<Bytes>> {
        let block = self
            .inner
            .provider
            .block_with_senders_by_id(block_id, TransactionVariant::NoHash)
            .to_rpc_result()?
            .unwrap_or_default();
        Ok(block.into_transactions_ecrecovered().map(|tx| tx.envelope_encoded()).collect())
    }

    /// Handler for `debug_getRawReceipts`
    async fn raw_receipts(&self, block_id: BlockId) -> RpcResult<Vec<Bytes>> {
        Ok(self
            .inner
            .provider
            .receipts_by_block_id(block_id)
            .to_rpc_result()?
            .unwrap_or_default()
            .into_iter()
            .map(|receipt| receipt.with_bloom().envelope_encoded())
            .collect())
    }

    /// Handler for `debug_getBadBlocks`
    async fn bad_blocks(&self) -> RpcResult<Vec<RichBlock>> {
        Err(internal_rpc_err("unimplemented"))
    }

    /// Handler for `debug_traceChain`
    async fn debug_trace_chain(
        &self,
        _start_exclusive: BlockNumberOrTag,
        _end_inclusive: BlockNumberOrTag,
    ) -> RpcResult<Vec<BlockTraceResult>> {
        Err(internal_rpc_err("unimplemented"))
    }

    /// Handler for `debug_traceBlock`
    async fn debug_trace_block(
        &self,
        rlp_block: Bytes,
        opts: Option<GethDebugTracingOptions>,
    ) -> RpcResult<Vec<TraceResult>> {
        let _permit = self.acquire_trace_permit().await;
        Self::debug_trace_raw_block(self, rlp_block, opts.unwrap_or_default())
            .await
            .map_err(Into::into)
    }

    /// Handler for `debug_traceBlockByHash`
    async fn debug_trace_block_by_hash(
        &self,
        block: B256,
        opts: Option<GethDebugTracingOptions>,
    ) -> RpcResult<Vec<TraceResult>> {
        let _permit = self.acquire_trace_permit().await;
        Self::debug_trace_block(self, block.into(), opts.unwrap_or_default())
            .await
            .map_err(Into::into)
    }

    /// Handler for `debug_traceBlockByNumber`
    async fn debug_trace_block_by_number(
        &self,
        block: BlockNumberOrTag,
        opts: Option<GethDebugTracingOptions>,
    ) -> RpcResult<Vec<TraceResult>> {
        let _permit = self.acquire_trace_permit().await;
        Self::debug_trace_block(self, block.into(), opts.unwrap_or_default())
            .await
            .map_err(Into::into)
    }

    /// Handler for `debug_traceTransaction`
    async fn debug_trace_transaction(
        &self,
        tx_hash: B256,
        opts: Option<GethDebugTracingOptions>,
    ) -> RpcResult<GethTrace> {
        let _permit = self.acquire_trace_permit().await;
        Self::debug_trace_transaction(self, tx_hash, opts.unwrap_or_default())
            .await
            .map_err(Into::into)
    }

    /// Handler for `debug_traceCall`
    async fn debug_trace_call(
        &self,
        request: TransactionRequest,
        block_number: Option<BlockId>,
        opts: Option<GethDebugTracingCallOptions>,
    ) -> RpcResult<GethTrace> {
        let _permit = self.acquire_trace_permit().await;
        Self::debug_trace_call(self, request, block_number, opts.unwrap_or_default())
            .await
            .map_err(Into::into)
    }

    async fn debug_trace_call_many(
        &self,
        bundles: Vec<Bundle>,
        state_context: Option<StateContext>,
        opts: Option<GethDebugTracingCallOptions>,
    ) -> RpcResult<Vec<Vec<GethTrace>>> {
        let _permit = self.acquire_trace_permit().await;
        Self::debug_trace_call_many(self, bundles, state_context, opts).await.map_err(Into::into)
    }

    async fn debug_backtrace_at(&self, _location: &str) -> RpcResult<()> {
        Ok(())
    }

    async fn debug_account_range(
        &self,
        _block_number: BlockNumberOrTag,
        _start: Bytes,
        _max_results: u64,
        _nocode: bool,
        _nostorage: bool,
        _incompletes: bool,
    ) -> RpcResult<()> {
        Ok(())
    }

    async fn debug_block_profile(&self, _file: String, _seconds: u64) -> RpcResult<()> {
        Ok(())
    }

    async fn debug_chaindb_compact(&self) -> RpcResult<()> {
        Ok(())
    }

    async fn debug_chaindb_property(&self, _property: String) -> RpcResult<()> {
        Ok(())
    }

    async fn debug_cpu_profile(&self, _file: String, _seconds: u64) -> RpcResult<()> {
        Ok(())
    }

    async fn debug_db_ancient(&self, _kind: String, _number: u64) -> RpcResult<()> {
        Ok(())
    }

    async fn debug_db_ancients(&self) -> RpcResult<()> {
        Ok(())
    }

    async fn debug_db_get(&self, _key: String) -> RpcResult<()> {
        Ok(())
    }

    async fn debug_dump_block(&self, _number: BlockId) -> RpcResult<()> {
        Ok(())
    }

    async fn debug_free_os_memory(&self) -> RpcResult<()> {
        Ok(())
    }

    async fn debug_freeze_client(&self, _node: String) -> RpcResult<()> {
        Ok(())
    }

    async fn debug_gc_stats(&self) -> RpcResult<()> {
        Ok(())
    }

    async fn debug_get_accessible_state(
        &self,
        _from: BlockNumberOrTag,
        _to: BlockNumberOrTag,
    ) -> RpcResult<()> {
        Ok(())
    }

    async fn debug_get_modified_accounts_by_hash(
        &self,
        _start_hash: B256,
        _end_hash: B256,
    ) -> RpcResult<()> {
        Ok(())
    }

    async fn debug_get_modified_accounts_by_number(
        &self,
        _start_number: u64,
        _end_number: u64,
    ) -> RpcResult<()> {
        Ok(())
    }

    async fn debug_go_trace(&self, _file: String, _seconds: u64) -> RpcResult<()> {
        Ok(())
    }

    async fn debug_intermediate_roots(
        &self,
        _block_hash: B256,
        _opts: Option<GethDebugTracingCallOptions>,
    ) -> RpcResult<()> {
        Ok(())
    }

    async fn debug_mem_stats(&self) -> RpcResult<()> {
        Ok(())
    }

    async fn debug_mutex_profile(&self, _file: String, _nsec: u64) -> RpcResult<()> {
        Ok(())
    }

    async fn debug_preimage(&self, _hash: B256) -> RpcResult<()> {
        Ok(())
    }

    async fn debug_print_block(&self, _number: u64) -> RpcResult<()> {
        Ok(())
    }

    async fn debug_seed_hash(&self, _number: u64) -> RpcResult<B256> {
        Ok(Default::default())
    }

    async fn debug_set_block_profile_rate(&self, _rate: u64) -> RpcResult<()> {
        Ok(())
    }

    async fn debug_set_gc_percent(&self, _v: i32) -> RpcResult<()> {
        Ok(())
    }

    async fn debug_set_head(&self, _number: u64) -> RpcResult<()> {
        Ok(())
    }

    async fn debug_set_mutex_profile_fraction(&self, _rate: i32) -> RpcResult<()> {
        Ok(())
    }

    async fn debug_set_trie_flush_interval(&self, _interval: String) -> RpcResult<()> {
        Ok(())
    }

    async fn debug_stacks(&self) -> RpcResult<()> {
        Ok(())
    }

    async fn debug_standard_trace_bad_block_to_file(
        &self,
        _block: BlockNumberOrTag,
        _opts: Option<GethDebugTracingCallOptions>,
    ) -> RpcResult<()> {
        Ok(())
    }

    async fn debug_standard_trace_block_to_file(
        &self,
        _block: BlockNumberOrTag,
        _opts: Option<GethDebugTracingCallOptions>,
    ) -> RpcResult<()> {
        Ok(())
    }

    async fn debug_start_cpu_profile(&self, _file: String) -> RpcResult<()> {
        Ok(())
    }

    async fn debug_start_go_trace(&self, _file: String) -> RpcResult<()> {
        Ok(())
    }

    async fn debug_stop_cpu_profile(&self) -> RpcResult<()> {
        Ok(())
    }

    async fn debug_stop_go_trace(&self) -> RpcResult<()> {
        Ok(())
    }

    async fn debug_storage_range_at(
        &self,
        _block_hash: B256,
        _tx_idx: usize,
        _contract_address: Address,
        _key_start: B256,
        _max_result: u64,
    ) -> RpcResult<()> {
        Ok(())
    }

    async fn debug_trace_bad_block(
        &self,
        _block_hash: B256,
        _opts: Option<GethDebugTracingCallOptions>,
    ) -> RpcResult<()> {
        Ok(())
    }

    async fn debug_verbosity(&self, _level: usize) -> RpcResult<()> {
        Ok(())
    }

    async fn debug_vmodule(&self, _pattern: String) -> RpcResult<()> {
        Ok(())
    }

    async fn debug_write_block_profile(&self, _file: String) -> RpcResult<()> {
        Ok(())
    }

    async fn debug_write_mem_profile(&self, _file: String) -> RpcResult<()> {
        Ok(())
    }

    async fn debug_write_mutex_profile(&self, _file: String) -> RpcResult<()> {
        Ok(())
    }
}

impl<Provider, Eth> std::fmt::Debug for DebugApi<Provider, Eth> {
    fn fmt(&self, f: &mut std::fmt::Formatter<'_>) -> std::fmt::Result {
        f.debug_struct("DebugApi").finish_non_exhaustive()
    }
}

impl<Provider, Eth> Clone for DebugApi<Provider, Eth> {
    fn clone(&self) -> Self {
        Self { inner: Arc::clone(&self.inner) }
    }
}

struct DebugApiInner<Provider, Eth> {
    /// The provider that can interact with the chain.
    provider: Provider,
    /// The implementation of `eth` API
    eth_api: Eth,
    // restrict the number of concurrent calls to blocking calls
    blocking_task_guard: BlockingTaskGuard,
}<|MERGE_RESOLUTION|>--- conflicted
+++ resolved
@@ -346,21 +346,13 @@
                                 // see <https://github.com/rust-lang/rust/issues/100013>
                                 let db = db.0;
 
-<<<<<<< HEAD
                                 let (res, env) =
                                     this.eth_api().inspect(&mut *db, env, &mut inspector)?;
                                 let frame = inspector
                                     .with_transaction_gas_limit(env.tx.gas_limit)
                                     .into_geth_builder()
-                                    .geth_prestate_traces(&res, prestate_config, db)?;
-=======
-                                let (res, _) =
-                                    this.eth_api().inspect(&mut *db, env, &mut inspector)?;
-                                let frame = inspector
-                                    .into_geth_builder()
                                     .geth_prestate_traces(&res, prestate_config, db)
                                     .map_err(Eth::Error::from_eth_err)?;
->>>>>>> 2766c355
                                 Ok(frame)
                             })
                             .await?;
@@ -429,9 +421,8 @@
             .inner
             .eth_api
             .spawn_with_call_at(call, at, overrides, move |db, env| {
-                let tx_gas_limit = env.tx.gas_limit;
-                let (res, _) = this.eth_api().inspect(db, env, &mut inspector)?;
-                Ok((res, tx_gas_limit, inspector))
+                let (res, env) = this.eth_api().inspect(db, env, &mut inspector)?;
+                Ok((res, env.tx.gas_limit, inspector))
             })
             .await?;
         let gas_used = res.result.gas_used();
@@ -612,15 +603,10 @@
                         let (res, env) = self.eth_api().inspect(&mut *db, env, &mut inspector)?;
 
                         let frame = inspector
-<<<<<<< HEAD
                             .with_transaction_gas_limit(env.tx.gas_limit)
-                            .into_geth_builder()
-                            .geth_prestate_traces(&res, prestate_config, db)?;
-=======
                             .into_geth_builder()
                             .geth_prestate_traces(&res, prestate_config, db)
                             .map_err(Eth::Error::from_eth_err)?;
->>>>>>> 2766c355
 
                         return Ok((frame.into(), res.state))
                     }
