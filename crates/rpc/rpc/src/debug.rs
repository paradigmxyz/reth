use alloy_primitives::{Address, Bytes, B256, U256};
use alloy_rlp::{Decodable, Encodable};
use alloy_rpc_types::{
    state::EvmOverrides, Block as RpcBlock, BlockError, Bundle, StateContext, TransactionInfo,
};
use alloy_rpc_types_debug::ExecutionWitness;
use alloy_rpc_types_eth::transaction::TransactionRequest;
use alloy_rpc_types_trace::geth::{
    call::FlatCallFrame, BlockTraceResult, FourByteFrame, GethDebugBuiltInTracerType,
    GethDebugTracerType, GethDebugTracingCallOptions, GethDebugTracingOptions, GethTrace,
    NoopFrame, TraceResult,
};
use async_trait::async_trait;
use jsonrpsee::core::RpcResult;
use reth_chainspec::{ChainSpec, EthereumHardforks};
use reth_evm::{
    system_calls::{pre_block_beacon_root_contract_call, pre_block_blockhashes_contract_call},
    ConfigureEvmEnv,
};
use reth_primitives::{Block, BlockId, BlockNumberOrTag, TransactionSignedEcRecovered};
use reth_provider::{
    BlockReaderIdExt, ChainSpecProvider, EvmEnvProvider, HeaderProvider, StateProofProvider,
    StateProviderFactory, TransactionVariant,
};
use reth_revm::database::StateProviderDatabase;
use reth_rpc_api::DebugApiServer;
use reth_rpc_eth_api::{
    helpers::{Call, EthApiSpec, EthTransactions, TraceExt},
    EthApiTypes, FromEthApiError,
};
use reth_rpc_eth_types::{EthApiError, StateCacheDb};
use reth_rpc_server_types::{result::internal_rpc_err, ToRpcResult};
use reth_tasks::pool::BlockingTaskGuard;
use reth_trie::{HashedPostState, HashedStorage};
use revm::{
    db::CacheDB,
    primitives::{db::DatabaseCommit, BlockEnv, CfgEnvWithHandlerCfg, Env, EnvWithHandlerCfg},
    StateBuilder,
};
use revm_inspectors::tracing::{
    FourByteInspector, MuxInspector, TracingInspector, TracingInspectorConfig, TransactionContext,
};
use revm_primitives::{keccak256, HashMap};
use std::sync::Arc;
use tokio::sync::{AcquireError, OwnedSemaphorePermit};

/// `debug` API implementation.
///
/// This type provides the functionality for handling `debug` related requests.
pub struct DebugApi<Provider, Eth> {
    inner: Arc<DebugApiInner<Provider, Eth>>,
}

// === impl DebugApi ===

impl<Provider, Eth> DebugApi<Provider, Eth> {
    /// Create a new instance of the [`DebugApi`]
    pub fn new(provider: Provider, eth: Eth, blocking_task_guard: BlockingTaskGuard) -> Self {
        let inner = Arc::new(DebugApiInner { provider, eth_api: eth, blocking_task_guard });
        Self { inner }
    }

    /// Access the underlying `Eth` API.
    pub fn eth_api(&self) -> &Eth {
        &self.inner.eth_api
    }
}

// === impl DebugApi ===

impl<Provider, Eth> DebugApi<Provider, Eth>
where
    Provider: BlockReaderIdExt
        + HeaderProvider
        + ChainSpecProvider<ChainSpec = ChainSpec>
        + StateProviderFactory
        + EvmEnvProvider
        + 'static,
    Eth: EthApiTypes + TraceExt + 'static,
{
    /// Acquires a permit to execute a tracing call.
    async fn acquire_trace_permit(&self) -> Result<OwnedSemaphorePermit, AcquireError> {
        self.inner.blocking_task_guard.clone().acquire_owned().await
    }

    /// Trace the entire block asynchronously
    async fn trace_block(
        &self,
        at: BlockId,
        transactions: Vec<TransactionSignedEcRecovered>,
        cfg: CfgEnvWithHandlerCfg,
        block_env: BlockEnv,
        opts: GethDebugTracingOptions,
    ) -> Result<Vec<TraceResult>, Eth::Error> {
        if transactions.is_empty() {
            // nothing to trace
            return Ok(Vec::new())
        }

        // replay all transactions of the block
        let this = self.clone();
        self.eth_api()
            .spawn_with_state_at_block(at, move |state| {
                let block_hash = at.as_block_hash();
                let mut results = Vec::with_capacity(transactions.len());
                let mut db = CacheDB::new(StateProviderDatabase::new(state));
                let mut transactions = transactions.into_iter().enumerate().peekable();
                while let Some((index, tx)) = transactions.next() {
                    let tx_hash = tx.hash;

                    let env = EnvWithHandlerCfg {
                        env: Env::boxed(
                            cfg.cfg_env.clone(),
                            block_env.clone(),
                            Call::evm_config(this.eth_api()).tx_env(&tx),
                        ),
                        handler_cfg: cfg.handler_cfg,
                    };
                    let (result, state_changes) = this.trace_transaction(
                        opts.clone(),
                        env,
                        &mut db,
                        Some(TransactionContext {
                            block_hash,
                            tx_hash: Some(tx_hash),
                            tx_index: Some(index),
                        }),
                    )?;

                    results.push(TraceResult::Success { result, tx_hash: Some(tx_hash) });
                    if transactions.peek().is_some() {
                        // need to apply the state changes of this transaction before executing the
                        // next transaction
                        db.commit(state_changes)
                    }
                }

                Ok(results)
            })
            .await
    }

    /// Replays the given block and returns the trace of each transaction.
    ///
    /// This expects a rlp encoded block
    ///
    /// Note, the parent of this block must be present, or it will fail.
    pub async fn debug_trace_raw_block(
        &self,
        rlp_block: Bytes,
        opts: GethDebugTracingOptions,
    ) -> Result<Vec<TraceResult>, Eth::Error> {
        let block = Block::decode(&mut rlp_block.as_ref())
            .map_err(BlockError::RlpDecodeRawBlock)
            .map_err(Eth::Error::from_eth_err)?;

        let (cfg, block_env) = self.eth_api().evm_env_for_raw_block(&block.header).await?;
        // we trace on top the block's parent block
        let parent = block.parent_hash;

        // Depending on EIP-2 we need to recover the transactions differently
        let transactions =
            if self.inner.provider.chain_spec().is_homestead_active_at_block(block.number) {
                block
                    .body
                    .transactions
                    .into_iter()
                    .map(|tx| {
                        tx.into_ecrecovered()
                            .ok_or(EthApiError::InvalidTransactionSignature)
                            .map_err(Eth::Error::from_eth_err)
                    })
                    .collect::<Result<Vec<_>, Eth::Error>>()?
            } else {
                block
                    .body
                    .transactions
                    .into_iter()
                    .map(|tx| {
                        tx.into_ecrecovered_unchecked()
                            .ok_or(EthApiError::InvalidTransactionSignature)
                            .map_err(Eth::Error::from_eth_err)
                    })
                    .collect::<Result<Vec<_>, Eth::Error>>()?
            };

        self.trace_block(parent.into(), transactions, cfg, block_env, opts).await
    }

    /// Replays a block and returns the trace of each transaction.
    pub async fn debug_trace_block(
        &self,
        block_id: BlockId,
        opts: GethDebugTracingOptions,
    ) -> Result<Vec<TraceResult>, Eth::Error> {
        let block_hash = self
            .inner
            .provider
            .block_hash_for_id(block_id)
            .map_err(Eth::Error::from_eth_err)?
            .ok_or(EthApiError::HeaderNotFound(block_id))?;

        let ((cfg, block_env, _), block) = futures::try_join!(
            self.inner.eth_api.evm_env_at(block_hash.into()),
            self.inner.eth_api.block_with_senders(block_id),
        )?;

        let block = block.ok_or(EthApiError::HeaderNotFound(block_id))?;
        // we need to get the state of the parent block because we're replaying this block on top of
        // its parent block's state
        let state_at = block.parent_hash;

        self.trace_block(
            state_at.into(),
            block.into_transactions_ecrecovered().collect(),
            cfg,
            block_env,
            opts,
        )
        .await
    }

    /// Trace the transaction according to the provided options.
    ///
    /// Ref: <https://geth.ethereum.org/docs/developers/evm-tracing/built-in-tracers>
    pub async fn debug_trace_transaction(
        &self,
        tx_hash: B256,
        opts: GethDebugTracingOptions,
    ) -> Result<GethTrace, Eth::Error> {
        let (transaction, block) = match self.inner.eth_api.transaction_and_block(tx_hash).await? {
            None => return Err(EthApiError::TransactionNotFound.into()),
            Some(res) => res,
        };
        let (cfg, block_env, _) = self.inner.eth_api.evm_env_at(block.hash().into()).await?;

        // we need to get the state of the parent block because we're essentially replaying the
        // block the transaction is included in
        let state_at: BlockId = block.parent_hash.into();
        let block_hash = block.hash();
        let block_txs = block.into_transactions_ecrecovered();

        let this = self.clone();
        self.inner
            .eth_api
            .spawn_with_state_at_block(state_at, move |state| {
                // configure env for the target transaction
                let tx = transaction.into_recovered();

                let mut db = CacheDB::new(StateProviderDatabase::new(state));
                // replay all transactions prior to the targeted transaction
                let index = this.eth_api().replay_transactions_until(
                    &mut db,
                    cfg.clone(),
                    block_env.clone(),
                    block_txs,
                    tx.hash,
                )?;

                let env = EnvWithHandlerCfg {
                    env: Env::boxed(
                        cfg.cfg_env.clone(),
                        block_env,
                        Call::evm_config(this.eth_api()).tx_env(&tx),
                    ),
                    handler_cfg: cfg.handler_cfg,
                };

                this.trace_transaction(
                    opts,
                    env,
                    &mut db,
                    Some(TransactionContext {
                        block_hash: Some(block_hash),
                        tx_index: Some(index),
                        tx_hash: Some(tx.hash),
                    }),
                )
                .map(|(trace, _)| trace)
            })
            .await
    }

    /// The `debug_traceCall` method lets you run an `eth_call` within the context of the given
    /// block execution using the final state of parent block as the base.
    ///
    /// Differences compare to `eth_call`:
    ///  - `debug_traceCall` executes with __enabled__ basefee check, `eth_call` does not: <https://github.com/paradigmxyz/reth/issues/6240>
    pub async fn debug_trace_call(
        &self,
        call: TransactionRequest,
        block_id: Option<BlockId>,
        opts: GethDebugTracingCallOptions,
    ) -> Result<GethTrace, Eth::Error> {
        let at = block_id.unwrap_or_default();
        let GethDebugTracingCallOptions { tracing_options, state_overrides, block_overrides } =
            opts;
        let overrides = EvmOverrides::new(state_overrides, block_overrides.map(Box::new));
        let GethDebugTracingOptions { config, tracer, tracer_config, .. } = tracing_options;

        let this = self.clone();
        if let Some(tracer) = tracer {
            return match tracer {
                GethDebugTracerType::BuiltInTracer(tracer) => match tracer {
                    GethDebugBuiltInTracerType::FourByteTracer => {
                        let mut inspector = FourByteInspector::default();
                        let inspector = self
                            .inner
                            .eth_api
                            .spawn_with_call_at(call, at, overrides, move |db, env| {
                                this.eth_api().inspect(db, env, &mut inspector)?;
                                Ok(inspector)
                            })
                            .await?;
                        return Ok(FourByteFrame::from(&inspector).into())
                    }
                    GethDebugBuiltInTracerType::CallTracer => {
                        let call_config = tracer_config
                            .into_call_config()
                            .map_err(|_| EthApiError::InvalidTracerConfig)?;

                        let mut inspector = TracingInspector::new(
                            TracingInspectorConfig::from_geth_call_config(&call_config),
                        );

                        let frame = self
                            .inner
                            .eth_api
                            .spawn_with_call_at(call, at, overrides, move |db, env| {
                                let (res, env) = this.eth_api().inspect(db, env, &mut inspector)?;
                                let frame = inspector
                                    .with_transaction_gas_limit(env.tx.gas_limit)
                                    .into_geth_builder()
                                    .geth_call_traces(call_config, res.result.gas_used());
                                Ok(frame.into())
                            })
                            .await?;
                        return Ok(frame)
                    }
                    GethDebugBuiltInTracerType::PreStateTracer => {
                        let prestate_config = tracer_config
                            .into_pre_state_config()
                            .map_err(|_| EthApiError::InvalidTracerConfig)?;
                        let mut inspector = TracingInspector::new(
                            TracingInspectorConfig::from_geth_prestate_config(&prestate_config),
                        );

                        let frame = self
                            .inner
                            .eth_api
                            .spawn_with_call_at(call, at, overrides, move |db, env| {
                                // wrapper is hack to get around 'higher-ranked lifetime error',
                                // see <https://github.com/rust-lang/rust/issues/100013>
                                let db = db.0;

                                let (res, env) =
                                    this.eth_api().inspect(&mut *db, env, &mut inspector)?;
                                let frame = inspector
                                    .with_transaction_gas_limit(env.tx.gas_limit)
                                    .into_geth_builder()
                                    .geth_prestate_traces(&res, &prestate_config, db)
                                    .map_err(Eth::Error::from_eth_err)?;
                                Ok(frame)
                            })
                            .await?;
                        return Ok(frame.into())
                    }
                    GethDebugBuiltInTracerType::NoopTracer => Ok(NoopFrame::default().into()),
                    GethDebugBuiltInTracerType::MuxTracer => {
                        let mux_config = tracer_config
                            .into_mux_config()
                            .map_err(|_| EthApiError::InvalidTracerConfig)?;

                        let mut inspector = MuxInspector::try_from_config(mux_config)
                            .map_err(Eth::Error::from_eth_err)?;

                        let frame = self
                            .inner
                            .eth_api
                            .spawn_with_call_at(call, at, overrides, move |db, env| {
                                // wrapper is hack to get around 'higher-ranked lifetime error', see
                                // <https://github.com/rust-lang/rust/issues/100013>
                                let db = db.0;

                                let (res, _) =
                                    this.eth_api().inspect(&mut *db, env, &mut inspector)?;
                                let frame = inspector
                                    .try_into_mux_frame(&res, db)
                                    .map_err(Eth::Error::from_eth_err)?;
                                Ok(frame.into())
                            })
                            .await?;
                        return Ok(frame)
                    }
                    GethDebugBuiltInTracerType::FlatCallTracer => {
                        let flat_call_config = tracer_config
                            .into_flat_call_config()
                            .map_err(|_| EthApiError::InvalidTracerConfig)?;

                        let mut inspector = TracingInspector::new(
                            TracingInspectorConfig::from_flat_call_config(&flat_call_config),
                        );

                        let frame: FlatCallFrame = self
                            .inner
                            .eth_api
                            .spawn_with_call_at(call, at, overrides, move |db, env| {
                                let (_res, env) =
                                    this.eth_api().inspect(db, env, &mut inspector)?;
                                let tx_info = TransactionInfo::default();
                                let frame: FlatCallFrame = inspector
                                    .with_transaction_gas_limit(env.tx.gas_limit)
                                    .into_parity_builder()
<<<<<<< HEAD
                                    .into_localized_transaction_traces(tx_info);
=======
                                    .into_localized_transaction_traces(tx_info)
                                    .pop()
                                    .unwrap();
>>>>>>> fb0555ae
                                Ok(frame)
                            })
                            .await?;

                        return Ok(frame.into());
                    }
                },
                #[cfg(not(feature = "js-tracer"))]
                GethDebugTracerType::JsTracer(_) => {
                    Err(EthApiError::Unsupported("JS Tracer is not enabled").into())
                }
                #[cfg(feature = "js-tracer")]
                GethDebugTracerType::JsTracer(code) => {
                    let config = tracer_config.into_json();

                    let (_, _, at) = self.inner.eth_api.evm_env_at(at).await?;

                    let res = self
                        .inner
                        .eth_api
                        .spawn_with_call_at(call, at, overrides, move |db, env| {
                            // wrapper is hack to get around 'higher-ranked lifetime error', see
                            // <https://github.com/rust-lang/rust/issues/100013>
                            let db = db.0;

                            let mut inspector =
                                revm_inspectors::tracing::js::JsInspector::new(code, config)
                                    .map_err(Eth::Error::from_eth_err)?;
                            let (res, _) =
                                this.eth_api().inspect(&mut *db, env.clone(), &mut inspector)?;
                            inspector.json_result(res, &env, db).map_err(Eth::Error::from_eth_err)
                        })
                        .await?;

                    Ok(GethTrace::JS(res))
                }
            }
        }

        // default structlog tracer
        let inspector_config = TracingInspectorConfig::from_geth_config(&config);

        let mut inspector = TracingInspector::new(inspector_config);

        let (res, tx_gas_limit, inspector) = self
            .inner
            .eth_api
            .spawn_with_call_at(call, at, overrides, move |db, env| {
                let (res, env) = this.eth_api().inspect(db, env, &mut inspector)?;
                Ok((res, env.tx.gas_limit, inspector))
            })
            .await?;
        let gas_used = res.result.gas_used();
        let return_value = res.result.into_output().unwrap_or_default();
        let frame = inspector
            .with_transaction_gas_limit(tx_gas_limit)
            .into_geth_builder()
            .geth_traces(gas_used, return_value, config);

        Ok(frame.into())
    }

    /// The `debug_traceCallMany` method lets you run an `eth_callMany` within the context of the
    /// given block execution using the first n transactions in the given block as base.
    /// Each following bundle increments block number by 1 and block timestamp by 12 seconds
    pub async fn debug_trace_call_many(
        &self,
        bundles: Vec<Bundle>,
        state_context: Option<StateContext>,
        opts: Option<GethDebugTracingCallOptions>,
    ) -> Result<Vec<Vec<GethTrace>>, Eth::Error> {
        if bundles.is_empty() {
            return Err(EthApiError::InvalidParams(String::from("bundles are empty.")).into())
        }

        let StateContext { transaction_index, block_number } = state_context.unwrap_or_default();
        let transaction_index = transaction_index.unwrap_or_default();

        let target_block = block_number.unwrap_or_default();
        let ((cfg, mut block_env, _), block) = futures::try_join!(
            self.inner.eth_api.evm_env_at(target_block),
            self.inner.eth_api.block_with_senders(target_block),
        )?;

        let opts = opts.unwrap_or_default();
        let block = block.ok_or(EthApiError::HeaderNotFound(target_block))?;
        let GethDebugTracingCallOptions { tracing_options, mut state_overrides, .. } = opts;
        let gas_limit = self.inner.eth_api.call_gas_limit();

        // we're essentially replaying the transactions in the block here, hence we need the state
        // that points to the beginning of the block, which is the state at the parent block
        let mut at = block.parent_hash;
        let mut replay_block_txs = true;

        // if a transaction index is provided, we need to replay the transactions until the index
        let num_txs = transaction_index.index().unwrap_or(block.body.transactions.len());
        // but if all transactions are to be replayed, we can use the state at the block itself
        // this works with the exception of the PENDING block, because its state might not exist if
        // built locally
        if !target_block.is_pending() && num_txs == block.body.transactions.len() {
            at = block.hash();
            replay_block_txs = false;
        }

        let this = self.clone();

        self.inner
            .eth_api
            .spawn_with_state_at_block(at.into(), move |state| {
                // the outer vec for the bundles
                let mut all_bundles = Vec::with_capacity(bundles.len());
                let mut db = CacheDB::new(StateProviderDatabase::new(state));

                if replay_block_txs {
                    // only need to replay the transactions in the block if not all transactions are
                    // to be replayed
                    let transactions = block.into_transactions_ecrecovered().take(num_txs);

                    // Execute all transactions until index
                    for tx in transactions {
                        let env = EnvWithHandlerCfg {
                            env: Env::boxed(
                                cfg.cfg_env.clone(),
                                block_env.clone(),
                                Call::evm_config(this.eth_api()).tx_env(&tx),
                            ),
                            handler_cfg: cfg.handler_cfg,
                        };
                        let (res, _) = this.inner.eth_api.transact(&mut db, env)?;
                        db.commit(res.state);
                    }
                }

                // Trace all bundles
                let mut bundles = bundles.into_iter().peekable();
                while let Some(bundle) = bundles.next() {
                    let mut results = Vec::with_capacity(bundle.transactions.len());
                    let Bundle { transactions, block_override } = bundle;

                    let block_overrides = block_override.map(Box::new);

                    let mut transactions = transactions.into_iter().peekable();
                    while let Some(tx) = transactions.next() {
                        // apply state overrides only once, before the first transaction
                        let state_overrides = state_overrides.take();
                        let overrides = EvmOverrides::new(state_overrides, block_overrides.clone());

                        let env = this.eth_api().prepare_call_env(
                            cfg.clone(),
                            block_env.clone(),
                            tx,
                            gas_limit,
                            &mut db,
                            overrides,
                        )?;

                        let (trace, state) =
                            this.trace_transaction(tracing_options.clone(), env, &mut db, None)?;

                        // If there is more transactions, commit the database
                        // If there is no transactions, but more bundles, commit to the database too
                        if transactions.peek().is_some() || bundles.peek().is_some() {
                            db.commit(state);
                        }
                        results.push(trace);
                    }
                    // Increment block_env number and timestamp for the next bundle
                    block_env.number += U256::from(1);
                    block_env.timestamp += U256::from(12);

                    all_bundles.push(results);
                }
                Ok(all_bundles)
            })
            .await
    }

    /// The `debug_executionWitness` method allows for re-execution of a block with the purpose of
    /// generating an execution witness. The witness comprises of a map of all hashed trie nodes
    /// to their preimages that were required during the execution of the block, including during
    /// state root recomputation.
    pub async fn debug_execution_witness(
        &self,
        block_id: BlockNumberOrTag,
        include_preimages: bool,
    ) -> Result<ExecutionWitness, Eth::Error> {
        let ((cfg, block_env, _), maybe_block) = futures::try_join!(
            self.inner.eth_api.evm_env_at(block_id.into()),
            self.inner.eth_api.block_with_senders(block_id.into()),
        )?;
        let block = maybe_block.ok_or(EthApiError::HeaderNotFound(block_id.into()))?;

        let this = self.clone();

        self.inner
            .eth_api
            .spawn_with_state_at_block(block.parent_hash.into(), move |state| {
                let evm_config = Call::evm_config(this.eth_api()).clone();
                let mut db =
                    StateBuilder::new().with_database(StateProviderDatabase::new(state)).build();

                pre_block_beacon_root_contract_call(
                    &mut db,
                    &evm_config,
                    &this.inner.provider.chain_spec(),
                    &cfg,
                    &block_env,
                    block.parent_beacon_block_root,
                )
                .map_err(|err| EthApiError::Internal(err.into()))?;

                // apply eip-2935 blockhashes update
                pre_block_blockhashes_contract_call(
                    &mut db,
                    &evm_config,
                    &this.inner.provider.chain_spec(),
                    &cfg,
                    &block_env,
                    block.parent_hash,
                )
                .map_err(|err| EthApiError::Internal(err.into()))?;

                // Re-execute all of the transactions in the block to load all touched accounts into
                // the cache DB.
                for tx in block.into_transactions_ecrecovered() {
                    let env = EnvWithHandlerCfg {
                        env: Env::boxed(
                            cfg.cfg_env.clone(),
                            block_env.clone(),
                            evm_config.tx_env(&tx),
                        ),
                        handler_cfg: cfg.handler_cfg,
                    };

                    let (res, _) = this.inner.eth_api.transact(&mut db, env)?;
                    db.commit(res.state);
                }

                // No need to merge transitions and create the bundle state, we will use Revm's
                // cache directly.

                // Initialize a map of preimages.
                let mut state_preimages = HashMap::new();

                // Grab all account proofs for the data accessed during block execution.
                //
                // Note: We grab *all* accounts in the cache here, as the `BundleState` prunes
                // referenced accounts + storage slots. Cache is a superset of `BundleState`, so we
                // can just query it to get the latest state of all accounts and storage slots.
                let mut hashed_state = HashedPostState::default();
                for (address, account) in db.cache.accounts {
                    let hashed_address = keccak256(address);
                    hashed_state.accounts.insert(
                        hashed_address,
                        account.account.as_ref().map(|a| a.info.clone().into()),
                    );

                    let storage = hashed_state
                        .storages
                        .entry(hashed_address)
                        .or_insert_with(|| HashedStorage::new(account.status.was_destroyed()));

                    if let Some(account) = account.account {
                        if include_preimages {
                            state_preimages
                                .insert(hashed_address, alloy_rlp::encode(address).into());
                        }

                        for (slot, value) in account.storage {
                            let slot = B256::from(slot);
                            let hashed_slot = keccak256(slot);
                            storage.storage.insert(hashed_slot, value);

                            if include_preimages {
                                state_preimages.insert(hashed_slot, alloy_rlp::encode(slot).into());
                            }
                        }
                    }
                }

                // Generate an execution witness for the aggregated state of accessed accounts.
                // Destruct the cache database to retrieve the state provider.
                let state_provider = db.database.into_inner();
                let state =
                    state_provider.witness(Default::default(), hashed_state).map_err(Into::into)?;

                Ok(ExecutionWitness { state, keys: include_preimages.then_some(state_preimages) })
            })
            .await
    }

    /// Executes the configured transaction with the environment on the given database.
    ///
    /// Returns the trace frame and the state that got updated after executing the transaction.
    ///
    /// Note: this does not apply any state overrides if they're configured in the `opts`.
    ///
    /// Caution: this is blocking and should be performed on a blocking task.
    fn trace_transaction(
        &self,
        opts: GethDebugTracingOptions,
        env: EnvWithHandlerCfg,
        db: &mut StateCacheDb<'_>,
        transaction_context: Option<TransactionContext>,
    ) -> Result<(GethTrace, revm_primitives::EvmState), Eth::Error> {
        let GethDebugTracingOptions { config, tracer, tracer_config, .. } = opts;

        if let Some(tracer) = tracer {
            return match tracer {
                GethDebugTracerType::BuiltInTracer(tracer) => match tracer {
                    GethDebugBuiltInTracerType::FourByteTracer => {
                        let mut inspector = FourByteInspector::default();
                        let (res, _) = self.eth_api().inspect(db, env, &mut inspector)?;
                        return Ok((FourByteFrame::from(&inspector).into(), res.state))
                    }
                    GethDebugBuiltInTracerType::CallTracer => {
                        let call_config = tracer_config
                            .into_call_config()
                            .map_err(|_| EthApiError::InvalidTracerConfig)?;

                        let mut inspector = TracingInspector::new(
                            TracingInspectorConfig::from_geth_call_config(&call_config),
                        );

                        let (res, env) = self.eth_api().inspect(db, env, &mut inspector)?;

                        let frame = inspector
                            .with_transaction_gas_limit(env.tx.gas_limit)
                            .into_geth_builder()
                            .geth_call_traces(call_config, res.result.gas_used());

                        return Ok((frame.into(), res.state))
                    }
                    GethDebugBuiltInTracerType::PreStateTracer => {
                        let prestate_config = tracer_config
                            .into_pre_state_config()
                            .map_err(|_| EthApiError::InvalidTracerConfig)?;

                        let mut inspector = TracingInspector::new(
                            TracingInspectorConfig::from_geth_prestate_config(&prestate_config),
                        );
                        let (res, env) = self.eth_api().inspect(&mut *db, env, &mut inspector)?;

                        let frame = inspector
                            .with_transaction_gas_limit(env.tx.gas_limit)
                            .into_geth_builder()
                            .geth_prestate_traces(&res, &prestate_config, db)
                            .map_err(Eth::Error::from_eth_err)?;

                        return Ok((frame.into(), res.state))
                    }
                    GethDebugBuiltInTracerType::NoopTracer => {
                        Ok((NoopFrame::default().into(), Default::default()))
                    }
                    GethDebugBuiltInTracerType::MuxTracer => {
                        let mux_config = tracer_config
                            .into_mux_config()
                            .map_err(|_| EthApiError::InvalidTracerConfig)?;

                        let mut inspector = MuxInspector::try_from_config(mux_config)
                            .map_err(Eth::Error::from_eth_err)?;

                        let (res, _) = self.eth_api().inspect(&mut *db, env, &mut inspector)?;
                        let frame = inspector
                            .try_into_mux_frame(&res, db)
                            .map_err(Eth::Error::from_eth_err)?;
                        return Ok((frame.into(), res.state))
                    }
                    GethDebugBuiltInTracerType::FlatCallTracer => {
                        let flat_call_config = tracer_config
                            .into_flat_call_config()
                            .map_err(|_| EthApiError::InvalidTracerConfig)?;

                        let mut inspector = TracingInspector::new(
                            TracingInspectorConfig::from_flat_call_config(&flat_call_config),
                        );

                        let (res, env) = self.eth_api().inspect(db, env, &mut inspector)?;

                        let tx_info = TransactionInfo {
                            hash: transaction_context.unwrap().tx_hash,
                            index: transaction_context.unwrap().tx_index.map(|index| index as u64),
                            block_hash: transaction_context.unwrap().block_hash,
                            block_number: Some(env.block.number.try_into().unwrap_or_default()),
                            base_fee: Some(env.block.basefee.try_into().unwrap_or_default()),
                        };
                        let frame: FlatCallFrame = inspector
                            .with_transaction_gas_limit(env.tx.gas_limit)
                            .into_parity_builder()
<<<<<<< HEAD
                            .into_localized_transaction_traces(tx_info);
=======
                            .into_localized_transaction_traces(tx_info)
                            .pop()
                            .unwrap();
>>>>>>> fb0555ae

                        return Ok((frame.into(), res.state));
                    }
                },
                #[cfg(not(feature = "js-tracer"))]
                GethDebugTracerType::JsTracer(_) => {
                    Err(EthApiError::Unsupported("JS Tracer is not enabled").into())
                }
                #[cfg(feature = "js-tracer")]
                GethDebugTracerType::JsTracer(code) => {
                    let config = tracer_config.into_json();
                    let mut inspector =
                        revm_inspectors::tracing::js::JsInspector::with_transaction_context(
                            code,
                            config,
                            transaction_context.unwrap_or_default(),
                        )
                        .map_err(Eth::Error::from_eth_err)?;
                    let (res, env) = self.eth_api().inspect(&mut *db, env, &mut inspector)?;

                    let state = res.state.clone();
                    let result =
                        inspector.json_result(res, &env, db).map_err(Eth::Error::from_eth_err)?;
                    Ok((GethTrace::JS(result), state))
                }
            }
        }

        // default structlog tracer
        let inspector_config = TracingInspectorConfig::from_geth_config(&config);

        let mut inspector = TracingInspector::new(inspector_config);

        let (res, env) = self.eth_api().inspect(db, env, &mut inspector)?;
        let gas_used = res.result.gas_used();
        let return_value = res.result.into_output().unwrap_or_default();
        let frame = inspector
            .with_transaction_gas_limit(env.tx.gas_limit)
            .into_geth_builder()
            .geth_traces(gas_used, return_value, config);

        Ok((frame.into(), res.state))
    }
}

#[async_trait]
impl<Provider, Eth> DebugApiServer for DebugApi<Provider, Eth>
where
    Provider: BlockReaderIdExt
        + HeaderProvider
        + ChainSpecProvider<ChainSpec = ChainSpec>
        + StateProviderFactory
        + EvmEnvProvider
        + 'static,
    Eth: EthApiSpec + EthTransactions + TraceExt + 'static,
{
    /// Handler for `debug_getRawHeader`
    async fn raw_header(&self, block_id: BlockId) -> RpcResult<Bytes> {
        let header = match block_id {
            BlockId::Hash(hash) => self.inner.provider.header(&hash.into()).to_rpc_result()?,
            BlockId::Number(number_or_tag) => {
                let number = self
                    .inner
                    .provider
                    .convert_block_number(number_or_tag)
                    .to_rpc_result()?
                    .ok_or_else(|| internal_rpc_err("Pending block not supported".to_string()))?;
                self.inner.provider.header_by_number(number).to_rpc_result()?
            }
        };

        let mut res = Vec::new();
        if let Some(header) = header {
            header.encode(&mut res);
        }

        Ok(res.into())
    }

    /// Handler for `debug_getRawBlock`
    async fn raw_block(&self, block_id: BlockId) -> RpcResult<Bytes> {
        let block = self
            .inner
            .provider
            .block_by_id(block_id)
            .to_rpc_result()?
            .ok_or(EthApiError::HeaderNotFound(block_id))?;
        let mut res = Vec::new();
        block.encode(&mut res);
        Ok(res.into())
    }

    /// Handler for `debug_getRawTransaction`
    ///
    /// If this is a pooled EIP-4844 transaction, the blob sidecar is included.
    ///
    /// Returns the bytes of the transaction for the given hash.
    async fn raw_transaction(&self, hash: B256) -> RpcResult<Option<Bytes>> {
        self.inner.eth_api.raw_transaction_by_hash(hash).await.map_err(Into::into)
    }

    /// Handler for `debug_getRawTransactions`
    /// Returns the bytes of the transaction for the given hash.
    async fn raw_transactions(&self, block_id: BlockId) -> RpcResult<Vec<Bytes>> {
        let block = self
            .inner
            .provider
            .block_with_senders_by_id(block_id, TransactionVariant::NoHash)
            .to_rpc_result()?
            .unwrap_or_default();
        Ok(block.into_transactions_ecrecovered().map(|tx| tx.envelope_encoded()).collect())
    }

    /// Handler for `debug_getRawReceipts`
    async fn raw_receipts(&self, block_id: BlockId) -> RpcResult<Vec<Bytes>> {
        Ok(self
            .inner
            .provider
            .receipts_by_block_id(block_id)
            .to_rpc_result()?
            .unwrap_or_default()
            .into_iter()
            .map(|receipt| receipt.with_bloom().envelope_encoded())
            .collect())
    }

    /// Handler for `debug_getBadBlocks`
    async fn bad_blocks(&self) -> RpcResult<Vec<RpcBlock>> {
        Err(internal_rpc_err("unimplemented"))
    }

    /// Handler for `debug_traceChain`
    async fn debug_trace_chain(
        &self,
        _start_exclusive: BlockNumberOrTag,
        _end_inclusive: BlockNumberOrTag,
    ) -> RpcResult<Vec<BlockTraceResult>> {
        Err(internal_rpc_err("unimplemented"))
    }

    /// Handler for `debug_traceBlock`
    async fn debug_trace_block(
        &self,
        rlp_block: Bytes,
        opts: Option<GethDebugTracingOptions>,
    ) -> RpcResult<Vec<TraceResult>> {
        let _permit = self.acquire_trace_permit().await;
        Self::debug_trace_raw_block(self, rlp_block, opts.unwrap_or_default())
            .await
            .map_err(Into::into)
    }

    /// Handler for `debug_traceBlockByHash`
    async fn debug_trace_block_by_hash(
        &self,
        block: B256,
        opts: Option<GethDebugTracingOptions>,
    ) -> RpcResult<Vec<TraceResult>> {
        let _permit = self.acquire_trace_permit().await;
        Self::debug_trace_block(self, block.into(), opts.unwrap_or_default())
            .await
            .map_err(Into::into)
    }

    /// Handler for `debug_traceBlockByNumber`
    async fn debug_trace_block_by_number(
        &self,
        block: BlockNumberOrTag,
        opts: Option<GethDebugTracingOptions>,
    ) -> RpcResult<Vec<TraceResult>> {
        let _permit = self.acquire_trace_permit().await;
        Self::debug_trace_block(self, block.into(), opts.unwrap_or_default())
            .await
            .map_err(Into::into)
    }

    /// Handler for `debug_traceTransaction`
    async fn debug_trace_transaction(
        &self,
        tx_hash: B256,
        opts: Option<GethDebugTracingOptions>,
    ) -> RpcResult<GethTrace> {
        let _permit = self.acquire_trace_permit().await;
        Self::debug_trace_transaction(self, tx_hash, opts.unwrap_or_default())
            .await
            .map_err(Into::into)
    }

    /// Handler for `debug_executionWitness`
    async fn debug_execution_witness(
        &self,
        block: BlockNumberOrTag,
        include_preimages: bool,
    ) -> RpcResult<ExecutionWitness> {
        let _permit = self.acquire_trace_permit().await;
        Self::debug_execution_witness(self, block, include_preimages).await.map_err(Into::into)
    }

    /// Handler for `debug_traceCall`
    async fn debug_trace_call(
        &self,
        request: TransactionRequest,
        block_id: Option<BlockId>,
        opts: Option<GethDebugTracingCallOptions>,
    ) -> RpcResult<GethTrace> {
        let _permit = self.acquire_trace_permit().await;
        Self::debug_trace_call(self, request, block_id, opts.unwrap_or_default())
            .await
            .map_err(Into::into)
    }

    async fn debug_trace_call_many(
        &self,
        bundles: Vec<Bundle>,
        state_context: Option<StateContext>,
        opts: Option<GethDebugTracingCallOptions>,
    ) -> RpcResult<Vec<Vec<GethTrace>>> {
        let _permit = self.acquire_trace_permit().await;
        Self::debug_trace_call_many(self, bundles, state_context, opts).await.map_err(Into::into)
    }

    async fn debug_backtrace_at(&self, _location: &str) -> RpcResult<()> {
        Ok(())
    }

    async fn debug_account_range(
        &self,
        _block_number: BlockNumberOrTag,
        _start: Bytes,
        _max_results: u64,
        _nocode: bool,
        _nostorage: bool,
        _incompletes: bool,
    ) -> RpcResult<()> {
        Ok(())
    }

    async fn debug_block_profile(&self, _file: String, _seconds: u64) -> RpcResult<()> {
        Ok(())
    }

    async fn debug_chaindb_compact(&self) -> RpcResult<()> {
        Ok(())
    }

    async fn debug_chaindb_property(&self, _property: String) -> RpcResult<()> {
        Ok(())
    }

    async fn debug_cpu_profile(&self, _file: String, _seconds: u64) -> RpcResult<()> {
        Ok(())
    }

    async fn debug_db_ancient(&self, _kind: String, _number: u64) -> RpcResult<()> {
        Ok(())
    }

    async fn debug_db_ancients(&self) -> RpcResult<()> {
        Ok(())
    }

    async fn debug_db_get(&self, _key: String) -> RpcResult<()> {
        Ok(())
    }

    async fn debug_dump_block(&self, _number: BlockId) -> RpcResult<()> {
        Ok(())
    }

    async fn debug_free_os_memory(&self) -> RpcResult<()> {
        Ok(())
    }

    async fn debug_freeze_client(&self, _node: String) -> RpcResult<()> {
        Ok(())
    }

    async fn debug_gc_stats(&self) -> RpcResult<()> {
        Ok(())
    }

    async fn debug_get_accessible_state(
        &self,
        _from: BlockNumberOrTag,
        _to: BlockNumberOrTag,
    ) -> RpcResult<()> {
        Ok(())
    }

    async fn debug_get_modified_accounts_by_hash(
        &self,
        _start_hash: B256,
        _end_hash: B256,
    ) -> RpcResult<()> {
        Ok(())
    }

    async fn debug_get_modified_accounts_by_number(
        &self,
        _start_number: u64,
        _end_number: u64,
    ) -> RpcResult<()> {
        Ok(())
    }

    async fn debug_go_trace(&self, _file: String, _seconds: u64) -> RpcResult<()> {
        Ok(())
    }

    async fn debug_intermediate_roots(
        &self,
        _block_hash: B256,
        _opts: Option<GethDebugTracingCallOptions>,
    ) -> RpcResult<()> {
        Ok(())
    }

    async fn debug_mem_stats(&self) -> RpcResult<()> {
        Ok(())
    }

    async fn debug_mutex_profile(&self, _file: String, _nsec: u64) -> RpcResult<()> {
        Ok(())
    }

    async fn debug_preimage(&self, _hash: B256) -> RpcResult<()> {
        Ok(())
    }

    async fn debug_print_block(&self, _number: u64) -> RpcResult<()> {
        Ok(())
    }

    async fn debug_seed_hash(&self, _number: u64) -> RpcResult<B256> {
        Ok(Default::default())
    }

    async fn debug_set_block_profile_rate(&self, _rate: u64) -> RpcResult<()> {
        Ok(())
    }

    async fn debug_set_gc_percent(&self, _v: i32) -> RpcResult<()> {
        Ok(())
    }

    async fn debug_set_head(&self, _number: u64) -> RpcResult<()> {
        Ok(())
    }

    async fn debug_set_mutex_profile_fraction(&self, _rate: i32) -> RpcResult<()> {
        Ok(())
    }

    async fn debug_set_trie_flush_interval(&self, _interval: String) -> RpcResult<()> {
        Ok(())
    }

    async fn debug_stacks(&self) -> RpcResult<()> {
        Ok(())
    }

    async fn debug_standard_trace_bad_block_to_file(
        &self,
        _block: BlockNumberOrTag,
        _opts: Option<GethDebugTracingCallOptions>,
    ) -> RpcResult<()> {
        Ok(())
    }

    async fn debug_standard_trace_block_to_file(
        &self,
        _block: BlockNumberOrTag,
        _opts: Option<GethDebugTracingCallOptions>,
    ) -> RpcResult<()> {
        Ok(())
    }

    async fn debug_start_cpu_profile(&self, _file: String) -> RpcResult<()> {
        Ok(())
    }

    async fn debug_start_go_trace(&self, _file: String) -> RpcResult<()> {
        Ok(())
    }

    async fn debug_stop_cpu_profile(&self) -> RpcResult<()> {
        Ok(())
    }

    async fn debug_stop_go_trace(&self) -> RpcResult<()> {
        Ok(())
    }

    async fn debug_storage_range_at(
        &self,
        _block_hash: B256,
        _tx_idx: usize,
        _contract_address: Address,
        _key_start: B256,
        _max_result: u64,
    ) -> RpcResult<()> {
        Ok(())
    }

    async fn debug_trace_bad_block(
        &self,
        _block_hash: B256,
        _opts: Option<GethDebugTracingCallOptions>,
    ) -> RpcResult<()> {
        Ok(())
    }

    async fn debug_verbosity(&self, _level: usize) -> RpcResult<()> {
        Ok(())
    }

    async fn debug_vmodule(&self, _pattern: String) -> RpcResult<()> {
        Ok(())
    }

    async fn debug_write_block_profile(&self, _file: String) -> RpcResult<()> {
        Ok(())
    }

    async fn debug_write_mem_profile(&self, _file: String) -> RpcResult<()> {
        Ok(())
    }

    async fn debug_write_mutex_profile(&self, _file: String) -> RpcResult<()> {
        Ok(())
    }
}

impl<Provider, Eth> std::fmt::Debug for DebugApi<Provider, Eth> {
    fn fmt(&self, f: &mut std::fmt::Formatter<'_>) -> std::fmt::Result {
        f.debug_struct("DebugApi").finish_non_exhaustive()
    }
}

impl<Provider, Eth> Clone for DebugApi<Provider, Eth> {
    fn clone(&self) -> Self {
        Self { inner: Arc::clone(&self.inner) }
    }
}

struct DebugApiInner<Provider, Eth> {
    /// The provider that can interact with the chain.
    provider: Provider,
    /// The implementation of `eth` API
    eth_api: Eth,
    // restrict the number of concurrent calls to blocking calls
    blocking_task_guard: BlockingTaskGuard,
}<|MERGE_RESOLUTION|>--- conflicted
+++ resolved
@@ -411,13 +411,7 @@
                                 let frame: FlatCallFrame = inspector
                                     .with_transaction_gas_limit(env.tx.gas_limit)
                                     .into_parity_builder()
-<<<<<<< HEAD
                                     .into_localized_transaction_traces(tx_info);
-=======
-                                    .into_localized_transaction_traces(tx_info)
-                                    .pop()
-                                    .unwrap();
->>>>>>> fb0555ae
                                 Ok(frame)
                             })
                             .await?;
@@ -807,13 +801,7 @@
                         let frame: FlatCallFrame = inspector
                             .with_transaction_gas_limit(env.tx.gas_limit)
                             .into_parity_builder()
-<<<<<<< HEAD
                             .into_localized_transaction_traces(tx_info);
-=======
-                            .into_localized_transaction_traces(tx_info)
-                            .pop()
-                            .unwrap();
->>>>>>> fb0555ae
 
                         return Ok((frame.into(), res.state));
                     }
