use alloy_eips::eip2718::Encodable2718;
use alloy_primitives::{Address, Bytes, B256, U256};
use alloy_rlp::{Decodable, Encodable};
use alloy_rpc_types::{
    state::EvmOverrides, Block as RpcBlock, BlockError, Bundle, StateContext, TransactionInfo,
};
use alloy_rpc_types_debug::ExecutionWitness;
use alloy_rpc_types_eth::transaction::TransactionRequest;
use alloy_rpc_types_trace::geth::{
    call::FlatCallFrame, BlockTraceResult, FourByteFrame, GethDebugBuiltInTracerType,
    GethDebugTracerType, GethDebugTracingCallOptions, GethDebugTracingOptions, GethTrace,
    NoopFrame, TraceResult,
};
use async_trait::async_trait;
use jsonrpsee::core::RpcResult;
use reth_chainspec::EthereumHardforks;
use reth_evm::{
    execute::{BlockExecutorProvider, Executor},
    system_calls::SystemCaller,
    ConfigureEvmEnv,
};
use reth_primitives::{Block, BlockId, BlockNumberOrTag, TransactionSignedEcRecovered};
use reth_provider::{
    BlockReaderIdExt, ChainSpecProvider, HeaderProvider, StateProofProvider, StateProviderFactory,
    TransactionVariant,
};
use reth_revm::database::StateProviderDatabase;
use reth_rpc_api::DebugApiServer;
use reth_rpc_eth_api::{
    helpers::{EthApiSpec, EthTransactions, TraceExt},
    EthApiTypes, FromEthApiError, RpcNodeCore,
};
use reth_rpc_eth_types::{EthApiError, StateCacheDb};
use reth_rpc_server_types::{result::internal_rpc_err, ToRpcResult};
use reth_tasks::pool::BlockingTaskGuard;
use reth_trie::{HashedPostState, HashedStorage};
use revm::{
    db::{CacheDB, State},
    primitives::{db::DatabaseCommit, BlockEnv, CfgEnvWithHandlerCfg, Env, EnvWithHandlerCfg},
};
use revm_inspectors::tracing::{
    FourByteInspector, MuxInspector, TracingInspector, TracingInspectorConfig, TransactionContext,
};
use revm_primitives::{keccak256, HashMap};
use std::sync::Arc;
use tokio::sync::{AcquireError, OwnedSemaphorePermit};

/// `debug` API implementation.
///
/// This type provides the functionality for handling `debug` related requests.
pub struct DebugApi<Provider, Eth, BlockExecutor> {
    inner: Arc<DebugApiInner<Provider, Eth, BlockExecutor>>,
}

// === impl DebugApi ===

impl<Provider, Eth, BlockExecutor> DebugApi<Provider, Eth, BlockExecutor> {
    /// Create a new instance of the [`DebugApi`]
    pub fn new(
        provider: Provider,
        eth: Eth,
        blocking_task_guard: BlockingTaskGuard,
        block_executor: BlockExecutor,
    ) -> Self {
        let inner =
            Arc::new(DebugApiInner { provider, eth_api: eth, blocking_task_guard, block_executor });
        Self { inner }
    }

    /// Access the underlying `Eth` API.
    pub fn eth_api(&self) -> &Eth {
        &self.inner.eth_api
    }
}

// === impl DebugApi ===

impl<Provider, Eth, BlockExecutor> DebugApi<Provider, Eth, BlockExecutor>
where
    Provider: BlockReaderIdExt
        + HeaderProvider
        + ChainSpecProvider<ChainSpec: EthereumHardforks>
        + StateProviderFactory
        + 'static,
    Eth: EthApiTypes + TraceExt + 'static,
    BlockExecutor: BlockExecutorProvider,
{
    /// Acquires a permit to execute a tracing call.
    async fn acquire_trace_permit(&self) -> Result<OwnedSemaphorePermit, AcquireError> {
        self.inner.blocking_task_guard.clone().acquire_owned().await
    }

    /// Trace the entire block asynchronously
    async fn trace_block(
        &self,
        at: BlockId,
        transactions: Vec<TransactionSignedEcRecovered>,
        cfg: CfgEnvWithHandlerCfg,
        block_env: BlockEnv,
        opts: GethDebugTracingOptions,
        parent_beacon_block_root: Option<B256>,
    ) -> Result<Vec<TraceResult>, Eth::Error> {
        if transactions.is_empty() {
            // nothing to trace
            return Ok(Vec::new())
        }

        // replay all transactions of the block
        let this = self.clone();
        self.eth_api()
            .spawn_with_state_at_block(at, move |state| {
                let block_hash = at.as_block_hash();
                let mut results = Vec::with_capacity(transactions.len());
                let mut db = CacheDB::new(StateProviderDatabase::new(state));
                let mut transactions = transactions.into_iter().enumerate().peekable();
<<<<<<< HEAD

                let mut system_caller = SystemCaller::new(
                    Call::evm_config(this.eth_api()).clone(),
                    LoadState::provider(this.eth_api()).chain_spec(),
                );

                // apply relevant system calls
                system_caller
                    .pre_block_beacon_root_contract_call(
                        &mut db,
                        &cfg,
                        &block_env,
                        parent_beacon_block_root,
                    )
                    .map_err(|_| {
                        EthApiError::EvmCustom(
                            "failed to apply 4788 beacon root system call".to_string(),
                        )
                    })?;

=======
                let mut inspector = None;
>>>>>>> 988c5ee4
                while let Some((index, tx)) = transactions.next() {
                    let tx_hash = tx.hash;

                    let env = EnvWithHandlerCfg {
                        env: Env::boxed(
                            cfg.cfg_env.clone(),
                            block_env.clone(),
                            RpcNodeCore::evm_config(this.eth_api())
                                .tx_env(tx.as_signed(), tx.signer()),
                        ),
                        handler_cfg: cfg.handler_cfg,
                    };
                    let (result, state_changes) = this.trace_transaction(
                        &opts,
                        env,
                        &mut db,
                        Some(TransactionContext {
                            block_hash,
                            tx_hash: Some(tx_hash),
                            tx_index: Some(index),
                        }),
                        &mut inspector,
                    )?;

                    inspector = inspector.map(|insp| insp.fused());

                    results.push(TraceResult::Success { result, tx_hash: Some(tx_hash) });
                    if transactions.peek().is_some() {
                        // need to apply the state changes of this transaction before executing the
                        // next transaction
                        db.commit(state_changes)
                    }
                }

                Ok(results)
            })
            .await
    }

    /// Replays the given block and returns the trace of each transaction.
    ///
    /// This expects a rlp encoded block
    ///
    /// Note, the parent of this block must be present, or it will fail.
    pub async fn debug_trace_raw_block(
        &self,
        rlp_block: Bytes,
        opts: GethDebugTracingOptions,
    ) -> Result<Vec<TraceResult>, Eth::Error> {
        let block = Block::decode(&mut rlp_block.as_ref())
            .map_err(BlockError::RlpDecodeRawBlock)
            .map_err(Eth::Error::from_eth_err)?;

        let (cfg, block_env) = self.eth_api().evm_env_for_raw_block(&block.header).await?;
        // we trace on top the block's parent block
        let parent = block.parent_hash;

        // Depending on EIP-2 we need to recover the transactions differently
        let transactions =
            if self.inner.provider.chain_spec().is_homestead_active_at_block(block.number) {
                block
                    .body
                    .transactions
                    .clone()
                    .into_iter()
                    .map(|tx| {
                        tx.into_ecrecovered()
                            .ok_or(EthApiError::InvalidTransactionSignature)
                            .map_err(Eth::Error::from_eth_err)
                    })
                    .collect::<Result<Vec<_>, Eth::Error>>()?
            } else {
                block
                    .body
                    .transactions
                    .clone()
                    .into_iter()
                    .map(|tx| {
                        tx.into_ecrecovered_unchecked()
                            .ok_or(EthApiError::InvalidTransactionSignature)
                            .map_err(Eth::Error::from_eth_err)
                    })
                    .collect::<Result<Vec<_>, Eth::Error>>()?
            };

        self.trace_block(
            parent.into(),
            transactions,
            cfg,
            block_env,
            opts,
            block.parent_beacon_block_root,
        )
        .await
    }

    /// Replays a block and returns the trace of each transaction.
    pub async fn debug_trace_block(
        &self,
        block_id: BlockId,
        opts: GethDebugTracingOptions,
    ) -> Result<Vec<TraceResult>, Eth::Error> {
        let block_hash = self
            .inner
            .provider
            .block_hash_for_id(block_id)
            .map_err(Eth::Error::from_eth_err)?
            .ok_or(EthApiError::HeaderNotFound(block_id))?;

        let ((cfg, block_env, _), block) = futures::try_join!(
            self.eth_api().evm_env_at(block_hash.into()),
            self.eth_api().block_with_senders(block_hash.into()),
        )?;

        let block = block.ok_or(EthApiError::HeaderNotFound(block_id))?;
        // we need to get the state of the parent block because we're replaying this block on top of
        // its parent block's state
        let state_at = block.parent_hash;

        self.trace_block(
            state_at.into(),
            (*block).clone().into_transactions_ecrecovered().collect(),
            cfg,
            block_env,
            opts,
            block.parent_beacon_block_root,
        )
        .await
    }

    /// Trace the transaction according to the provided options.
    ///
    /// Ref: <https://geth.ethereum.org/docs/developers/evm-tracing/built-in-tracers>
    pub async fn debug_trace_transaction(
        &self,
        tx_hash: B256,
        opts: GethDebugTracingOptions,
    ) -> Result<GethTrace, Eth::Error> {
        let (transaction, block) = match self.eth_api().transaction_and_block(tx_hash).await? {
            None => return Err(EthApiError::TransactionNotFound.into()),
            Some(res) => res,
        };
        let (cfg, block_env, _) = self.eth_api().evm_env_at(block.hash().into()).await?;

        // we need to get the state of the parent block because we're essentially replaying the
        // block the transaction is included in
        let state_at: BlockId = block.parent_hash.into();
        let block_hash = block.hash();
        let parent_beacon_block_root = block.parent_beacon_block_root;

        let this = self.clone();
        self.eth_api()
            .spawn_with_state_at_block(state_at, move |state| {
                let block_txs = block.transactions_with_sender();

                // configure env for the target transaction
                let tx = transaction.into_recovered();

                let mut db = CacheDB::new(StateProviderDatabase::new(state));

                // apply relevant system calls
                let mut system_caller = SystemCaller::new(
                    RpcNodeCore::evm_config(this.eth_api()).clone(),
                    RpcNodeCore::provider(this.eth_api()).chain_spec(),
                );

                system_caller
                    .pre_block_beacon_root_contract_call(
                        &mut db,
                        &cfg,
                        &block_env,
                        parent_beacon_block_root,
                    )
                    .map_err(|_| {
                        EthApiError::EvmCustom(
                            "failed to apply 4788 beacon root system call".to_string(),
                        )
                    })?;

                // replay all transactions prior to the targeted transaction
                let index = this.eth_api().replay_transactions_until(
                    &mut db,
                    cfg.clone(),
                    block_env.clone(),
                    block_txs,
                    tx.hash,
                )?;

                let env = EnvWithHandlerCfg {
                    env: Env::boxed(
                        cfg.cfg_env.clone(),
                        block_env,
                        RpcNodeCore::evm_config(this.eth_api()).tx_env(tx.as_signed(), tx.signer()),
                    ),
                    handler_cfg: cfg.handler_cfg,
                };

                this.trace_transaction(
                    &opts,
                    env,
                    &mut db,
                    Some(TransactionContext {
                        block_hash: Some(block_hash),
                        tx_index: Some(index),
                        tx_hash: Some(tx.hash),
                    }),
                    &mut None,
                )
                .map(|(trace, _)| trace)
            })
            .await
    }

    /// The `debug_traceCall` method lets you run an `eth_call` within the context of the given
    /// block execution using the final state of parent block as the base.
    ///
    /// Differences compare to `eth_call`:
    ///  - `debug_traceCall` executes with __enabled__ basefee check, `eth_call` does not: <https://github.com/paradigmxyz/reth/issues/6240>
    pub async fn debug_trace_call(
        &self,
        call: TransactionRequest,
        block_id: Option<BlockId>,
        opts: GethDebugTracingCallOptions,
    ) -> Result<GethTrace, Eth::Error> {
        let at = block_id.unwrap_or_default();
        let GethDebugTracingCallOptions { tracing_options, state_overrides, block_overrides } =
            opts;
        let overrides = EvmOverrides::new(state_overrides, block_overrides.map(Box::new));
        let GethDebugTracingOptions { config, tracer, tracer_config, .. } = tracing_options;

        let this = self.clone();
        if let Some(tracer) = tracer {
            return match tracer {
                GethDebugTracerType::BuiltInTracer(tracer) => match tracer {
                    GethDebugBuiltInTracerType::FourByteTracer => {
                        let mut inspector = FourByteInspector::default();
                        let inspector = self
                            .eth_api()
                            .spawn_with_call_at(call, at, overrides, move |db, env| {
                                this.eth_api().inspect(db, env, &mut inspector)?;
                                Ok(inspector)
                            })
                            .await?;
                        return Ok(FourByteFrame::from(&inspector).into())
                    }
                    GethDebugBuiltInTracerType::CallTracer => {
                        let call_config = tracer_config
                            .into_call_config()
                            .map_err(|_| EthApiError::InvalidTracerConfig)?;

                        let mut inspector = TracingInspector::new(
                            TracingInspectorConfig::from_geth_call_config(&call_config),
                        );

                        let frame = self
                            .eth_api()
                            .spawn_with_call_at(call, at, overrides, move |db, env| {
                                let (res, env) = this.eth_api().inspect(db, env, &mut inspector)?;
                                let frame = inspector
                                    .with_transaction_gas_limit(env.tx.gas_limit)
                                    .into_geth_builder()
                                    .geth_call_traces(call_config, res.result.gas_used());
                                Ok(frame.into())
                            })
                            .await?;
                        return Ok(frame)
                    }
                    GethDebugBuiltInTracerType::PreStateTracer => {
                        let prestate_config = tracer_config
                            .into_pre_state_config()
                            .map_err(|_| EthApiError::InvalidTracerConfig)?;
                        let mut inspector = TracingInspector::new(
                            TracingInspectorConfig::from_geth_prestate_config(&prestate_config),
                        );

                        let frame = self
                            .eth_api()
                            .spawn_with_call_at(call, at, overrides, move |db, env| {
                                // wrapper is hack to get around 'higher-ranked lifetime error',
                                // see <https://github.com/rust-lang/rust/issues/100013>
                                let db = db.0;

                                let (res, env) =
                                    this.eth_api().inspect(&mut *db, env, &mut inspector)?;
                                let frame = inspector
                                    .with_transaction_gas_limit(env.tx.gas_limit)
                                    .into_geth_builder()
                                    .geth_prestate_traces(&res, &prestate_config, db)
                                    .map_err(Eth::Error::from_eth_err)?;
                                Ok(frame)
                            })
                            .await?;
                        return Ok(frame.into())
                    }
                    GethDebugBuiltInTracerType::NoopTracer => Ok(NoopFrame::default().into()),
                    GethDebugBuiltInTracerType::MuxTracer => {
                        let mux_config = tracer_config
                            .into_mux_config()
                            .map_err(|_| EthApiError::InvalidTracerConfig)?;

                        let mut inspector = MuxInspector::try_from_config(mux_config)
                            .map_err(Eth::Error::from_eth_err)?;

                        let frame = self
                            .inner
                            .eth_api
                            .spawn_with_call_at(call, at, overrides, move |db, env| {
                                // wrapper is hack to get around 'higher-ranked lifetime error', see
                                // <https://github.com/rust-lang/rust/issues/100013>
                                let db = db.0;

                                let (res, _) =
                                    this.eth_api().inspect(&mut *db, env, &mut inspector)?;
                                let frame = inspector
                                    .try_into_mux_frame(&res, db)
                                    .map_err(Eth::Error::from_eth_err)?;
                                Ok(frame.into())
                            })
                            .await?;
                        return Ok(frame)
                    }
                    GethDebugBuiltInTracerType::FlatCallTracer => {
                        let flat_call_config = tracer_config
                            .into_flat_call_config()
                            .map_err(|_| EthApiError::InvalidTracerConfig)?;

                        let mut inspector = TracingInspector::new(
                            TracingInspectorConfig::from_flat_call_config(&flat_call_config),
                        );

                        let frame: FlatCallFrame = self
                            .inner
                            .eth_api
                            .spawn_with_call_at(call, at, overrides, move |db, env| {
                                let (_res, env) =
                                    this.eth_api().inspect(db, env, &mut inspector)?;
                                let tx_info = TransactionInfo::default();
                                let frame: FlatCallFrame = inspector
                                    .with_transaction_gas_limit(env.tx.gas_limit)
                                    .into_parity_builder()
                                    .into_localized_transaction_traces(tx_info);
                                Ok(frame)
                            })
                            .await?;

                        return Ok(frame.into());
                    }
                },
                #[cfg(not(feature = "js-tracer"))]
                GethDebugTracerType::JsTracer(_) => {
                    Err(EthApiError::Unsupported("JS Tracer is not enabled").into())
                }
                #[cfg(feature = "js-tracer")]
                GethDebugTracerType::JsTracer(code) => {
                    let config = tracer_config.into_json();

                    let (_, _, at) = self.eth_api().evm_env_at(at).await?;

                    let res = self
                        .eth_api()
                        .spawn_with_call_at(call, at, overrides, move |db, env| {
                            // wrapper is hack to get around 'higher-ranked lifetime error', see
                            // <https://github.com/rust-lang/rust/issues/100013>
                            let db = db.0;

                            let mut inspector =
                                revm_inspectors::tracing::js::JsInspector::new(code, config)
                                    .map_err(Eth::Error::from_eth_err)?;
                            let (res, _) =
                                this.eth_api().inspect(&mut *db, env.clone(), &mut inspector)?;
                            inspector.json_result(res, &env, db).map_err(Eth::Error::from_eth_err)
                        })
                        .await?;

                    Ok(GethTrace::JS(res))
                }
            }
        }

        // default structlog tracer
        let inspector_config = TracingInspectorConfig::from_geth_config(&config);

        let mut inspector = TracingInspector::new(inspector_config);

        let (res, tx_gas_limit, inspector) = self
            .eth_api()
            .spawn_with_call_at(call, at, overrides, move |db, env| {
                let (res, env) = this.eth_api().inspect(db, env, &mut inspector)?;
                Ok((res, env.tx.gas_limit, inspector))
            })
            .await?;
        let gas_used = res.result.gas_used();
        let return_value = res.result.into_output().unwrap_or_default();
        let frame = inspector
            .with_transaction_gas_limit(tx_gas_limit)
            .into_geth_builder()
            .geth_traces(gas_used, return_value, config);

        Ok(frame.into())
    }

    /// The `debug_traceCallMany` method lets you run an `eth_callMany` within the context of the
    /// given block execution using the first n transactions in the given block as base.
    /// Each following bundle increments block number by 1 and block timestamp by 12 seconds
    pub async fn debug_trace_call_many(
        &self,
        bundles: Vec<Bundle>,
        state_context: Option<StateContext>,
        opts: Option<GethDebugTracingCallOptions>,
    ) -> Result<Vec<Vec<GethTrace>>, Eth::Error> {
        if bundles.is_empty() {
            return Err(EthApiError::InvalidParams(String::from("bundles are empty.")).into())
        }

        let StateContext { transaction_index, block_number } = state_context.unwrap_or_default();
        let transaction_index = transaction_index.unwrap_or_default();

        let target_block = block_number.unwrap_or_default();
        let ((cfg, mut block_env, _), block) = futures::try_join!(
            self.eth_api().evm_env_at(target_block),
            self.eth_api().block_with_senders(target_block),
        )?;

        let opts = opts.unwrap_or_default();
        let block = block.ok_or(EthApiError::HeaderNotFound(target_block))?;
        let GethDebugTracingCallOptions { tracing_options, mut state_overrides, .. } = opts;

        // we're essentially replaying the transactions in the block here, hence we need the state
        // that points to the beginning of the block, which is the state at the parent block
        let mut at = block.parent_hash;
        let mut replay_block_txs = true;

        // if a transaction index is provided, we need to replay the transactions until the index
        let num_txs = transaction_index.index().unwrap_or(block.body.transactions.len());
        // but if all transactions are to be replayed, we can use the state at the block itself
        // this works with the exception of the PENDING block, because its state might not exist if
        // built locally
        if !target_block.is_pending() && num_txs == block.body.transactions.len() {
            at = block.hash();
            replay_block_txs = false;
        }

        let this = self.clone();

        self.eth_api()
            .spawn_with_state_at_block(at.into(), move |state| {
                // the outer vec for the bundles
                let mut all_bundles = Vec::with_capacity(bundles.len());
                let mut db = CacheDB::new(StateProviderDatabase::new(state));

                if replay_block_txs {
                    // only need to replay the transactions in the block if not all transactions are
                    // to be replayed
                    let transactions = block.transactions_with_sender().take(num_txs);

                    // Execute all transactions until index
                    for (signer, tx) in transactions {
                        let env = EnvWithHandlerCfg {
                            env: Env::boxed(
                                cfg.cfg_env.clone(),
                                block_env.clone(),
                                RpcNodeCore::evm_config(this.eth_api()).tx_env(tx, *signer),
                            ),
                            handler_cfg: cfg.handler_cfg,
                        };
                        let (res, _) = this.eth_api().transact(&mut db, env)?;
                        db.commit(res.state);
                    }
                }

                // Trace all bundles
                let mut bundles = bundles.into_iter().peekable();
                while let Some(bundle) = bundles.next() {
                    let mut results = Vec::with_capacity(bundle.transactions.len());
                    let Bundle { transactions, block_override } = bundle;

                    let block_overrides = block_override.map(Box::new);
                    let mut inspector = None;

                    let mut transactions = transactions.into_iter().peekable();
                    while let Some(tx) = transactions.next() {
                        // apply state overrides only once, before the first transaction
                        let state_overrides = state_overrides.take();
                        let overrides = EvmOverrides::new(state_overrides, block_overrides.clone());

                        let env = this.eth_api().prepare_call_env(
                            cfg.clone(),
                            block_env.clone(),
                            tx,
                            &mut db,
                            overrides,
                        )?;

                        let (trace, state) = this.trace_transaction(
                            &tracing_options,
                            env,
                            &mut db,
                            None,
                            &mut inspector,
                        )?;

                        inspector = inspector.map(|insp| insp.fused());

                        // If there is more transactions, commit the database
                        // If there is no transactions, but more bundles, commit to the database too
                        if transactions.peek().is_some() || bundles.peek().is_some() {
                            db.commit(state);
                        }
                        results.push(trace);
                    }
                    // Increment block_env number and timestamp for the next bundle
                    block_env.number += U256::from(1);
                    block_env.timestamp += U256::from(12);

                    all_bundles.push(results);
                }
                Ok(all_bundles)
            })
            .await
    }

    /// The `debug_executionWitness` method allows for re-execution of a block with the purpose of
    /// generating an execution witness. The witness comprises of a map of all hashed trie nodes
    /// to their preimages that were required during the execution of the block, including during
    /// state root recomputation.
    pub async fn debug_execution_witness(
        &self,
        block_id: BlockNumberOrTag,
    ) -> Result<ExecutionWitness, Eth::Error> {
        let this = self.clone();
        let block = this
            .eth_api()
            .block_with_senders(block_id.into())
            .await?
            .ok_or(EthApiError::HeaderNotFound(block_id.into()))?;

        self.eth_api()
            .spawn_with_state_at_block(block.parent_hash.into(), move |state_provider| {
                let db = StateProviderDatabase::new(&state_provider);
                let block_executor = this.inner.block_executor.executor(db);

                let mut hashed_state = HashedPostState::default();
                let mut keys = HashMap::default();
                let mut codes = HashMap::default();

                let _ = block_executor
                    .execute_with_state_closure(
                        (&(*block).clone().unseal(), block.difficulty).into(),
                        |statedb: &State<_>| {
                            codes = statedb
                                .cache
                                .contracts
                                .iter()
                                .map(|(hash, code)| (*hash, code.original_bytes()))
                                .chain(
                                    // cache state does not have all the contracts, especially when
                                    // a contract is created within the block
                                    // the contract only exists in bundle state, therefore we need
                                    // to include them as well
                                    statedb
                                        .bundle_state
                                        .contracts
                                        .iter()
                                        .map(|(hash, code)| (*hash, code.original_bytes())),
                                )
                                .collect();

                            for (address, account) in &statedb.cache.accounts {
                                let hashed_address = keccak256(address);
                                hashed_state.accounts.insert(
                                    hashed_address,
                                    account.account.as_ref().map(|a| a.info.clone().into()),
                                );

                                let storage =
                                    hashed_state.storages.entry(hashed_address).or_insert_with(
                                        || HashedStorage::new(account.status.was_destroyed()),
                                    );

                                if let Some(account) = &account.account {
                                    keys.insert(hashed_address, address.to_vec().into());

                                    for (slot, value) in &account.storage {
                                        let slot = B256::from(*slot);
                                        let hashed_slot = keccak256(slot);
                                        storage.storage.insert(hashed_slot, *value);

                                        keys.insert(hashed_slot, slot.into());
                                    }
                                }
                            }
                        },
                    )
                    .map_err(|err| EthApiError::Internal(err.into()))?;

                let state =
                    state_provider.witness(Default::default(), hashed_state).map_err(Into::into)?;
                Ok(ExecutionWitness { state: state.into_iter().collect(), codes, keys })
            })
            .await
    }

    /// Executes the configured transaction with the environment on the given database.
    ///
    /// It optionally takes fused inspector ([`TracingInspector::fused`]) to avoid re-creating the
    /// inspector for each transaction. This is useful when tracing multiple transactions in a
    /// block. This is only useful for block tracing which uses the same tracer for all transactions
    /// in the block.
    ///
    /// Caution: If the inspector is provided then `opts.tracer_config` is ignored.
    ///
    /// Returns the trace frame and the state that got updated after executing the transaction.
    ///
    /// Note: this does not apply any state overrides if they're configured in the `opts`.
    ///
    /// Caution: this is blocking and should be performed on a blocking task.
    fn trace_transaction(
        &self,
        opts: &GethDebugTracingOptions,
        env: EnvWithHandlerCfg,
        db: &mut StateCacheDb<'_>,
        transaction_context: Option<TransactionContext>,
        fused_inspector: &mut Option<TracingInspector>,
    ) -> Result<(GethTrace, revm_primitives::EvmState), Eth::Error> {
        let GethDebugTracingOptions { config, tracer, tracer_config, .. } = opts;

        if let Some(tracer) = tracer {
            return match tracer {
                GethDebugTracerType::BuiltInTracer(tracer) => match tracer {
                    GethDebugBuiltInTracerType::FourByteTracer => {
                        let mut inspector = FourByteInspector::default();
                        let (res, _) = self.eth_api().inspect(db, env, &mut inspector)?;
                        return Ok((FourByteFrame::from(&inspector).into(), res.state))
                    }
                    GethDebugBuiltInTracerType::CallTracer => {
                        let call_config = tracer_config
                            .clone()
                            .into_call_config()
                            .map_err(|_| EthApiError::InvalidTracerConfig)?;

                        let mut inspector = fused_inspector.get_or_insert_with(|| {
                            TracingInspector::new(TracingInspectorConfig::from_geth_call_config(
                                &call_config,
                            ))
                        });

                        let (res, env) = self.eth_api().inspect(db, env, &mut inspector)?;

                        inspector.set_transaction_gas_limit(env.tx.gas_limit);

                        let frame = inspector
                            .geth_builder()
                            .geth_call_traces(call_config, res.result.gas_used());

                        return Ok((frame.into(), res.state))
                    }
                    GethDebugBuiltInTracerType::PreStateTracer => {
                        let prestate_config = tracer_config
                            .clone()
                            .into_pre_state_config()
                            .map_err(|_| EthApiError::InvalidTracerConfig)?;

                        let mut inspector = fused_inspector.get_or_insert_with(|| {
                            TracingInspector::new(
                                TracingInspectorConfig::from_geth_prestate_config(&prestate_config),
                            )
                        });
                        let (res, env) = self.eth_api().inspect(&mut *db, env, &mut inspector)?;

                        inspector.set_transaction_gas_limit(env.tx.gas_limit);
                        let frame = inspector
                            .geth_builder()
                            .geth_prestate_traces(&res, &prestate_config, db)
                            .map_err(Eth::Error::from_eth_err)?;

                        return Ok((frame.into(), res.state))
                    }
                    GethDebugBuiltInTracerType::NoopTracer => {
                        Ok((NoopFrame::default().into(), Default::default()))
                    }
                    GethDebugBuiltInTracerType::MuxTracer => {
                        let mux_config = tracer_config
                            .clone()
                            .into_mux_config()
                            .map_err(|_| EthApiError::InvalidTracerConfig)?;

                        let mut inspector = MuxInspector::try_from_config(mux_config)
                            .map_err(Eth::Error::from_eth_err)?;

                        let (res, _) = self.eth_api().inspect(&mut *db, env, &mut inspector)?;
                        let frame = inspector
                            .try_into_mux_frame(&res, db)
                            .map_err(Eth::Error::from_eth_err)?;
                        return Ok((frame.into(), res.state))
                    }
                    GethDebugBuiltInTracerType::FlatCallTracer => {
                        let flat_call_config = tracer_config
                            .clone()
                            .into_flat_call_config()
                            .map_err(|_| EthApiError::InvalidTracerConfig)?;

                        let mut inspector = TracingInspector::new(
                            TracingInspectorConfig::from_flat_call_config(&flat_call_config),
                        );

                        let (res, env) = self.eth_api().inspect(db, env, &mut inspector)?;

                        let tx_info = TransactionInfo {
                            hash: transaction_context.unwrap().tx_hash,
                            index: transaction_context.unwrap().tx_index.map(|index| index as u64),
                            block_hash: transaction_context.unwrap().block_hash,
                            block_number: Some(env.block.number.try_into().unwrap_or_default()),
                            base_fee: Some(env.block.basefee.try_into().unwrap_or_default()),
                        };
                        let frame: FlatCallFrame = inspector
                            .with_transaction_gas_limit(env.tx.gas_limit)
                            .into_parity_builder()
                            .into_localized_transaction_traces(tx_info);

                        return Ok((frame.into(), res.state));
                    }
                },
                #[cfg(not(feature = "js-tracer"))]
                GethDebugTracerType::JsTracer(_) => {
                    Err(EthApiError::Unsupported("JS Tracer is not enabled").into())
                }
                #[cfg(feature = "js-tracer")]
                GethDebugTracerType::JsTracer(code) => {
                    let config = tracer_config.clone().into_json();
                    let mut inspector =
                        revm_inspectors::tracing::js::JsInspector::with_transaction_context(
                            code.clone(),
                            config,
                            transaction_context.unwrap_or_default(),
                        )
                        .map_err(Eth::Error::from_eth_err)?;
                    let (res, env) = self.eth_api().inspect(&mut *db, env, &mut inspector)?;

                    let state = res.state.clone();
                    let result =
                        inspector.json_result(res, &env, db).map_err(Eth::Error::from_eth_err)?;
                    Ok((GethTrace::JS(result), state))
                }
            }
        }

        // default structlog tracer
        let mut inspector = fused_inspector.get_or_insert_with(|| {
            let inspector_config = TracingInspectorConfig::from_geth_config(config);
            TracingInspector::new(inspector_config)
        });
        let (res, env) = self.eth_api().inspect(db, env, &mut inspector)?;
        let gas_used = res.result.gas_used();
        let return_value = res.result.into_output().unwrap_or_default();
        inspector.set_transaction_gas_limit(env.tx.gas_limit);
        let frame = inspector.geth_builder().geth_traces(gas_used, return_value, *config);

        Ok((frame.into(), res.state))
    }
}

#[async_trait]
impl<Provider, Eth, BlockExecutor> DebugApiServer for DebugApi<Provider, Eth, BlockExecutor>
where
    Provider: BlockReaderIdExt
        + HeaderProvider
        + ChainSpecProvider<ChainSpec: EthereumHardforks>
        + StateProviderFactory
        + 'static,
    Eth: EthApiSpec + EthTransactions + TraceExt + 'static,
    BlockExecutor: BlockExecutorProvider,
{
    /// Handler for `debug_getRawHeader`
    async fn raw_header(&self, block_id: BlockId) -> RpcResult<Bytes> {
        let header = match block_id {
            BlockId::Hash(hash) => self.inner.provider.header(&hash.into()).to_rpc_result()?,
            BlockId::Number(number_or_tag) => {
                let number = self
                    .inner
                    .provider
                    .convert_block_number(number_or_tag)
                    .to_rpc_result()?
                    .ok_or_else(|| internal_rpc_err("Pending block not supported".to_string()))?;
                self.inner.provider.header_by_number(number).to_rpc_result()?
            }
        };

        let mut res = Vec::new();
        if let Some(header) = header {
            header.encode(&mut res);
        }

        Ok(res.into())
    }

    /// Handler for `debug_getRawBlock`
    async fn raw_block(&self, block_id: BlockId) -> RpcResult<Bytes> {
        let block = self
            .inner
            .provider
            .block_by_id(block_id)
            .to_rpc_result()?
            .ok_or(EthApiError::HeaderNotFound(block_id))?;
        let mut res = Vec::new();
        block.encode(&mut res);
        Ok(res.into())
    }

    /// Handler for `debug_getRawTransaction`
    ///
    /// If this is a pooled EIP-4844 transaction, the blob sidecar is included.
    ///
    /// Returns the bytes of the transaction for the given hash.
    async fn raw_transaction(&self, hash: B256) -> RpcResult<Option<Bytes>> {
        self.eth_api().raw_transaction_by_hash(hash).await.map_err(Into::into)
    }

    /// Handler for `debug_getRawTransactions`
    /// Returns the bytes of the transaction for the given hash.
    async fn raw_transactions(&self, block_id: BlockId) -> RpcResult<Vec<Bytes>> {
        let block = self
            .inner
            .provider
            .block_with_senders_by_id(block_id, TransactionVariant::NoHash)
            .to_rpc_result()?
            .unwrap_or_default();
        Ok(block.into_transactions_ecrecovered().map(|tx| tx.encoded_2718().into()).collect())
    }

    /// Handler for `debug_getRawReceipts`
    async fn raw_receipts(&self, block_id: BlockId) -> RpcResult<Vec<Bytes>> {
        Ok(self
            .inner
            .provider
            .receipts_by_block_id(block_id)
            .to_rpc_result()?
            .unwrap_or_default()
            .into_iter()
            .map(|receipt| receipt.with_bloom().envelope_encoded())
            .collect())
    }

    /// Handler for `debug_getBadBlocks`
    async fn bad_blocks(&self) -> RpcResult<Vec<RpcBlock>> {
        Err(internal_rpc_err("unimplemented"))
    }

    /// Handler for `debug_traceChain`
    async fn debug_trace_chain(
        &self,
        _start_exclusive: BlockNumberOrTag,
        _end_inclusive: BlockNumberOrTag,
    ) -> RpcResult<Vec<BlockTraceResult>> {
        Err(internal_rpc_err("unimplemented"))
    }

    /// Handler for `debug_traceBlock`
    async fn debug_trace_block(
        &self,
        rlp_block: Bytes,
        opts: Option<GethDebugTracingOptions>,
    ) -> RpcResult<Vec<TraceResult>> {
        let _permit = self.acquire_trace_permit().await;
        Self::debug_trace_raw_block(self, rlp_block, opts.unwrap_or_default())
            .await
            .map_err(Into::into)
    }

    /// Handler for `debug_traceBlockByHash`
    async fn debug_trace_block_by_hash(
        &self,
        block: B256,
        opts: Option<GethDebugTracingOptions>,
    ) -> RpcResult<Vec<TraceResult>> {
        let _permit = self.acquire_trace_permit().await;
        Self::debug_trace_block(self, block.into(), opts.unwrap_or_default())
            .await
            .map_err(Into::into)
    }

    /// Handler for `debug_traceBlockByNumber`
    async fn debug_trace_block_by_number(
        &self,
        block: BlockNumberOrTag,
        opts: Option<GethDebugTracingOptions>,
    ) -> RpcResult<Vec<TraceResult>> {
        let _permit = self.acquire_trace_permit().await;
        Self::debug_trace_block(self, block.into(), opts.unwrap_or_default())
            .await
            .map_err(Into::into)
    }

    /// Handler for `debug_traceTransaction`
    async fn debug_trace_transaction(
        &self,
        tx_hash: B256,
        opts: Option<GethDebugTracingOptions>,
    ) -> RpcResult<GethTrace> {
        let _permit = self.acquire_trace_permit().await;
        Self::debug_trace_transaction(self, tx_hash, opts.unwrap_or_default())
            .await
            .map_err(Into::into)
    }

    /// Handler for `debug_traceCall`
    async fn debug_trace_call(
        &self,
        request: TransactionRequest,
        block_id: Option<BlockId>,
        opts: Option<GethDebugTracingCallOptions>,
    ) -> RpcResult<GethTrace> {
        let _permit = self.acquire_trace_permit().await;
        Self::debug_trace_call(self, request, block_id, opts.unwrap_or_default())
            .await
            .map_err(Into::into)
    }

    async fn debug_trace_call_many(
        &self,
        bundles: Vec<Bundle>,
        state_context: Option<StateContext>,
        opts: Option<GethDebugTracingCallOptions>,
    ) -> RpcResult<Vec<Vec<GethTrace>>> {
        let _permit = self.acquire_trace_permit().await;
        Self::debug_trace_call_many(self, bundles, state_context, opts).await.map_err(Into::into)
    }

    /// Handler for `debug_executionWitness`
    async fn debug_execution_witness(
        &self,
        block: BlockNumberOrTag,
    ) -> RpcResult<ExecutionWitness> {
        let _permit = self.acquire_trace_permit().await;
        Self::debug_execution_witness(self, block).await.map_err(Into::into)
    }

    async fn debug_backtrace_at(&self, _location: &str) -> RpcResult<()> {
        Ok(())
    }

    async fn debug_account_range(
        &self,
        _block_number: BlockNumberOrTag,
        _start: Bytes,
        _max_results: u64,
        _nocode: bool,
        _nostorage: bool,
        _incompletes: bool,
    ) -> RpcResult<()> {
        Ok(())
    }

    async fn debug_block_profile(&self, _file: String, _seconds: u64) -> RpcResult<()> {
        Ok(())
    }

    async fn debug_chaindb_compact(&self) -> RpcResult<()> {
        Ok(())
    }

    async fn debug_chaindb_property(&self, _property: String) -> RpcResult<()> {
        Ok(())
    }

    async fn debug_cpu_profile(&self, _file: String, _seconds: u64) -> RpcResult<()> {
        Ok(())
    }

    async fn debug_db_ancient(&self, _kind: String, _number: u64) -> RpcResult<()> {
        Ok(())
    }

    async fn debug_db_ancients(&self) -> RpcResult<()> {
        Ok(())
    }

    async fn debug_db_get(&self, _key: String) -> RpcResult<()> {
        Ok(())
    }

    async fn debug_dump_block(&self, _number: BlockId) -> RpcResult<()> {
        Ok(())
    }

    async fn debug_free_os_memory(&self) -> RpcResult<()> {
        Ok(())
    }

    async fn debug_freeze_client(&self, _node: String) -> RpcResult<()> {
        Ok(())
    }

    async fn debug_gc_stats(&self) -> RpcResult<()> {
        Ok(())
    }

    async fn debug_get_accessible_state(
        &self,
        _from: BlockNumberOrTag,
        _to: BlockNumberOrTag,
    ) -> RpcResult<()> {
        Ok(())
    }

    async fn debug_get_modified_accounts_by_hash(
        &self,
        _start_hash: B256,
        _end_hash: B256,
    ) -> RpcResult<()> {
        Ok(())
    }

    async fn debug_get_modified_accounts_by_number(
        &self,
        _start_number: u64,
        _end_number: u64,
    ) -> RpcResult<()> {
        Ok(())
    }

    async fn debug_go_trace(&self, _file: String, _seconds: u64) -> RpcResult<()> {
        Ok(())
    }

    async fn debug_intermediate_roots(
        &self,
        _block_hash: B256,
        _opts: Option<GethDebugTracingCallOptions>,
    ) -> RpcResult<()> {
        Ok(())
    }

    async fn debug_mem_stats(&self) -> RpcResult<()> {
        Ok(())
    }

    async fn debug_mutex_profile(&self, _file: String, _nsec: u64) -> RpcResult<()> {
        Ok(())
    }

    async fn debug_preimage(&self, _hash: B256) -> RpcResult<()> {
        Ok(())
    }

    async fn debug_print_block(&self, _number: u64) -> RpcResult<()> {
        Ok(())
    }

    async fn debug_seed_hash(&self, _number: u64) -> RpcResult<B256> {
        Ok(Default::default())
    }

    async fn debug_set_block_profile_rate(&self, _rate: u64) -> RpcResult<()> {
        Ok(())
    }

    async fn debug_set_gc_percent(&self, _v: i32) -> RpcResult<()> {
        Ok(())
    }

    async fn debug_set_head(&self, _number: u64) -> RpcResult<()> {
        Ok(())
    }

    async fn debug_set_mutex_profile_fraction(&self, _rate: i32) -> RpcResult<()> {
        Ok(())
    }

    async fn debug_set_trie_flush_interval(&self, _interval: String) -> RpcResult<()> {
        Ok(())
    }

    async fn debug_stacks(&self) -> RpcResult<()> {
        Ok(())
    }

    async fn debug_standard_trace_bad_block_to_file(
        &self,
        _block: BlockNumberOrTag,
        _opts: Option<GethDebugTracingCallOptions>,
    ) -> RpcResult<()> {
        Ok(())
    }

    async fn debug_standard_trace_block_to_file(
        &self,
        _block: BlockNumberOrTag,
        _opts: Option<GethDebugTracingCallOptions>,
    ) -> RpcResult<()> {
        Ok(())
    }

    async fn debug_start_cpu_profile(&self, _file: String) -> RpcResult<()> {
        Ok(())
    }

    async fn debug_start_go_trace(&self, _file: String) -> RpcResult<()> {
        Ok(())
    }

    async fn debug_stop_cpu_profile(&self) -> RpcResult<()> {
        Ok(())
    }

    async fn debug_stop_go_trace(&self) -> RpcResult<()> {
        Ok(())
    }

    async fn debug_storage_range_at(
        &self,
        _block_hash: B256,
        _tx_idx: usize,
        _contract_address: Address,
        _key_start: B256,
        _max_result: u64,
    ) -> RpcResult<()> {
        Ok(())
    }

    async fn debug_trace_bad_block(
        &self,
        _block_hash: B256,
        _opts: Option<GethDebugTracingCallOptions>,
    ) -> RpcResult<()> {
        Ok(())
    }

    async fn debug_verbosity(&self, _level: usize) -> RpcResult<()> {
        Ok(())
    }

    async fn debug_vmodule(&self, _pattern: String) -> RpcResult<()> {
        Ok(())
    }

    async fn debug_write_block_profile(&self, _file: String) -> RpcResult<()> {
        Ok(())
    }

    async fn debug_write_mem_profile(&self, _file: String) -> RpcResult<()> {
        Ok(())
    }

    async fn debug_write_mutex_profile(&self, _file: String) -> RpcResult<()> {
        Ok(())
    }
}

impl<Provider, Eth, BlockExecutor> std::fmt::Debug for DebugApi<Provider, Eth, BlockExecutor> {
    fn fmt(&self, f: &mut std::fmt::Formatter<'_>) -> std::fmt::Result {
        f.debug_struct("DebugApi").finish_non_exhaustive()
    }
}

impl<Provider, Eth, BlockExecutor> Clone for DebugApi<Provider, Eth, BlockExecutor> {
    fn clone(&self) -> Self {
        Self { inner: Arc::clone(&self.inner) }
    }
}

struct DebugApiInner<Provider, Eth, BlockExecutor> {
    /// The provider that can interact with the chain.
    provider: Provider,
    /// The implementation of `eth` API
    eth_api: Eth,
    // restrict the number of concurrent calls to blocking calls
    blocking_task_guard: BlockingTaskGuard,
    /// block executor for debug & trace apis
    block_executor: BlockExecutor,
}<|MERGE_RESOLUTION|>--- conflicted
+++ resolved
@@ -113,30 +113,7 @@
                 let mut results = Vec::with_capacity(transactions.len());
                 let mut db = CacheDB::new(StateProviderDatabase::new(state));
                 let mut transactions = transactions.into_iter().enumerate().peekable();
-<<<<<<< HEAD
-
-                let mut system_caller = SystemCaller::new(
-                    Call::evm_config(this.eth_api()).clone(),
-                    LoadState::provider(this.eth_api()).chain_spec(),
-                );
-
-                // apply relevant system calls
-                system_caller
-                    .pre_block_beacon_root_contract_call(
-                        &mut db,
-                        &cfg,
-                        &block_env,
-                        parent_beacon_block_root,
-                    )
-                    .map_err(|_| {
-                        EthApiError::EvmCustom(
-                            "failed to apply 4788 beacon root system call".to_string(),
-                        )
-                    })?;
-
-=======
                 let mut inspector = None;
->>>>>>> 988c5ee4
                 while let Some((index, tx)) = transactions.next() {
                     let tx_hash = tx.hash;
 
