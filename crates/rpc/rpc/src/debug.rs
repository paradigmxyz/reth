use alloy_eips::eip2718::Encodable2718;
use alloy_primitives::{Address, Bytes, B256, U256};
use alloy_rlp::{Decodable, Encodable};
use alloy_rpc_types::{
    state::EvmOverrides, Block as RpcBlock, BlockError, Bundle, StateContext, TransactionInfo,
};
use alloy_rpc_types_debug::ExecutionWitness;
use alloy_rpc_types_eth::transaction::TransactionRequest;
use alloy_rpc_types_trace::geth::{
    call::FlatCallFrame, BlockTraceResult, FourByteFrame, GethDebugBuiltInTracerType,
    GethDebugTracerType, GethDebugTracingCallOptions, GethDebugTracingOptions, GethTrace,
    NoopFrame, TraceResult,
};
use async_trait::async_trait;
use jsonrpsee::core::RpcResult;
use reth_chainspec::EthereumHardforks;
use reth_evm::{
    execute::{BlockExecutorProvider, Executor},
    ConfigureEvmEnv,
};
use reth_primitives::{Block, BlockId, BlockNumberOrTag, TransactionSignedEcRecovered};
use reth_provider::{
    BlockReaderIdExt, ChainSpecProvider, EvmEnvProvider, HeaderProvider, StateProofProvider,
    StateProviderFactory, TransactionVariant,
};
use reth_revm::database::StateProviderDatabase;
use reth_rpc_api::DebugApiServer;
use reth_rpc_eth_api::{
    helpers::{Call, EthApiSpec, EthTransactions, TraceExt},
    EthApiTypes, FromEthApiError,
};
use reth_rpc_eth_types::{EthApiError, StateCacheDb};
use reth_rpc_server_types::{result::internal_rpc_err, ToRpcResult};
use reth_tasks::pool::BlockingTaskGuard;
use reth_trie::{HashedPostState, HashedStorage};
use revm::{
    db::{CacheDB, State},
    primitives::{db::DatabaseCommit, BlockEnv, CfgEnvWithHandlerCfg, Env, EnvWithHandlerCfg},
};
use revm_inspectors::tracing::{
    FourByteInspector, MuxInspector, TracingInspector, TracingInspectorConfig, TransactionContext,
};
use revm_primitives::{keccak256, HashMap};
use std::sync::Arc;
use tokio::sync::{AcquireError, OwnedSemaphorePermit};

/// `debug` API implementation.
///
/// This type provides the functionality for handling `debug` related requests.
pub struct DebugApi<Provider, Eth, BlockExecutor> {
    inner: Arc<DebugApiInner<Provider, Eth, BlockExecutor>>,
}

// === impl DebugApi ===

impl<Provider, Eth, BlockExecutor> DebugApi<Provider, Eth, BlockExecutor> {
    /// Create a new instance of the [`DebugApi`]
    pub fn new(
        provider: Provider,
        eth: Eth,
        blocking_task_guard: BlockingTaskGuard,
        block_executor: BlockExecutor,
    ) -> Self {
        let inner =
            Arc::new(DebugApiInner { provider, eth_api: eth, blocking_task_guard, block_executor });
        Self { inner }
    }

    /// Access the underlying `Eth` API.
    pub fn eth_api(&self) -> &Eth {
        &self.inner.eth_api
    }
}

// === impl DebugApi ===

impl<Provider, Eth, BlockExecutor> DebugApi<Provider, Eth, BlockExecutor>
where
    Provider: BlockReaderIdExt
        + HeaderProvider
        + ChainSpecProvider<ChainSpec: EthereumHardforks>
        + StateProviderFactory
        + EvmEnvProvider
        + 'static,
    Eth: EthApiTypes + TraceExt + 'static,
    BlockExecutor: BlockExecutorProvider,
{
    /// Acquires a permit to execute a tracing call.
    async fn acquire_trace_permit(&self) -> Result<OwnedSemaphorePermit, AcquireError> {
        self.inner.blocking_task_guard.clone().acquire_owned().await
    }

    /// Trace the entire block asynchronously
    async fn trace_block(
        &self,
        at: BlockId,
        transactions: Vec<TransactionSignedEcRecovered>,
        cfg: CfgEnvWithHandlerCfg,
        block_env: BlockEnv,
        opts: GethDebugTracingOptions,
    ) -> Result<Vec<TraceResult>, Eth::Error> {
        if transactions.is_empty() {
            // nothing to trace
            return Ok(Vec::new())
        }

        // replay all transactions of the block
        let this = self.clone();
        self.eth_api()
            .spawn_with_state_at_block(at, move |state| {
                let block_hash = at.as_block_hash();
                let mut results = Vec::with_capacity(transactions.len());
                let mut db = CacheDB::new(StateProviderDatabase::new(state));
                let mut transactions = transactions.into_iter().enumerate().peekable();
                while let Some((index, tx)) = transactions.next() {
                    let tx_hash = tx.hash;

                    let env = EnvWithHandlerCfg {
                        env: Env::boxed(
                            cfg.cfg_env.clone(),
                            block_env.clone(),
                            Call::evm_config(this.eth_api()).tx_env(tx.as_signed(), tx.signer()),
                        ),
                        handler_cfg: cfg.handler_cfg,
                    };
                    let (result, state_changes) = this.trace_transaction(
                        opts.clone(),
                        env,
                        &mut db,
                        Some(TransactionContext {
                            block_hash,
                            tx_hash: Some(tx_hash),
                            tx_index: Some(index),
                        }),
                    )?;

                    results.push(TraceResult::Success { result, tx_hash: Some(tx_hash) });
                    if transactions.peek().is_some() {
                        // need to apply the state changes of this transaction before executing the
                        // next transaction
                        db.commit(state_changes)
                    }
                }

                Ok(results)
            })
            .await
    }

    /// Replays the given block and returns the trace of each transaction.
    ///
    /// This expects a rlp encoded block
    ///
    /// Note, the parent of this block must be present, or it will fail.
    pub async fn debug_trace_raw_block(
        &self,
        rlp_block: Bytes,
        opts: GethDebugTracingOptions,
    ) -> Result<Vec<TraceResult>, Eth::Error> {
        let block = Block::decode(&mut rlp_block.as_ref())
            .map_err(BlockError::RlpDecodeRawBlock)
            .map_err(Eth::Error::from_eth_err)?;

        let (cfg, block_env) = self.eth_api().evm_env_for_raw_block(&block.header).await?;
        // we trace on top the block's parent block
        let parent = block.parent_hash;

        // Depending on EIP-2 we need to recover the transactions differently
        let transactions =
            if self.inner.provider.chain_spec().is_homestead_active_at_block(block.number) {
                block
                    .body
                    .transactions
                    .into_iter()
                    .map(|tx| {
                        tx.into_ecrecovered()
                            .ok_or(EthApiError::InvalidTransactionSignature)
                            .map_err(Eth::Error::from_eth_err)
                    })
                    .collect::<Result<Vec<_>, Eth::Error>>()?
            } else {
                block
                    .body
                    .transactions
                    .into_iter()
                    .map(|tx| {
                        tx.into_ecrecovered_unchecked()
                            .ok_or(EthApiError::InvalidTransactionSignature)
                            .map_err(Eth::Error::from_eth_err)
                    })
                    .collect::<Result<Vec<_>, Eth::Error>>()?
            };

        self.trace_block(parent.into(), transactions, cfg, block_env, opts).await
    }

    /// Replays a block and returns the trace of each transaction.
    pub async fn debug_trace_block(
        &self,
        block_id: BlockId,
        opts: GethDebugTracingOptions,
    ) -> Result<Vec<TraceResult>, Eth::Error> {
        let block_hash = self
            .inner
            .provider
            .block_hash_for_id(block_id)
            .map_err(Eth::Error::from_eth_err)?
            .ok_or(EthApiError::HeaderNotFound(block_id))?;

        let ((cfg, block_env, _), block) = futures::try_join!(
            self.eth_api().evm_env_at(block_hash.into()),
            self.eth_api().block_with_senders(block_hash.into()),
        )?;

        let block = block.ok_or(EthApiError::HeaderNotFound(block_id))?;
        // we need to get the state of the parent block because we're replaying this block on top of
        // its parent block's state
        let state_at = block.parent_hash;

        self.trace_block(
            state_at.into(),
            (*block).clone().into_transactions_ecrecovered().collect(),
            cfg,
            block_env,
            opts,
        )
        .await
    }

    /// Trace the transaction according to the provided options.
    ///
    /// Ref: <https://geth.ethereum.org/docs/developers/evm-tracing/built-in-tracers>
    pub async fn debug_trace_transaction(
        &self,
        tx_hash: B256,
        opts: GethDebugTracingOptions,
    ) -> Result<GethTrace, Eth::Error> {
        let (transaction, block) = match self.eth_api().transaction_and_block(tx_hash).await? {
            None => return Err(EthApiError::TransactionNotFound.into()),
            Some(res) => res,
        };
        let (cfg, block_env, _) = self.eth_api().evm_env_at(block.hash().into()).await?;

        // we need to get the state of the parent block because we're essentially replaying the
        // block the transaction is included in
        let state_at: BlockId = block.parent_hash.into();
        let block_hash = block.hash();

        let this = self.clone();
        self.eth_api()
            .spawn_with_state_at_block(state_at, move |state| {
                let block_txs = block.transactions_with_sender();

                // configure env for the target transaction
                let tx = transaction.into_recovered();

                let mut db = CacheDB::new(StateProviderDatabase::new(state));
                // replay all transactions prior to the targeted transaction
                let index = this.eth_api().replay_transactions_until(
                    &mut db,
                    cfg.clone(),
                    block_env.clone(),
                    block_txs,
                    tx.hash,
                )?;

                let env = EnvWithHandlerCfg {
                    env: Env::boxed(
                        cfg.cfg_env.clone(),
                        block_env,
                        Call::evm_config(this.eth_api()).tx_env(tx.as_signed(), tx.signer()),
                    ),
                    handler_cfg: cfg.handler_cfg,
                };

                this.trace_transaction(
                    opts,
                    env,
                    &mut db,
                    Some(TransactionContext {
                        block_hash: Some(block_hash),
                        tx_index: Some(index),
                        tx_hash: Some(tx.hash),
                    }),
                )
                .map(|(trace, _)| trace)
            })
            .await
    }

    /// The `debug_traceCall` method lets you run an `eth_call` within the context of the given
    /// block execution using the final state of parent block as the base.
    ///
    /// Differences compare to `eth_call`:
    ///  - `debug_traceCall` executes with __enabled__ basefee check, `eth_call` does not: <https://github.com/paradigmxyz/reth/issues/6240>
    pub async fn debug_trace_call(
        &self,
        call: TransactionRequest,
        block_id: Option<BlockId>,
        opts: GethDebugTracingCallOptions,
    ) -> Result<GethTrace, Eth::Error> {
        let at = block_id.unwrap_or_default();
        let GethDebugTracingCallOptions { tracing_options, state_overrides, block_overrides } =
            opts;
        let overrides = EvmOverrides::new(state_overrides, block_overrides.map(Box::new));
        let GethDebugTracingOptions { config, tracer, tracer_config, .. } = tracing_options;

        let this = self.clone();
        if let Some(tracer) = tracer {
            return match tracer {
                GethDebugTracerType::BuiltInTracer(tracer) => match tracer {
                    GethDebugBuiltInTracerType::FourByteTracer => {
                        let mut inspector = FourByteInspector::default();
                        let inspector = self
                            .eth_api()
                            .spawn_with_call_at(call, at, overrides, move |db, env| {
                                this.eth_api().inspect(db, env, &mut inspector)?;
                                Ok(inspector)
                            })
                            .await?;
                        return Ok(FourByteFrame::from(&inspector).into())
                    }
                    GethDebugBuiltInTracerType::CallTracer => {
                        let call_config = tracer_config
                            .into_call_config()
                            .map_err(|_| EthApiError::InvalidTracerConfig)?;

                        let mut inspector = TracingInspector::new(
                            TracingInspectorConfig::from_geth_call_config(&call_config),
                        );

                        let frame = self
                            .eth_api()
                            .spawn_with_call_at(call, at, overrides, move |db, env| {
                                let (res, env) = this.eth_api().inspect(db, env, &mut inspector)?;
                                let frame = inspector
                                    .with_transaction_gas_limit(env.tx.gas_limit)
                                    .into_geth_builder()
                                    .geth_call_traces(call_config, res.result.gas_used());
                                Ok(frame.into())
                            })
                            .await?;
                        return Ok(frame)
                    }
                    GethDebugBuiltInTracerType::PreStateTracer => {
                        let prestate_config = tracer_config
                            .into_pre_state_config()
                            .map_err(|_| EthApiError::InvalidTracerConfig)?;
                        let mut inspector = TracingInspector::new(
                            TracingInspectorConfig::from_geth_prestate_config(&prestate_config),
                        );

                        let frame = self
                            .eth_api()
                            .spawn_with_call_at(call, at, overrides, move |db, env| {
                                // wrapper is hack to get around 'higher-ranked lifetime error',
                                // see <https://github.com/rust-lang/rust/issues/100013>
                                let db = db.0;

                                let (res, env) =
                                    this.eth_api().inspect(&mut *db, env, &mut inspector)?;
                                let frame = inspector
                                    .with_transaction_gas_limit(env.tx.gas_limit)
                                    .into_geth_builder()
                                    .geth_prestate_traces(&res, &prestate_config, db)
                                    .map_err(Eth::Error::from_eth_err)?;
                                Ok(frame)
                            })
                            .await?;
                        return Ok(frame.into())
                    }
                    GethDebugBuiltInTracerType::NoopTracer => Ok(NoopFrame::default().into()),
                    GethDebugBuiltInTracerType::MuxTracer => {
                        let mux_config = tracer_config
                            .into_mux_config()
                            .map_err(|_| EthApiError::InvalidTracerConfig)?;

                        let mut inspector = MuxInspector::try_from_config(mux_config)
                            .map_err(Eth::Error::from_eth_err)?;

                        let frame = self
                            .inner
                            .eth_api
                            .spawn_with_call_at(call, at, overrides, move |db, env| {
                                // wrapper is hack to get around 'higher-ranked lifetime error', see
                                // <https://github.com/rust-lang/rust/issues/100013>
                                let db = db.0;

                                let (res, _) =
                                    this.eth_api().inspect(&mut *db, env, &mut inspector)?;
                                let frame = inspector
                                    .try_into_mux_frame(&res, db)
                                    .map_err(Eth::Error::from_eth_err)?;
                                Ok(frame.into())
                            })
                            .await?;
                        return Ok(frame)
                    }
                    GethDebugBuiltInTracerType::FlatCallTracer => {
                        let flat_call_config = tracer_config
                            .into_flat_call_config()
                            .map_err(|_| EthApiError::InvalidTracerConfig)?;

                        let mut inspector = TracingInspector::new(
                            TracingInspectorConfig::from_flat_call_config(&flat_call_config),
                        );

                        let frame: FlatCallFrame = self
                            .inner
                            .eth_api
                            .spawn_with_call_at(call, at, overrides, move |db, env| {
                                let (_res, env) =
                                    this.eth_api().inspect(db, env, &mut inspector)?;
                                let tx_info = TransactionInfo::default();
                                let frame: FlatCallFrame = inspector
                                    .with_transaction_gas_limit(env.tx.gas_limit)
                                    .into_parity_builder()
                                    .into_localized_transaction_traces(tx_info);
                                Ok(frame)
                            })
                            .await?;

                        return Ok(frame.into());
                    }
                },
                #[cfg(not(feature = "js-tracer"))]
                GethDebugTracerType::JsTracer(_) => {
                    Err(EthApiError::Unsupported("JS Tracer is not enabled").into())
                }
                #[cfg(feature = "js-tracer")]
                GethDebugTracerType::JsTracer(code) => {
                    let config = tracer_config.into_json();

                    let (_, _, at) = self.eth_api().evm_env_at(at).await?;

                    let res = self
                        .eth_api()
                        .spawn_with_call_at(call, at, overrides, move |db, env| {
                            // wrapper is hack to get around 'higher-ranked lifetime error', see
                            // <https://github.com/rust-lang/rust/issues/100013>
                            let db = db.0;

                            let mut inspector =
                                revm_inspectors::tracing::js::JsInspector::new(code, config)
                                    .map_err(Eth::Error::from_eth_err)?;
                            let (res, _) =
                                this.eth_api().inspect(&mut *db, env.clone(), &mut inspector)?;
                            inspector.json_result(res, &env, db).map_err(Eth::Error::from_eth_err)
                        })
                        .await?;

                    Ok(GethTrace::JS(res))
                }
            }
        }

        // default structlog tracer
        let inspector_config = TracingInspectorConfig::from_geth_config(&config);

        let mut inspector = TracingInspector::new(inspector_config);

        let (res, tx_gas_limit, inspector) = self
            .eth_api()
            .spawn_with_call_at(call, at, overrides, move |db, env| {
                let (res, env) = this.eth_api().inspect(db, env, &mut inspector)?;
                Ok((res, env.tx.gas_limit, inspector))
            })
            .await?;
        let gas_used = res.result.gas_used();
        let return_value = res.result.into_output().unwrap_or_default();
        let frame = inspector
            .with_transaction_gas_limit(tx_gas_limit)
            .into_geth_builder()
            .geth_traces(gas_used, return_value, config);

        Ok(frame.into())
    }

    /// The `debug_traceCallMany` method lets you run an `eth_callMany` within the context of the
    /// given block execution using the first n transactions in the given block as base.
    /// Each following bundle increments block number by 1 and block timestamp by 12 seconds
    pub async fn debug_trace_call_many(
        &self,
        bundles: Vec<Bundle>,
        state_context: Option<StateContext>,
        opts: Option<GethDebugTracingCallOptions>,
    ) -> Result<Vec<Vec<GethTrace>>, Eth::Error> {
        if bundles.is_empty() {
            return Err(EthApiError::InvalidParams(String::from("bundles are empty.")).into())
        }

        let StateContext { transaction_index, block_number } = state_context.unwrap_or_default();
        let transaction_index = transaction_index.unwrap_or_default();

        let target_block = block_number.unwrap_or_default();
        let ((cfg, mut block_env, _), block) = futures::try_join!(
            self.eth_api().evm_env_at(target_block),
            self.eth_api().block_with_senders(target_block),
        )?;

        let opts = opts.unwrap_or_default();
        let block = block.ok_or(EthApiError::HeaderNotFound(target_block))?;
        let GethDebugTracingCallOptions { tracing_options, mut state_overrides, .. } = opts;

        // we're essentially replaying the transactions in the block here, hence we need the state
        // that points to the beginning of the block, which is the state at the parent block
        let mut at = block.parent_hash;
        let mut replay_block_txs = true;

        // if a transaction index is provided, we need to replay the transactions until the index
        let num_txs = transaction_index.index().unwrap_or(block.body.transactions.len());
        // but if all transactions are to be replayed, we can use the state at the block itself
        // this works with the exception of the PENDING block, because its state might not exist if
        // built locally
        if !target_block.is_pending() && num_txs == block.body.transactions.len() {
            at = block.hash();
            replay_block_txs = false;
        }

        let this = self.clone();

        self.eth_api()
            .spawn_with_state_at_block(at.into(), move |state| {
                // the outer vec for the bundles
                let mut all_bundles = Vec::with_capacity(bundles.len());
                let mut db = CacheDB::new(StateProviderDatabase::new(state));

                if replay_block_txs {
                    // only need to replay the transactions in the block if not all transactions are
                    // to be replayed
                    let transactions = block.transactions_with_sender().take(num_txs);

                    // Execute all transactions until index
                    for (signer, tx) in transactions {
                        let env = EnvWithHandlerCfg {
                            env: Env::boxed(
                                cfg.cfg_env.clone(),
                                block_env.clone(),
                                Call::evm_config(this.eth_api()).tx_env(tx, *signer),
                            ),
                            handler_cfg: cfg.handler_cfg,
                        };
                        let (res, _) = this.eth_api().transact(&mut db, env)?;
                        db.commit(res.state);
                    }
                }

                // Trace all bundles
                let mut bundles = bundles.into_iter().peekable();
                while let Some(bundle) = bundles.next() {
                    let mut results = Vec::with_capacity(bundle.transactions.len());
                    let Bundle { transactions, block_override } = bundle;

                    let block_overrides = block_override.map(Box::new);

                    let mut transactions = transactions.into_iter().peekable();
                    while let Some(tx) = transactions.next() {
                        // apply state overrides only once, before the first transaction
                        let state_overrides = state_overrides.take();
                        let overrides = EvmOverrides::new(state_overrides, block_overrides.clone());

                        let env = this.eth_api().prepare_call_env(
                            cfg.clone(),
                            block_env.clone(),
                            tx,
                            &mut db,
                            overrides,
                        )?;

                        let (trace, state) =
                            this.trace_transaction(tracing_options.clone(), env, &mut db, None)?;

                        // If there is more transactions, commit the database
                        // If there is no transactions, but more bundles, commit to the database too
                        if transactions.peek().is_some() || bundles.peek().is_some() {
                            db.commit(state);
                        }
                        results.push(trace);
                    }
                    // Increment block_env number and timestamp for the next bundle
                    block_env.number += U256::from(1);
                    block_env.timestamp += U256::from(12);

                    all_bundles.push(results);
                }
                Ok(all_bundles)
            })
            .await
    }

    /// The `debug_executionWitness` method allows for re-execution of a block with the purpose of
    /// generating an execution witness. The witness comprises of a map of all hashed trie nodes
    /// to their preimages that were required during the execution of the block, including during
    /// state root recomputation.
    pub async fn debug_execution_witness(
        &self,
        block_id: BlockNumberOrTag,
    ) -> Result<ExecutionWitness, Eth::Error> {
        let this = self.clone();
        let block = this
            .eth_api()
            .block_with_senders(block_id.into())
            .await?
            .ok_or(EthApiError::HeaderNotFound(block_id.into()))?;

        self.eth_api()
            .spawn_with_state_at_block(block.parent_hash.into(), move |state_provider| {
                let db = StateProviderDatabase::new(&state_provider);
                let block_executor = this.inner.block_executor.executor(db);

                let mut hashed_state = HashedPostState::default();
                let mut keys = HashMap::default();
                let mut codes = HashMap::default();

                let _ = block_executor
                    .execute_with_state_closure(
<<<<<<< HEAD
                        (&(*block).clone().unseal(), block.difficulty).into(),
                        |statedb| {
=======
                        (&block.clone().unseal(), block.difficulty).into(),
                        |statedb: &State<_>| {
>>>>>>> 9c8360e5
                            codes = statedb
                                .cache
                                .contracts
                                .iter()
                                .map(|(hash, code)| (*hash, code.original_bytes()))
                                .chain(
                                    // cache state does not have all the contracts, especially when
                                    // a contract is created within the block
                                    // the contract only exists in bundle state, therefore we need
                                    // to include them as well
                                    statedb
                                        .bundle_state
                                        .contracts
                                        .iter()
                                        .map(|(hash, code)| (*hash, code.original_bytes())),
                                )
                                .collect();

                            for (address, account) in &statedb.cache.accounts {
                                let hashed_address = keccak256(address);
                                hashed_state.accounts.insert(
                                    hashed_address,
                                    account.account.as_ref().map(|a| a.info.clone().into()),
                                );

                                let storage =
                                    hashed_state.storages.entry(hashed_address).or_insert_with(
                                        || HashedStorage::new(account.status.was_destroyed()),
                                    );

                                if let Some(account) = &account.account {
                                    keys.insert(hashed_address, address.to_vec().into());

                                    for (slot, value) in &account.storage {
                                        let slot = B256::from(*slot);
                                        let hashed_slot = keccak256(slot);
                                        storage.storage.insert(hashed_slot, *value);

                                        keys.insert(hashed_slot, slot.into());
                                    }
                                }
                            }
                        },
                    )
                    .map_err(|err| EthApiError::Internal(err.into()))?;

                let state =
                    state_provider.witness(Default::default(), hashed_state).map_err(Into::into)?;
                Ok(ExecutionWitness { state: state.into_iter().collect(), codes, keys: Some(keys) })
            })
            .await
    }

    /// Executes the configured transaction with the environment on the given database.
    ///
    /// Returns the trace frame and the state that got updated after executing the transaction.
    ///
    /// Note: this does not apply any state overrides if they're configured in the `opts`.
    ///
    /// Caution: this is blocking and should be performed on a blocking task.
    fn trace_transaction(
        &self,
        opts: GethDebugTracingOptions,
        env: EnvWithHandlerCfg,
        db: &mut StateCacheDb<'_>,
        transaction_context: Option<TransactionContext>,
    ) -> Result<(GethTrace, revm_primitives::EvmState), Eth::Error> {
        let GethDebugTracingOptions { config, tracer, tracer_config, .. } = opts;

        if let Some(tracer) = tracer {
            return match tracer {
                GethDebugTracerType::BuiltInTracer(tracer) => match tracer {
                    GethDebugBuiltInTracerType::FourByteTracer => {
                        let mut inspector = FourByteInspector::default();
                        let (res, _) = self.eth_api().inspect(db, env, &mut inspector)?;
                        return Ok((FourByteFrame::from(&inspector).into(), res.state))
                    }
                    GethDebugBuiltInTracerType::CallTracer => {
                        let call_config = tracer_config
                            .into_call_config()
                            .map_err(|_| EthApiError::InvalidTracerConfig)?;

                        let mut inspector = TracingInspector::new(
                            TracingInspectorConfig::from_geth_call_config(&call_config),
                        );

                        let (res, env) = self.eth_api().inspect(db, env, &mut inspector)?;

                        let frame = inspector
                            .with_transaction_gas_limit(env.tx.gas_limit)
                            .into_geth_builder()
                            .geth_call_traces(call_config, res.result.gas_used());

                        return Ok((frame.into(), res.state))
                    }
                    GethDebugBuiltInTracerType::PreStateTracer => {
                        let prestate_config = tracer_config
                            .into_pre_state_config()
                            .map_err(|_| EthApiError::InvalidTracerConfig)?;

                        let mut inspector = TracingInspector::new(
                            TracingInspectorConfig::from_geth_prestate_config(&prestate_config),
                        );
                        let (res, env) = self.eth_api().inspect(&mut *db, env, &mut inspector)?;

                        let frame = inspector
                            .with_transaction_gas_limit(env.tx.gas_limit)
                            .into_geth_builder()
                            .geth_prestate_traces(&res, &prestate_config, db)
                            .map_err(Eth::Error::from_eth_err)?;

                        return Ok((frame.into(), res.state))
                    }
                    GethDebugBuiltInTracerType::NoopTracer => {
                        Ok((NoopFrame::default().into(), Default::default()))
                    }
                    GethDebugBuiltInTracerType::MuxTracer => {
                        let mux_config = tracer_config
                            .into_mux_config()
                            .map_err(|_| EthApiError::InvalidTracerConfig)?;

                        let mut inspector = MuxInspector::try_from_config(mux_config)
                            .map_err(Eth::Error::from_eth_err)?;

                        let (res, _) = self.eth_api().inspect(&mut *db, env, &mut inspector)?;
                        let frame = inspector
                            .try_into_mux_frame(&res, db)
                            .map_err(Eth::Error::from_eth_err)?;
                        return Ok((frame.into(), res.state))
                    }
                    GethDebugBuiltInTracerType::FlatCallTracer => {
                        let flat_call_config = tracer_config
                            .into_flat_call_config()
                            .map_err(|_| EthApiError::InvalidTracerConfig)?;

                        let mut inspector = TracingInspector::new(
                            TracingInspectorConfig::from_flat_call_config(&flat_call_config),
                        );

                        let (res, env) = self.eth_api().inspect(db, env, &mut inspector)?;

                        let tx_info = TransactionInfo {
                            hash: transaction_context.unwrap().tx_hash,
                            index: transaction_context.unwrap().tx_index.map(|index| index as u64),
                            block_hash: transaction_context.unwrap().block_hash,
                            block_number: Some(env.block.number.try_into().unwrap_or_default()),
                            base_fee: Some(env.block.basefee.try_into().unwrap_or_default()),
                        };
                        let frame: FlatCallFrame = inspector
                            .with_transaction_gas_limit(env.tx.gas_limit)
                            .into_parity_builder()
                            .into_localized_transaction_traces(tx_info);

                        return Ok((frame.into(), res.state));
                    }
                },
                #[cfg(not(feature = "js-tracer"))]
                GethDebugTracerType::JsTracer(_) => {
                    Err(EthApiError::Unsupported("JS Tracer is not enabled").into())
                }
                #[cfg(feature = "js-tracer")]
                GethDebugTracerType::JsTracer(code) => {
                    let config = tracer_config.into_json();
                    let mut inspector =
                        revm_inspectors::tracing::js::JsInspector::with_transaction_context(
                            code,
                            config,
                            transaction_context.unwrap_or_default(),
                        )
                        .map_err(Eth::Error::from_eth_err)?;
                    let (res, env) = self.eth_api().inspect(&mut *db, env, &mut inspector)?;

                    let state = res.state.clone();
                    let result =
                        inspector.json_result(res, &env, db).map_err(Eth::Error::from_eth_err)?;
                    Ok((GethTrace::JS(result), state))
                }
            }
        }

        // default structlog tracer
        let inspector_config = TracingInspectorConfig::from_geth_config(&config);

        let mut inspector = TracingInspector::new(inspector_config);

        let (res, env) = self.eth_api().inspect(db, env, &mut inspector)?;
        let gas_used = res.result.gas_used();
        let return_value = res.result.into_output().unwrap_or_default();
        let frame = inspector
            .with_transaction_gas_limit(env.tx.gas_limit)
            .into_geth_builder()
            .geth_traces(gas_used, return_value, config);

        Ok((frame.into(), res.state))
    }
}

#[async_trait]
impl<Provider, Eth, BlockExecutor> DebugApiServer for DebugApi<Provider, Eth, BlockExecutor>
where
    Provider: BlockReaderIdExt
        + HeaderProvider
        + ChainSpecProvider<ChainSpec: EthereumHardforks>
        + StateProviderFactory
        + EvmEnvProvider
        + 'static,
    Eth: EthApiSpec + EthTransactions + TraceExt + 'static,
    BlockExecutor: BlockExecutorProvider,
{
    /// Handler for `debug_getRawHeader`
    async fn raw_header(&self, block_id: BlockId) -> RpcResult<Bytes> {
        let header = match block_id {
            BlockId::Hash(hash) => self.inner.provider.header(&hash.into()).to_rpc_result()?,
            BlockId::Number(number_or_tag) => {
                let number = self
                    .inner
                    .provider
                    .convert_block_number(number_or_tag)
                    .to_rpc_result()?
                    .ok_or_else(|| internal_rpc_err("Pending block not supported".to_string()))?;
                self.inner.provider.header_by_number(number).to_rpc_result()?
            }
        };

        let mut res = Vec::new();
        if let Some(header) = header {
            header.encode(&mut res);
        }

        Ok(res.into())
    }

    /// Handler for `debug_getRawBlock`
    async fn raw_block(&self, block_id: BlockId) -> RpcResult<Bytes> {
        let block = self
            .inner
            .provider
            .block_by_id(block_id)
            .to_rpc_result()?
            .ok_or(EthApiError::HeaderNotFound(block_id))?;
        let mut res = Vec::new();
        block.encode(&mut res);
        Ok(res.into())
    }

    /// Handler for `debug_getRawTransaction`
    ///
    /// If this is a pooled EIP-4844 transaction, the blob sidecar is included.
    ///
    /// Returns the bytes of the transaction for the given hash.
    async fn raw_transaction(&self, hash: B256) -> RpcResult<Option<Bytes>> {
        self.eth_api().raw_transaction_by_hash(hash).await.map_err(Into::into)
    }

    /// Handler for `debug_getRawTransactions`
    /// Returns the bytes of the transaction for the given hash.
    async fn raw_transactions(&self, block_id: BlockId) -> RpcResult<Vec<Bytes>> {
        let block = self
            .inner
            .provider
            .block_with_senders_by_id(block_id, TransactionVariant::NoHash)
            .to_rpc_result()?
            .unwrap_or_default();
        Ok(block.into_transactions_ecrecovered().map(|tx| tx.encoded_2718().into()).collect())
    }

    /// Handler for `debug_getRawReceipts`
    async fn raw_receipts(&self, block_id: BlockId) -> RpcResult<Vec<Bytes>> {
        Ok(self
            .inner
            .provider
            .receipts_by_block_id(block_id)
            .to_rpc_result()?
            .unwrap_or_default()
            .into_iter()
            .map(|receipt| receipt.with_bloom().envelope_encoded())
            .collect())
    }

    /// Handler for `debug_getBadBlocks`
    async fn bad_blocks(&self) -> RpcResult<Vec<RpcBlock>> {
        Err(internal_rpc_err("unimplemented"))
    }

    /// Handler for `debug_traceChain`
    async fn debug_trace_chain(
        &self,
        _start_exclusive: BlockNumberOrTag,
        _end_inclusive: BlockNumberOrTag,
    ) -> RpcResult<Vec<BlockTraceResult>> {
        Err(internal_rpc_err("unimplemented"))
    }

    /// Handler for `debug_traceBlock`
    async fn debug_trace_block(
        &self,
        rlp_block: Bytes,
        opts: Option<GethDebugTracingOptions>,
    ) -> RpcResult<Vec<TraceResult>> {
        let _permit = self.acquire_trace_permit().await;
        Self::debug_trace_raw_block(self, rlp_block, opts.unwrap_or_default())
            .await
            .map_err(Into::into)
    }

    /// Handler for `debug_traceBlockByHash`
    async fn debug_trace_block_by_hash(
        &self,
        block: B256,
        opts: Option<GethDebugTracingOptions>,
    ) -> RpcResult<Vec<TraceResult>> {
        let _permit = self.acquire_trace_permit().await;
        Self::debug_trace_block(self, block.into(), opts.unwrap_or_default())
            .await
            .map_err(Into::into)
    }

    /// Handler for `debug_traceBlockByNumber`
    async fn debug_trace_block_by_number(
        &self,
        block: BlockNumberOrTag,
        opts: Option<GethDebugTracingOptions>,
    ) -> RpcResult<Vec<TraceResult>> {
        let _permit = self.acquire_trace_permit().await;
        Self::debug_trace_block(self, block.into(), opts.unwrap_or_default())
            .await
            .map_err(Into::into)
    }

    /// Handler for `debug_traceTransaction`
    async fn debug_trace_transaction(
        &self,
        tx_hash: B256,
        opts: Option<GethDebugTracingOptions>,
    ) -> RpcResult<GethTrace> {
        let _permit = self.acquire_trace_permit().await;
        Self::debug_trace_transaction(self, tx_hash, opts.unwrap_or_default())
            .await
            .map_err(Into::into)
    }

    /// Handler for `debug_executionWitness`
    async fn debug_execution_witness(
        &self,
        block: BlockNumberOrTag,
    ) -> RpcResult<ExecutionWitness> {
        let _permit = self.acquire_trace_permit().await;
        Self::debug_execution_witness(self, block).await.map_err(Into::into)
    }

    /// Handler for `debug_traceCall`
    async fn debug_trace_call(
        &self,
        request: TransactionRequest,
        block_id: Option<BlockId>,
        opts: Option<GethDebugTracingCallOptions>,
    ) -> RpcResult<GethTrace> {
        let _permit = self.acquire_trace_permit().await;
        Self::debug_trace_call(self, request, block_id, opts.unwrap_or_default())
            .await
            .map_err(Into::into)
    }

    async fn debug_trace_call_many(
        &self,
        bundles: Vec<Bundle>,
        state_context: Option<StateContext>,
        opts: Option<GethDebugTracingCallOptions>,
    ) -> RpcResult<Vec<Vec<GethTrace>>> {
        let _permit = self.acquire_trace_permit().await;
        Self::debug_trace_call_many(self, bundles, state_context, opts).await.map_err(Into::into)
    }

    async fn debug_backtrace_at(&self, _location: &str) -> RpcResult<()> {
        Ok(())
    }

    async fn debug_account_range(
        &self,
        _block_number: BlockNumberOrTag,
        _start: Bytes,
        _max_results: u64,
        _nocode: bool,
        _nostorage: bool,
        _incompletes: bool,
    ) -> RpcResult<()> {
        Ok(())
    }

    async fn debug_block_profile(&self, _file: String, _seconds: u64) -> RpcResult<()> {
        Ok(())
    }

    async fn debug_chaindb_compact(&self) -> RpcResult<()> {
        Ok(())
    }

    async fn debug_chaindb_property(&self, _property: String) -> RpcResult<()> {
        Ok(())
    }

    async fn debug_cpu_profile(&self, _file: String, _seconds: u64) -> RpcResult<()> {
        Ok(())
    }

    async fn debug_db_ancient(&self, _kind: String, _number: u64) -> RpcResult<()> {
        Ok(())
    }

    async fn debug_db_ancients(&self) -> RpcResult<()> {
        Ok(())
    }

    async fn debug_db_get(&self, _key: String) -> RpcResult<()> {
        Ok(())
    }

    async fn debug_dump_block(&self, _number: BlockId) -> RpcResult<()> {
        Ok(())
    }

    async fn debug_free_os_memory(&self) -> RpcResult<()> {
        Ok(())
    }

    async fn debug_freeze_client(&self, _node: String) -> RpcResult<()> {
        Ok(())
    }

    async fn debug_gc_stats(&self) -> RpcResult<()> {
        Ok(())
    }

    async fn debug_get_accessible_state(
        &self,
        _from: BlockNumberOrTag,
        _to: BlockNumberOrTag,
    ) -> RpcResult<()> {
        Ok(())
    }

    async fn debug_get_modified_accounts_by_hash(
        &self,
        _start_hash: B256,
        _end_hash: B256,
    ) -> RpcResult<()> {
        Ok(())
    }

    async fn debug_get_modified_accounts_by_number(
        &self,
        _start_number: u64,
        _end_number: u64,
    ) -> RpcResult<()> {
        Ok(())
    }

    async fn debug_go_trace(&self, _file: String, _seconds: u64) -> RpcResult<()> {
        Ok(())
    }

    async fn debug_intermediate_roots(
        &self,
        _block_hash: B256,
        _opts: Option<GethDebugTracingCallOptions>,
    ) -> RpcResult<()> {
        Ok(())
    }

    async fn debug_mem_stats(&self) -> RpcResult<()> {
        Ok(())
    }

    async fn debug_mutex_profile(&self, _file: String, _nsec: u64) -> RpcResult<()> {
        Ok(())
    }

    async fn debug_preimage(&self, _hash: B256) -> RpcResult<()> {
        Ok(())
    }

    async fn debug_print_block(&self, _number: u64) -> RpcResult<()> {
        Ok(())
    }

    async fn debug_seed_hash(&self, _number: u64) -> RpcResult<B256> {
        Ok(Default::default())
    }

    async fn debug_set_block_profile_rate(&self, _rate: u64) -> RpcResult<()> {
        Ok(())
    }

    async fn debug_set_gc_percent(&self, _v: i32) -> RpcResult<()> {
        Ok(())
    }

    async fn debug_set_head(&self, _number: u64) -> RpcResult<()> {
        Ok(())
    }

    async fn debug_set_mutex_profile_fraction(&self, _rate: i32) -> RpcResult<()> {
        Ok(())
    }

    async fn debug_set_trie_flush_interval(&self, _interval: String) -> RpcResult<()> {
        Ok(())
    }

    async fn debug_stacks(&self) -> RpcResult<()> {
        Ok(())
    }

    async fn debug_standard_trace_bad_block_to_file(
        &self,
        _block: BlockNumberOrTag,
        _opts: Option<GethDebugTracingCallOptions>,
    ) -> RpcResult<()> {
        Ok(())
    }

    async fn debug_standard_trace_block_to_file(
        &self,
        _block: BlockNumberOrTag,
        _opts: Option<GethDebugTracingCallOptions>,
    ) -> RpcResult<()> {
        Ok(())
    }

    async fn debug_start_cpu_profile(&self, _file: String) -> RpcResult<()> {
        Ok(())
    }

    async fn debug_start_go_trace(&self, _file: String) -> RpcResult<()> {
        Ok(())
    }

    async fn debug_stop_cpu_profile(&self) -> RpcResult<()> {
        Ok(())
    }

    async fn debug_stop_go_trace(&self) -> RpcResult<()> {
        Ok(())
    }

    async fn debug_storage_range_at(
        &self,
        _block_hash: B256,
        _tx_idx: usize,
        _contract_address: Address,
        _key_start: B256,
        _max_result: u64,
    ) -> RpcResult<()> {
        Ok(())
    }

    async fn debug_trace_bad_block(
        &self,
        _block_hash: B256,
        _opts: Option<GethDebugTracingCallOptions>,
    ) -> RpcResult<()> {
        Ok(())
    }

    async fn debug_verbosity(&self, _level: usize) -> RpcResult<()> {
        Ok(())
    }

    async fn debug_vmodule(&self, _pattern: String) -> RpcResult<()> {
        Ok(())
    }

    async fn debug_write_block_profile(&self, _file: String) -> RpcResult<()> {
        Ok(())
    }

    async fn debug_write_mem_profile(&self, _file: String) -> RpcResult<()> {
        Ok(())
    }

    async fn debug_write_mutex_profile(&self, _file: String) -> RpcResult<()> {
        Ok(())
    }
}

impl<Provider, Eth, BlockExecutor> std::fmt::Debug for DebugApi<Provider, Eth, BlockExecutor> {
    fn fmt(&self, f: &mut std::fmt::Formatter<'_>) -> std::fmt::Result {
        f.debug_struct("DebugApi").finish_non_exhaustive()
    }
}

impl<Provider, Eth, BlockExecutor> Clone for DebugApi<Provider, Eth, BlockExecutor> {
    fn clone(&self) -> Self {
        Self { inner: Arc::clone(&self.inner) }
    }
}

struct DebugApiInner<Provider, Eth, BlockExecutor> {
    /// The provider that can interact with the chain.
    provider: Provider,
    /// The implementation of `eth` API
    eth_api: Eth,
    // restrict the number of concurrent calls to blocking calls
    blocking_task_guard: BlockingTaskGuard,
    /// block executor for debug & trace apis
    block_executor: BlockExecutor,
}<|MERGE_RESOLUTION|>--- conflicted
+++ resolved
@@ -614,13 +614,8 @@
 
                 let _ = block_executor
                     .execute_with_state_closure(
-<<<<<<< HEAD
                         (&(*block).clone().unseal(), block.difficulty).into(),
-                        |statedb| {
-=======
-                        (&block.clone().unseal(), block.difficulty).into(),
                         |statedb: &State<_>| {
->>>>>>> 9c8360e5
                             codes = statedb
                                 .cache
                                 .contracts
