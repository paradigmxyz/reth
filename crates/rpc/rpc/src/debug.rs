use crate::{
    eth::{
        error::{EthApiError, EthResult},
        revm_utils::{
            inspect, inspect_and_return_db, prepare_call_env, replay_transactions_until, transact,
            EvmOverrides,
        },
        EthTransactions, TransactionSource,
    },
    result::{internal_rpc_err, ToRpcResult},
    BlockingTaskGuard, EthApiSpec,
};
use alloy_rlp::{Decodable, Encodable};
use async_trait::async_trait;
use jsonrpsee::core::RpcResult;
use reth_primitives::{
<<<<<<< HEAD
    revm::env::tx_env_with_recovered, Address, Block, BlockId, BlockNumberOrTag, Bytes,
    TransactionSignedEcRecovered, B256,
=======
    revm::env::tx_env_with_recovered,
    revm_primitives::{db::DatabaseCommit, BlockEnv, CfgEnv},
    Address, Block, BlockId, BlockNumberOrTag, Bytes, TransactionSignedEcRecovered, Withdrawals,
    B256,
>>>>>>> 30aa3e67
};
use reth_provider::{
    BlockReaderIdExt, ChainSpecProvider, HeaderProvider, StateProviderBox, TransactionVariant,
};
use reth_revm::database::{StateProviderDatabase, SubState};
use reth_rpc_api::DebugApiServer;
use reth_rpc_types::{
    trace::geth::{
        BlockTraceResult, FourByteFrame, GethDebugBuiltInTracerType, GethDebugTracerType,
        GethDebugTracingCallOptions, GethDebugTracingOptions, GethTrace, NoopFrame, TraceResult,
    },
    BlockError, Bundle, CallRequest, RichBlock, StateContext,
};
use revm::{
    db::CacheDB,
    primitives::{db::DatabaseCommit, BlockEnv, CfgEnvWithSpecId, Env, EnvWithSpecId},
};
use revm_inspectors::tracing::{
    js::{JsInspector, TransactionContext},
    FourByteInspector, TracingInspector, TracingInspectorConfig,
};
use std::sync::Arc;
use tokio::sync::{AcquireError, OwnedSemaphorePermit};

/// `debug` API implementation.
///
/// This type provides the functionality for handling `debug` related requests.
pub struct DebugApi<Provider, Eth> {
    inner: Arc<DebugApiInner<Provider, Eth>>,
}

// === impl DebugApi ===

impl<Provider, Eth> DebugApi<Provider, Eth> {
    /// Create a new instance of the [DebugApi]
    pub fn new(provider: Provider, eth: Eth, blocking_task_guard: BlockingTaskGuard) -> Self {
        let inner = Arc::new(DebugApiInner { provider, eth_api: eth, blocking_task_guard });
        Self { inner }
    }
}

// === impl DebugApi ===

impl<Provider, Eth> DebugApi<Provider, Eth>
where
    Provider: BlockReaderIdExt + HeaderProvider + ChainSpecProvider + 'static,
    Eth: EthTransactions + 'static,
{
    /// Acquires a permit to execute a tracing call.
    async fn acquire_trace_permit(&self) -> Result<OwnedSemaphorePermit, AcquireError> {
        self.inner.blocking_task_guard.clone().acquire_owned().await
    }

    /// Trace the entire block asynchronously
    async fn trace_block_with(
        &self,
        at: BlockId,
        transactions: Vec<TransactionSignedEcRecovered>,
        cfg: CfgEnvWithSpecId,
        block_env: BlockEnv,
        opts: GethDebugTracingOptions,
    ) -> EthResult<Vec<TraceResult>> {
        // replay all transactions of the block
        let this = self.clone();
        self.inner
            .eth_api
            .spawn_with_state_at_block(at, move |state| {
                let block_hash = at.as_block_hash();
                let mut results = Vec::with_capacity(transactions.len());
                let mut db = CacheDB::new(StateProviderDatabase::new(state));
                let mut transactions = transactions.into_iter().enumerate().peekable();
                while let Some((index, tx)) = transactions.next() {
                    let tx_hash = tx.hash;
                    let tx = tx_env_with_recovered(&tx);
                    let env = EnvWithSpecId::new(
                        Box::new(Env { cfg: cfg.cfg_env.clone(), block: block_env.clone(), tx }),
                        cfg.spec_id,
                    );
                    let (result, state_changes) = this
                        .trace_transaction(
                            opts.clone(),
                            env,
                            &mut db,
                            Some(TransactionContext {
                                block_hash,
                                tx_hash: Some(tx_hash),
                                tx_index: Some(index),
                            }),
                        )
                        .map_err(|err| {
                            results.push(TraceResult::Error {
                                error: err.to_string(),
                                tx_hash: Some(tx_hash),
                            });
                            err
                        })?;

                    results.push(TraceResult::Success { result, tx_hash: Some(tx_hash) });
                    if transactions.peek().is_some() {
                        // need to apply the state changes of this transaction before executing the
                        // next transaction
                        db.commit(state_changes)
                    }
                }

                Ok(results)
            })
            .await
    }

    /// Replays the given block and returns the trace of each transaction.
    ///
    /// This expects a rlp encoded block
    ///
    /// Note, the parent of this block must be present, or it will fail.
    pub async fn debug_trace_raw_block(
        &self,
        rlp_block: Bytes,
        opts: GethDebugTracingOptions,
    ) -> EthResult<Vec<TraceResult>> {
        let block =
            Block::decode(&mut rlp_block.as_ref()).map_err(BlockError::RlpDecodeRawBlock)?;

        let (cfg, block_env) = self.inner.eth_api.evm_env_for_raw_block(&block.header).await?;
        // we trace on top the block's parent block
        let parent = block.parent_hash;

        // Depending on EIP-2 we need to recover the transactions differently
        let transactions =
            if self.inner.provider.chain_spec().is_homestead_active_at_block(block.number) {
                block
                    .body
                    .into_iter()
                    .map(|tx| {
                        tx.into_ecrecovered()
                            .ok_or_else(|| EthApiError::InvalidTransactionSignature)
                    })
                    .collect::<EthResult<Vec<_>>>()?
            } else {
                block
                    .body
                    .into_iter()
                    .map(|tx| {
                        tx.into_ecrecovered_unchecked()
                            .ok_or_else(|| EthApiError::InvalidTransactionSignature)
                    })
                    .collect::<EthResult<Vec<_>>>()?
            };

        self.trace_block_with(parent.into(), transactions, cfg, block_env, opts).await
    }

    /// Replays a block and returns the trace of each transaction.
    pub async fn debug_trace_block(
        &self,
        block_id: BlockId,
        opts: GethDebugTracingOptions,
    ) -> EthResult<Vec<TraceResult>> {
        let block_hash = self
            .inner
            .provider
            .block_hash_for_id(block_id)?
            .ok_or_else(|| EthApiError::UnknownBlockNumber)?;

        let ((cfg, block_env, _), block) = futures::try_join!(
            self.inner.eth_api.evm_env_at(block_hash.into()),
            self.inner.eth_api.block_by_id_with_senders(block_id),
        )?;

        let block = block.ok_or_else(|| EthApiError::UnknownBlockNumber)?;
        // we need to get the state of the parent block because we're replaying this block on top of
        // its parent block's state
        let state_at = block.parent_hash;

        self.trace_block_with(
            state_at.into(),
            block.into_transactions_ecrecovered().collect(),
            cfg,
            block_env,
            opts,
        )
        .await
    }

    /// Trace the transaction according to the provided options.
    ///
    /// Ref: <https://geth.ethereum.org/docs/developers/evm-tracing/built-in-tracers>
    pub async fn debug_trace_transaction(
        &self,
        tx_hash: B256,
        opts: GethDebugTracingOptions,
    ) -> EthResult<GethTrace> {
        let (transaction, block) = match self.inner.eth_api.transaction_and_block(tx_hash).await? {
            None => return Err(EthApiError::TransactionNotFound),
            Some(res) => res,
        };
        let (cfg, block_env, _) = self.inner.eth_api.evm_env_at(block.hash.into()).await?;

        // we need to get the state of the parent block because we're essentially replaying the
        // block the transaction is included in
        let state_at: BlockId = block.parent_hash.into();
        let block_hash = block.hash;
        let block_txs = block.into_transactions_ecrecovered();

        let this = self.clone();
        self.inner
            .eth_api
            .spawn_with_state_at_block(state_at, move |state| {
                // configure env for the target transaction
                let tx = transaction.into_recovered();

                let mut db = CacheDB::new(StateProviderDatabase::new(state));
                // replay all transactions prior to the targeted transaction
                let index = replay_transactions_until(
                    &mut db,
                    cfg.clone(),
                    block_env.clone(),
                    block_txs,
                    tx.hash,
                )?;

                let env = EnvWithSpecId::new(
                    Box::new(Env {
                        cfg: cfg.cfg_env.clone(),
                        block: block_env,
                        tx: tx_env_with_recovered(&tx),
                    }),
                    cfg.spec_id,
                );
                this.trace_transaction(
                    opts,
                    env,
                    &mut db,
                    Some(TransactionContext {
                        block_hash: Some(block_hash),
                        tx_index: Some(index),
                        tx_hash: Some(tx.hash),
                    }),
                )
                .map(|(trace, _)| trace)
            })
            .await
    }

    /// The debug_traceCall method lets you run an `eth_call` within the context of the given block
    /// execution using the final state of parent block as the base.
    ///
    /// Differences compare to `eth_call`:
    ///  - `debug_traceCall` executes with __enabled__ basefee check, `eth_call` does not: <https://github.com/paradigmxyz/reth/issues/6240>
    pub async fn debug_trace_call(
        &self,
        call: CallRequest,
        block_id: Option<BlockId>,
        opts: GethDebugTracingCallOptions,
    ) -> EthResult<GethTrace> {
        let at = block_id.unwrap_or(BlockId::Number(BlockNumberOrTag::Latest));
        let GethDebugTracingCallOptions { tracing_options, state_overrides, block_overrides } =
            opts;
        let overrides = EvmOverrides::new(state_overrides, block_overrides.map(Box::new));
        let GethDebugTracingOptions { config, tracer, tracer_config, .. } = tracing_options;

        if let Some(tracer) = tracer {
            return match tracer {
                GethDebugTracerType::BuiltInTracer(tracer) => match tracer {
                    GethDebugBuiltInTracerType::FourByteTracer => {
                        let mut inspector = FourByteInspector::default();
                        let inspector = self
                            .inner
                            .eth_api
                            .spawn_with_call_at(call, at, overrides, move |db, env| {
                                inspect(db, env, &mut inspector)?;
                                Ok(inspector)
                            })
                            .await?;
                        return Ok(FourByteFrame::from(inspector).into())
                    }
                    GethDebugBuiltInTracerType::CallTracer => {
                        let call_config = tracer_config
                            .into_call_config()
                            .map_err(|_| EthApiError::InvalidTracerConfig)?;

                        let mut inspector = TracingInspector::new(
                            TracingInspectorConfig::from_geth_config(&config)
                                .set_record_logs(call_config.with_log.unwrap_or_default()),
                        );

                        let frame = self
                            .inner
                            .eth_api
                            .spawn_with_call_at(call, at, overrides, move |db, env| {
                                let (res, _) = inspect(db, env, &mut inspector)?;
                                let frame = inspector
                                    .into_geth_builder()
                                    .geth_call_traces(call_config, res.result.gas_used());
                                Ok(frame.into())
                            })
                            .await?;
                        return Ok(frame)
                    }
                    GethDebugBuiltInTracerType::PreStateTracer => {
                        let prestate_config = tracer_config
                            .into_pre_state_config()
                            .map_err(|_| EthApiError::InvalidTracerConfig)?;
                        let mut inspector = TracingInspector::new(
                            TracingInspectorConfig::from_geth_config(&config)
                                // if in default mode, we need to return all touched storages, for
                                // which we need to record steps and statediff
                                .set_steps_and_state_diffs(prestate_config.is_default_mode()),
                        );

                        let frame =
                            self.inner
                                .eth_api
                                .spawn_with_call_at(call, at, overrides, move |db, env| {
                                    let (res, _, db) =
                                        inspect_and_return_db(db, env, &mut inspector)?;
                                    let frame = inspector
                                        .into_geth_builder()
                                        .geth_prestate_traces(&res, prestate_config, &db)?;
                                    Ok(frame)
                                })
                                .await?;
                        return Ok(frame.into())
                    }
                    GethDebugBuiltInTracerType::NoopTracer => Ok(NoopFrame::default().into()),
                },
                GethDebugTracerType::JsTracer(code) => {
                    let config = tracer_config.into_json();

                    let (_, _, at) = self.inner.eth_api.evm_env_at(at).await?;

                    let res = self
                        .inner
                        .eth_api
                        .spawn_with_call_at(call, at, overrides, move |db, env| {
                            let mut inspector = JsInspector::new(code, config)?;
                            let (res, _, db) =
                                inspect_and_return_db(db, env.clone(), &mut inspector)?;
                            Ok(inspector.json_result(res, &env, &db)?)
                        })
                        .await?;

                    Ok(GethTrace::JS(res))
                }
            }
        }

        // default structlog tracer
        let inspector_config = TracingInspectorConfig::from_geth_config(&config);

        let mut inspector = TracingInspector::new(inspector_config);

        let (res, inspector) = self
            .inner
            .eth_api
            .spawn_with_call_at(call, at, overrides, move |db, env| {
                let (res, _) = inspect(db, env, &mut inspector)?;
                Ok((res, inspector))
            })
            .await?;
        let gas_used = res.result.gas_used();
        let return_value = res.result.into_output().unwrap_or_default();
        let frame = inspector.into_geth_builder().geth_traces(gas_used, return_value, config);

        Ok(frame.into())
    }

    /// The debug_traceCallMany method lets you run an `eth_callMany` within the context of the
    /// given block execution using the first n transactions in the given block as base
    pub async fn debug_trace_call_many(
        &self,
        bundles: Vec<Bundle>,
        state_context: Option<StateContext>,
        opts: Option<GethDebugTracingCallOptions>,
    ) -> EthResult<Vec<Vec<GethTrace>>> {
        if bundles.is_empty() {
            return Err(EthApiError::InvalidParams(String::from("bundles are empty.")))
        }

        let StateContext { transaction_index, block_number } = state_context.unwrap_or_default();
        let transaction_index = transaction_index.unwrap_or_default();

        let target_block = block_number.unwrap_or(BlockId::Number(BlockNumberOrTag::Latest));
        let ((cfg, block_env, _), block) = futures::try_join!(
            self.inner.eth_api.evm_env_at(target_block),
            self.inner.eth_api.block_by_id_with_senders(target_block),
        )?;

        let opts = opts.unwrap_or_default();
        let block = block.ok_or_else(|| EthApiError::UnknownBlockNumber)?;
        let GethDebugTracingCallOptions { tracing_options, mut state_overrides, .. } = opts;
        let gas_limit = self.inner.eth_api.call_gas_limit();

        // we're essentially replaying the transactions in the block here, hence we need the state
        // that points to the beginning of the block, which is the state at the parent block
        let mut at = block.parent_hash;
        let mut replay_block_txs = true;

        // but if all transactions are to be replayed, we can use the state at the block itself
        let num_txs = transaction_index.index().unwrap_or(block.body.len());
        if num_txs == block.body.len() {
            at = block.hash;
            replay_block_txs = false;
        }

        let this = self.clone();
        self.inner
            .eth_api
            .spawn_with_state_at_block(at.into(), move |state| {
                // the outer vec for the bundles
                let mut all_bundles = Vec::with_capacity(bundles.len());
                let mut db = CacheDB::new(StateProviderDatabase::new(state));

                if replay_block_txs {
                    // only need to replay the transactions in the block if not all transactions are
                    // to be replayed
                    let transactions = block.into_transactions_ecrecovered().take(num_txs);

                    // Execute all transactions until index
                    for tx in transactions {
                        let tx = tx_env_with_recovered(&tx);
                        let env = EnvWithSpecId::new(
                            Box::new(Env {
                                cfg: cfg.cfg_env.clone(),
                                block: block_env.clone(),
                                tx,
                            }),
                            cfg.spec_id,
                        );
                        let (res, _) = transact(&mut db, env)?;
                        db.commit(res.state);
                    }
                }

                // Trace all bundles
                let mut bundles = bundles.into_iter().peekable();
                while let Some(bundle) = bundles.next() {
                    let mut results = Vec::with_capacity(bundle.transactions.len());
                    let Bundle { transactions, block_override } = bundle;

                    let block_overrides = block_override.map(Box::new);

                    let mut transactions = transactions.into_iter().peekable();
                    while let Some(tx) = transactions.next() {
                        // apply state overrides only once, before the first transaction
                        let state_overrides = state_overrides.take();
                        let overrides = EvmOverrides::new(state_overrides, block_overrides.clone());

                        let env = prepare_call_env(
                            cfg.clone(),
                            block_env.clone(),
                            tx,
                            gas_limit,
                            &mut db,
                            overrides,
                        )?;

                        let (trace, state) =
                            this.trace_transaction(tracing_options.clone(), env, &mut db, None)?;

                        // If there is more transactions, commit the database
                        // If there is no transactions, but more bundles, commit to the database too
                        if transactions.peek().is_some() || bundles.peek().is_some() {
                            db.commit(state);
                        }
                        results.push(trace);
                    }

                    all_bundles.push(results);
                }
                Ok(all_bundles)
            })
            .await
    }

    /// Executes the configured transaction with the environment on the given database.
    ///
    /// Returns the trace frame and the state that got updated after executing the transaction.
    ///
    /// Note: this does not apply any state overrides if they're configured in the `opts`.
    ///
    /// Caution: this is blocking and should be performed on a blocking task.
    fn trace_transaction(
        &self,
        opts: GethDebugTracingOptions,
        env: EnvWithSpecId,
        db: &mut SubState<StateProviderBox>,
        transaction_context: Option<TransactionContext>,
    ) -> EthResult<(GethTrace, revm_primitives::State)> {
        let GethDebugTracingOptions { config, tracer, tracer_config, .. } = opts;

        if let Some(tracer) = tracer {
            return match tracer {
                GethDebugTracerType::BuiltInTracer(tracer) => match tracer {
                    GethDebugBuiltInTracerType::FourByteTracer => {
                        let mut inspector = FourByteInspector::default();
                        let (res, _) = inspect(db, env, &mut inspector)?;
                        return Ok((FourByteFrame::from(inspector).into(), res.state))
                    }
                    GethDebugBuiltInTracerType::CallTracer => {
                        let call_config = tracer_config
                            .into_call_config()
                            .map_err(|_| EthApiError::InvalidTracerConfig)?;

                        let mut inspector = TracingInspector::new(
                            TracingInspectorConfig::from_geth_config(&config)
                                .set_record_logs(call_config.with_log.unwrap_or_default()),
                        );

                        let (res, _) = inspect(db, env, &mut inspector)?;

                        let frame = inspector
                            .into_geth_builder()
                            .geth_call_traces(call_config, res.result.gas_used());

                        return Ok((frame.into(), res.state))
                    }
                    GethDebugBuiltInTracerType::PreStateTracer => {
                        let prestate_config = tracer_config
                            .into_pre_state_config()
                            .map_err(|_| EthApiError::InvalidTracerConfig)?;

                        let mut inspector = TracingInspector::new(
                            TracingInspectorConfig::from_geth_config(&config)
                                // if in default mode, we need to return all touched storages, for
                                // which we need to record steps and statediff
                                .set_steps_and_state_diffs(prestate_config.is_default_mode()),
                        );
                        let (res, _) = inspect(&mut *db, env, &mut inspector)?;

                        let frame = inspector.into_geth_builder().geth_prestate_traces(
                            &res,
                            prestate_config,
                            &*db,
                        )?;

                        return Ok((frame.into(), res.state))
                    }
                    GethDebugBuiltInTracerType::NoopTracer => {
                        Ok((NoopFrame::default().into(), Default::default()))
                    }
                },
                GethDebugTracerType::JsTracer(code) => {
                    let config = tracer_config.into_json();
                    let mut inspector = JsInspector::with_transaction_context(
                        code,
                        config,
                        transaction_context.unwrap_or_default(),
                    )?;
                    let (res, env, db) = inspect_and_return_db(db, env, &mut inspector)?;

                    let state = res.state.clone();
                    let result = inspector.json_result(res, &env, db)?;
                    Ok((GethTrace::JS(result), state))
                }
            }
        }

        // default structlog tracer
        let inspector_config = TracingInspectorConfig::from_geth_config(&config);

        let mut inspector = TracingInspector::new(inspector_config);

        let (res, _) = inspect(db, env, &mut inspector)?;
        let gas_used = res.result.gas_used();
        let return_value = res.result.into_output().unwrap_or_default();
        let frame = inspector.into_geth_builder().geth_traces(gas_used, return_value, config);

        Ok((frame.into(), res.state))
    }
}

#[async_trait]
impl<Provider, Eth> DebugApiServer for DebugApi<Provider, Eth>
where
    Provider: BlockReaderIdExt + HeaderProvider + ChainSpecProvider + 'static,
    Eth: EthApiSpec + 'static,
{
    /// Handler for `debug_getRawHeader`
    async fn raw_header(&self, block_id: BlockId) -> RpcResult<Bytes> {
        let header = match block_id {
            BlockId::Hash(hash) => self.inner.provider.header(&hash.into()).to_rpc_result()?,
            BlockId::Number(number_or_tag) => {
                let number = self
                    .inner
                    .provider
                    .convert_block_number(number_or_tag)
                    .to_rpc_result()?
                    .ok_or_else(|| internal_rpc_err("Pending block not supported".to_string()))?;
                self.inner.provider.header_by_number(number).to_rpc_result()?
            }
        };

        let mut res = Vec::new();
        if let Some(header) = header {
            header.encode(&mut res);
        }

        Ok(res.into())
    }

    /// Handler for `debug_getRawBlock`
    async fn raw_block(&self, block_id: BlockId) -> RpcResult<Bytes> {
        let block = self.inner.provider.block_by_id(block_id).to_rpc_result()?;

        let mut res = Vec::new();
        if let Some(mut block) = block {
            // In RPC withdrawals are always present
            if block.withdrawals.is_none() {
                block.withdrawals = Some(Withdrawals::default());
            }
            block.encode(&mut res);
        }

        Ok(res.into())
    }

    /// Handler for `debug_getRawTransaction`
    /// Returns the bytes of the transaction for the given hash.
    async fn raw_transaction(&self, hash: B256) -> RpcResult<Bytes> {
        let tx = self.inner.eth_api.transaction_by_hash(hash).await?;
        Ok(tx
            .map(TransactionSource::into_recovered)
            .map(|tx| tx.envelope_encoded())
            .unwrap_or_default())
    }

    /// Handler for `debug_getRawTransactions`
    /// Returns the bytes of the transaction for the given hash.
    async fn raw_transactions(&self, block_id: BlockId) -> RpcResult<Vec<Bytes>> {
        let block = self
            .inner
            .provider
            .block_with_senders_by_id(block_id, TransactionVariant::NoHash)
            .to_rpc_result()?
            .unwrap_or_default();
        Ok(block.into_transactions_ecrecovered().map(|tx| tx.envelope_encoded()).collect())
    }

    /// Handler for `debug_getRawReceipts`
    async fn raw_receipts(&self, block_id: BlockId) -> RpcResult<Vec<Bytes>> {
        Ok(self
            .inner
            .provider
            .receipts_by_block_id(block_id)
            .to_rpc_result()?
            .unwrap_or_default()
            .into_iter()
            .map(|receipt| {
                let mut buf = Vec::new();
                receipt.with_bloom().encode(&mut buf);
                Bytes::from(buf)
            })
            .collect())
    }

    /// Handler for `debug_getBadBlocks`
    async fn bad_blocks(&self) -> RpcResult<Vec<RichBlock>> {
        Err(internal_rpc_err("unimplemented"))
    }

    /// Handler for `debug_traceChain`
    async fn debug_trace_chain(
        &self,
        _start_exclusive: BlockNumberOrTag,
        _end_inclusive: BlockNumberOrTag,
    ) -> RpcResult<Vec<BlockTraceResult>> {
        Err(internal_rpc_err("unimplemented"))
    }

    /// Handler for `debug_traceBlock`
    async fn debug_trace_block(
        &self,
        rlp_block: Bytes,
        opts: Option<GethDebugTracingOptions>,
    ) -> RpcResult<Vec<TraceResult>> {
        let _permit = self.acquire_trace_permit().await;
        Ok(DebugApi::debug_trace_raw_block(self, rlp_block, opts.unwrap_or_default()).await?)
    }

    /// Handler for `debug_traceBlockByHash`
    async fn debug_trace_block_by_hash(
        &self,
        block: B256,
        opts: Option<GethDebugTracingOptions>,
    ) -> RpcResult<Vec<TraceResult>> {
        let _permit = self.acquire_trace_permit().await;
        Ok(DebugApi::debug_trace_block(self, block.into(), opts.unwrap_or_default()).await?)
    }

    /// Handler for `debug_traceBlockByNumber`
    async fn debug_trace_block_by_number(
        &self,
        block: BlockNumberOrTag,
        opts: Option<GethDebugTracingOptions>,
    ) -> RpcResult<Vec<TraceResult>> {
        let _permit = self.acquire_trace_permit().await;
        Ok(DebugApi::debug_trace_block(self, block.into(), opts.unwrap_or_default()).await?)
    }

    /// Handler for `debug_traceTransaction`
    async fn debug_trace_transaction(
        &self,
        tx_hash: B256,
        opts: Option<GethDebugTracingOptions>,
    ) -> RpcResult<GethTrace> {
        let _permit = self.acquire_trace_permit().await;
        Ok(DebugApi::debug_trace_transaction(self, tx_hash, opts.unwrap_or_default()).await?)
    }

    /// Handler for `debug_traceCall`
    async fn debug_trace_call(
        &self,
        request: CallRequest,
        block_number: Option<BlockId>,
        opts: Option<GethDebugTracingCallOptions>,
    ) -> RpcResult<GethTrace> {
        let _permit = self.acquire_trace_permit().await;
        Ok(DebugApi::debug_trace_call(self, request, block_number, opts.unwrap_or_default())
            .await?)
    }

    async fn debug_trace_call_many(
        &self,
        bundles: Vec<Bundle>,
        state_context: Option<StateContext>,
        opts: Option<GethDebugTracingCallOptions>,
    ) -> RpcResult<Vec<Vec<GethTrace>>> {
        let _permit = self.acquire_trace_permit().await;
        Ok(DebugApi::debug_trace_call_many(self, bundles, state_context, opts).await?)
    }

    async fn debug_backtrace_at(&self, _location: &str) -> RpcResult<()> {
        Ok(())
    }

    async fn debug_account_range(
        &self,
        _block_number: BlockNumberOrTag,
        _start: Bytes,
        _max_results: u64,
        _nocode: bool,
        _nostorage: bool,
        _incompletes: bool,
    ) -> RpcResult<()> {
        Ok(())
    }

    async fn debug_block_profile(&self, _file: String, _seconds: u64) -> RpcResult<()> {
        Ok(())
    }

    async fn debug_chaindb_compact(&self) -> RpcResult<()> {
        Ok(())
    }

    async fn debug_chaindb_property(&self, _property: String) -> RpcResult<()> {
        Ok(())
    }

    async fn debug_cpu_profile(&self, _file: String, _seconds: u64) -> RpcResult<()> {
        Ok(())
    }

    async fn debug_db_ancient(&self, _kind: String, _number: u64) -> RpcResult<()> {
        Ok(())
    }

    async fn debug_db_ancients(&self) -> RpcResult<()> {
        Ok(())
    }

    async fn debug_db_get(&self, _key: String) -> RpcResult<()> {
        Ok(())
    }

    async fn debug_dump_block(&self, _number: BlockId) -> RpcResult<()> {
        Ok(())
    }

    async fn debug_free_os_memory(&self) -> RpcResult<()> {
        Ok(())
    }

    async fn debug_freeze_client(&self, _node: String) -> RpcResult<()> {
        Ok(())
    }

    async fn debug_gc_stats(&self) -> RpcResult<()> {
        Ok(())
    }

    async fn debug_get_accessible_state(
        &self,
        _from: BlockNumberOrTag,
        _to: BlockNumberOrTag,
    ) -> RpcResult<()> {
        Ok(())
    }

    async fn debug_get_modified_accounts_by_hash(
        &self,
        _start_hash: B256,
        _end_hash: B256,
    ) -> RpcResult<()> {
        Ok(())
    }

    async fn debug_get_modified_accounts_by_number(
        &self,
        _start_number: u64,
        _end_number: u64,
    ) -> RpcResult<()> {
        Ok(())
    }

    async fn debug_go_trace(&self, _file: String, _seconds: u64) -> RpcResult<()> {
        Ok(())
    }

    async fn debug_intermediate_roots(
        &self,
        _block_hash: B256,
        _opts: Option<GethDebugTracingCallOptions>,
    ) -> RpcResult<()> {
        Ok(())
    }

    async fn debug_mem_stats(&self) -> RpcResult<()> {
        Ok(())
    }

    async fn debug_mutex_profile(&self, _file: String, _nsec: u64) -> RpcResult<()> {
        Ok(())
    }

    async fn debug_preimage(&self, _hash: B256) -> RpcResult<()> {
        Ok(())
    }

    async fn debug_print_block(&self, _number: u64) -> RpcResult<()> {
        Ok(())
    }

    async fn debug_seed_hash(&self, _number: u64) -> RpcResult<B256> {
        Ok(Default::default())
    }

    async fn debug_set_block_profile_rate(&self, _rate: u64) -> RpcResult<()> {
        Ok(())
    }

    async fn debug_set_gc_percent(&self, _v: i32) -> RpcResult<()> {
        Ok(())
    }

    async fn debug_set_head(&self, _number: u64) -> RpcResult<()> {
        Ok(())
    }

    async fn debug_set_mutex_profile_fraction(&self, _rate: i32) -> RpcResult<()> {
        Ok(())
    }

    async fn debug_set_trie_flush_interval(&self, _interval: String) -> RpcResult<()> {
        Ok(())
    }

    async fn debug_stacks(&self) -> RpcResult<()> {
        Ok(())
    }

    async fn debug_standard_trace_bad_block_to_file(
        &self,
        _block: BlockNumberOrTag,
        _opts: Option<GethDebugTracingCallOptions>,
    ) -> RpcResult<()> {
        Ok(())
    }

    async fn debug_standard_trace_block_to_file(
        &self,
        _block: BlockNumberOrTag,
        _opts: Option<GethDebugTracingCallOptions>,
    ) -> RpcResult<()> {
        Ok(())
    }

    async fn debug_start_cpu_profile(&self, _file: String) -> RpcResult<()> {
        Ok(())
    }

    async fn debug_start_go_trace(&self, _file: String) -> RpcResult<()> {
        Ok(())
    }

    async fn debug_stop_cpu_profile(&self) -> RpcResult<()> {
        Ok(())
    }

    async fn debug_stop_go_trace(&self) -> RpcResult<()> {
        Ok(())
    }

    async fn debug_storage_range_at(
        &self,
        _block_hash: B256,
        _tx_idx: usize,
        _contract_address: Address,
        _key_start: B256,
        _max_result: u64,
    ) -> RpcResult<()> {
        Ok(())
    }

    async fn debug_trace_bad_block(
        &self,
        _block_hash: B256,
        _opts: Option<GethDebugTracingCallOptions>,
    ) -> RpcResult<()> {
        Ok(())
    }

    async fn debug_verbosity(&self, _level: usize) -> RpcResult<()> {
        Ok(())
    }

    async fn debug_vmodule(&self, _pattern: String) -> RpcResult<()> {
        Ok(())
    }

    async fn debug_write_block_profile(&self, _file: String) -> RpcResult<()> {
        Ok(())
    }

    async fn debug_write_mem_profile(&self, _file: String) -> RpcResult<()> {
        Ok(())
    }

    async fn debug_write_mutex_profile(&self, _file: String) -> RpcResult<()> {
        Ok(())
    }
}

impl<Provider, Eth> std::fmt::Debug for DebugApi<Provider, Eth> {
    fn fmt(&self, f: &mut std::fmt::Formatter<'_>) -> std::fmt::Result {
        f.debug_struct("DebugApi").finish_non_exhaustive()
    }
}

impl<Provider, Eth> Clone for DebugApi<Provider, Eth> {
    fn clone(&self) -> Self {
        Self { inner: Arc::clone(&self.inner) }
    }
}

struct DebugApiInner<Provider, Eth> {
    /// The provider that can interact with the chain.
    provider: Provider,
    /// The implementation of `eth` API
    eth_api: Eth,
    // restrict the number of concurrent calls to blocking calls
    blocking_task_guard: BlockingTaskGuard,
}<|MERGE_RESOLUTION|>--- conflicted
+++ resolved
@@ -14,15 +14,8 @@
 use async_trait::async_trait;
 use jsonrpsee::core::RpcResult;
 use reth_primitives::{
-<<<<<<< HEAD
     revm::env::tx_env_with_recovered, Address, Block, BlockId, BlockNumberOrTag, Bytes,
-    TransactionSignedEcRecovered, B256,
-=======
-    revm::env::tx_env_with_recovered,
-    revm_primitives::{db::DatabaseCommit, BlockEnv, CfgEnv},
-    Address, Block, BlockId, BlockNumberOrTag, Bytes, TransactionSignedEcRecovered, Withdrawals,
-    B256,
->>>>>>> 30aa3e67
+    TransactionSignedEcRecovered, Withdrawals, B256,
 };
 use reth_provider::{
     BlockReaderIdExt, ChainSpecProvider, HeaderProvider, StateProviderBox, TransactionVariant,
