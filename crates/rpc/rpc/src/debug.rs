--- conflicted
+++ resolved
@@ -276,14 +276,10 @@
     ) -> Result<GethTrace, Eth::Error> {
         let at = block_id.unwrap_or_default();
         let GethDebugTracingCallOptions {
-<<<<<<< HEAD
             tracing_options,
             state_overrides,
             block_overrides,
             tx_index,
-=======
-            tracing_options, state_overrides, block_overrides, ..
->>>>>>> 7b89167c
         } = opts;
         let overrides = EvmOverrides::new(state_overrides, block_overrides.map(Box::new));
 
