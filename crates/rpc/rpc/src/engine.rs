use jsonrpsee::core::RpcResult as Result;
use reth_primitives::{Address, BlockId, BlockNumberOrTag, Bytes, B256, U256, U64};
use reth_rpc_api::{EngineEthApiServer, EthApiServer, EthFilterApiServer};
/// Re-export for convenience
pub use reth_rpc_engine_api::EngineApi;
use reth_rpc_eth_api::{EthApiTypes, RpcBlock, RpcReceipt, RpcTransaction};
use reth_rpc_types::{
    state::StateOverride, BlockOverrides, EIP1186AccountProofResponse, Filter, JsonStorageKey, Log,
    SyncStatus, TransactionRequest, WithOtherFields,
};
use reth_rpc_types_compat::TransactionCompat;
use tracing_futures::Instrument;

macro_rules! engine_span {
    () => {
        tracing::trace_span!(target: "rpc", "engine")
    };
}

/// A wrapper type for the `EthApi` and `EthFilter` implementations that only expose the required
/// subset for the `eth_` namespace used in auth server alongside the `engine_` namespace.
#[derive(Debug, Clone)]
pub struct EngineEthApi<Eth, EthFilter> {
    eth: Eth,
    eth_filter: EthFilter,
}

impl<Eth, EthFilter> EngineEthApi<Eth, EthFilter> {
    /// Create a new `EngineEthApi` instance.
    pub const fn new(eth: Eth, eth_filter: EthFilter) -> Self {
        Self { eth, eth_filter }
    }
}

#[async_trait::async_trait]
impl<Eth, EthFilter> EngineEthApiServer<RpcBlock<Eth::NetworkTypes>>
    for EngineEthApi<Eth, EthFilter>
where
<<<<<<< HEAD
    Eth: EthApiServer<RpcTransaction<Eth::NetworkTypes>, RpcBlock<Eth::NetworkTypes>>
        + EthApiTypes<
            TransactionCompat: TransactionCompat<Transaction = RpcTransaction<Eth::NetworkTypes>>,
        >,
    EthFilter: EthFilterApiServer<<Eth::TransactionCompat as TransactionCompat>::Transaction>,
=======
    Eth: EthApiServer<
            RpcTransaction<Eth::NetworkTypes>,
            RpcBlock<Eth::NetworkTypes>,
            RpcReceipt<Eth::NetworkTypes>,
        > + EthApiTypes<
            NetworkTypes: Network<
                TransactionResponse = WithOtherFields<reth_rpc_types::Transaction>,
            >,
        >,
    EthFilter: EthFilterApiServer<RpcTransaction<Eth::NetworkTypes>>,
>>>>>>> 27d4e8c3
{
    /// Handler for: `eth_syncing`
    fn syncing(&self) -> Result<SyncStatus> {
        let span = engine_span!();
        let _enter = span.enter();
        self.eth.syncing()
    }

    /// Handler for: `eth_chainId`
    async fn chain_id(&self) -> Result<Option<U64>> {
        let span = engine_span!();
        let _enter = span.enter();
        self.eth.chain_id().await
    }

    /// Handler for: `eth_blockNumber`
    fn block_number(&self) -> Result<U256> {
        let span = engine_span!();
        let _enter = span.enter();
        self.eth.block_number()
    }

    /// Handler for: `eth_call`
    async fn call(
        &self,
        request: TransactionRequest,
        block_number: Option<BlockId>,
        state_overrides: Option<StateOverride>,
        block_overrides: Option<Box<BlockOverrides>>,
    ) -> Result<Bytes> {
        self.eth
            .call(request, block_number, state_overrides, block_overrides)
            .instrument(engine_span!())
            .await
    }

    /// Handler for: `eth_getCode`
    async fn get_code(&self, address: Address, block_number: Option<BlockId>) -> Result<Bytes> {
        self.eth.get_code(address, block_number).instrument(engine_span!()).await
    }

    /// Handler for: `eth_getBlockByHash`
    async fn block_by_hash(
        &self,
        hash: B256,
        full: bool,
    ) -> Result<Option<RpcBlock<Eth::NetworkTypes>>> {
        self.eth.block_by_hash(hash, full).instrument(engine_span!()).await
    }

    /// Handler for: `eth_getBlockByNumber`
    async fn block_by_number(
        &self,
        number: BlockNumberOrTag,
        full: bool,
    ) -> Result<Option<RpcBlock<Eth::NetworkTypes>>> {
        self.eth.block_by_number(number, full).instrument(engine_span!()).await
    }

    /// Handler for: `eth_sendRawTransaction`
    async fn send_raw_transaction(&self, bytes: Bytes) -> Result<B256> {
        self.eth.send_raw_transaction(bytes).instrument(engine_span!()).await
    }

    /// Handler for `eth_getLogs`
    async fn logs(&self, filter: Filter) -> Result<Vec<Log>> {
        self.eth_filter.logs(filter).instrument(engine_span!()).await
    }

    /// Handler for `eth_getProof`
    async fn get_proof(
        &self,
        address: Address,
        keys: Vec<JsonStorageKey>,
        block_number: Option<BlockId>,
    ) -> Result<EIP1186AccountProofResponse> {
        self.eth.get_proof(address, keys, block_number).instrument(engine_span!()).await
    }
}<|MERGE_RESOLUTION|>--- conflicted
+++ resolved
@@ -36,24 +36,11 @@
 impl<Eth, EthFilter> EngineEthApiServer<RpcBlock<Eth::NetworkTypes>>
     for EngineEthApi<Eth, EthFilter>
 where
-<<<<<<< HEAD
     Eth: EthApiServer<RpcTransaction<Eth::NetworkTypes>, RpcBlock<Eth::NetworkTypes>>
         + EthApiTypes<
             TransactionCompat: TransactionCompat<Transaction = RpcTransaction<Eth::NetworkTypes>>,
         >,
     EthFilter: EthFilterApiServer<<Eth::TransactionCompat as TransactionCompat>::Transaction>,
-=======
-    Eth: EthApiServer<
-            RpcTransaction<Eth::NetworkTypes>,
-            RpcBlock<Eth::NetworkTypes>,
-            RpcReceipt<Eth::NetworkTypes>,
-        > + EthApiTypes<
-            NetworkTypes: Network<
-                TransactionResponse = WithOtherFields<reth_rpc_types::Transaction>,
-            >,
-        >,
-    EthFilter: EthFilterApiServer<RpcTransaction<Eth::NetworkTypes>>,
->>>>>>> 27d4e8c3
 {
     /// Handler for: `eth_syncing`
     fn syncing(&self) -> Result<SyncStatus> {
