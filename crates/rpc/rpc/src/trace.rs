--- conflicted
+++ resolved
@@ -12,11 +12,7 @@
 use reth_rpc_eth_api::{
     error::{EthApiError, EthResult},
     revm_utils::prepare_call_env,
-<<<<<<< HEAD
-    servers::{LoadBlock, LoadTransaction, TraceExt},
-=======
     servers::TraceExt,
->>>>>>> 0f1afac4
     utils::recover_raw_transaction,
 };
 use reth_rpc_types::{
@@ -79,11 +75,7 @@
 impl<Provider, Eth> TraceApi<Provider, Eth>
 where
     Provider: BlockReader + StateProviderFactory + EvmEnvProvider + ChainSpecProvider + 'static,
-<<<<<<< HEAD
-    Eth: LoadTransaction + LoadBlock + TraceExt + 'static,
-=======
     Eth: TraceExt + 'static,
->>>>>>> 0f1afac4
 {
     /// Executes the given call and returns a number of possible traces for it.
     pub async fn trace_call(&self, trace_request: TraceCallRequest) -> EthResult<TraceResults> {
@@ -561,11 +553,7 @@
 impl<Provider, Eth> TraceApiServer for TraceApi<Provider, Eth>
 where
     Provider: BlockReader + StateProviderFactory + EvmEnvProvider + ChainSpecProvider + 'static,
-<<<<<<< HEAD
-    Eth: LoadBlock + LoadTransaction + TraceExt + 'static,
-=======
     Eth: TraceExt + 'static,
->>>>>>> 0f1afac4
 {
     /// Executes the given call and returns a number of possible traces for it.
     ///
