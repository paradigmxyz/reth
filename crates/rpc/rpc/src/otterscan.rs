<<<<<<< HEAD
use alloy_network::{Network, ReceiptResponse};
use alloy_primitives::{Address, Bytes, TxHash, B256, U256};
use async_trait::async_trait;
use jsonrpsee::{core::RpcResult, types::ErrorObjectOwned};
use reth_primitives::{BlockId, BlockNumberOrTag};
=======
use alloy_eips::{BlockId, BlockNumberOrTag};
use alloy_network::Network;
use alloy_primitives::{Address, Bytes, TxHash, B256, U256};
use async_trait::async_trait;
use jsonrpsee::{core::RpcResult, types::ErrorObjectOwned};
>>>>>>> bc14ad1f
use reth_rpc_api::{EthApiServer, OtterscanServer};
use reth_rpc_eth_api::{
    helpers::{EthTransactions, TraceExt},
    EthApiTypes, RpcBlock, RpcReceipt, RpcTransaction,
};
use reth_rpc_eth_types::{utils::binary_search, EthApiError};
use reth_rpc_server_types::result::internal_rpc_err;
use reth_rpc_types::{
    trace::{
        otterscan::{
            BlockDetails, ContractCreator, InternalOperation, OperationType, OtsBlockTransactions,
            OtsReceipt, OtsTransactionReceipt, TraceEntry, TransactionsWithReceipts,
        },
        parity::{Action, CreateAction, CreateOutput, TraceOutput},
    },
    BlockTransactions, Header, Transaction, TransactionReceipt, WithOtherFields,
};
use reth_rpc_types_compat::TransactionCompat;
use revm_inspectors::{
    tracing::{types::CallTraceNode, TracingInspectorConfig},
    transfer::{TransferInspector, TransferKind},
};
use revm_primitives::{ExecutionResult, SignedAuthorization};

const API_LEVEL: u64 = 8;

/// Otterscan API.
#[derive(Debug)]
pub struct OtterscanApi<Eth> {
    eth: Eth,
}

impl<Eth> OtterscanApi<Eth> {
    /// Creates a new instance of `Otterscan`.
    pub const fn new(eth: Eth) -> Self {
        Self { eth }
    }
}

impl<Eth> OtterscanApi<Eth>
where
    Eth: EthApiTypes<
<<<<<<< HEAD
        NetworkTypes: Network<TransactionResponse = WithOtherFields<reth_rpc_types::Transaction>>,
        TransactionCompat: TransactionCompat<Transaction = RpcTransaction<Eth::NetworkTypes>>,
=======
        NetworkTypes: Network<
            TransactionResponse = WithOtherFields<reth_rpc_types::Transaction>,
            ReceiptResponse = AnyTransactionReceipt,
        >,
>>>>>>> bc14ad1f
    >,
{
    /// Constructs a `BlockDetails` from a block and its receipts.
    fn block_details(
        &self,
        block: RpcBlock<Eth::NetworkTypes>,
        receipts: Vec<RpcReceipt<Eth::NetworkTypes>>,
    ) -> RpcResult<BlockDetails> {
        // blob fee is burnt, so we don't need to calculate it
        let total_fees = receipts
            .iter()
            .map(|receipt| receipt.gas_used().saturating_mul(receipt.effective_gas_price()))
            .sum::<u128>();

        Ok(BlockDetails::new(block, Default::default(), U256::from(total_fees)))
    }
}

#[async_trait]
impl<Eth> OtterscanServer for OtterscanApi<Eth>
where
    Eth: EthApiServer<
            RpcTransaction<Eth::NetworkTypes>,
            RpcBlock<Eth::NetworkTypes>,
            RpcReceipt<Eth::NetworkTypes>,
        > + EthApiTypes<
            NetworkTypes: Network<
                TransactionResponse = WithOtherFields<reth_rpc_types::Transaction>,
                ReceiptResponse = AnyTransactionReceipt,
            >,
            TransactionCompat: TransactionCompat<Transaction = RpcTransaction<Eth::NetworkTypes>>,
        > + TraceExt
        + EthTransactions
        + 'static,
{
    /// Handler for `{ots,erigon}_getHeaderByNumber`
    async fn get_header_by_number(&self, block_number: u64) -> RpcResult<Option<Header>> {
        self.eth.header_by_number(BlockNumberOrTag::Number(block_number)).await
    }

    /// Handler for `ots_hasCode`
    async fn has_code(&self, address: Address, block_id: Option<BlockId>) -> RpcResult<bool> {
        EthApiServer::get_code(&self.eth, address, block_id).await.map(|code| !code.is_empty())
    }

    /// Handler for `ots_getApiLevel`
    async fn get_api_level(&self) -> RpcResult<u64> {
        Ok(API_LEVEL)
    }

    /// Handler for `ots_getInternalOperations`
    async fn get_internal_operations(&self, tx_hash: TxHash) -> RpcResult<Vec<InternalOperation>> {
        let internal_operations = self
            .eth
            .spawn_trace_transaction_in_block_with_inspector(
                tx_hash,
                TransferInspector::new(false),
                |_tx_info, inspector, _, _| Ok(inspector.into_transfers()),
            )
            .await
            .map_err(Into::into)?
            .map(|transfer_operations| {
                transfer_operations
                    .iter()
                    .map(|op| InternalOperation {
                        from: op.from,
                        to: op.to,
                        value: op.value,
                        r#type: match op.kind {
                            TransferKind::Call => OperationType::OpTransfer,
                            TransferKind::Create => OperationType::OpCreate,
                            TransferKind::Create2 => OperationType::OpCreate2,
                            TransferKind::SelfDestruct => OperationType::OpSelfDestruct,
                        },
                    })
                    .collect::<Vec<_>>()
            })
            .unwrap_or_default();
        Ok(internal_operations)
    }

    /// Handler for `ots_getTransactionError`
    async fn get_transaction_error(&self, tx_hash: TxHash) -> RpcResult<Option<Bytes>> {
        let maybe_revert = self
            .eth
            .spawn_replay_transaction(tx_hash, |_tx_info, res, _| match res.result {
                ExecutionResult::Revert { output, .. } => Ok(Some(output)),
                _ => Ok(None),
            })
            .await
            .map(Option::flatten)
            .map_err(Into::into)?;
        Ok(maybe_revert)
    }

    /// Handler for `ots_traceTransaction`
    async fn trace_transaction(&self, tx_hash: TxHash) -> RpcResult<Option<Vec<TraceEntry>>> {
        let traces = self
            .eth
            .spawn_trace_transaction_in_block(
                tx_hash,
                TracingInspectorConfig::default_parity(),
                move |_tx_info, inspector, _, _| Ok(inspector.into_traces().into_nodes()),
            )
            .await
            .map_err(Into::into)?
            .map(|traces| {
                traces
                    .into_iter()
                    .map(|CallTraceNode { trace, .. }| TraceEntry {
                        r#type: if trace.is_selfdestruct() {
                            "SELFDESTRUCT".to_string()
                        } else {
                            trace.kind.to_string()
                        },
                        depth: trace.depth as u32,
                        from: trace.caller,
                        to: trace.address,
                        value: trace.value,
                        input: trace.data,
                        output: trace.output,
                    })
                    .collect::<Vec<_>>()
            });
        Ok(traces)
    }

    /// Handler for `ots_getBlockDetails`
    async fn get_block_details(&self, block_number: u64) -> RpcResult<BlockDetails> {
        let block_id = block_number.into();
        let block = self.eth.block_by_number(block_id, true);
        let block_id = block_id.into();
        let receipts = self.eth.block_receipts(block_id);
        let (block, receipts) = futures::try_join!(block, receipts)?;
        self.block_details(
            block.ok_or(EthApiError::HeaderNotFound(block_id))?,
            receipts.ok_or(EthApiError::ReceiptsNotFound(block_id))?,
        )
    }

    /// Handler for `getBlockDetailsByHash`
    async fn get_block_details_by_hash(&self, block_hash: B256) -> RpcResult<BlockDetails> {
        let block = self.eth.block_by_hash(block_hash, true);
        let block_id = block_hash.into();
        let receipts = self.eth.block_receipts(block_id);
        let (block, receipts) = futures::try_join!(block, receipts)?;
        self.block_details(
            block.ok_or(EthApiError::HeaderNotFound(block_id))?,
            receipts.ok_or(EthApiError::ReceiptsNotFound(block_id))?,
        )
    }

    /// Handler for `getBlockTransactions`
    async fn get_block_transactions(
        &self,
        block_number: u64,
        page_number: usize,
        page_size: usize,
    ) -> RpcResult<OtsBlockTransactions<WithOtherFields<Transaction>>> {
        let block_id = block_number.into();
        // retrieve full block and its receipts
        let block = self.eth.block_by_number(block_id, true);
        let block_id = block_id.into();
        let receipts = self.eth.block_receipts(block_id);
        let (block, receipts) = futures::try_join!(block, receipts)?;

        let mut block = block.ok_or(EthApiError::HeaderNotFound(block_id))?;
        let mut receipts = receipts.ok_or(EthApiError::ReceiptsNotFound(block_id))?;

        // check if the number of transactions matches the number of receipts
        let tx_len = block.transactions.len();
        if tx_len != receipts.len() {
            return Err(internal_rpc_err(
                "the number of transactions does not match the number of receipts",
            ));
        }

        // make sure the block is full
        let BlockTransactions::Full(transactions) = &mut block.transactions else {
            return Err(internal_rpc_err("block is not full"));
        };

        // Crop page
        let page_end = tx_len.saturating_sub(page_number * page_size);
        let page_start = page_end.saturating_sub(page_size);

        // Crop transactions
        *transactions = transactions.drain(page_start..page_end).collect::<Vec<_>>();

        // The input field returns only the 4 bytes method selector instead of the entire
        // calldata byte blob.
        for tx in transactions {
            if tx.input.len() > 4 {
                tx.input = tx.input.slice(..4);
            }
        }

        // Crop receipts and transform them into OtsTransactionReceipt
        let timestamp = Some(block.header.timestamp);
        let receipts = receipts
            .drain(page_start..page_end)
            .zip(transactions.iter().map(|tx| tx.inner.transaction_type.unwrap_or(0)))
            .map(|(receipt, tx_ty)| {
                let status = receipt.status();
                let cumulative_gas_used = receipt.cumulative_gas_used() as u64;
                let r#type = receipt.transaction_type();

                let inner = OtsReceipt {
                    status: receipt.status(),
                    cumulative_gas_used,
                    logs: None,
                    logs_bloom: None,
                    r#type: tx_ty,
                };

                let receipt = TransactionReceipt {
                    inner,
                    transaction_hash: receipt.transaction_hash(),
                    transaction_index: receipt.transaction_index(),
                    block_hash: receipt.block_hash(),
                    block_number: receipt.block_number(),
                    gas_used: receipt.gas_used(),
                    effective_gas_price: receipt.effective_gas_price(),
                    blob_gas_used: receipt.blob_gas_used(),
                    blob_gas_price: receipt.blob_gas_price(),
                    from: receipt.from(),
                    to: receipt.to(),
                    contract_address: receipt.contract_address(),
                    state_root: receipt.state_root(),
                    authorization_list: receipt
                        .authorization_list()
                        .map(<[SignedAuthorization]>::to_vec),
                };

                OtsTransactionReceipt { receipt, timestamp }
            })
            .collect();

        // use `transaction_count` to indicate the paginate information
        let mut block = OtsBlockTransactions { fullblock: block.into(), receipts };
        block.fullblock.transaction_count = tx_len;
        Ok(block)
    }

    /// Handler for `searchTransactionsBefore`
    async fn search_transactions_before(
        &self,
        _address: Address,
        _block_number: u64,
        _page_size: usize,
    ) -> RpcResult<TransactionsWithReceipts> {
        Err(internal_rpc_err("unimplemented"))
    }

    /// Handler for `searchTransactionsAfter`
    async fn search_transactions_after(
        &self,
        _address: Address,
        _block_number: u64,
        _page_size: usize,
    ) -> RpcResult<TransactionsWithReceipts> {
        Err(internal_rpc_err("unimplemented"))
    }

    /// Handler for `getTransactionBySenderAndNonce`
    async fn get_transaction_by_sender_and_nonce(
        &self,
        sender: Address,
        nonce: u64,
    ) -> RpcResult<Option<TxHash>> {
        Ok(self
            .eth
            .get_transaction_by_sender_and_nonce(sender, nonce, false)
            .await
            .map_err(Into::into)?
            .map(|tx| tx.hash))
    }

    /// Handler for `getContractCreator`
    async fn get_contract_creator(&self, address: Address) -> RpcResult<Option<ContractCreator>> {
        if !self.has_code(address, None).await? {
            return Ok(None);
        }

        let num = binary_search::<_, _, ErrorObjectOwned>(
            1,
            self.eth.block_number()?.saturating_to(),
            |mid| {
                Box::pin(async move {
                    Ok(!EthApiServer::get_code(&self.eth, address, Some(mid.into()))
                        .await?
                        .is_empty())
                })
            },
        )
        .await?;

        let traces = self
            .eth
            .trace_block_with(
                num.into(),
                TracingInspectorConfig::default_parity(),
                |tx_info, inspector, _, _, _| {
                    Ok(inspector.into_parity_builder().into_localized_transaction_traces(tx_info))
                },
            )
            .await
            .map_err(Into::into)?
            .map(|traces| {
                traces
                    .into_iter()
                    .flatten()
                    .map(|tx_trace| {
                        let trace = tx_trace.trace;
                        Ok(match (trace.action, trace.result, trace.error) {
                            (
                                Action::Create(CreateAction { from: creator, .. }),
                                Some(TraceOutput::Create(CreateOutput {
                                    address: contract, ..
                                })),
                                None,
                            ) if contract == address => Some(ContractCreator {
                                hash: tx_trace
                                    .transaction_hash
                                    .ok_or(EthApiError::TransactionNotFound)?,
                                creator,
                            }),
                            _ => None,
                        })
                    })
                    .filter_map(Result::transpose)
                    .collect::<Result<Vec<_>, EthApiError>>()
            })
            .transpose()?;

        // A contract maybe created and then destroyed in multiple transactions, here we
        // return the first found transaction, this behavior is consistent with etherscan's
        let found = traces.and_then(|traces| traces.first().copied());
        Ok(found)
    }
}<|MERGE_RESOLUTION|>--- conflicted
+++ resolved
@@ -1,16 +1,8 @@
-<<<<<<< HEAD
 use alloy_network::{Network, ReceiptResponse};
 use alloy_primitives::{Address, Bytes, TxHash, B256, U256};
 use async_trait::async_trait;
 use jsonrpsee::{core::RpcResult, types::ErrorObjectOwned};
 use reth_primitives::{BlockId, BlockNumberOrTag};
-=======
-use alloy_eips::{BlockId, BlockNumberOrTag};
-use alloy_network::Network;
-use alloy_primitives::{Address, Bytes, TxHash, B256, U256};
-use async_trait::async_trait;
-use jsonrpsee::{core::RpcResult, types::ErrorObjectOwned};
->>>>>>> bc14ad1f
 use reth_rpc_api::{EthApiServer, OtterscanServer};
 use reth_rpc_eth_api::{
     helpers::{EthTransactions, TraceExt},
@@ -53,15 +45,8 @@
 impl<Eth> OtterscanApi<Eth>
 where
     Eth: EthApiTypes<
-<<<<<<< HEAD
         NetworkTypes: Network<TransactionResponse = WithOtherFields<reth_rpc_types::Transaction>>,
         TransactionCompat: TransactionCompat<Transaction = RpcTransaction<Eth::NetworkTypes>>,
-=======
-        NetworkTypes: Network<
-            TransactionResponse = WithOtherFields<reth_rpc_types::Transaction>,
-            ReceiptResponse = AnyTransactionReceipt,
-        >,
->>>>>>> bc14ad1f
     >,
 {
     /// Constructs a `BlockDetails` from a block and its receipts.
@@ -90,7 +75,6 @@
         > + EthApiTypes<
             NetworkTypes: Network<
                 TransactionResponse = WithOtherFields<reth_rpc_types::Transaction>,
-                ReceiptResponse = AnyTransactionReceipt,
             >,
             TransactionCompat: TransactionCompat<Transaction = RpcTransaction<Eth::NetworkTypes>>,
         > + TraceExt
@@ -265,13 +249,9 @@
             .drain(page_start..page_end)
             .zip(transactions.iter().map(|tx| tx.inner.transaction_type.unwrap_or(0)))
             .map(|(receipt, tx_ty)| {
-                let status = receipt.status();
-                let cumulative_gas_used = receipt.cumulative_gas_used() as u64;
-                let r#type = receipt.transaction_type();
-
                 let inner = OtsReceipt {
                     status: receipt.status(),
-                    cumulative_gas_used,
+                    cumulative_gas_used: receipt.cumulative_gas_used() as u64,
                     logs: None,
                     logs_bloom: None,
                     r#type: tx_ty,
