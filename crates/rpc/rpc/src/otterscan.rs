use alloy_consensus::{BlockHeader, Typed2718};
use alloy_eips::{eip1898::LenientBlockNumberOrTag, BlockId};
use alloy_network::{ReceiptResponse, TransactionResponse};
use alloy_primitives::{Address, Bloom, Bytes, TxHash, B256, U256};
use alloy_rpc_types_eth::{BlockTransactions, TransactionReceipt};
use alloy_rpc_types_trace::{
    filter::{TraceFilter, TraceFilterMode},
    otterscan::{
        BlockDetails, ContractCreator, InternalOperation, OperationType, OtsBlockTransactions,
        OtsReceipt, OtsTransactionReceipt, TraceEntry, TransactionsWithReceipts,
    },
    parity::{Action, CreateAction, CreateOutput, TraceOutput},
};
use async_trait::async_trait;
use futures::{stream::FuturesUnordered, StreamExt};
use jsonrpsee::{core::RpcResult, types::ErrorObjectOwned};
use reth_rpc_api::{EthApiServer, OtterscanServer};
use reth_rpc_convert::RpcTxReq;
use reth_rpc_eth_api::{
    helpers::{EthTransactions, TraceExt},
    FullEthApiTypes, RpcBlock, RpcHeader, RpcReceipt, RpcTransaction,
};
use reth_rpc_eth_types::{utils::binary_search, EthApiError};
use reth_rpc_server_types::result::internal_rpc_err;
use reth_storage_api::BlockReader;
use revm::context_interface::result::ExecutionResult;
use revm_inspectors::{
    tracing::{types::CallTraceNode, TracingInspectorConfig},
    transfer::{TransferInspector, TransferKind},
};
use revm_primitives::FixedBytes;
use std::{cmp::Reverse, sync::Arc};

const API_LEVEL: u64 = 8;

/// Otterscan API.
#[derive(Debug)]
pub struct OtterscanApi<Eth> {
    eth: Eth,
}

impl<Eth> OtterscanApi<Eth> {
    /// Creates a new instance of `Otterscan`.
    pub const fn new(eth: Eth) -> Self {
        Self { eth }
    }
}

impl<Eth> OtterscanApi<Eth>
where
    Eth: FullEthApiTypes,
{
    /// Constructs a `BlockDetails` from a block and its receipts.
    fn block_details(
        &self,
        block: RpcBlock<Eth::NetworkTypes>,
        receipts: Vec<RpcReceipt<Eth::NetworkTypes>>,
    ) -> RpcResult<BlockDetails<RpcHeader<Eth::NetworkTypes>>> {
        // blob fee is burnt, so we don't need to calculate it
        let total_fees = receipts
            .iter()
            .map(|receipt| {
                (receipt.gas_used() as u128).saturating_mul(receipt.effective_gas_price())
            })
            .sum::<u128>();

        Ok(BlockDetails::new(block, Default::default(), U256::from(total_fees)))
    }
}

#[async_trait]
impl<Eth> OtterscanServer<RpcTransaction<Eth::NetworkTypes>, RpcHeader<Eth::NetworkTypes>>
    for OtterscanApi<Eth>
where
    Eth: EthApiServer<
            RpcTxReq<Eth::NetworkTypes>,
            RpcTransaction<Eth::NetworkTypes>,
            RpcBlock<Eth::NetworkTypes>,
            RpcReceipt<Eth::NetworkTypes>,
            RpcHeader<Eth::NetworkTypes>,
        > + EthTransactions
        + TraceExt
        + 'static,
{
    /// Handler for `ots_getHeaderByNumber` and `erigon_getHeaderByNumber`
    async fn get_header_by_number(
        &self,
        block_number: LenientBlockNumberOrTag,
    ) -> RpcResult<Option<RpcHeader<Eth::NetworkTypes>>> {
        self.eth.header_by_number(block_number.into()).await
    }

    /// Handler for `ots_hasCode`
    async fn has_code(&self, address: Address, block_id: Option<BlockId>) -> RpcResult<bool> {
        EthApiServer::get_code(&self.eth, address, block_id).await.map(|code| !code.is_empty())
    }

    /// Handler for `ots_getApiLevel`
    async fn get_api_level(&self) -> RpcResult<u64> {
        Ok(API_LEVEL)
    }

    /// Handler for `ots_getInternalOperations`
    async fn get_internal_operations(&self, tx_hash: TxHash) -> RpcResult<Vec<InternalOperation>> {
        let internal_operations = self
            .eth
            .spawn_trace_transaction_in_block_with_inspector(
                tx_hash,
                TransferInspector::new(false),
                |_tx_info, inspector, _, _| Ok(inspector.into_transfers()),
            )
            .await
            .map_err(Into::into)?
            .map(|transfer_operations| {
                transfer_operations
                    .iter()
                    .map(|op| InternalOperation {
                        from: op.from,
                        to: op.to,
                        value: op.value,
                        r#type: match op.kind {
                            TransferKind::Call => OperationType::OpTransfer,
                            TransferKind::Create => OperationType::OpCreate,
                            TransferKind::Create2 => OperationType::OpCreate2,
                            TransferKind::SelfDestruct => OperationType::OpSelfDestruct,
                        },
                    })
                    .collect::<Vec<_>>()
            })
            .unwrap_or_default();
        Ok(internal_operations)
    }

    /// Handler for `ots_getTransactionError`
    async fn get_transaction_error(&self, tx_hash: TxHash) -> RpcResult<Option<Bytes>> {
        let maybe_revert = self
            .eth
            .spawn_replay_transaction(tx_hash, |_tx_info, res, _| match res.result {
                ExecutionResult::Revert { output, .. } => Ok(Some(output)),
                _ => Ok(None),
            })
            .await
            .map(Option::flatten)
            .map_err(Into::into)?;
        Ok(maybe_revert)
    }

    /// Handler for `ots_traceTransaction`
    async fn trace_transaction(&self, tx_hash: TxHash) -> RpcResult<Option<Vec<TraceEntry>>> {
        let traces = self
            .eth
            .spawn_trace_transaction_in_block(
                tx_hash,
                TracingInspectorConfig::default_parity(),
                move |_tx_info, inspector, _, _| Ok(inspector.into_traces().into_nodes()),
            )
            .await
            .map_err(Into::into)?
            .map(|traces| {
                traces
                    .into_iter()
                    .map(|CallTraceNode { trace, .. }| TraceEntry {
                        r#type: if trace.is_selfdestruct() {
                            "SELFDESTRUCT".to_string()
                        } else {
                            trace.kind.to_string()
                        },
                        depth: trace.depth as u32,
                        from: trace.caller,
                        to: trace.address,
                        value: Some(trace.value),
                        input: trace.data,
                        output: trace.output,
                    })
                    .collect::<Vec<_>>()
            });
        Ok(traces)
    }

    /// Handler for `ots_getBlockDetails`
    async fn get_block_details(
        &self,
        block_number: LenientBlockNumberOrTag,
    ) -> RpcResult<BlockDetails<RpcHeader<Eth::NetworkTypes>>> {
        let block_number = block_number.into_inner();
        let block = self.eth.block_by_number(block_number, true);
        let block_id = block_number.into();
        let receipts = self.eth.block_receipts(block_id);
        let (block, receipts) = futures::try_join!(block, receipts)?;
        self.block_details(
            block.ok_or(EthApiError::HeaderNotFound(block_id))?,
            receipts.ok_or(EthApiError::ReceiptsNotFound(block_id))?,
        )
    }

    /// Handler for `ots_getBlockDetailsByHash`
    async fn get_block_details_by_hash(
        &self,
        block_hash: B256,
    ) -> RpcResult<BlockDetails<RpcHeader<Eth::NetworkTypes>>> {
        let block = self.eth.block_by_hash(block_hash, true);
        let block_id = block_hash.into();
        let receipts = self.eth.block_receipts(block_id);
        let (block, receipts) = futures::try_join!(block, receipts)?;
        self.block_details(
            block.ok_or(EthApiError::HeaderNotFound(block_id))?,
            receipts.ok_or(EthApiError::ReceiptsNotFound(block_id))?,
        )
    }

    /// Handler for `ots_getBlockTransactions`
    async fn get_block_transactions(
        &self,
        block_number: LenientBlockNumberOrTag,
        page_number: usize,
        page_size: usize,
    ) -> RpcResult<
        OtsBlockTransactions<RpcTransaction<Eth::NetworkTypes>, RpcHeader<Eth::NetworkTypes>>,
    > {
        let block_number = block_number.into_inner();
        // retrieve full block and its receipts
        let block = self.eth.block_by_number(block_number, true);
        let block_id = block_number.into();
        let receipts = self.eth.block_receipts(block_id);
        let (block, receipts) = futures::try_join!(block, receipts)?;

        let mut block = block.ok_or(EthApiError::HeaderNotFound(block_id))?;
        let mut receipts = receipts.ok_or(EthApiError::ReceiptsNotFound(block_id))?;

        // check if the number of transactions matches the number of receipts
        let tx_len = block.transactions.len();
        if tx_len != receipts.len() {
            return Err(internal_rpc_err(
                "the number of transactions does not match the number of receipts",
            ))
        }

        // make sure the block is full
        let BlockTransactions::Full(transactions) = &mut block.transactions else {
            return Err(internal_rpc_err("block is not full"));
        };

        // Crop page
        let page_end = tx_len.saturating_sub(page_number * page_size);
        let page_start = page_end.saturating_sub(page_size);

        // Crop transactions
        *transactions = transactions.drain(page_start..page_end).collect::<Vec<_>>();

        // Crop receipts and transform them into OtsTransactionReceipt
        let timestamp = Some(block.header.timestamp());
        let receipts = receipts
            .drain(page_start..page_end)
            .zip(transactions.iter().map(Typed2718::ty))
            .map(|(receipt, tx_ty)| {
                let inner = OtsReceipt {
                    status: receipt.status(),
                    cumulative_gas_used: receipt.cumulative_gas_used(),
                    logs: None,
                    logs_bloom: None,
                    r#type: tx_ty,
                };

                let receipt = TransactionReceipt {
                    inner,
                    transaction_hash: receipt.transaction_hash(),
                    transaction_index: receipt.transaction_index(),
                    block_hash: receipt.block_hash(),
                    block_number: receipt.block_number(),
                    gas_used: receipt.gas_used(),
                    effective_gas_price: receipt.effective_gas_price(),
                    blob_gas_used: receipt.blob_gas_used(),
                    blob_gas_price: receipt.blob_gas_price(),
                    from: receipt.from(),
                    to: receipt.to(),
                    contract_address: receipt.contract_address(),
                };

                OtsTransactionReceipt { receipt, timestamp }
            })
            .collect();

        // use `transaction_count` to indicate the paginate information
        let mut block = OtsBlockTransactions { fullblock: block.into(), receipts };
        block.fullblock.transaction_count = tx_len;
        Ok(block)
    }

    /// Handler for `ots_searchTransactionsBefore`
    async fn search_transactions_before(
        &self,
<<<<<<< HEAD
        address: Address,
        block_number: u64,
        page_size: usize,
    ) -> RpcResult<TransactionsWithReceipts<RpcTransaction<Eth::NetworkTypes>>> {
        {
            let state = self.eth.latest_state().map_err(|e| internal_rpc_err(e.to_string()))?;
            let account =
                state.basic_account(&address).map_err(|e| internal_rpc_err(e.to_string()))?;

            if account.is_none() {
                return Err(EthApiError::InvalidParams(
                    "invalid parameter: address does not exist".to_string(),
                )
                .into());
            }
        }

        let tip: u64 = self.eth.block_number()?.saturating_to();

        if block_number > tip {
            return Err(EthApiError::InvalidParams(
                "invalid parameter: block number is larger than the chain tip".to_string(),
            )
            .into());
        }

        const BATCH_SIZE: u64 = 1000;

        // Since the results are in reverse chronological order, if the search starts from the tip
        // of the chain (block_number == 0) then it is the first page. If the search reaches
        // the genesis block, then it is the last page
        let mut txs_with_receipts = TransactionsWithReceipts {
            txs: Vec::default(),
            receipts: Vec::default(),
            first_page: block_number == 0,
            last_page: false,
        };

        let filter = TraceFilter {
            from_block: None,
            to_block: None,
            from_address: vec![address],
            to_address: vec![address],
            mode: TraceFilterMode::Union,
            after: None,
            count: None,
        };

        let matcher = Arc::new(filter.matcher());
        let mut cur_block = if block_number == 0 { tip } else { block_number - 1 };

        // iterate over the blocks until `page_size` transactions are found or the genesis block is
        // reached
        while txs_with_receipts.txs.len() < page_size {
            let start = cur_block.saturating_sub(BATCH_SIZE);
            let end = cur_block;

            let blocks = self
                .eth
                .provider()
                .recovered_block_range(start..=end)
                .map_err(|_| EthApiError::HeaderRangeNotFound(start.into(), end.into()))?
                .into_iter()
                .map(Arc::new)
                .collect::<Vec<_>>();

            let mut block_timestamps = std::collections::HashMap::new();
            let mut futures = FuturesUnordered::new();

            // trace a batch of blocks
            for block in &blocks {
                let matcher = matcher.clone();
                block_timestamps.insert(block.hash(), block.header().timestamp());

                let future = self.eth.trace_block_until(
                    block.hash().into(),
                    Some(block.clone()),
                    None,
                    TracingInspectorConfig::default_parity(),
                    move |tx_info, inspector, _, _, _| {
                        let mut traces = inspector
                            .into_parity_builder()
                            .into_localized_transaction_traces(tx_info);
                        traces.retain(|trace| matcher.matches(&trace.trace));

                        Ok(Some(traces))
                    },
                );

                futures.push(future);
            }

            while let Some(result) = futures.next().await {
                let traces = result
                    .map_err(Into::into)?
                    .into_iter()
                    .flatten()
                    .flat_map(|traces| traces.into_iter().flatten())
                    .collect::<Vec<_>>();

                let mut prev_tx_hash = FixedBytes::default();

                // iterate over the traces and fetch the corresponding transactions and receipts
                for trace in &traces {
                    let tx_hash = trace.transaction_hash.ok_or(EthApiError::TransactionNotFound)?;

                    // If intermediate traces of the same transaction are matched, skip them
                    if tx_hash == prev_tx_hash {
                        continue;
                    }
                    prev_tx_hash = tx_hash;

                    let tx = EthApiServer::transaction_by_hash(&self.eth, tx_hash);
                    let receipt = EthApiServer::transaction_receipt(&self.eth, tx_hash);
                    let (tx, receipt) = futures::try_join!(tx, receipt)?;
                    let tx = tx.ok_or(EthApiError::TransactionNotFound)?;
                    let receipt = receipt.ok_or(EthApiError::ReceiptNotFound)?;

                    let inner = OtsReceipt {
                        status: receipt.status(),
                        cumulative_gas_used: receipt.cumulative_gas_used(),
                        logs: Some(vec![]),
                        logs_bloom: Some(Bloom::default()),
                        r#type: tx.ty(),
                    };

                    let receipt = TransactionReceipt {
                        inner,
                        transaction_hash: receipt.transaction_hash(),
                        transaction_index: receipt.transaction_index(),
                        block_hash: receipt.block_hash(),
                        block_number: receipt.block_number(),
                        gas_used: receipt.gas_used(),
                        effective_gas_price: receipt.effective_gas_price(),
                        blob_gas_used: receipt.blob_gas_used(),
                        blob_gas_price: receipt.blob_gas_price(),
                        from: receipt.from(),
                        to: receipt.to(),
                        contract_address: receipt.contract_address(),
                    };

                    let receipt = OtsTransactionReceipt {
                        receipt,
                        timestamp: trace
                            .block_hash
                            .and_then(|hash| block_timestamps.get(&hash).copied()),
                    };

                    txs_with_receipts.txs.push(tx);
                    txs_with_receipts.receipts.push(receipt);
                }
            }

            if start == 0 {
                // Genesis block is reached meaning this is the last page of the transactions
                txs_with_receipts.last_page = true;
                break;
            }

            cur_block = start - 1;
        }

        // Zip and sort transactions and receipts together by block number
        let mut tx_receipt_pairs: Vec<_> =
            txs_with_receipts.txs.into_iter().zip(txs_with_receipts.receipts).collect();

        tx_receipt_pairs.sort_by_key(|(tx, _)| {
            Reverse(tx.block_number().expect("Transactions on chain must have block number"))
        });

        // Get page_size number of transactions. If the page size is reached while within a
        // block, all transactions in that block are included even if it exceeds the page_number
        let (paginated_txs, paginated_receipts): (Vec<_>, Vec<_>) = tx_receipt_pairs
            .into_iter()
            .scan((None, 0), |(current_block_number, count), (tx, receipt)| {
                let block_number =
                    tx.block_number().expect("Transactions on chain must have block number");
                if *count >= page_size && *current_block_number != Some(block_number) {
                    return None;
                }
                if *current_block_number != Some(block_number) {
                    *current_block_number = Some(block_number);
                }
                *count += 1;
                Some((tx, receipt))
            })
            .unzip();

        txs_with_receipts.txs = paginated_txs.into_iter().collect();
        txs_with_receipts.receipts = paginated_receipts.into_iter().collect();

        Ok(txs_with_receipts)
=======
        _address: Address,
        _block_number: LenientBlockNumberOrTag,
        _page_size: usize,
    ) -> RpcResult<TransactionsWithReceipts> {
        Err(internal_rpc_err("unimplemented"))
>>>>>>> f9e50303
    }

    /// Handler for `ots_searchTransactionsAfter`
    async fn search_transactions_after(
        &self,
<<<<<<< HEAD
        address: Address,
        block_number: u64,
        page_size: usize,
    ) -> RpcResult<TransactionsWithReceipts<RpcTransaction<Eth::NetworkTypes>>> {
        {
            let state = self.eth.latest_state().map_err(|e| internal_rpc_err(e.to_string()))?;
            let account =
                state.basic_account(&address).map_err(|e| internal_rpc_err(e.to_string()))?;

            if account.is_none() {
                return Err(EthApiError::InvalidParams(
                    "invalid parameter: address does not exist".to_string(),
                )
                .into());
            }
        }

        let tip: u64 = self.eth.block_number()?.saturating_to();

        if block_number > tip {
            return Err(EthApiError::InvalidParams(
                "invalid parameter: block number is larger than the chain tip".to_string(),
            )
            .into());
        }

        const BATCH_SIZE: u64 = 1000;

        // Since the results are in reverse chronological order, if the search reaches the tip of
        // the chain then it is the first page. If the search starts from the genesis block,
        // then it is the last page
        let mut txs_with_receipts = TransactionsWithReceipts {
            txs: Vec::default(),
            receipts: Vec::default(),
            first_page: false,
            last_page: block_number == 0,
        };

        let filter = TraceFilter {
            from_block: None,
            to_block: None,
            from_address: vec![address],
            to_address: vec![address],
            mode: TraceFilterMode::Union,
            after: None,
            count: None,
        };

        let matcher = Arc::new(filter.matcher());
        let mut cur_block = if block_number == 0 { 0 } else { block_number + 1 };

        // iterate over the blocks until `page_size` transactions are found or the tip is reached
        while txs_with_receipts.txs.len() < page_size {
            let start = cur_block;
            let end = std::cmp::min(tip, cur_block + BATCH_SIZE);

            let blocks = self
                .eth
                .provider()
                .recovered_block_range(start..=end)
                .map_err(|_| EthApiError::HeaderRangeNotFound(start.into(), end.into()))?
                .into_iter()
                .map(Arc::new)
                .collect::<Vec<_>>();

            let mut block_timestamps = std::collections::HashMap::new();
            let mut futures = FuturesUnordered::new();

            // trace a batch of blocks
            for block in &blocks {
                let matcher = matcher.clone();
                block_timestamps.insert(block.hash(), block.header().timestamp());

                let future = self.eth.trace_block_until(
                    block.hash().into(),
                    Some(block.clone()),
                    None,
                    TracingInspectorConfig::default_parity(),
                    move |tx_info, inspector, _, _, _| {
                        let mut traces = inspector
                            .into_parity_builder()
                            .into_localized_transaction_traces(tx_info);
                        traces.retain(|trace| matcher.matches(&trace.trace));
                        Ok(Some(traces))
                    },
                );

                futures.push(future);
            }

            while let Some(result) = futures.next().await {
                let traces = result
                    .map_err(Into::into)?
                    .into_iter()
                    .flatten()
                    .flat_map(|traces| traces.into_iter().flatten())
                    .collect::<Vec<_>>();

                let mut prev_tx_hash = FixedBytes::default();

                // iterate over the traces and fetch the corresponding transactions and receipts
                for trace in &traces {
                    let tx_hash = trace.transaction_hash.ok_or(EthApiError::TransactionNotFound)?;

                    // If intermediate traces of the same transaction are matched, skip them
                    if tx_hash == prev_tx_hash {
                        continue;
                    }
                    prev_tx_hash = tx_hash;

                    let tx = EthApiServer::transaction_by_hash(&self.eth, tx_hash);
                    let receipt = EthApiServer::transaction_receipt(&self.eth, tx_hash);
                    let (tx, receipt) = futures::try_join!(tx, receipt)?;
                    let tx = tx.ok_or(EthApiError::TransactionNotFound)?;
                    let receipt = receipt.ok_or(EthApiError::ReceiptNotFound)?;

                    let inner = OtsReceipt {
                        status: receipt.status(),
                        cumulative_gas_used: receipt.cumulative_gas_used(),
                        logs: Some(vec![]),
                        logs_bloom: Some(Bloom::default()),
                        r#type: tx.ty(),
                    };

                    let receipt = TransactionReceipt {
                        inner,
                        transaction_hash: receipt.transaction_hash(),
                        transaction_index: receipt.transaction_index(),
                        block_hash: receipt.block_hash(),
                        block_number: receipt.block_number(),
                        gas_used: receipt.gas_used(),
                        effective_gas_price: receipt.effective_gas_price(),
                        blob_gas_used: receipt.blob_gas_used(),
                        blob_gas_price: receipt.blob_gas_price(),
                        from: receipt.from(),
                        to: receipt.to(),
                        contract_address: receipt.contract_address(),
                    };

                    let receipt = OtsTransactionReceipt {
                        receipt,
                        timestamp: trace
                            .block_hash
                            .and_then(|hash| block_timestamps.get(&hash).copied()),
                    };

                    txs_with_receipts.txs.push(tx);
                    txs_with_receipts.receipts.push(receipt);
                }
            }

            if end == tip {
                // most current block is reached meaning this is the first page of the transactions
                txs_with_receipts.first_page = true;
                break;
            }

            cur_block = end + 1;
        }

        // Zip and sort transactions and receipts together by block number
        let mut tx_receipt_pairs: Vec<_> =
            txs_with_receipts.txs.into_iter().zip(txs_with_receipts.receipts).collect();

        tx_receipt_pairs.sort_by_key(|(tx, _)| {
            tx.block_number().expect("Transactions on chain must have block number")
        });

        // Get page_size number of transactions. If the page size is reached while within a
        // block, all transactions in that block are included even if it exceeds the page_number
        let (paginated_txs, paginated_receipts): (Vec<_>, Vec<_>) = tx_receipt_pairs
            .into_iter()
            .scan((None, 0), |(current_block_number, count), (tx, receipt)| {
                let block_number =
                    tx.block_number().expect("Transactions on chain must have block number");
                if *count >= page_size && *current_block_number != Some(block_number) {
                    return None;
                }
                if *current_block_number != Some(block_number) {
                    *current_block_number = Some(block_number);
                }
                *count += 1;
                Some((tx, receipt))
            })
            .unzip();

        // Reverse the order of the transactions to make the most recent ones appear first
        txs_with_receipts.txs = paginated_txs.into_iter().rev().collect();
        txs_with_receipts.receipts = paginated_receipts.into_iter().rev().collect();

        Ok(txs_with_receipts)
=======
        _address: Address,
        _block_number: LenientBlockNumberOrTag,
        _page_size: usize,
    ) -> RpcResult<TransactionsWithReceipts> {
        Err(internal_rpc_err("unimplemented"))
>>>>>>> f9e50303
    }

    /// Handler for `ots_getTransactionBySenderAndNonce`
    async fn get_transaction_by_sender_and_nonce(
        &self,
        sender: Address,
        nonce: u64,
    ) -> RpcResult<Option<TxHash>> {
        Ok(self
            .eth
            .get_transaction_by_sender_and_nonce(sender, nonce, false)
            .await
            .map_err(Into::into)?
            .map(|tx| tx.tx_hash()))
    }

    /// Handler for `ots_getContractCreator`
    async fn get_contract_creator(&self, address: Address) -> RpcResult<Option<ContractCreator>> {
        if !self.has_code(address, None).await? {
            return Ok(None);
        }

        let num = binary_search::<_, _, ErrorObjectOwned>(
            1,
            self.eth.block_number()?.saturating_to(),
            |mid| {
                Box::pin(async move {
                    Ok(!EthApiServer::get_code(&self.eth, address, Some(mid.into()))
                        .await?
                        .is_empty())
                })
            },
        )
        .await?;

        let traces = self
            .eth
            .trace_block_with(
                num.into(),
                None,
                TracingInspectorConfig::default_parity(),
                |tx_info, mut ctx| {
                    Ok(ctx
                        .take_inspector()
                        .into_parity_builder()
                        .into_localized_transaction_traces(tx_info))
                },
            )
            .await
            .map_err(Into::into)?
            .map(|traces| {
                traces
                    .into_iter()
                    .flatten()
                    .map(|tx_trace| {
                        let trace = tx_trace.trace;
                        Ok(match (trace.action, trace.result, trace.error) {
                            (
                                Action::Create(CreateAction { from: creator, .. }),
                                Some(TraceOutput::Create(CreateOutput {
                                    address: contract, ..
                                })),
                                None,
                            ) if contract == address => Some(ContractCreator {
                                hash: tx_trace
                                    .transaction_hash
                                    .ok_or(EthApiError::TransactionNotFound)?,
                                creator,
                            }),
                            _ => None,
                        })
                    })
                    .filter_map(Result::transpose)
                    .collect::<Result<Vec<_>, EthApiError>>()
            })
            .transpose()?;

        // A contract maybe created and then destroyed in multiple transactions, here we
        // return the first found transaction, this behavior is consistent with etherscan's
        let found = traces.and_then(|traces| traces.first().copied());
        Ok(found)
    }
}<|MERGE_RESOLUTION|>--- conflicted
+++ resolved
@@ -289,9 +289,8 @@
     /// Handler for `ots_searchTransactionsBefore`
     async fn search_transactions_before(
         &self,
-<<<<<<< HEAD
         address: Address,
-        block_number: u64,
+        block_number: LenientBlockNumberOrTag,
         page_size: usize,
     ) -> RpcResult<TransactionsWithReceipts<RpcTransaction<Eth::NetworkTypes>>> {
         {
@@ -482,21 +481,13 @@
         txs_with_receipts.receipts = paginated_receipts.into_iter().collect();
 
         Ok(txs_with_receipts)
-=======
-        _address: Address,
-        _block_number: LenientBlockNumberOrTag,
-        _page_size: usize,
-    ) -> RpcResult<TransactionsWithReceipts> {
-        Err(internal_rpc_err("unimplemented"))
->>>>>>> f9e50303
     }
 
     /// Handler for `ots_searchTransactionsAfter`
     async fn search_transactions_after(
         &self,
-<<<<<<< HEAD
         address: Address,
-        block_number: u64,
+        block_number: LenientBlockNumberOrTag,
         page_size: usize,
     ) -> RpcResult<TransactionsWithReceipts<RpcTransaction<Eth::NetworkTypes>>> {
         {
@@ -686,13 +677,6 @@
         txs_with_receipts.receipts = paginated_receipts.into_iter().rev().collect();
 
         Ok(txs_with_receipts)
-=======
-        _address: Address,
-        _block_number: LenientBlockNumberOrTag,
-        _page_size: usize,
-    ) -> RpcResult<TransactionsWithReceipts> {
-        Err(internal_rpc_err("unimplemented"))
->>>>>>> f9e50303
     }
 
     /// Handler for `ots_getTransactionBySenderAndNonce`
