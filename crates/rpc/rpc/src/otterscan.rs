<<<<<<< HEAD
use alloy_consensus::{BlockHeader, Transaction};
=======
use alloy_consensus::Transaction;
use alloy_eips::{BlockId, BlockNumberOrTag};
>>>>>>> 098fa7f6
use alloy_network::{ReceiptResponse, TransactionResponse};
use alloy_primitives::{Address, Bytes, TxHash, B256, U256};
use alloy_rpc_types::{BlockTransactions, Header, TransactionReceipt};
use alloy_rpc_types_trace::{
    otterscan::{
        BlockDetails, ContractCreator, InternalOperation, OperationType, OtsBlockTransactions,
        OtsReceipt, OtsTransactionReceipt, TraceEntry, TransactionsWithReceipts,
    },
    parity::{Action, CreateAction, CreateOutput, TraceOutput},
};
use async_trait::async_trait;
use jsonrpsee::{core::RpcResult, types::ErrorObjectOwned};
use reth_rpc_api::{EthApiServer, OtterscanServer};
use reth_rpc_eth_api::{
    helpers::{EthTransactions, TraceExt},
    FullEthApiTypes, RpcBlock, RpcReceipt, RpcTransaction, TransactionCompat,
};
use reth_rpc_eth_types::{utils::binary_search, EthApiError};
use reth_rpc_server_types::result::internal_rpc_err;
use revm_inspectors::{
    tracing::{types::CallTraceNode, TracingInspectorConfig},
    transfer::{TransferInspector, TransferKind},
};
use revm_primitives::{ExecutionResult, SignedAuthorization};

const API_LEVEL: u64 = 8;

/// Otterscan API.
#[derive(Debug)]
pub struct OtterscanApi<Eth> {
    eth: Eth,
}

impl<Eth> OtterscanApi<Eth> {
    /// Creates a new instance of `Otterscan`.
    pub const fn new(eth: Eth) -> Self {
        Self { eth }
    }
}

impl<Eth> OtterscanApi<Eth>
where
    Eth: FullEthApiTypes,
{
    /// Constructs a `BlockDetails` from a block and its receipts.
    fn block_details(
        &self,
        block: RpcBlock<Eth::NetworkTypes>,
        receipts: Vec<RpcReceipt<Eth::NetworkTypes>>,
    ) -> RpcResult<BlockDetails> {
        // blob fee is burnt, so we don't need to calculate it
        let total_fees = receipts
            .iter()
            .map(|receipt| receipt.gas_used().saturating_mul(receipt.effective_gas_price()))
            .sum::<u128>();

        Ok(BlockDetails::new(block, Default::default(), U256::from(total_fees)))
    }
}

#[async_trait]
impl<Eth> OtterscanServer<RpcTransaction<Eth::NetworkTypes>> for OtterscanApi<Eth>
where
    Eth: EthApiServer<
            RpcTransaction<Eth::NetworkTypes>,
            RpcBlock<Eth::NetworkTypes>,
            RpcReceipt<Eth::NetworkTypes>,
        > + EthTransactions
        + TraceExt
        + 'static,
{
    /// Handler for `{ots,erigon}_getHeaderByNumber`
    async fn get_header_by_number(&self, block_number: u64) -> RpcResult<Option<Header>> {
        self.eth.header_by_number(BlockNumberOrTag::Number(block_number)).await
    }

    /// Handler for `ots_hasCode`
    async fn has_code(&self, address: Address, block_id: Option<BlockId>) -> RpcResult<bool> {
        EthApiServer::get_code(&self.eth, address, block_id).await.map(|code| !code.is_empty())
    }

    /// Handler for `ots_getApiLevel`
    async fn get_api_level(&self) -> RpcResult<u64> {
        Ok(API_LEVEL)
    }

    /// Handler for `ots_getInternalOperations`
    async fn get_internal_operations(&self, tx_hash: TxHash) -> RpcResult<Vec<InternalOperation>> {
        let internal_operations = self
            .eth
            .spawn_trace_transaction_in_block_with_inspector(
                tx_hash,
                TransferInspector::new(false),
                |_tx_info, inspector, _, _| Ok(inspector.into_transfers()),
            )
            .await
            .map_err(Into::into)?
            .map(|transfer_operations| {
                transfer_operations
                    .iter()
                    .map(|op| InternalOperation {
                        from: op.from,
                        to: op.to,
                        value: op.value,
                        r#type: match op.kind {
                            TransferKind::Call => OperationType::OpTransfer,
                            TransferKind::Create => OperationType::OpCreate,
                            TransferKind::Create2 => OperationType::OpCreate2,
                            TransferKind::SelfDestruct => OperationType::OpSelfDestruct,
                            TransferKind::EofCreate => OperationType::OpEofCreate,
                        },
                    })
                    .collect::<Vec<_>>()
            })
            .unwrap_or_default();
        Ok(internal_operations)
    }

    /// Handler for `ots_getTransactionError`
    async fn get_transaction_error(&self, tx_hash: TxHash) -> RpcResult<Option<Bytes>> {
        let maybe_revert = self
            .eth
            .spawn_replay_transaction(tx_hash, |_tx_info, res, _| match res.result {
                ExecutionResult::Revert { output, .. } => Ok(Some(output)),
                _ => Ok(None),
            })
            .await
            .map(Option::flatten)
            .map_err(Into::into)?;
        Ok(maybe_revert)
    }

    /// Handler for `ots_traceTransaction`
    async fn trace_transaction(&self, tx_hash: TxHash) -> RpcResult<Option<Vec<TraceEntry>>> {
        let traces = self
            .eth
            .spawn_trace_transaction_in_block(
                tx_hash,
                TracingInspectorConfig::default_parity(),
                move |_tx_info, inspector, _, _| Ok(inspector.into_traces().into_nodes()),
            )
            .await
            .map_err(Into::into)?
            .map(|traces| {
                traces
                    .into_iter()
                    .map(|CallTraceNode { trace, .. }| TraceEntry {
                        r#type: if trace.is_selfdestruct() {
                            "SELFDESTRUCT".to_string()
                        } else {
                            trace.kind.to_string()
                        },
                        depth: trace.depth as u32,
                        from: trace.caller,
                        to: trace.address,
                        value: trace.value,
                        input: trace.data,
                        output: trace.output,
                    })
                    .collect::<Vec<_>>()
            });
        Ok(traces)
    }

    /// Handler for `ots_getBlockDetails`
    async fn get_block_details(&self, block_number: u64) -> RpcResult<BlockDetails<Header>> {
        let block_id = block_number.into();
        let block = self.eth.block_by_number(block_id, true);
        let block_id = block_id.into();
        let receipts = self.eth.block_receipts(block_id);
        let (block, receipts) = futures::try_join!(block, receipts)?;
        self.block_details(
            block.ok_or(EthApiError::HeaderNotFound(block_id))?,
            receipts.ok_or(EthApiError::ReceiptsNotFound(block_id))?,
        )
    }

    /// Handler for `getBlockDetailsByHash`
    async fn get_block_details_by_hash(&self, block_hash: B256) -> RpcResult<BlockDetails<Header>> {
        let block = self.eth.block_by_hash(block_hash, true);
        let block_id = block_hash.into();
        let receipts = self.eth.block_receipts(block_id);
        let (block, receipts) = futures::try_join!(block, receipts)?;
        self.block_details(
            block.ok_or(EthApiError::HeaderNotFound(block_id))?,
            receipts.ok_or(EthApiError::ReceiptsNotFound(block_id))?,
        )
    }

    /// Handler for `getBlockTransactions`
    async fn get_block_transactions(
        &self,
        block_number: u64,
        page_number: usize,
        page_size: usize,
    ) -> RpcResult<OtsBlockTransactions<RpcTransaction<Eth::NetworkTypes>, Header>> {
        let block_id = block_number.into();
        // retrieve full block and its receipts
        let block = self.eth.block_by_number(block_id, true);
        let block_id = block_id.into();
        let receipts = self.eth.block_receipts(block_id);
        let (block, receipts) = futures::try_join!(block, receipts)?;

        let mut block = block.ok_or(EthApiError::HeaderNotFound(block_id))?;
        let mut receipts = receipts.ok_or(EthApiError::ReceiptsNotFound(block_id))?;

        // check if the number of transactions matches the number of receipts
        let tx_len = block.transactions.len();
        if tx_len != receipts.len() {
            return Err(internal_rpc_err(
                "the number of transactions does not match the number of receipts",
            ))
        }

        // make sure the block is full
        let BlockTransactions::Full(transactions) = &mut block.transactions else {
            return Err(internal_rpc_err("block is not full"));
        };

        // Crop page
        let page_end = tx_len.saturating_sub(page_number * page_size);
        let page_start = page_end.saturating_sub(page_size);

        // Crop transactions
        *transactions = transactions.drain(page_start..page_end).collect::<Vec<_>>();

        // The input field returns only the 4 bytes method selector instead of the entire
        // calldata byte blob
        // See also: <https://github.com/ledgerwatch/erigon/blob/aefb97b07d1c4fd32a66097a24eddd8f6ccacae0/turbo/jsonrpc/otterscan_api.go#L610-L617>
        for tx in transactions.iter_mut() {
            if tx.input().len() > 4 {
                Eth::TransactionCompat::otterscan_api_truncate_input(tx);
            }
        }

        // Crop receipts and transform them into OtsTransactionReceipt
        let timestamp = Some(block.header.timestamp());
        let receipts = receipts
            .drain(page_start..page_end)
            .zip(transactions.iter().map(Transaction::ty))
            .map(|(receipt, tx_ty)| {
                let inner = OtsReceipt {
                    status: receipt.status(),
                    cumulative_gas_used: receipt.cumulative_gas_used() as u64,
                    logs: None,
                    logs_bloom: None,
                    r#type: tx_ty,
                };

                let receipt = TransactionReceipt {
                    inner,
                    transaction_hash: receipt.transaction_hash(),
                    transaction_index: receipt.transaction_index(),
                    block_hash: receipt.block_hash(),
                    block_number: receipt.block_number(),
                    gas_used: receipt.gas_used(),
                    effective_gas_price: receipt.effective_gas_price(),
                    blob_gas_used: receipt.blob_gas_used(),
                    blob_gas_price: receipt.blob_gas_price(),
                    from: receipt.from(),
                    to: receipt.to(),
                    contract_address: receipt.contract_address(),
                    authorization_list: receipt
                        .authorization_list()
                        .map(<[SignedAuthorization]>::to_vec),
                };

                OtsTransactionReceipt { receipt, timestamp }
            })
            .collect();

        // use `transaction_count` to indicate the paginate information
        let mut block = OtsBlockTransactions { fullblock: block.into(), receipts };
        block.fullblock.transaction_count = tx_len;
        Ok(block)
    }

    /// Handler for `searchTransactionsBefore`
    async fn search_transactions_before(
        &self,
        _address: Address,
        _block_number: u64,
        _page_size: usize,
    ) -> RpcResult<TransactionsWithReceipts> {
        Err(internal_rpc_err("unimplemented"))
    }

    /// Handler for `searchTransactionsAfter`
    async fn search_transactions_after(
        &self,
        _address: Address,
        _block_number: u64,
        _page_size: usize,
    ) -> RpcResult<TransactionsWithReceipts> {
        Err(internal_rpc_err("unimplemented"))
    }

    /// Handler for `getTransactionBySenderAndNonce`
    async fn get_transaction_by_sender_and_nonce(
        &self,
        sender: Address,
        nonce: u64,
    ) -> RpcResult<Option<TxHash>> {
        Ok(self
            .eth
            .get_transaction_by_sender_and_nonce(sender, nonce, false)
            .await
            .map_err(Into::into)?
            .map(|tx| tx.tx_hash()))
    }

    /// Handler for `getContractCreator`
    async fn get_contract_creator(&self, address: Address) -> RpcResult<Option<ContractCreator>> {
        if !self.has_code(address, None).await? {
            return Ok(None);
        }

        let num = binary_search::<_, _, ErrorObjectOwned>(
            1,
            self.eth.block_number()?.saturating_to(),
            |mid| {
                Box::pin(async move {
                    Ok(!EthApiServer::get_code(&self.eth, address, Some(mid.into()))
                        .await?
                        .is_empty())
                })
            },
        )
        .await?;

        let traces = self
            .eth
            .trace_block_with(
                num.into(),
                None,
                TracingInspectorConfig::default_parity(),
                |tx_info, inspector, _, _, _| {
                    Ok(inspector.into_parity_builder().into_localized_transaction_traces(tx_info))
                },
            )
            .await
            .map_err(Into::into)?
            .map(|traces| {
                traces
                    .into_iter()
                    .flatten()
                    .map(|tx_trace| {
                        let trace = tx_trace.trace;
                        Ok(match (trace.action, trace.result, trace.error) {
                            (
                                Action::Create(CreateAction { from: creator, .. }),
                                Some(TraceOutput::Create(CreateOutput {
                                    address: contract, ..
                                })),
                                None,
                            ) if contract == address => Some(ContractCreator {
                                hash: tx_trace
                                    .transaction_hash
                                    .ok_or(EthApiError::TransactionNotFound)?,
                                creator,
                            }),
                            _ => None,
                        })
                    })
                    .filter_map(Result::transpose)
                    .collect::<Result<Vec<_>, EthApiError>>()
            })
            .transpose()?;

        // A contract maybe created and then destroyed in multiple transactions, here we
        // return the first found transaction, this behavior is consistent with etherscan's
        let found = traces.and_then(|traces| traces.first().copied());
        Ok(found)
    }
}<|MERGE_RESOLUTION|>--- conflicted
+++ resolved
@@ -1,9 +1,5 @@
-<<<<<<< HEAD
-use alloy_consensus::{BlockHeader, Transaction};
-=======
 use alloy_consensus::Transaction;
 use alloy_eips::{BlockId, BlockNumberOrTag};
->>>>>>> 098fa7f6
 use alloy_network::{ReceiptResponse, TransactionResponse};
 use alloy_primitives::{Address, Bytes, TxHash, B256, U256};
 use alloy_rpc_types::{BlockTransactions, Header, TransactionReceipt};
@@ -240,7 +236,7 @@
         }
 
         // Crop receipts and transform them into OtsTransactionReceipt
-        let timestamp = Some(block.header.timestamp());
+        let timestamp = Some(block.header.timestamp);
         let receipts = receipts
             .drain(page_start..page_end)
             .zip(transactions.iter().map(Transaction::ty))
