use alloy_network::{ReceiptResponse, TransactionResponse};
use alloy_primitives::{Address, Bytes, TxHash, B256, U256};
<<<<<<< HEAD
use alloy_rpc_types::{BlockTransactions, Header, TransactionReceipt};
=======
use alloy_rpc_types_trace::{
    otterscan::{
        BlockDetails, ContractCreator, InternalOperation, OperationType, OtsBlockTransactions,
        OtsReceipt, OtsTransactionReceipt, TraceEntry, TransactionsWithReceipts,
    },
    parity::{Action, CreateAction, CreateOutput, TraceOutput},
};
>>>>>>> 63dfa9a4
use async_trait::async_trait;
use jsonrpsee::{core::RpcResult, types::ErrorObjectOwned};
use reth_primitives::{BlockId, BlockNumberOrTag};
use reth_rpc_api::{EthApiServer, OtterscanServer};
use reth_rpc_eth_api::{
    helpers::{EthTransactions, TraceExt},
    FullEthApiTypes, RpcBlock, RpcReceipt, RpcTransaction, TransactionCompat,
};
use reth_rpc_eth_types::{utils::binary_search, EthApiError};
use reth_rpc_server_types::result::internal_rpc_err;
<<<<<<< HEAD
use reth_rpc_types::trace::{
    otterscan::{
        BlockDetails, ContractCreator, InternalOperation, OperationType, OtsBlockTransactions,
        OtsReceipt, OtsTransactionReceipt, TraceEntry, TransactionsWithReceipts,
    },
    parity::{Action, CreateAction, CreateOutput, TraceOutput},
};
=======
use reth_rpc_types::{BlockTransactions, Header, TransactionReceipt};
>>>>>>> 63dfa9a4
use revm_inspectors::{
    tracing::{types::CallTraceNode, TracingInspectorConfig},
    transfer::{TransferInspector, TransferKind},
};
use revm_primitives::{ExecutionResult, SignedAuthorization};

const API_LEVEL: u64 = 8;

/// Otterscan API.
#[derive(Debug)]
pub struct OtterscanApi<Eth> {
    eth: Eth,
}

impl<Eth> OtterscanApi<Eth> {
    /// Creates a new instance of `Otterscan`.
    pub const fn new(eth: Eth) -> Self {
        Self { eth }
    }
}

impl<Eth> OtterscanApi<Eth>
where
    Eth: FullEthApiTypes,
{
    /// Constructs a `BlockDetails` from a block and its receipts.
    fn block_details(
        &self,
        block: RpcBlock<Eth::NetworkTypes>,
        receipts: Vec<RpcReceipt<Eth::NetworkTypes>>,
    ) -> RpcResult<BlockDetails> {
        // blob fee is burnt, so we don't need to calculate it
        let total_fees = receipts
            .iter()
            .map(|receipt| receipt.gas_used().saturating_mul(receipt.effective_gas_price()))
            .sum::<u128>();

        Ok(BlockDetails::new(block, Default::default(), U256::from(total_fees)))
    }
}

#[async_trait]
impl<Eth> OtterscanServer<RpcTransaction<Eth::NetworkTypes>> for OtterscanApi<Eth>
where
    Eth: EthApiServer<
            RpcTransaction<Eth::NetworkTypes>,
            RpcBlock<Eth::NetworkTypes>,
            RpcReceipt<Eth::NetworkTypes>,
        > + EthTransactions<TransactionCompat: TransactionCompat>
        + TraceExt
        + 'static,
{
    /// Handler for `{ots,erigon}_getHeaderByNumber`
    async fn get_header_by_number(&self, block_number: u64) -> RpcResult<Option<Header>> {
        self.eth.header_by_number(BlockNumberOrTag::Number(block_number)).await
    }

    /// Handler for `ots_hasCode`
    async fn has_code(&self, address: Address, block_id: Option<BlockId>) -> RpcResult<bool> {
        EthApiServer::get_code(&self.eth, address, block_id).await.map(|code| !code.is_empty())
    }

    /// Handler for `ots_getApiLevel`
    async fn get_api_level(&self) -> RpcResult<u64> {
        Ok(API_LEVEL)
    }

    /// Handler for `ots_getInternalOperations`
    async fn get_internal_operations(&self, tx_hash: TxHash) -> RpcResult<Vec<InternalOperation>> {
        let internal_operations = self
            .eth
            .spawn_trace_transaction_in_block_with_inspector(
                tx_hash,
                TransferInspector::new(false),
                |_tx_info, inspector, _, _| Ok(inspector.into_transfers()),
            )
            .await
            .map_err(Into::into)?
            .map(|transfer_operations| {
                transfer_operations
                    .iter()
                    .map(|op| InternalOperation {
                        from: op.from,
                        to: op.to,
                        value: op.value,
                        r#type: match op.kind {
                            TransferKind::Call => OperationType::OpTransfer,
                            TransferKind::Create | TransferKind::EofCreate => {
                                OperationType::OpCreate
                            }
                            TransferKind::Create2 => OperationType::OpCreate2,
                            TransferKind::SelfDestruct => OperationType::OpSelfDestruct,
                        },
                    })
                    .collect::<Vec<_>>()
            })
            .unwrap_or_default();
        Ok(internal_operations)
    }

    /// Handler for `ots_getTransactionError`
    async fn get_transaction_error(&self, tx_hash: TxHash) -> RpcResult<Option<Bytes>> {
        let maybe_revert = self
            .eth
            .spawn_replay_transaction(tx_hash, |_tx_info, res, _| match res.result {
                ExecutionResult::Revert { output, .. } => Ok(Some(output)),
                _ => Ok(None),
            })
            .await
            .map(Option::flatten)
            .map_err(Into::into)?;
        Ok(maybe_revert)
    }

    /// Handler for `ots_traceTransaction`
    async fn trace_transaction(&self, tx_hash: TxHash) -> RpcResult<Option<Vec<TraceEntry>>> {
        let traces = self
            .eth
            .spawn_trace_transaction_in_block(
                tx_hash,
                TracingInspectorConfig::default_parity(),
                move |_tx_info, inspector, _, _| Ok(inspector.into_traces().into_nodes()),
            )
            .await
            .map_err(Into::into)?
            .map(|traces| {
                traces
                    .into_iter()
                    .map(|CallTraceNode { trace, .. }| TraceEntry {
                        r#type: if trace.is_selfdestruct() {
                            "SELFDESTRUCT".to_string()
                        } else {
                            trace.kind.to_string()
                        },
                        depth: trace.depth as u32,
                        from: trace.caller,
                        to: trace.address,
                        value: trace.value,
                        input: trace.data,
                        output: trace.output,
                    })
                    .collect::<Vec<_>>()
            });
        Ok(traces)
    }

    /// Handler for `ots_getBlockDetails`
    async fn get_block_details(&self, block_number: u64) -> RpcResult<BlockDetails> {
        let block_id = block_number.into();
        let block = self.eth.block_by_number(block_id, true);
        let block_id = block_id.into();
        let receipts = self.eth.block_receipts(block_id);
        let (block, receipts) = futures::try_join!(block, receipts)?;
        self.block_details(
            block.ok_or(EthApiError::HeaderNotFound(block_id))?,
            receipts.ok_or(EthApiError::ReceiptsNotFound(block_id))?,
        )
    }

    /// Handler for `getBlockDetailsByHash`
    async fn get_block_details_by_hash(&self, block_hash: B256) -> RpcResult<BlockDetails> {
        let block = self.eth.block_by_hash(block_hash, true);
        let block_id = block_hash.into();
        let receipts = self.eth.block_receipts(block_id);
        let (block, receipts) = futures::try_join!(block, receipts)?;
        self.block_details(
            block.ok_or(EthApiError::HeaderNotFound(block_id))?,
            receipts.ok_or(EthApiError::ReceiptsNotFound(block_id))?,
        )
    }

    /// Handler for `getBlockTransactions`
    async fn get_block_transactions(
        &self,
        block_number: u64,
        page_number: usize,
        page_size: usize,
    ) -> RpcResult<OtsBlockTransactions<RpcTransaction<Eth::NetworkTypes>>> {
        let block_id = block_number.into();
        // retrieve full block and its receipts
        let block = self.eth.block_by_number(block_id, true);
        let block_id = block_id.into();
        let receipts = self.eth.block_receipts(block_id);
        let (block, receipts) = futures::try_join!(block, receipts)?;

        let mut block = block.ok_or(EthApiError::HeaderNotFound(block_id))?;
        let mut receipts = receipts.ok_or(EthApiError::ReceiptsNotFound(block_id))?;

        // check if the number of transactions matches the number of receipts
        let tx_len = block.transactions.len();
        if tx_len != receipts.len() {
            return Err(internal_rpc_err(
                "the number of transactions does not match the number of receipts",
            ))
        }

        // make sure the block is full
        let BlockTransactions::Full(transactions) = &mut block.transactions else {
            return Err(internal_rpc_err("block is not full"));
        };

        // Crop page
        let page_end = tx_len.saturating_sub(page_number * page_size);
        let page_start = page_end.saturating_sub(page_size);

        // Crop transactions
        *transactions = transactions.drain(page_start..page_end).collect::<Vec<_>>();

        // The input field returns only the 4 bytes method selector instead of the entire
        // calldata byte blob.
        for tx in transactions.iter_mut() {
            if tx.input().len() > 4 {
                Eth::TransactionCompat::otterscan_api_truncate_input(tx);
            }
        }

        // Crop receipts and transform them into OtsTransactionReceipt
        let timestamp = Some(block.header.timestamp);
        let receipts = receipts
            .drain(page_start..page_end)
            .zip(transactions.iter().map(Eth::TransactionCompat::tx_type))
            .map(|(receipt, tx_ty)| {
                let inner = OtsReceipt {
                    status: receipt.status(),
                    cumulative_gas_used: receipt.cumulative_gas_used() as u64,
                    logs: None,
                    logs_bloom: None,
                    r#type: tx_ty,
                };

                let receipt = TransactionReceipt {
                    inner,
                    transaction_hash: receipt.transaction_hash(),
                    transaction_index: receipt.transaction_index(),
                    block_hash: receipt.block_hash(),
                    block_number: receipt.block_number(),
                    gas_used: receipt.gas_used(),
                    effective_gas_price: receipt.effective_gas_price(),
                    blob_gas_used: receipt.blob_gas_used(),
                    blob_gas_price: receipt.blob_gas_price(),
                    from: receipt.from(),
                    to: receipt.to(),
                    contract_address: receipt.contract_address(),
                    state_root: receipt.state_root(),
                    authorization_list: receipt
                        .authorization_list()
                        .map(<[SignedAuthorization]>::to_vec),
                };

                OtsTransactionReceipt { receipt, timestamp }
            })
            .collect();

        // use `transaction_count` to indicate the paginate information
        let mut block = OtsBlockTransactions { fullblock: block.into(), receipts };
        block.fullblock.transaction_count = tx_len;
        Ok(block)
    }

    /// Handler for `searchTransactionsBefore`
    async fn search_transactions_before(
        &self,
        _address: Address,
        _block_number: u64,
        _page_size: usize,
    ) -> RpcResult<TransactionsWithReceipts> {
        Err(internal_rpc_err("unimplemented"))
    }

    /// Handler for `searchTransactionsAfter`
    async fn search_transactions_after(
        &self,
        _address: Address,
        _block_number: u64,
        _page_size: usize,
    ) -> RpcResult<TransactionsWithReceipts> {
        Err(internal_rpc_err("unimplemented"))
    }

    /// Handler for `getTransactionBySenderAndNonce`
    async fn get_transaction_by_sender_and_nonce(
        &self,
        sender: Address,
        nonce: u64,
    ) -> RpcResult<Option<TxHash>> {
        Ok(self
            .eth
            .get_transaction_by_sender_and_nonce(sender, nonce, false)
            .await
            .map_err(Into::into)?
            .map(|tx| tx.tx_hash()))
    }

    /// Handler for `getContractCreator`
    async fn get_contract_creator(&self, address: Address) -> RpcResult<Option<ContractCreator>> {
        if !self.has_code(address, None).await? {
            return Ok(None);
        }

        let num = binary_search::<_, _, ErrorObjectOwned>(
            1,
            self.eth.block_number()?.saturating_to(),
            |mid| {
                Box::pin(async move {
                    Ok(!EthApiServer::get_code(&self.eth, address, Some(mid.into()))
                        .await?
                        .is_empty())
                })
            },
        )
        .await?;

        let traces = self
            .eth
            .trace_block_with(
                num.into(),
                TracingInspectorConfig::default_parity(),
                |tx_info, inspector, _, _, _| {
                    Ok(inspector.into_parity_builder().into_localized_transaction_traces(tx_info))
                },
            )
            .await
            .map_err(Into::into)?
            .map(|traces| {
                traces
                    .into_iter()
                    .flatten()
                    .map(|tx_trace| {
                        let trace = tx_trace.trace;
                        Ok(match (trace.action, trace.result, trace.error) {
                            (
                                Action::Create(CreateAction { from: creator, .. }),
                                Some(TraceOutput::Create(CreateOutput {
                                    address: contract, ..
                                })),
                                None,
                            ) if contract == address => Some(ContractCreator {
                                hash: tx_trace
                                    .transaction_hash
                                    .ok_or(EthApiError::TransactionNotFound)?,
                                creator,
                            }),
                            _ => None,
                        })
                    })
                    .filter_map(Result::transpose)
                    .collect::<Result<Vec<_>, EthApiError>>()
            })
            .transpose()?;

        // A contract maybe created and then destroyed in multiple transactions, here we
        // return the first found transaction, this behavior is consistent with etherscan's
        let found = traces.and_then(|traces| traces.first().copied());
        Ok(found)
    }
}<|MERGE_RESOLUTION|>--- conflicted
+++ resolved
@@ -1,8 +1,6 @@
 use alloy_network::{ReceiptResponse, TransactionResponse};
 use alloy_primitives::{Address, Bytes, TxHash, B256, U256};
-<<<<<<< HEAD
 use alloy_rpc_types::{BlockTransactions, Header, TransactionReceipt};
-=======
 use alloy_rpc_types_trace::{
     otterscan::{
         BlockDetails, ContractCreator, InternalOperation, OperationType, OtsBlockTransactions,
@@ -10,7 +8,6 @@
     },
     parity::{Action, CreateAction, CreateOutput, TraceOutput},
 };
->>>>>>> 63dfa9a4
 use async_trait::async_trait;
 use jsonrpsee::{core::RpcResult, types::ErrorObjectOwned};
 use reth_primitives::{BlockId, BlockNumberOrTag};
@@ -21,17 +18,6 @@
 };
 use reth_rpc_eth_types::{utils::binary_search, EthApiError};
 use reth_rpc_server_types::result::internal_rpc_err;
-<<<<<<< HEAD
-use reth_rpc_types::trace::{
-    otterscan::{
-        BlockDetails, ContractCreator, InternalOperation, OperationType, OtsBlockTransactions,
-        OtsReceipt, OtsTransactionReceipt, TraceEntry, TransactionsWithReceipts,
-    },
-    parity::{Action, CreateAction, CreateOutput, TraceOutput},
-};
-=======
-use reth_rpc_types::{BlockTransactions, Header, TransactionReceipt};
->>>>>>> 63dfa9a4
 use revm_inspectors::{
     tracing::{types::CallTraceNode, TracingInspectorConfig},
     transfer::{TransferInspector, TransferKind},
