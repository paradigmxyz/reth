use alloy_network::Network;
use alloy_primitives::Bytes;
use async_trait::async_trait;
use jsonrpsee::{core::RpcResult, types::ErrorObjectOwned};
use reth_primitives::{Address, BlockId, BlockNumberOrTag, TxHash, B256, U256};
use reth_rpc_api::{EthApiServer, OtterscanServer};
use reth_rpc_eth_api::{
    helpers::{EthTransactions, TraceExt},
    EthApiTypes, RpcBlock, RpcReceipt, RpcTransaction,
};
use reth_rpc_eth_types::{utils::binary_search, EthApiError};
use reth_rpc_server_types::result::internal_rpc_err;
use reth_rpc_types::{
    trace::{
        otterscan::{
            BlockDetails, ContractCreator, InternalOperation, OperationType, OtsBlockTransactions,
            OtsReceipt, OtsTransactionReceipt, TraceEntry, TransactionsWithReceipts,
        },
        parity::{Action, CreateAction, CreateOutput, TraceOutput},
    },
    AnyTransactionReceipt, BlockTransactions, Header, Transaction, WithOtherFields,
};
use revm_inspectors::{
    tracing::{types::CallTraceNode, TracingInspectorConfig},
    transfer::{TransferInspector, TransferKind},
};
use revm_primitives::ExecutionResult;

const API_LEVEL: u64 = 8;

/// Otterscan API.
#[derive(Debug)]
pub struct OtterscanApi<Eth> {
    eth: Eth,
}

impl<Eth> OtterscanApi<Eth> {
    /// Creates a new instance of `Otterscan`.
    pub const fn new(eth: Eth) -> Self {
        Self { eth }
    }
}

impl<Eth> OtterscanApi<Eth>
where
    Eth: EthApiTypes<
        NetworkTypes: Network<
            TransactionResponse = WithOtherFields<reth_rpc_types::Transaction>,
            ReceiptResponse = AnyTransactionReceipt,
        >,
    >,
{
    /// Constructs a `BlockDetails` from a block and its receipts.
    fn block_details(
        &self,
<<<<<<< HEAD
        block: Option<RpcBlock<Eth::NetworkTypes>>,
        receipts: Option<Vec<RpcReceipt<Eth::NetworkTypes>>>,
=======
        block: RpcBlock<Eth::NetworkTypes>,
        receipts: Vec<AnyTransactionReceipt>,
>>>>>>> cb0625c3
    ) -> RpcResult<BlockDetails> {
        // blob fee is burnt, so we don't need to calculate it
        let total_fees = receipts
            .iter()
            .map(|receipt| receipt.gas_used.saturating_mul(receipt.effective_gas_price))
            .sum::<u128>();

        Ok(BlockDetails::new(block, Default::default(), U256::from(total_fees)))
    }
}

#[async_trait]
impl<Eth> OtterscanServer for OtterscanApi<Eth>
where
    Eth: EthApiServer<
            RpcTransaction<Eth::NetworkTypes>,
            RpcBlock<Eth::NetworkTypes>,
            RpcReceipt<Eth::NetworkTypes>,
        > + EthApiTypes<
            NetworkTypes: Network<
                TransactionResponse = WithOtherFields<reth_rpc_types::Transaction>,
                ReceiptResponse = AnyTransactionReceipt,
            >,
        > + TraceExt
        + EthTransactions
        + 'static,
{
    /// Handler for `{ots,erigon}_getHeaderByNumber`
    async fn get_header_by_number(&self, block_number: u64) -> RpcResult<Option<Header>> {
        self.eth.header_by_number(BlockNumberOrTag::Number(block_number)).await
    }

    /// Handler for `ots_hasCode`
    async fn has_code(&self, address: Address, block_id: Option<BlockId>) -> RpcResult<bool> {
        EthApiServer::get_code(&self.eth, address, block_id).await.map(|code| !code.is_empty())
    }

    /// Handler for `ots_getApiLevel`
    async fn get_api_level(&self) -> RpcResult<u64> {
        Ok(API_LEVEL)
    }

    /// Handler for `ots_getInternalOperations`
    async fn get_internal_operations(&self, tx_hash: TxHash) -> RpcResult<Vec<InternalOperation>> {
        let internal_operations = self
            .eth
            .spawn_trace_transaction_in_block_with_inspector(
                tx_hash,
                TransferInspector::new(false),
                |_tx_info, inspector, _, _| Ok(inspector.into_transfers()),
            )
            .await
            .map_err(Into::into)?
            .map(|transfer_operations| {
                transfer_operations
                    .iter()
                    .map(|op| InternalOperation {
                        from: op.from,
                        to: op.to,
                        value: op.value,
                        r#type: match op.kind {
                            TransferKind::Call => OperationType::OpTransfer,
                            TransferKind::Create => OperationType::OpCreate,
                            TransferKind::Create2 => OperationType::OpCreate2,
                            TransferKind::SelfDestruct => OperationType::OpSelfDestruct,
                        },
                    })
                    .collect::<Vec<_>>()
            })
            .unwrap_or_default();
        Ok(internal_operations)
    }

    /// Handler for `ots_getTransactionError`
    async fn get_transaction_error(&self, tx_hash: TxHash) -> RpcResult<Option<Bytes>> {
        let maybe_revert = self
            .eth
            .spawn_replay_transaction(tx_hash, |_tx_info, res, _| match res.result {
                ExecutionResult::Revert { output, .. } => Ok(Some(output)),
                _ => Ok(None),
            })
            .await
            .map(Option::flatten)
            .map_err(Into::into)?;
        Ok(maybe_revert)
    }

    /// Handler for `ots_traceTransaction`
    async fn trace_transaction(&self, tx_hash: TxHash) -> RpcResult<Option<Vec<TraceEntry>>> {
        let traces = self
            .eth
            .spawn_trace_transaction_in_block(
                tx_hash,
                TracingInspectorConfig::default_parity(),
                move |_tx_info, inspector, _, _| Ok(inspector.into_traces().into_nodes()),
            )
            .await
            .map_err(Into::into)?
            .map(|traces| {
                traces
                    .into_iter()
                    .map(|CallTraceNode { trace, .. }| TraceEntry {
                        r#type: if trace.is_selfdestruct() {
                            "SELFDESTRUCT".to_string()
                        } else {
                            trace.kind.to_string()
                        },
                        depth: trace.depth as u32,
                        from: trace.caller,
                        to: trace.address,
                        value: trace.value,
                        input: trace.data,
                        output: trace.output,
                    })
                    .collect::<Vec<_>>()
            });
        Ok(traces)
    }

    /// Handler for `ots_getBlockDetails`
    async fn get_block_details(&self, block_number: u64) -> RpcResult<BlockDetails> {
        let block_id = block_number.into();
        let block = self.eth.block_by_number(block_id, true);
        let block_id = block_id.into();
        let receipts = self.eth.block_receipts(block_id);
        let (block, receipts) = futures::try_join!(block, receipts)?;
        self.block_details(
            block.ok_or(EthApiError::HeaderNotFound(block_id))?,
            receipts.ok_or(EthApiError::ReceiptsNotFound(block_id))?,
        )
    }

    /// Handler for `getBlockDetailsByHash`
    async fn get_block_details_by_hash(&self, block_hash: B256) -> RpcResult<BlockDetails> {
        let block = self.eth.block_by_hash(block_hash, true);
        let block_id = block_hash.into();
        let receipts = self.eth.block_receipts(block_id);
        let (block, receipts) = futures::try_join!(block, receipts)?;
        self.block_details(
            block.ok_or(EthApiError::HeaderNotFound(block_id))?,
            receipts.ok_or(EthApiError::ReceiptsNotFound(block_id))?,
        )
    }

    /// Handler for `getBlockTransactions`
    async fn get_block_transactions(
        &self,
        block_number: u64,
        page_number: usize,
        page_size: usize,
    ) -> RpcResult<OtsBlockTransactions<WithOtherFields<Transaction>>> {
        let block_id = block_number.into();
        // retrieve full block and its receipts
        let block = self.eth.block_by_number(block_id, true);
        let block_id = block_id.into();
        let receipts = self.eth.block_receipts(block_id);
        let (block, receipts) = futures::try_join!(block, receipts)?;

        let mut block = block.ok_or(EthApiError::HeaderNotFound(block_id))?;
        let mut receipts = receipts.ok_or(EthApiError::ReceiptsNotFound(block_id))?;

        // check if the number of transactions matches the number of receipts
        let tx_len = block.transactions.len();
        if tx_len != receipts.len() {
            return Err(internal_rpc_err(
                "the number of transactions does not match the number of receipts",
            ))
        }

        // make sure the block is full
        let BlockTransactions::Full(transactions) = &mut block.transactions else {
            return Err(internal_rpc_err("block is not full"));
        };

        // Crop page
        let page_end = tx_len.saturating_sub(page_number * page_size);
        let page_start = page_end.saturating_sub(page_size);

        // Crop transactions
        *transactions = transactions.drain(page_start..page_end).collect::<Vec<_>>();

        // The input field returns only the 4 bytes method selector instead of the entire
        // calldata byte blob.
        for tx in transactions {
            if tx.input.len() > 4 {
                tx.input = tx.input.slice(..4);
            }
        }

        // Crop receipts and transform them into OtsTransactionReceipt
        let timestamp = Some(block.header.timestamp);
        let receipts = receipts
            .drain(page_start..page_end)
            .map(|receipt| {
                let receipt = receipt.inner.map_inner(|receipt| OtsReceipt {
                    status: receipt
                        .inner
                        .receipt
                        .status
                        .as_eip658()
                        .expect("ETH API returned pre-EIP-658 status"),
                    cumulative_gas_used: receipt.inner.receipt.cumulative_gas_used as u64,
                    logs: None,
                    logs_bloom: None,
                    r#type: receipt.r#type,
                });

                OtsTransactionReceipt { receipt, timestamp }
            })
            .collect();

        // use `transaction_count` to indicate the paginate information
        let mut block = OtsBlockTransactions { fullblock: block.into(), receipts };
        block.fullblock.transaction_count = tx_len;
        Ok(block)
    }

    /// Handler for `searchTransactionsBefore`
    async fn search_transactions_before(
        &self,
        _address: Address,
        _block_number: u64,
        _page_size: usize,
    ) -> RpcResult<TransactionsWithReceipts> {
        Err(internal_rpc_err("unimplemented"))
    }

    /// Handler for `searchTransactionsAfter`
    async fn search_transactions_after(
        &self,
        _address: Address,
        _block_number: u64,
        _page_size: usize,
    ) -> RpcResult<TransactionsWithReceipts> {
        Err(internal_rpc_err("unimplemented"))
    }

    /// Handler for `getTransactionBySenderAndNonce`
    async fn get_transaction_by_sender_and_nonce(
        &self,
        sender: Address,
        nonce: u64,
    ) -> RpcResult<Option<TxHash>> {
        Ok(self
            .eth
            .get_transaction_by_sender_and_nonce(sender, nonce, false)
            .await
            .map_err(Into::into)?
            .map(|tx| tx.hash))
    }

    /// Handler for `getContractCreator`
    async fn get_contract_creator(&self, address: Address) -> RpcResult<Option<ContractCreator>> {
        if !self.has_code(address, None).await? {
            return Ok(None);
        }

        let num = binary_search::<_, _, ErrorObjectOwned>(
            1,
            self.eth.block_number()?.saturating_to(),
            |mid| {
                Box::pin(async move {
                    Ok(!EthApiServer::get_code(&self.eth, address, Some(mid.into()))
                        .await?
                        .is_empty())
                })
            },
        )
        .await?;

        let traces = self
            .eth
            .trace_block_with(
                num.into(),
                TracingInspectorConfig::default_parity(),
                |tx_info, inspector, _, _, _| {
                    Ok(inspector.into_parity_builder().into_localized_transaction_traces(tx_info))
                },
            )
            .await
            .map_err(Into::into)?
            .map(|traces| {
                traces
                    .into_iter()
                    .flatten()
                    .map(|tx_trace| {
                        let trace = tx_trace.trace;
                        Ok(match (trace.action, trace.result, trace.error) {
                            (
                                Action::Create(CreateAction { from: creator, .. }),
                                Some(TraceOutput::Create(CreateOutput {
                                    address: contract, ..
                                })),
                                None,
                            ) if contract == address => Some(ContractCreator {
                                hash: tx_trace
                                    .transaction_hash
                                    .ok_or(EthApiError::TransactionNotFound)?,
                                creator,
                            }),
                            _ => None,
                        })
                    })
                    .filter_map(Result::transpose)
                    .collect::<Result<Vec<_>, EthApiError>>()
            })
            .transpose()?;

        // A contract maybe created and then destroyed in multiple transactions, here we
        // return the first found transaction, this behavior is consistent with etherscan's
        let found = traces.and_then(|traces| traces.first().copied());
        Ok(found)
    }
}<|MERGE_RESOLUTION|>--- conflicted
+++ resolved
@@ -53,13 +53,8 @@
     /// Constructs a `BlockDetails` from a block and its receipts.
     fn block_details(
         &self,
-<<<<<<< HEAD
-        block: Option<RpcBlock<Eth::NetworkTypes>>,
-        receipts: Option<Vec<RpcReceipt<Eth::NetworkTypes>>>,
-=======
         block: RpcBlock<Eth::NetworkTypes>,
-        receipts: Vec<AnyTransactionReceipt>,
->>>>>>> cb0625c3
+        receipts: Vec<RpcReceipt<Eth::NetworkTypes>>,
     ) -> RpcResult<BlockDetails> {
         // blob fee is burnt, so we don't need to calculate it
         let total_fees = receipts
