--- conflicted
+++ resolved
@@ -69,11 +69,7 @@
 #[async_trait]
 impl<Eth> OtterscanServer for OtterscanApi<Eth>
 where
-<<<<<<< HEAD
-    Eth: EthApiServer<Transaction<Eth::NetworkTypes>, Block<Eth::NetworkTypes>>
-=======
     Eth: EthApiServer<RpcTransaction<Eth::NetworkTypes>, RpcBlock<Eth::NetworkTypes>>
->>>>>>> 46bad2e4
         + EthApiTypes<NetworkTypes: Network<TransactionResponse = reth_rpc_types::Transaction>>
         + TraceExt
         + 'static,
