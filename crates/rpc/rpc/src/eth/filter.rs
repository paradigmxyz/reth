--- conflicted
+++ resolved
@@ -807,15 +807,9 @@
     fn test_block_range_iter() {
         let mut rng = generators::rng();
 
-<<<<<<< HEAD
-        let start = rng.r#gen::<u32>() as u64;
-        let end = start.saturating_add(rng.r#gen::<u32>() as u64);
-        let step = rng.r#gen::<u16>() as u64;
-=======
         let start = rng.random::<u32>() as u64;
         let end = start.saturating_add(rng.random::<u32>() as u64);
         let step = rng.random::<u16>() as u64;
->>>>>>> 9f608298
         let range = start..=end;
         let mut iter = BlockRangeInclusiveIter::new(range.clone(), step);
         let (from, mut end) = iter.next().unwrap();
