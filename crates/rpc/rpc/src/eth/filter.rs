//! `eth_` `Filter` RPC handler implementation

use std::{
    collections::HashMap,
    fmt,
    iter::StepBy,
    marker::PhantomData,
    ops::RangeInclusive,
    sync::Arc,
    time::{Duration, Instant},
};

use async_trait::async_trait;
use jsonrpsee::{core::RpcResult, server::IdProvider};
use reth_chainspec::ChainInfo;
use reth_primitives::{IntoRecoveredTransaction, TransactionSignedEcRecovered, TxHash};
use reth_provider::{BlockIdReader, BlockReader, EvmEnvProvider, ProviderError};
use reth_rpc_eth_api::EthFilterApiServer;
use reth_rpc_eth_types::{
    logs_utils::{self, append_matching_block_logs},
    EthApiError, EthFilterConfig, EthFilterError, EthStateCache, EthSubscriptionIdProvider,
};
use reth_rpc_server_types::ToRpcResult;
use reth_rpc_types::{
    BlockNumHash, Filter, FilterBlockOption, FilterChanges, FilterId, FilteredParams, Log,
<<<<<<< HEAD
    PendingTransactionFilterKind, Transaction,
=======
    PendingTransactionFilterKind, Transaction, WithOtherFields,
>>>>>>> 27d4e8c3
};
use reth_rpc_types_compat::{transaction::from_recovered, TransactionCompat};
use reth_tasks::TaskSpawner;
use reth_transaction_pool::{NewSubpoolTransactionStream, PoolTransaction, TransactionPool};
use tokio::{
    sync::{mpsc::Receiver, Mutex},
    time::MissedTickBehavior,
};
use tracing::trace;

/// The maximum number of headers we read at once when handling a range filter.
const MAX_HEADERS_RANGE: u64 = 1_000; // with ~530bytes per header this is ~500kb

/// `Eth` filter RPC implementation.
pub struct EthFilter<Provider, Pool, Eth> {
    /// All nested fields bundled together
    inner: Arc<EthFilterInner<Provider, Pool, Transaction>>,
    /// Assembles response data w.r.t. network.
    _tx_resp_builder: PhantomData<Eth>,
}

impl<Provider, Pool, Eth> Clone for EthFilter<Provider, Pool, Eth> {
    fn clone(&self) -> Self {
        Self { inner: self.inner.clone(), _tx_resp_builder: PhantomData }
    }
}

impl<Provider, Pool, Eth> EthFilter<Provider, Pool, Eth>
where
    Provider: Send + Sync + 'static,
    Pool: Send + Sync + 'static,
    Eth: Send + Sync + 'static,
{
    /// Creates a new, shareable instance.
    ///
    /// This uses the given pool to get notified about new transactions, the provider to interact
    /// with the blockchain, the cache to fetch cacheable data, like the logs.
    ///
    /// See also [`EthFilterConfig`].
    ///
    /// This also spawns a task that periodically clears stale filters.
    pub fn new(
        provider: Provider,
        pool: Pool,
        eth_cache: EthStateCache,
        config: EthFilterConfig,
        task_spawner: Box<dyn TaskSpawner>,
    ) -> Self {
        let EthFilterConfig { max_blocks_per_filter, max_logs_per_response, stale_filter_ttl } =
            config;
        let inner = EthFilterInner {
            provider,
            active_filters: Default::default(),
            pool,
            id_provider: Arc::new(EthSubscriptionIdProvider::default()),
            eth_cache,
            max_headers_range: MAX_HEADERS_RANGE,
            task_spawner,
            stale_filter_ttl,
            // if not set, use the max value, which is effectively no limit
            max_blocks_per_filter: max_blocks_per_filter.unwrap_or(u64::MAX),
            max_logs_per_response: max_logs_per_response.unwrap_or(usize::MAX),
        };

        let eth_filter = Self { inner: Arc::new(inner), _tx_resp_builder: PhantomData };

        let this = eth_filter.clone();
        eth_filter.inner.task_spawner.spawn_critical(
            "eth-filters_stale-filters-clean",
            Box::pin(async move {
                this.watch_and_clear_stale_filters().await;
            }),
        );

        eth_filter
    }
}

impl<Provider, Pool, Eth> EthFilter<Provider, Pool, Eth>
where
    Provider: Send + Sync + 'static,
    Pool: Send + Sync + 'static,
{
    /// Returns all currently active filters
    pub fn active_filters(&self) -> &ActiveFilters<Transaction> {
        &self.inner.active_filters
    }

    /// Endless future that [`Self::clear_stale_filters`] every `stale_filter_ttl` interval.
    /// Nonetheless, this endless future frees the thread at every await point.
    async fn watch_and_clear_stale_filters(&self) {
        let mut interval = tokio::time::interval_at(
            tokio::time::Instant::now() + self.inner.stale_filter_ttl,
            self.inner.stale_filter_ttl,
        );
        interval.set_missed_tick_behavior(MissedTickBehavior::Delay);
        loop {
            interval.tick().await;
            self.clear_stale_filters(Instant::now()).await;
        }
    }

    /// Clears all filters that have not been polled for longer than the configured
    /// `stale_filter_ttl` at the given instant.
    pub async fn clear_stale_filters(&self, now: Instant) {
        trace!(target: "rpc::eth", "clear stale filters");
        self.active_filters().inner.lock().await.retain(|id, filter| {
            let is_valid = (now - filter.last_poll_timestamp) < self.inner.stale_filter_ttl;

            if !is_valid {
                trace!(target: "rpc::eth", "evict filter with id: {:?}", id);
            }

            is_valid
        })
    }
}

impl<Provider, Pool, Eth> EthFilter<Provider, Pool, Eth>
where
    Provider: BlockReader + BlockIdReader + EvmEnvProvider + 'static,
    Pool: TransactionPool + 'static,
    <Pool as TransactionPool>::Transaction: 'static,
    Eth: TransactionCompat<Transaction = reth_rpc_types::Transaction>,
{
    /// Returns all the filter changes for the given id, if any
    pub async fn filter_changes(
        &self,
        id: FilterId,
<<<<<<< HEAD
    ) -> Result<FilterChanges<Eth::Transaction>, EthFilterError> {
=======
    ) -> Result<FilterChanges<WithOtherFields<Transaction>>, EthFilterError> {
>>>>>>> 27d4e8c3
        let info = self.inner.provider.chain_info()?;
        let best_number = info.best_number;

        // start_block is the block from which we should start fetching changes, the next block from
        // the last time changes were polled, in other words the best block at last poll + 1
        let (start_block, kind) = {
            let mut filters = self.inner.active_filters.inner.lock().await;
            let filter = filters.get_mut(&id).ok_or(EthFilterError::FilterNotFound(id))?;

            if filter.block > best_number {
                // no new blocks since the last poll
                return Ok(FilterChanges::Empty)
            }

            // update filter
            // we fetch all changes from [filter.block..best_block], so we advance the filter's
            // block to `best_block +1`, the next from which we should start fetching changes again
            let mut block = best_number + 1;
            std::mem::swap(&mut filter.block, &mut block);
            filter.last_poll_timestamp = Instant::now();

            (block, filter.kind.clone())
        };

        match kind {
            FilterKind::PendingTransaction(filter) => Ok(filter.drain().await),
            FilterKind::Block => {
                // Note: we need to fetch the block hashes from inclusive range
                // [start_block..best_block]
                let end_block = best_number + 1;
                let block_hashes = self
                    .inner
                    .provider
                    .canonical_hashes_range(start_block, end_block)
                    .map_err(|_| EthApiError::UnknownBlockNumber)?;
                Ok(FilterChanges::Hashes(block_hashes))
            }
            FilterKind::Log(filter) => {
                let (from_block_number, to_block_number) = match filter.block_option {
                    FilterBlockOption::Range { from_block, to_block } => {
                        let from = from_block
                            .map(|num| self.inner.provider.convert_block_number(num))
                            .transpose()?
                            .flatten();
                        let to = to_block
                            .map(|num| self.inner.provider.convert_block_number(num))
                            .transpose()?
                            .flatten();
                        logs_utils::get_filter_block_range(from, to, start_block, info)
                    }
                    FilterBlockOption::AtBlockHash(_) => {
                        // blockHash is equivalent to fromBlock = toBlock = the block number with
                        // hash blockHash
                        // get_logs_in_block_range is inclusive
                        (start_block, best_number)
                    }
                };
                let logs = self
                    .inner
                    .get_logs_in_block_range(&filter, from_block_number, to_block_number, info)
                    .await?;
                Ok(FilterChanges::Logs(logs))
            }
        }
    }

    /// Returns an array of all logs matching filter with given id.
    ///
    /// Returns an error if no matching log filter exists.
    ///
    /// Handler for `eth_getFilterLogs`
    pub async fn filter_logs(&self, id: FilterId) -> Result<Vec<Log>, EthFilterError> {
        let filter = {
            let filters = self.inner.active_filters.inner.lock().await;
            if let FilterKind::Log(ref filter) =
                filters.get(&id).ok_or_else(|| EthFilterError::FilterNotFound(id.clone()))?.kind
            {
                *filter.clone()
            } else {
                // Not a log filter
                return Err(EthFilterError::FilterNotFound(id))
            }
        };

        self.inner.logs_for_filter(filter).await
    }
}

#[async_trait]
<<<<<<< HEAD
impl<Provider, Pool, Eth> EthFilterApiServer<Eth::Transaction> for EthFilter<Provider, Pool, Eth>
=======
impl<Provider, Pool> EthFilterApiServer<WithOtherFields<Transaction>> for EthFilter<Provider, Pool>
>>>>>>> 27d4e8c3
where
    Provider: BlockReader + BlockIdReader + EvmEnvProvider + 'static,
    Pool: TransactionPool + 'static,
    Eth: TransactionCompat<Transaction = reth_rpc_types::Transaction> + Clone + 'static,
{
    /// Handler for `eth_newFilter`
    async fn new_filter(&self, filter: Filter) -> RpcResult<FilterId> {
        trace!(target: "rpc::eth", "Serving eth_newFilter");
        self.inner.install_filter(FilterKind::<Eth::Transaction>::Log(Box::new(filter))).await
    }

    /// Handler for `eth_newBlockFilter`
    async fn new_block_filter(&self) -> RpcResult<FilterId> {
        trace!(target: "rpc::eth", "Serving eth_newBlockFilter");
        self.inner.install_filter(FilterKind::<Eth::Transaction>::Block).await
    }

    /// Handler for `eth_newPendingTransactionFilter`
    async fn new_pending_transaction_filter(
        &self,
        kind: Option<PendingTransactionFilterKind>,
    ) -> RpcResult<FilterId> {
        trace!(target: "rpc::eth", "Serving eth_newPendingTransactionFilter");

        let transaction_kind = match kind.unwrap_or_default() {
            PendingTransactionFilterKind::Hashes => {
                let receiver = self.inner.pool.pending_transactions_listener();
                let pending_txs_receiver = PendingTransactionsReceiver::new(receiver);
                FilterKind::PendingTransaction(PendingTransactionKind::Hashes(pending_txs_receiver))
            }
            PendingTransactionFilterKind::Full => {
                let stream = self.inner.pool.new_pending_pool_transactions_listener();
                let full_txs_receiver = FullTransactionsReceiver::<_, Eth>::new(stream);
                FilterKind::PendingTransaction(PendingTransactionKind::FullTransaction(Arc::new(
                    full_txs_receiver,
                )))
            }
        };

        //let filter = FilterKind::PendingTransaction(transaction_kind);

        // Install the filter and propagate any errors
        self.inner.install_filter(transaction_kind).await
    }

    /// Handler for `eth_getFilterChanges`
<<<<<<< HEAD
    async fn filter_changes(&self, id: FilterId) -> RpcResult<FilterChanges<Eth::Transaction>> {
=======
    async fn filter_changes(
        &self,
        id: FilterId,
    ) -> RpcResult<FilterChanges<WithOtherFields<Transaction>>> {
>>>>>>> 27d4e8c3
        trace!(target: "rpc::eth", "Serving eth_getFilterChanges");
        Ok(Self::filter_changes(self, id).await?)
    }

    /// Returns an array of all logs matching filter with given id.
    ///
    /// Returns an error if no matching log filter exists.
    ///
    /// Handler for `eth_getFilterLogs`
    async fn filter_logs(&self, id: FilterId) -> RpcResult<Vec<Log>> {
        trace!(target: "rpc::eth", "Serving eth_getFilterLogs");
        Ok(Self::filter_logs(self, id).await?)
    }

    /// Handler for `eth_uninstallFilter`
    async fn uninstall_filter(&self, id: FilterId) -> RpcResult<bool> {
        trace!(target: "rpc::eth", "Serving eth_uninstallFilter");
        let mut filters = self.inner.active_filters.inner.lock().await;
        if filters.remove(&id).is_some() {
            trace!(target: "rpc::eth::filter", ?id, "uninstalled filter");
            Ok(true)
        } else {
            Ok(false)
        }
    }

    /// Returns logs matching given filter object.
    ///
    /// Handler for `eth_getLogs`
    async fn logs(&self, filter: Filter) -> RpcResult<Vec<Log>> {
        trace!(target: "rpc::eth", "Serving eth_getLogs");
        Ok(self.inner.logs_for_filter(filter).await?)
    }
}

impl<Provider, Pool, Eth> std::fmt::Debug for EthFilter<Provider, Pool, Eth> {
    fn fmt(&self, f: &mut std::fmt::Formatter<'_>) -> std::fmt::Result {
        f.debug_struct("EthFilter").finish_non_exhaustive()
    }
}

/// Container type `EthFilter`
#[derive(Debug)]
struct EthFilterInner<Provider, Pool, Tx> {
    /// The transaction pool.
    pool: Pool,
    /// The provider that can interact with the chain.
    provider: Provider,
    /// All currently installed filters.
    active_filters: ActiveFilters<Tx>,
    /// Provides ids to identify filters
    id_provider: Arc<dyn IdProvider>,
    /// Maximum number of blocks that could be scanned per filter
    max_blocks_per_filter: u64,
    /// Maximum number of logs that can be returned in a response
    max_logs_per_response: usize,
    /// The async cache frontend for eth related data
    eth_cache: EthStateCache,
    /// maximum number of headers to read at once for range filter
    max_headers_range: u64,
    /// The type that can spawn tasks.
    task_spawner: Box<dyn TaskSpawner>,
    /// Duration since the last filter poll, after which the filter is considered stale
    stale_filter_ttl: Duration,
}

impl<Provider, Pool, Tx> EthFilterInner<Provider, Pool, Tx>
where
    Provider: BlockReader + BlockIdReader + EvmEnvProvider + 'static,
    Pool: TransactionPool + 'static,
{
    /// Returns logs matching given filter object.
    async fn logs_for_filter(&self, filter: Filter) -> Result<Vec<Log>, EthFilterError> {
        match filter.block_option {
            FilterBlockOption::AtBlockHash(block_hash) => {
                // for all matching logs in the block
                // get the block header with the hash
                let block = self
                    .provider
                    .header_by_hash_or_number(block_hash.into())?
                    .ok_or(ProviderError::HeaderNotFound(block_hash.into()))?;

                // we also need to ensure that the receipts are available and return an error if
                // not, in case the block hash been reorged
                let receipts = self
                    .eth_cache
                    .get_receipts(block_hash)
                    .await?
                    .ok_or_else(|| EthApiError::UnknownBlockNumber)?;

                let mut all_logs = Vec::new();
                let filter = FilteredParams::new(Some(filter));
                logs_utils::append_matching_block_logs(
                    &mut all_logs,
                    &self.provider,
                    &filter,
                    (block_hash, block.number).into(),
                    &receipts,
                    false,
                    block.timestamp,
                )?;

                Ok(all_logs)
            }
            FilterBlockOption::Range { from_block, to_block } => {
                // compute the range
                let info = self.provider.chain_info()?;

                // we start at the most recent block if unset in filter
                let start_block = info.best_number;
                let from = from_block
                    .map(|num| self.provider.convert_block_number(num))
                    .transpose()?
                    .flatten();
                let to = to_block
                    .map(|num| self.provider.convert_block_number(num))
                    .transpose()?
                    .flatten();
                let (from_block_number, to_block_number) =
                    logs_utils::get_filter_block_range(from, to, start_block, info);
                self.get_logs_in_block_range(&filter, from_block_number, to_block_number, info)
                    .await
            }
        }
    }

    /// Installs a new filter and returns the new identifier.
    async fn install_filter(&self, kind: FilterKind<Tx>) -> RpcResult<FilterId> {
        let last_poll_block_number = self.provider.best_block_number().to_rpc_result()?;
        let id = FilterId::from(self.id_provider.next_id());
        let mut filters = self.active_filters.inner.lock().await;
        filters.insert(
            id.clone(),
            ActiveFilter {
                block: last_poll_block_number,
                last_poll_timestamp: Instant::now(),
                kind,
            },
        );
        Ok(id)
    }

    /// Returns all logs in the given _inclusive_ range that match the filter
    ///
    /// Returns an error if:
    ///  - underlying database error
    ///  - amount of matches exceeds configured limit
    async fn get_logs_in_block_range(
        &self,
        filter: &Filter,
        from_block: u64,
        to_block: u64,
        chain_info: ChainInfo,
    ) -> Result<Vec<Log>, EthFilterError> {
        trace!(target: "rpc::eth::filter", from=from_block, to=to_block, ?filter, "finding logs in range");
        let best_number = chain_info.best_number;

        if to_block < from_block {
            return Err(EthFilterError::InvalidBlockRangeParams)
        }

        if to_block - from_block > self.max_blocks_per_filter {
            return Err(EthFilterError::QueryExceedsMaxBlocks(self.max_blocks_per_filter))
        }

        let mut all_logs = Vec::new();
        let filter_params = FilteredParams::new(Some(filter.clone()));

        if (to_block == best_number) && (from_block == best_number) {
            // only one block to check and it's the current best block which we can fetch directly
            // Note: In case of a reorg, the best block's hash might have changed, hence we only
            // return early of we were able to fetch the best block's receipts
            // perf: we're fetching the best block here which is expected to be cached
            if let Some((block, receipts)) =
                self.eth_cache.get_block_and_receipts(chain_info.best_hash).await?
            {
                logs_utils::append_matching_block_logs(
                    &mut all_logs,
                    &self.provider,
                    &filter_params,
                    chain_info.into(),
                    &receipts,
                    false,
                    block.header.timestamp,
                )?;
            }
            return Ok(all_logs)
        }

        // derive bloom filters from filter input, so we can check headers for matching logs
        let address_filter = FilteredParams::address_filter(&filter.address);
        let topics_filter = FilteredParams::topics_filter(&filter.topics);

        // loop over the range of new blocks and check logs if the filter matches the log's bloom
        // filter
        for (from, to) in
            BlockRangeInclusiveIter::new(from_block..=to_block, self.max_headers_range)
        {
            let headers = self.provider.headers_range(from..=to)?;

            for (idx, header) in headers.iter().enumerate() {
                // only if filter matches
                if FilteredParams::matches_address(header.logs_bloom, &address_filter) &&
                    FilteredParams::matches_topics(header.logs_bloom, &topics_filter)
                {
                    // these are consecutive headers, so we can use the parent hash of the next
                    // block to get the current header's hash
                    let block_hash = match headers.get(idx + 1) {
                        Some(parent) => parent.parent_hash,
                        None => self
                            .provider
                            .block_hash(header.number)?
                            .ok_or(ProviderError::HeaderNotFound(header.number.into()))?,
                    };

                    if let Some(receipts) = self.eth_cache.get_receipts(block_hash).await? {
                        append_matching_block_logs(
                            &mut all_logs,
                            &self.provider,
                            &filter_params,
                            BlockNumHash::new(header.number, block_hash),
                            &receipts,
                            false,
                            header.timestamp,
                        )?;

                        // size check but only if range is multiple blocks, so we always return all
                        // logs of a single block
                        let is_multi_block_range = from_block != to_block;
                        if is_multi_block_range && all_logs.len() > self.max_logs_per_response {
                            return Err(EthFilterError::QueryExceedsMaxResults(
                                self.max_logs_per_response,
                            ))
                        }
                    }
                }
            }
        }

        Ok(all_logs)
    }
}

/// All active filters
#[derive(Debug, Clone, Default)]
pub struct ActiveFilters<T> {
    inner: Arc<Mutex<HashMap<FilterId, ActiveFilter<T>>>>,
}

/// An installed filter
#[derive(Debug)]
struct ActiveFilter<T> {
    /// At which block the filter was polled last.
    block: u64,
    /// Last time this filter was polled.
    last_poll_timestamp: Instant,
    /// What kind of filter it is.
    kind: FilterKind<T>,
}

/// A receiver for pending transactions that returns all new transactions since the last poll.
#[derive(Debug, Clone)]
struct PendingTransactionsReceiver {
    txs_receiver: Arc<Mutex<Receiver<TxHash>>>,
}

impl PendingTransactionsReceiver {
    fn new(receiver: Receiver<TxHash>) -> Self {
        Self { txs_receiver: Arc::new(Mutex::new(receiver)) }
    }

    /// Returns all new pending transactions received since the last poll.
<<<<<<< HEAD
    async fn drain<T>(&self) -> FilterChanges<T> {
=======
    async fn drain(&self) -> FilterChanges<WithOtherFields<Transaction>> {
>>>>>>> 27d4e8c3
        let mut pending_txs = Vec::new();
        let mut prepared_stream = self.txs_receiver.lock().await;

        while let Ok(tx_hash) = prepared_stream.try_recv() {
            pending_txs.push(tx_hash);
        }

        // Convert the vector of hashes into FilterChanges::Hashes
        FilterChanges::Hashes(pending_txs)
    }
}

/// A structure to manage and provide access to a stream of full transaction details.
#[derive(Debug, Clone)]
struct FullTransactionsReceiver<T: PoolTransaction, Eth> {
    txs_stream: Arc<Mutex<NewSubpoolTransactionStream<T>>>,
    _tx_resp_builder: PhantomData<Eth>,
}

impl<T, Eth> FullTransactionsReceiver<T, Eth>
where
    T: PoolTransaction + 'static,
    Eth: TransactionCompat,
{
    /// Creates a new `FullTransactionsReceiver` encapsulating the provided transaction stream.
    fn new(stream: NewSubpoolTransactionStream<T>) -> Self {
        Self { txs_stream: Arc::new(Mutex::new(stream)), _tx_resp_builder: PhantomData }
    }

    /// Returns all new pending transactions received since the last poll.
<<<<<<< HEAD
    async fn drain(&self) -> FilterChanges<Eth::Transaction>
=======
    async fn drain(&self) -> FilterChanges<WithOtherFields<Transaction>>
>>>>>>> 27d4e8c3
    where
        T: PoolTransaction<Consensus = TransactionSignedEcRecovered>,
    {
        let mut pending_txs = Vec::new();
        let mut prepared_stream = self.txs_stream.lock().await;

        while let Ok(tx) = prepared_stream.try_recv() {
            pending_txs.push(from_recovered::<Eth>(tx.transaction.to_recovered_transaction()))
        }
        FilterChanges::Transactions(pending_txs)
    }
}

/// Helper trait for [FullTransactionsReceiver] to erase the `Transaction` type.
#[async_trait]
<<<<<<< HEAD
trait FullTransactionsFilter<T>: fmt::Debug + Send + Sync + Unpin + 'static {
    async fn drain(&self) -> FilterChanges<T>;
=======
trait FullTransactionsFilter: fmt::Debug + Send + Sync + Unpin + 'static {
    async fn drain(&self) -> FilterChanges<WithOtherFields<Transaction>>;
>>>>>>> 27d4e8c3
}

#[async_trait]
impl<T, Eth> FullTransactionsFilter<Eth::Transaction> for FullTransactionsReceiver<T, Eth>
where
    T: PoolTransaction<Consensus = TransactionSignedEcRecovered> + 'static,
    Eth: TransactionCompat + 'static,
{
<<<<<<< HEAD
    async fn drain(&self) -> FilterChanges<Eth::Transaction> {
=======
    async fn drain(&self) -> FilterChanges<WithOtherFields<Transaction>> {
>>>>>>> 27d4e8c3
        Self::drain(self).await
    }
}

/// Represents the kind of pending transaction data that can be retrieved.
///
/// This enum differentiates between two kinds of pending transaction data:
/// - Just the transaction hashes.
/// - Full transaction details.
#[derive(Debug, Clone)]
enum PendingTransactionKind<T> {
    Hashes(PendingTransactionsReceiver),
    FullTransaction(Arc<dyn FullTransactionsFilter<T>>),
}

<<<<<<< HEAD
impl<T: 'static> PendingTransactionKind<T> {
    async fn drain(&self) -> FilterChanges<T> {
=======
impl PendingTransactionKind {
    async fn drain(&self) -> FilterChanges<WithOtherFields<Transaction>> {
>>>>>>> 27d4e8c3
        match self {
            Self::Hashes(receiver) => receiver.drain().await,
            Self::FullTransaction(receiver) => receiver.drain().await,
        }
    }
}

#[derive(Clone, Debug)]
enum FilterKind<T> {
    Log(Box<Filter>),
    Block,
    PendingTransaction(PendingTransactionKind<T>),
}

/// An iterator that yields _inclusive_ block ranges of a given step size
#[derive(Debug)]
struct BlockRangeInclusiveIter {
    iter: StepBy<RangeInclusive<u64>>,
    step: u64,
    end: u64,
}

impl BlockRangeInclusiveIter {
    fn new(range: RangeInclusive<u64>, step: u64) -> Self {
        Self { end: *range.end(), iter: range.step_by(step as usize + 1), step }
    }
}

impl Iterator for BlockRangeInclusiveIter {
    type Item = (u64, u64);

    fn next(&mut self) -> Option<Self::Item> {
        let start = self.iter.next()?;
        let end = (start + self.step).min(self.end);
        if start > end {
            return None
        }
        Some((start, end))
    }
}

#[cfg(test)]
mod tests {
    use super::*;
    use rand::{thread_rng, Rng};

    #[test]
    fn test_block_range_iter() {
        for _ in 0..100 {
            let mut rng = thread_rng();
            let start = rng.gen::<u32>() as u64;
            let end = start.saturating_add(rng.gen::<u32>() as u64);
            let step = rng.gen::<u16>() as u64;
            let range = start..=end;
            let mut iter = BlockRangeInclusiveIter::new(range.clone(), step);
            let (from, mut end) = iter.next().unwrap();
            assert_eq!(from, start);
            assert_eq!(end, (from + step).min(*range.end()));

            for (next_from, next_end) in iter {
                // ensure range starts with previous end + 1
                assert_eq!(next_from, end + 1);
                end = next_end;
            }

            assert_eq!(end, *range.end());
        }
    }
}<|MERGE_RESOLUTION|>--- conflicted
+++ resolved
@@ -23,11 +23,7 @@
 use reth_rpc_server_types::ToRpcResult;
 use reth_rpc_types::{
     BlockNumHash, Filter, FilterBlockOption, FilterChanges, FilterId, FilteredParams, Log,
-<<<<<<< HEAD
-    PendingTransactionFilterKind, Transaction,
-=======
     PendingTransactionFilterKind, Transaction, WithOtherFields,
->>>>>>> 27d4e8c3
 };
 use reth_rpc_types_compat::{transaction::from_recovered, TransactionCompat};
 use reth_tasks::TaskSpawner;
@@ -151,17 +147,13 @@
     Provider: BlockReader + BlockIdReader + EvmEnvProvider + 'static,
     Pool: TransactionPool + 'static,
     <Pool as TransactionPool>::Transaction: 'static,
-    Eth: TransactionCompat<Transaction = reth_rpc_types::Transaction>,
+    Eth: TransactionCompat<Transaction = reth_rpc_types::WithOtherFields< reth_rpc_types::Transaction>>,
 {
     /// Returns all the filter changes for the given id, if any
     pub async fn filter_changes(
         &self,
         id: FilterId,
-<<<<<<< HEAD
     ) -> Result<FilterChanges<Eth::Transaction>, EthFilterError> {
-=======
-    ) -> Result<FilterChanges<WithOtherFields<Transaction>>, EthFilterError> {
->>>>>>> 27d4e8c3
         let info = self.inner.provider.chain_info()?;
         let best_number = info.best_number;
 
@@ -251,15 +243,11 @@
 }
 
 #[async_trait]
-<<<<<<< HEAD
 impl<Provider, Pool, Eth> EthFilterApiServer<Eth::Transaction> for EthFilter<Provider, Pool, Eth>
-=======
-impl<Provider, Pool> EthFilterApiServer<WithOtherFields<Transaction>> for EthFilter<Provider, Pool>
->>>>>>> 27d4e8c3
 where
     Provider: BlockReader + BlockIdReader + EvmEnvProvider + 'static,
     Pool: TransactionPool + 'static,
-    Eth: TransactionCompat<Transaction = reth_rpc_types::Transaction> + Clone + 'static,
+    Eth: TransactionCompat<Transaction = reth_rpc_types::WithOtherFields<reth_rpc_types::Transaction>> + Clone + 'static,
 {
     /// Handler for `eth_newFilter`
     async fn new_filter(&self, filter: Filter) -> RpcResult<FilterId> {
@@ -302,14 +290,7 @@
     }
 
     /// Handler for `eth_getFilterChanges`
-<<<<<<< HEAD
     async fn filter_changes(&self, id: FilterId) -> RpcResult<FilterChanges<Eth::Transaction>> {
-=======
-    async fn filter_changes(
-        &self,
-        id: FilterId,
-    ) -> RpcResult<FilterChanges<WithOtherFields<Transaction>>> {
->>>>>>> 27d4e8c3
         trace!(target: "rpc::eth", "Serving eth_getFilterChanges");
         Ok(Self::filter_changes(self, id).await?)
     }
@@ -582,11 +563,7 @@
     }
 
     /// Returns all new pending transactions received since the last poll.
-<<<<<<< HEAD
     async fn drain<T>(&self) -> FilterChanges<T> {
-=======
-    async fn drain(&self) -> FilterChanges<WithOtherFields<Transaction>> {
->>>>>>> 27d4e8c3
         let mut pending_txs = Vec::new();
         let mut prepared_stream = self.txs_receiver.lock().await;
 
@@ -617,11 +594,7 @@
     }
 
     /// Returns all new pending transactions received since the last poll.
-<<<<<<< HEAD
     async fn drain(&self) -> FilterChanges<Eth::Transaction>
-=======
-    async fn drain(&self) -> FilterChanges<WithOtherFields<Transaction>>
->>>>>>> 27d4e8c3
     where
         T: PoolTransaction<Consensus = TransactionSignedEcRecovered>,
     {
@@ -637,13 +610,8 @@
 
 /// Helper trait for [FullTransactionsReceiver] to erase the `Transaction` type.
 #[async_trait]
-<<<<<<< HEAD
 trait FullTransactionsFilter<T>: fmt::Debug + Send + Sync + Unpin + 'static {
     async fn drain(&self) -> FilterChanges<T>;
-=======
-trait FullTransactionsFilter: fmt::Debug + Send + Sync + Unpin + 'static {
-    async fn drain(&self) -> FilterChanges<WithOtherFields<Transaction>>;
->>>>>>> 27d4e8c3
 }
 
 #[async_trait]
@@ -652,11 +620,7 @@
     T: PoolTransaction<Consensus = TransactionSignedEcRecovered> + 'static,
     Eth: TransactionCompat + 'static,
 {
-<<<<<<< HEAD
     async fn drain(&self) -> FilterChanges<Eth::Transaction> {
-=======
-    async fn drain(&self) -> FilterChanges<WithOtherFields<Transaction>> {
->>>>>>> 27d4e8c3
         Self::drain(self).await
     }
 }
@@ -672,13 +636,8 @@
     FullTransaction(Arc<dyn FullTransactionsFilter<T>>),
 }
 
-<<<<<<< HEAD
 impl<T: 'static> PendingTransactionKind<T> {
     async fn drain(&self) -> FilterChanges<T> {
-=======
-impl PendingTransactionKind {
-    async fn drain(&self) -> FilterChanges<WithOtherFields<Transaction>> {
->>>>>>> 27d4e8c3
         match self {
             Self::Hashes(receiver) => receiver.drain().await,
             Self::FullTransaction(receiver) => receiver.drain().await,
