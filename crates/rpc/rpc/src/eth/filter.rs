//! `eth_` `Filter` RPC handler implementation

use std::{
    collections::HashMap,
    fmt,
    iter::StepBy,
    marker::PhantomData,
    ops::RangeInclusive,
    sync::Arc,
    time::{Duration, Instant},
};

use async_trait::async_trait;
use jsonrpsee::{core::RpcResult, server::IdProvider};
use reth_chainspec::ChainInfo;
use reth_primitives::{IntoRecoveredTransaction, TransactionSignedEcRecovered, TxHash};
use reth_provider::{BlockIdReader, BlockReader, EvmEnvProvider, ProviderError};
use reth_rpc_eth_api::EthFilterApiServer;
use reth_rpc_eth_types::{
    logs_utils::{self, append_matching_block_logs},
    EthApiError, EthFilterConfig, EthFilterError, EthStateCache, EthSubscriptionIdProvider,
};
use reth_rpc_server_types::ToRpcResult;
use reth_rpc_types::{
    BlockNumHash, Filter, FilterBlockOption, FilterChanges, FilterId, FilteredParams, Log,
    PendingTransactionFilterKind, Transaction,
};
use reth_rpc_types_compat::{transaction::from_recovered, TransactionCompat};
use reth_tasks::TaskSpawner;
use reth_transaction_pool::{NewSubpoolTransactionStream, PoolTransaction, TransactionPool};
use tokio::{
    sync::{mpsc::Receiver, Mutex},
    time::MissedTickBehavior,
};
use tracing::trace;

/// The maximum number of headers we read at once when handling a range filter.
const MAX_HEADERS_RANGE: u64 = 1_000; // with ~530bytes per header this is ~500kb

/// `Eth` filter RPC implementation.
pub struct EthFilter<Provider, Pool, Eth> {
    /// All nested fields bundled together
    inner: Arc<EthFilterInner<Provider, Pool, Transaction>>,
    /// Assembles response data w.r.t. network.
    _tx_resp_builder: PhantomData<Eth>,
}

impl<Provider, Pool, Eth> Clone for EthFilter<Provider, Pool, Eth> {
    fn clone(&self) -> Self {
        Self { inner: self.inner.clone(), _tx_resp_builder: PhantomData }
    }
}

impl<Provider, Pool, Eth> EthFilter<Provider, Pool, Eth>
where
    Provider: Send + Sync + 'static,
    Pool: Send + Sync + 'static,
    Eth: Send + Sync + 'static,
{
    /// Creates a new, shareable instance.
    ///
    /// This uses the given pool to get notified about new transactions, the provider to interact
    /// with the blockchain, the cache to fetch cacheable data, like the logs.
    ///
    /// See also [`EthFilterConfig`].
    ///
    /// This also spawns a task that periodically clears stale filters.
    pub fn new(
        provider: Provider,
        pool: Pool,
        eth_cache: EthStateCache,
        config: EthFilterConfig,
        task_spawner: Box<dyn TaskSpawner>,
    ) -> Self {
        let EthFilterConfig { max_blocks_per_filter, max_logs_per_response, stale_filter_ttl } =
            config;
        let inner = EthFilterInner {
            provider,
            active_filters: Default::default(),
            pool,
            id_provider: Arc::new(EthSubscriptionIdProvider::default()),
            eth_cache,
            max_headers_range: MAX_HEADERS_RANGE,
            task_spawner,
            stale_filter_ttl,
            // if not set, use the max value, which is effectively no limit
            max_blocks_per_filter: max_blocks_per_filter.unwrap_or(u64::MAX),
            max_logs_per_response: max_logs_per_response.unwrap_or(usize::MAX),
        };

        let eth_filter = Self { inner: Arc::new(inner), _tx_resp_builder: PhantomData };

        let this = eth_filter.clone();
        eth_filter.inner.task_spawner.spawn_critical(
            "eth-filters_stale-filters-clean",
            Box::pin(async move {
                this.watch_and_clear_stale_filters().await;
            }),
        );

        eth_filter
    }
}

impl<Provider, Pool, Eth> EthFilter<Provider, Pool, Eth>
where
    Provider: Send + Sync + 'static,
    Pool: Send + Sync + 'static,
{
    /// Returns all currently active filters
    pub fn active_filters(&self) -> &ActiveFilters<Transaction> {
        &self.inner.active_filters
    }

    /// Endless future that [`Self::clear_stale_filters`] every `stale_filter_ttl` interval.
    /// Nonetheless, this endless future frees the thread at every await point.
    async fn watch_and_clear_stale_filters(&self) {
        let mut interval = tokio::time::interval(self.inner.stale_filter_ttl);
        interval.set_missed_tick_behavior(MissedTickBehavior::Delay);
        loop {
            interval.tick().await;
            self.clear_stale_filters(Instant::now()).await;
        }
    }

    /// Clears all filters that have not been polled for longer than the configured
    /// `stale_filter_ttl` at the given instant.
    pub async fn clear_stale_filters(&self, now: Instant) {
        trace!(target: "rpc::eth", "clear stale filters");
        self.active_filters().inner.lock().await.retain(|id, filter| {
            let is_valid = (now - filter.last_poll_timestamp) < self.inner.stale_filter_ttl;

            if !is_valid {
                trace!(target: "rpc::eth", "evict filter with id: {:?}", id);
            }

            is_valid
        })
    }
}

impl<Provider, Pool, Eth> EthFilter<Provider, Pool, Eth>
where
    Provider: BlockReader + BlockIdReader + EvmEnvProvider + 'static,
    Pool: TransactionPool + 'static,
    <Pool as TransactionPool>::Transaction: 'static,
    Eth: TransactionCompat<Transaction = reth_rpc_types::Transaction>,
{
    /// Returns all the filter changes for the given id, if any
    pub async fn filter_changes(
        &self,
        id: FilterId,
    ) -> Result<FilterChanges<Eth::Transaction>, EthFilterError> {
        let info = self.inner.provider.chain_info()?;
        let best_number = info.best_number;

        // start_block is the block from which we should start fetching changes, the next block from
        // the last time changes were polled, in other words the best block at last poll + 1
        let (start_block, kind) = {
            let mut filters = self.inner.active_filters.inner.lock().await;
            let filter = filters.get_mut(&id).ok_or(EthFilterError::FilterNotFound(id))?;

            if filter.block > best_number {
                // no new blocks since the last poll
                return Ok(FilterChanges::Empty)
            }

            // update filter
            // we fetch all changes from [filter.block..best_block], so we advance the filter's
            // block to `best_block +1`, the next from which we should start fetching changes again
            let mut block = best_number + 1;
            std::mem::swap(&mut filter.block, &mut block);
            filter.last_poll_timestamp = Instant::now();

            (block, filter.kind.clone())
        };

        match kind {
            FilterKind::PendingTransaction(filter) => Ok(filter.drain().await),
            FilterKind::Block => {
                // Note: we need to fetch the block hashes from inclusive range
                // [start_block..best_block]
                let end_block = best_number + 1;
                let block_hashes = self
                    .inner
                    .provider
                    .canonical_hashes_range(start_block, end_block)
                    .map_err(|_| EthApiError::UnknownBlockNumber)?;
                Ok(FilterChanges::Hashes(block_hashes))
            }
            FilterKind::Log(filter) => {
                let (from_block_number, to_block_number) = match filter.block_option {
                    FilterBlockOption::Range { from_block, to_block } => {
                        let from = from_block
                            .map(|num| self.inner.provider.convert_block_number(num))
                            .transpose()?
                            .flatten();
                        let to = to_block
                            .map(|num| self.inner.provider.convert_block_number(num))
                            .transpose()?
                            .flatten();
                        logs_utils::get_filter_block_range(from, to, start_block, info)
                    }
                    FilterBlockOption::AtBlockHash(_) => {
                        // blockHash is equivalent to fromBlock = toBlock = the block number with
                        // hash blockHash
                        // get_logs_in_block_range is inclusive
                        (start_block, best_number)
                    }
                };
                let logs = self
                    .inner
                    .get_logs_in_block_range(&filter, from_block_number, to_block_number, info)
                    .await?;
                Ok(FilterChanges::Logs(logs))
            }
        }
    }

    /// Returns an array of all logs matching filter with given id.
    ///
    /// Returns an error if no matching log filter exists.
    ///
    /// Handler for `eth_getFilterLogs`
    pub async fn filter_logs(&self, id: FilterId) -> Result<Vec<Log>, EthFilterError> {
        let filter = {
            let filters = self.inner.active_filters.inner.lock().await;
            if let FilterKind::Log(ref filter) =
                filters.get(&id).ok_or_else(|| EthFilterError::FilterNotFound(id.clone()))?.kind
            {
                *filter.clone()
            } else {
                // Not a log filter
                return Err(EthFilterError::FilterNotFound(id))
            }
        };

        self.inner.logs_for_filter(filter).await
    }
}

#[async_trait]
impl<Provider, Pool, Eth> EthFilterApiServer<Eth::Transaction> for EthFilter<Provider, Pool, Eth>
where
    Provider: BlockReader + BlockIdReader + EvmEnvProvider + 'static,
    Pool: TransactionPool + 'static,
    Eth: TransactionCompat<Transaction = reth_rpc_types::Transaction> + Clone + 'static,
{
    /// Handler for `eth_newFilter`
    async fn new_filter(&self, filter: Filter) -> RpcResult<FilterId> {
        trace!(target: "rpc::eth", "Serving eth_newFilter");
        self.inner.install_filter(FilterKind::<Eth::Transaction>::Log(Box::new(filter))).await
    }

    /// Handler for `eth_newBlockFilter`
    async fn new_block_filter(&self) -> RpcResult<FilterId> {
        trace!(target: "rpc::eth", "Serving eth_newBlockFilter");
        self.inner.install_filter(FilterKind::<Eth::Transaction>::Block).await
    }

    /// Handler for `eth_newPendingTransactionFilter`
    async fn new_pending_transaction_filter(
        &self,
        kind: Option<PendingTransactionFilterKind>,
    ) -> RpcResult<FilterId> {
        trace!(target: "rpc::eth", "Serving eth_newPendingTransactionFilter");

        let transaction_kind = match kind.unwrap_or_default() {
            PendingTransactionFilterKind::Hashes => {
                let receiver = self.inner.pool.pending_transactions_listener();
                let pending_txs_receiver = PendingTransactionsReceiver::new(receiver);
                FilterKind::PendingTransaction(PendingTransactionKind::Hashes(pending_txs_receiver))
            }
            PendingTransactionFilterKind::Full => {
                let stream = self.inner.pool.new_pending_pool_transactions_listener();
                let full_txs_receiver = FullTransactionsReceiver::<_, Eth>::new(stream);
                FilterKind::PendingTransaction(PendingTransactionKind::FullTransaction(Arc::new(
                    full_txs_receiver,
                )))
            }
        };

        //let filter = FilterKind::PendingTransaction(transaction_kind);

        // Install the filter and propagate any errors
        self.inner.install_filter(transaction_kind).await
    }

    /// Handler for `eth_getFilterChanges`
    async fn filter_changes(&self, id: FilterId) -> RpcResult<FilterChanges<Eth::Transaction>> {
        trace!(target: "rpc::eth", "Serving eth_getFilterChanges");
        Ok(Self::filter_changes(self, id).await?)
    }

    /// Returns an array of all logs matching filter with given id.
    ///
    /// Returns an error if no matching log filter exists.
    ///
    /// Handler for `eth_getFilterLogs`
    async fn filter_logs(&self, id: FilterId) -> RpcResult<Vec<Log>> {
        trace!(target: "rpc::eth", "Serving eth_getFilterLogs");
        Ok(Self::filter_logs(self, id).await?)
    }

    /// Handler for `eth_uninstallFilter`
    async fn uninstall_filter(&self, id: FilterId) -> RpcResult<bool> {
        trace!(target: "rpc::eth", "Serving eth_uninstallFilter");
        let mut filters = self.inner.active_filters.inner.lock().await;
        if filters.remove(&id).is_some() {
            trace!(target: "rpc::eth::filter", ?id, "uninstalled filter");
            Ok(true)
        } else {
            Ok(false)
        }
    }

    /// Returns logs matching given filter object.
    ///
    /// Handler for `eth_getLogs`
    async fn logs(&self, filter: Filter) -> RpcResult<Vec<Log>> {
        trace!(target: "rpc::eth", "Serving eth_getLogs");
        Ok(self.inner.logs_for_filter(filter).await?)
    }
}

impl<Provider, Pool, Eth> std::fmt::Debug for EthFilter<Provider, Pool, Eth> {
    fn fmt(&self, f: &mut std::fmt::Formatter<'_>) -> std::fmt::Result {
        f.debug_struct("EthFilter").finish_non_exhaustive()
    }
}

/// Container type `EthFilter`
#[derive(Debug)]
struct EthFilterInner<Provider, Pool, Tx> {
    /// The transaction pool.
    pool: Pool,
    /// The provider that can interact with the chain.
    provider: Provider,
    /// All currently installed filters.
    active_filters: ActiveFilters<Tx>,
    /// Provides ids to identify filters
    id_provider: Arc<dyn IdProvider>,
    /// Maximum number of blocks that could be scanned per filter
    max_blocks_per_filter: u64,
    /// Maximum number of logs that can be returned in a response
    max_logs_per_response: usize,
    /// The async cache frontend for eth related data
    eth_cache: EthStateCache,
    /// maximum number of headers to read at once for range filter
    max_headers_range: u64,
    /// The type that can spawn tasks.
    task_spawner: Box<dyn TaskSpawner>,
    /// Duration since the last filter poll, after which the filter is considered stale
    stale_filter_ttl: Duration,
}

impl<Provider, Pool, Tx> EthFilterInner<Provider, Pool, Tx>
where
    Provider: BlockReader + BlockIdReader + EvmEnvProvider + 'static,
    Pool: TransactionPool + 'static,
{
    /// Returns logs matching given filter object.
    async fn logs_for_filter(&self, filter: Filter) -> Result<Vec<Log>, EthFilterError> {
        match filter.block_option {
            FilterBlockOption::AtBlockHash(block_hash) => {
                // for all matching logs in the block
                // get the block header with the hash
                let block = self
                    .provider
                    .header_by_hash_or_number(block_hash.into())?
                    .ok_or(ProviderError::HeaderNotFound(block_hash.into()))?;

                // we also need to ensure that the receipts are available and return an error if
                // not, in case the block hash been reorged
                let receipts = self
                    .eth_cache
                    .get_receipts(block_hash)
                    .await?
                    .ok_or_else(|| EthApiError::UnknownBlockNumber)?;

                let mut all_logs = Vec::new();
                let filter = FilteredParams::new(Some(filter));
                logs_utils::append_matching_block_logs(
                    &mut all_logs,
                    &self.provider,
                    &filter,
                    (block_hash, block.number).into(),
                    &receipts,
                    false,
                    block.timestamp,
                )?;

                Ok(all_logs)
            }
            FilterBlockOption::Range { from_block, to_block } => {
                // compute the range
                let info = self.provider.chain_info()?;

                // we start at the most recent block if unset in filter
                let start_block = info.best_number;
                let from = from_block
                    .map(|num| self.provider.convert_block_number(num))
                    .transpose()?
                    .flatten();
                let to = to_block
                    .map(|num| self.provider.convert_block_number(num))
                    .transpose()?
                    .flatten();
                let (from_block_number, to_block_number) =
                    logs_utils::get_filter_block_range(from, to, start_block, info);
                self.get_logs_in_block_range(&filter, from_block_number, to_block_number, info)
                    .await
            }
        }
    }

    /// Installs a new filter and returns the new identifier.
    async fn install_filter(&self, kind: FilterKind<Tx>) -> RpcResult<FilterId> {
        let last_poll_block_number = self.provider.best_block_number().to_rpc_result()?;
        let id = FilterId::from(self.id_provider.next_id());
        let mut filters = self.active_filters.inner.lock().await;
        filters.insert(
            id.clone(),
            ActiveFilter {
                block: last_poll_block_number,
                last_poll_timestamp: Instant::now(),
                kind,
            },
        );
        Ok(id)
    }

    /// Returns all logs in the given _inclusive_ range that match the filter
    ///
    /// Returns an error if:
    ///  - underlying database error
    ///  - amount of matches exceeds configured limit
    async fn get_logs_in_block_range(
        &self,
        filter: &Filter,
        from_block: u64,
        to_block: u64,
        chain_info: ChainInfo,
    ) -> Result<Vec<Log>, EthFilterError> {
        trace!(target: "rpc::eth::filter", from=from_block, to=to_block, ?filter, "finding logs in range");
        let best_number = chain_info.best_number;

        if to_block < from_block {
            return Err(EthFilterError::InvalidBlockRangeParams)
        }

        if to_block - from_block > self.max_blocks_per_filter {
            return Err(EthFilterError::QueryExceedsMaxBlocks(self.max_blocks_per_filter))
        }

        let mut all_logs = Vec::new();
        let filter_params = FilteredParams::new(Some(filter.clone()));

        if (to_block == best_number) && (from_block == best_number) {
            // only one block to check and it's the current best block which we can fetch directly
            // Note: In case of a reorg, the best block's hash might have changed, hence we only
            // return early of we were able to fetch the best block's receipts
            // perf: we're fetching the best block here which is expected to be cached
            if let Some((block, receipts)) =
                self.eth_cache.get_block_and_receipts(chain_info.best_hash).await?
            {
                logs_utils::append_matching_block_logs(
                    &mut all_logs,
                    &self.provider,
                    &filter_params,
                    chain_info.into(),
                    &receipts,
                    false,
                    block.header.timestamp,
                )?;
            }
            return Ok(all_logs)
        }

        // derive bloom filters from filter input, so we can check headers for matching logs
        let address_filter = FilteredParams::address_filter(&filter.address);
        let topics_filter = FilteredParams::topics_filter(&filter.topics);

        // loop over the range of new blocks and check logs if the filter matches the log's bloom
        // filter
        for (from, to) in
            BlockRangeInclusiveIter::new(from_block..=to_block, self.max_headers_range)
        {
            let headers = self.provider.headers_range(from..=to)?;

            for (idx, header) in headers.iter().enumerate() {
                // only if filter matches
                if FilteredParams::matches_address(header.logs_bloom, &address_filter) &&
                    FilteredParams::matches_topics(header.logs_bloom, &topics_filter)
                {
                    // these are consecutive headers, so we can use the parent hash of the next
                    // block to get the current header's hash
                    let block_hash = match headers.get(idx + 1) {
                        Some(parent) => parent.parent_hash,
                        None => self
                            .provider
                            .block_hash(header.number)?
                            .ok_or(ProviderError::HeaderNotFound(header.number.into()))?,
                    };

                    if let Some(receipts) = self.eth_cache.get_receipts(block_hash).await? {
                        append_matching_block_logs(
                            &mut all_logs,
                            &self.provider,
                            &filter_params,
                            BlockNumHash::new(header.number, block_hash),
                            &receipts,
                            false,
                            header.timestamp,
                        )?;

                        // size check but only if range is multiple blocks, so we always return all
                        // logs of a single block
                        let is_multi_block_range = from_block != to_block;
                        if is_multi_block_range && all_logs.len() > self.max_logs_per_response {
                            return Err(EthFilterError::QueryExceedsMaxResults(
                                self.max_logs_per_response,
                            ))
                        }
                    }
                }
            }
        }

        Ok(all_logs)
    }
}

/// All active filters
#[derive(Debug, Clone, Default)]
pub struct ActiveFilters<T> {
    inner: Arc<Mutex<HashMap<FilterId, ActiveFilter<T>>>>,
}

/// An installed filter
#[derive(Debug)]
struct ActiveFilter<T> {
    /// At which block the filter was polled last.
    block: u64,
    /// Last time this filter was polled.
    last_poll_timestamp: Instant,
    /// What kind of filter it is.
    kind: FilterKind<T>,
}

/// A receiver for pending transactions that returns all new transactions since the last poll.
#[derive(Debug, Clone)]
struct PendingTransactionsReceiver {
    txs_receiver: Arc<Mutex<Receiver<TxHash>>>,
}

impl PendingTransactionsReceiver {
    fn new(receiver: Receiver<TxHash>) -> Self {
        Self { txs_receiver: Arc::new(Mutex::new(receiver)) }
    }

    /// Returns all new pending transactions received since the last poll.
    async fn drain<T>(&self) -> FilterChanges<T> {
        let mut pending_txs = Vec::new();
        let mut prepared_stream = self.txs_receiver.lock().await;

        while let Ok(tx_hash) = prepared_stream.try_recv() {
            pending_txs.push(tx_hash);
        }

        // Convert the vector of hashes into FilterChanges::Hashes
        FilterChanges::Hashes(pending_txs)
    }
}

/// A structure to manage and provide access to a stream of full transaction details.
#[derive(Debug, Clone)]
struct FullTransactionsReceiver<T: PoolTransaction, Eth> {
    txs_stream: Arc<Mutex<NewSubpoolTransactionStream<T>>>,
    _tx_resp_builder: PhantomData<Eth>,
}

impl<T, Eth> FullTransactionsReceiver<T, Eth>
where
    T: PoolTransaction + 'static,
    Eth: TransactionCompat,
{
    /// Creates a new `FullTransactionsReceiver` encapsulating the provided transaction stream.
    fn new(stream: NewSubpoolTransactionStream<T>) -> Self {
        Self { txs_stream: Arc::new(Mutex::new(stream)), _tx_resp_builder: PhantomData }
    }

    /// Returns all new pending transactions received since the last poll.
<<<<<<< HEAD
    async fn drain(&self) -> FilterChanges<Eth::Transaction> {
=======
    async fn drain(&self) -> FilterChanges
    where
        T: PoolTransaction<Consensus = TransactionSignedEcRecovered>,
    {
>>>>>>> c788b6a5
        let mut pending_txs = Vec::new();
        let mut prepared_stream = self.txs_stream.lock().await;

        while let Ok(tx) = prepared_stream.try_recv() {
            pending_txs.push(from_recovered::<Eth>(tx.transaction.to_recovered_transaction()))
        }
        FilterChanges::Transactions(pending_txs)
    }
}

/// Helper trait for [FullTransactionsReceiver] to erase the `Transaction` type.
#[async_trait]
trait FullTransactionsFilter<T>: fmt::Debug + Send + Sync + Unpin + 'static {
    async fn drain(&self) -> FilterChanges<T>;
}

#[async_trait]
impl<T, Eth> FullTransactionsFilter<Eth::Transaction> for FullTransactionsReceiver<T, Eth>
where
<<<<<<< HEAD
    T: PoolTransaction + 'static,
    Eth: TransactionCompat + 'static,
=======
    T: PoolTransaction<Consensus = TransactionSignedEcRecovered> + 'static,
>>>>>>> c788b6a5
{
    async fn drain(&self) -> FilterChanges<Eth::Transaction> {
        Self::drain(self).await
    }
}

/// Represents the kind of pending transaction data that can be retrieved.
///
/// This enum differentiates between two kinds of pending transaction data:
/// - Just the transaction hashes.
/// - Full transaction details.
#[derive(Debug, Clone)]
enum PendingTransactionKind<T> {
    Hashes(PendingTransactionsReceiver),
    FullTransaction(Arc<dyn FullTransactionsFilter<T>>),
}

impl<T: 'static> PendingTransactionKind<T> {
    async fn drain(&self) -> FilterChanges<T> {
        match self {
            Self::Hashes(receiver) => receiver.drain().await,
            Self::FullTransaction(receiver) => receiver.drain().await,
        }
    }
}

#[derive(Clone, Debug)]
enum FilterKind<T> {
    Log(Box<Filter>),
    Block,
    PendingTransaction(PendingTransactionKind<T>),
}

/// An iterator that yields _inclusive_ block ranges of a given step size
#[derive(Debug)]
struct BlockRangeInclusiveIter {
    iter: StepBy<RangeInclusive<u64>>,
    step: u64,
    end: u64,
}

impl BlockRangeInclusiveIter {
    fn new(range: RangeInclusive<u64>, step: u64) -> Self {
        Self { end: *range.end(), iter: range.step_by(step as usize + 1), step }
    }
}

impl Iterator for BlockRangeInclusiveIter {
    type Item = (u64, u64);

    fn next(&mut self) -> Option<Self::Item> {
        let start = self.iter.next()?;
        let end = (start + self.step).min(self.end);
        if start > end {
            return None
        }
        Some((start, end))
    }
}

#[cfg(test)]
mod tests {
    use super::*;
    use rand::{thread_rng, Rng};

    #[test]
    fn test_block_range_iter() {
        for _ in 0..100 {
            let mut rng = thread_rng();
            let start = rng.gen::<u32>() as u64;
            let end = start.saturating_add(rng.gen::<u32>() as u64);
            let step = rng.gen::<u16>() as u64;
            let range = start..=end;
            let mut iter = BlockRangeInclusiveIter::new(range.clone(), step);
            let (from, mut end) = iter.next().unwrap();
            assert_eq!(from, start);
            assert_eq!(end, (from + step).min(*range.end()));

            for (next_from, next_end) in iter {
                // ensure range starts with previous end + 1
                assert_eq!(next_from, end + 1);
                end = next_end;
            }

            assert_eq!(end, *range.end());
        }
    }
}<|MERGE_RESOLUTION|>--- conflicted
+++ resolved
@@ -591,14 +591,10 @@
     }
 
     /// Returns all new pending transactions received since the last poll.
-<<<<<<< HEAD
-    async fn drain(&self) -> FilterChanges<Eth::Transaction> {
-=======
-    async fn drain(&self) -> FilterChanges
+    async fn drain(&self) -> FilterChanges<Eth::Transaction>
     where
         T: PoolTransaction<Consensus = TransactionSignedEcRecovered>,
     {
->>>>>>> c788b6a5
         let mut pending_txs = Vec::new();
         let mut prepared_stream = self.txs_stream.lock().await;
 
@@ -618,12 +614,8 @@
 #[async_trait]
 impl<T, Eth> FullTransactionsFilter<Eth::Transaction> for FullTransactionsReceiver<T, Eth>
 where
-<<<<<<< HEAD
-    T: PoolTransaction + 'static,
+    T: PoolTransaction<Consensus = TransactionSignedEcRecovered> + 'static,
     Eth: TransactionCompat + 'static,
-=======
-    T: PoolTransaction<Consensus = TransactionSignedEcRecovered> + 'static,
->>>>>>> c788b6a5
 {
     async fn drain(&self) -> FilterChanges<Eth::Transaction> {
         Self::drain(self).await
