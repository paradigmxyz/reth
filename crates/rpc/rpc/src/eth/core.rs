//! Implementation of the [`jsonrpsee`] generated [`EthApiServer`](crate::EthApi) trait
//! Handles RPC requests for the `eth_` namespace.

use std::sync::Arc;

use alloy_network::AnyNetwork;
use alloy_primitives::U256;
use derive_more::Deref;
use reth_node_api::{BuilderProvider, FullNodeComponents};
use reth_primitives::BlockNumberOrTag;
use reth_provider::{BlockReaderIdExt, CanonStateSubscriptions, ChainSpecProvider};
use reth_rpc_eth_api::{
    helpers::{EthSigner, SpawnBlocking},
    EthApiTypes,
};
use reth_rpc_eth_types::{
    EthApiBuilderCtx, EthApiError, EthStateCache, FeeHistoryCache, GasCap, GasPriceOracle,
    PendingBlock,
};
use reth_tasks::{
    pool::{BlockingTaskGuard, BlockingTaskPool},
    TaskExecutor, TaskSpawner, TokioTaskExecutor,
};
use tokio::sync::Mutex;

use crate::eth::EthTxBuilder;

/// `Eth` API implementation.
///
/// This type provides the functionality for handling `eth_` related requests.
/// These are implemented two-fold: Core functionality is implemented as
/// [`EthApiSpec`](reth_rpc_eth_api::helpers::EthApiSpec) trait. Additionally, the required server
/// implementations (e.g. [`EthApiServer`](reth_rpc_eth_api::EthApiServer)) are implemented
/// separately in submodules. The rpc handler implementation can then delegate to the main impls.
/// This way [`EthApi`] is not limited to [`jsonrpsee`] and can be used standalone or in other
/// network handlers (for example ipc).
#[derive(Deref)]
pub struct EthApi<Provider, Pool, Network, EvmConfig> {
    /// All nested fields bundled together.
    pub(super) inner: Arc<EthApiInner<Provider, Pool, Network, EvmConfig>>,
}

impl<Provider, Pool, Network, EvmConfig> Clone for EthApi<Provider, Pool, Network, EvmConfig> {
    fn clone(&self) -> Self {
        Self { inner: self.inner.clone() }
    }
}

impl<Provider, Pool, Network, EvmConfig> EthApi<Provider, Pool, Network, EvmConfig>
where
    Provider: BlockReaderIdExt,
{
    /// Creates a new, shareable instance using the default tokio task spawner.
    #[allow(clippy::too_many_arguments)]
    pub fn new(
        provider: Provider,
        pool: Pool,
        network: Network,
        eth_cache: EthStateCache,
        gas_oracle: GasPriceOracle<Provider>,
        gas_cap: impl Into<GasCap>,
        max_simulate_blocks: u64,
        eth_proof_window: u64,
        blocking_task_pool: BlockingTaskPool,
        fee_history_cache: FeeHistoryCache,
        evm_config: EvmConfig,
        proof_permits: usize,
    ) -> Self {
        let inner = EthApiInner::new(
            provider,
            pool,
            network,
            eth_cache,
            gas_oracle,
            gas_cap,
            max_simulate_blocks,
            eth_proof_window,
            blocking_task_pool,
            fee_history_cache,
            evm_config,
            TokioTaskExecutor::default(),
            proof_permits,
        );

        Self { inner: Arc::new(inner) }
    }
}

impl<Provider, Pool, EvmConfig, Network> EthApi<Provider, Pool, Network, EvmConfig>
where
    Provider: ChainSpecProvider + BlockReaderIdExt + Clone + 'static,
    Pool: Clone,
    EvmConfig: Clone,
    Network: Clone,
{
    /// Creates a new, shareable instance.
    pub fn with_spawner<Tasks, Events>(
        ctx: &EthApiBuilderCtx<Provider, Pool, EvmConfig, Network, Tasks, Events, Self>,
    ) -> Self
    where
        Tasks: TaskSpawner + Clone + 'static,
        Events: CanonStateSubscriptions,
    {
        let blocking_task_pool =
            BlockingTaskPool::build().expect("failed to build blocking task pool");

        let inner = EthApiInner::new(
            ctx.provider.clone(),
            ctx.pool.clone(),
            ctx.network.clone(),
            ctx.cache.clone(),
            ctx.new_gas_price_oracle(),
            ctx.config.rpc_gas_cap,
            ctx.config.rpc_max_simulate_blocks,
            ctx.config.eth_proof_window,
            blocking_task_pool,
            ctx.new_fee_history_cache(),
            ctx.evm_config.clone(),
            ctx.executor.clone(),
            ctx.config.proof_permits,
        );

        Self { inner: Arc::new(inner) }
    }
}

impl<Provider, Pool, Network, EvmConfig> EthApiTypes for EthApi<Provider, Pool, Network, EvmConfig>
where
    Self: Send + Sync,
{
    type Error = EthApiError;
    // todo: replace with alloy_network::Ethereum
    type NetworkTypes = AnyNetwork;
    type TransactionCompat = EthTxBuilder;
}

impl<Provider, Pool, Network, EvmConfig> std::fmt::Debug
    for EthApi<Provider, Pool, Network, EvmConfig>
{
    fn fmt(&self, f: &mut std::fmt::Formatter<'_>) -> std::fmt::Result {
        f.debug_struct("EthApi").finish_non_exhaustive()
    }
}

impl<Provider, Pool, Network, EvmConfig> SpawnBlocking
    for EthApi<Provider, Pool, Network, EvmConfig>
where
    Self: Clone + Send + Sync + 'static,
{
    #[inline]
    fn io_task_spawner(&self) -> impl TaskSpawner {
        self.inner.task_spawner()
    }

    #[inline]
    fn tracing_task_pool(&self) -> &BlockingTaskPool {
        self.inner.blocking_task_pool()
    }

    #[inline]
    fn tracing_task_guard(&self) -> &BlockingTaskGuard {
        self.inner.blocking_task_guard()
    }
}

impl<N> BuilderProvider<N> for EthApi<N::Provider, N::Pool, N::Network, N::Evm>
where
    N: FullNodeComponents,
{
<<<<<<< HEAD
    type Ctx<'a> = &'a EthApiBuilderCtx<
        N::Provider,
        N::Pool,
        N::Evm,
        Network,
        TaskExecutor,
        N::Provider,
        Self,
    >;
=======
    type Ctx<'a> =
        &'a EthApiBuilderCtx<N::Provider, N::Pool, N::Evm, N::Network, TaskExecutor, N::Provider>;
>>>>>>> 05f862af

    fn builder() -> Box<dyn for<'a> Fn(Self::Ctx<'a>) -> Self + Send> {
        Box::new(Self::with_spawner)
    }
}

/// Container type `EthApi`
#[allow(missing_debug_implementations)]
pub struct EthApiInner<Provider, Pool, Network, EvmConfig> {
    /// The transaction pool.
    pool: Pool,
    /// The provider that can interact with the chain.
    provider: Provider,
    /// An interface to interact with the network
    network: Network,
    /// All configured Signers
    signers: parking_lot::RwLock<Vec<Box<dyn EthSigner>>>,
    /// The async cache frontend for eth related data
    eth_cache: EthStateCache,
    /// The async gas oracle frontend for gas price suggestions
    gas_oracle: GasPriceOracle<Provider>,
    /// Maximum gas limit for `eth_call` and call tracing RPC methods.
    gas_cap: u64,
    /// Maximum number of blocks for `eth_simulateV1`.
    max_simulate_blocks: u64,
    /// The maximum number of blocks into the past for generating state proofs.
    eth_proof_window: u64,
    /// The block number at which the node started
    starting_block: U256,
    /// The type that can spawn tasks which would otherwise block.
    task_spawner: Box<dyn TaskSpawner>,
    /// Cached pending block if any
    pending_block: Mutex<Option<PendingBlock>>,
    /// A pool dedicated to CPU heavy blocking tasks.
    blocking_task_pool: BlockingTaskPool,
    /// Cache for block fees history
    fee_history_cache: FeeHistoryCache,
    /// The type that defines how to configure the EVM
    evm_config: EvmConfig,

    /// Guard for getproof calls
    blocking_task_guard: BlockingTaskGuard,
}

impl<Provider, Pool, Network, EvmConfig> EthApiInner<Provider, Pool, Network, EvmConfig>
where
    Provider: BlockReaderIdExt,
{
    /// Creates a new, shareable instance using the default tokio task spawner.
    #[allow(clippy::too_many_arguments)]
    pub fn new(
        provider: Provider,
        pool: Pool,
        network: Network,
        eth_cache: EthStateCache,
        gas_oracle: GasPriceOracle<Provider>,
        gas_cap: impl Into<GasCap>,
        max_simulate_blocks: u64,
        eth_proof_window: u64,
        blocking_task_pool: BlockingTaskPool,
        fee_history_cache: FeeHistoryCache,
        evm_config: EvmConfig,
        task_spawner: impl TaskSpawner + 'static,
        proof_permits: usize,
    ) -> Self {
        let signers = parking_lot::RwLock::new(Default::default());
        // get the block number of the latest block
        let starting_block = U256::from(
            provider
                .header_by_number_or_tag(BlockNumberOrTag::Latest)
                .ok()
                .flatten()
                .map(|header| header.number)
                .unwrap_or_default(),
        );

        Self {
            provider,
            pool,
            network,
            signers,
            eth_cache,
            gas_oracle,
            gas_cap: gas_cap.into().into(),
            max_simulate_blocks,
            eth_proof_window,
            starting_block,
            task_spawner: Box::new(task_spawner),
            pending_block: Default::default(),
            blocking_task_pool,
            fee_history_cache,
            evm_config,
            blocking_task_guard: BlockingTaskGuard::new(proof_permits),
        }
    }
}

impl<Provider, Pool, Network, EvmConfig> EthApiInner<Provider, Pool, Network, EvmConfig> {
    /// Returns a handle to data on disk.
    #[inline]
    pub const fn provider(&self) -> &Provider {
        &self.provider
    }

    /// Returns a handle to data in memory.
    #[inline]
    pub const fn cache(&self) -> &EthStateCache {
        &self.eth_cache
    }

    /// Returns a handle to the pending block.
    #[inline]
    pub const fn pending_block(&self) -> &Mutex<Option<PendingBlock>> {
        &self.pending_block
    }

    /// Returns a handle to the task spawner.
    #[inline]
    pub const fn task_spawner(&self) -> &dyn TaskSpawner {
        &*self.task_spawner
    }

    /// Returns a handle to the blocking thread pool.
    #[inline]
    pub const fn blocking_task_pool(&self) -> &BlockingTaskPool {
        &self.blocking_task_pool
    }

    /// Returns a handle to the EVM config.
    #[inline]
    pub const fn evm_config(&self) -> &EvmConfig {
        &self.evm_config
    }

    /// Returns a handle to the transaction pool.
    #[inline]
    pub const fn pool(&self) -> &Pool {
        &self.pool
    }

    /// Returns the gas cap.
    #[inline]
    pub const fn gas_cap(&self) -> u64 {
        self.gas_cap
    }

    /// Returns the `max_simulate_blocks`.
    #[inline]
    pub const fn max_simulate_blocks(&self) -> u64 {
        self.max_simulate_blocks
    }

    /// Returns a handle to the gas oracle.
    #[inline]
    pub const fn gas_oracle(&self) -> &GasPriceOracle<Provider> {
        &self.gas_oracle
    }

    /// Returns a handle to the fee history cache.
    #[inline]
    pub const fn fee_history_cache(&self) -> &FeeHistoryCache {
        &self.fee_history_cache
    }

    /// Returns a handle to the signers.
    #[inline]
    pub const fn signers(&self) -> &parking_lot::RwLock<Vec<Box<dyn EthSigner>>> {
        &self.signers
    }

    /// Returns the starting block.
    #[inline]
    pub const fn starting_block(&self) -> U256 {
        self.starting_block
    }

    /// Returns the inner `Network`
    #[inline]
    pub const fn network(&self) -> &Network {
        &self.network
    }

    /// The maximum number of blocks into the past for generating state proofs.
    #[inline]
    pub const fn eth_proof_window(&self) -> u64 {
        self.eth_proof_window
    }

    /// Returns reference to [`BlockingTaskGuard`].
    #[inline]
    pub const fn blocking_task_guard(&self) -> &BlockingTaskGuard {
        &self.blocking_task_guard
    }
}

#[cfg(test)]
mod tests {
    use alloy_primitives::{B256, U64};
    use jsonrpsee_types::error::INVALID_PARAMS_CODE;
    use reth_chainspec::{BaseFeeParams, ChainSpec};
    use reth_evm_ethereum::EthEvmConfig;
    use reth_network_api::noop::NoopNetwork;
    use reth_primitives::{Block, BlockNumberOrTag, Header, TransactionSigned};
    use reth_provider::{
        test_utils::{MockEthProvider, NoopProvider},
        BlockReader, BlockReaderIdExt, ChainSpecProvider, EvmEnvProvider, StateProviderFactory,
    };
    use reth_rpc_eth_api::EthApiServer;
    use reth_rpc_eth_types::{
        EthStateCache, FeeHistoryCache, FeeHistoryCacheConfig, GasPriceOracle,
    };
    use reth_rpc_server_types::constants::{
        DEFAULT_ETH_PROOF_WINDOW, DEFAULT_MAX_SIMULATE_BLOCKS, DEFAULT_PROOF_PERMITS,
    };
    use reth_rpc_types::FeeHistory;
    use reth_tasks::pool::BlockingTaskPool;
    use reth_testing_utils::{generators, generators::Rng};
    use reth_transaction_pool::test_utils::{testing_pool, TestPool};

    use crate::EthApi;

    fn build_test_eth_api<
        P: BlockReaderIdExt
            + BlockReader
            + ChainSpecProvider<ChainSpec = ChainSpec>
            + EvmEnvProvider
            + StateProviderFactory
            + Unpin
            + Clone
            + 'static,
    >(
        provider: P,
    ) -> EthApi<P, TestPool, NoopNetwork, EthEvmConfig> {
        let evm_config = EthEvmConfig::new(provider.chain_spec());
        let cache = EthStateCache::spawn(provider.clone(), Default::default(), evm_config.clone());
        let fee_history_cache =
            FeeHistoryCache::new(cache.clone(), FeeHistoryCacheConfig::default());

        let gas_cap = provider.chain_spec().max_gas_limit;
        EthApi::new(
            provider.clone(),
            testing_pool(),
            NoopNetwork::default(),
            cache.clone(),
            GasPriceOracle::new(provider, Default::default(), cache),
            gas_cap,
            DEFAULT_MAX_SIMULATE_BLOCKS,
            DEFAULT_ETH_PROOF_WINDOW,
            BlockingTaskPool::build().expect("failed to build tracing pool"),
            fee_history_cache,
            evm_config,
            DEFAULT_PROOF_PERMITS,
        )
    }

    // Function to prepare the EthApi with mock data
    fn prepare_eth_api(
        newest_block: u64,
        mut oldest_block: Option<B256>,
        block_count: u64,
        mock_provider: MockEthProvider,
    ) -> (EthApi<MockEthProvider, TestPool, NoopNetwork, EthEvmConfig>, Vec<u128>, Vec<f64>) {
        let mut rng = generators::rng();

        // Build mock data
        let mut gas_used_ratios = Vec::new();
        let mut base_fees_per_gas = Vec::new();
        let mut last_header = None;
        let mut parent_hash = B256::default();

        for i in (0..block_count).rev() {
            let hash = rng.gen();
            let gas_limit: u64 = rng.gen();
            let gas_used: u64 = rng.gen();
            // Note: Generates a u32 to avoid overflows later
            let base_fee_per_gas: Option<u64> = rng.gen::<bool>().then(|| rng.gen::<u32>() as u64);

            let header = Header {
                number: newest_block - i,
                gas_limit,
                gas_used,
                base_fee_per_gas,
                parent_hash,
                ..Default::default()
            };
            last_header = Some(header.clone());
            parent_hash = hash;

            let mut transactions = vec![];
            for _ in 0..100 {
                let random_fee: u128 = rng.gen();

                if let Some(base_fee_per_gas) = header.base_fee_per_gas {
                    let transaction = TransactionSigned {
                        transaction: reth_primitives::Transaction::Eip1559(
                            reth_primitives::TxEip1559 {
                                max_priority_fee_per_gas: random_fee,
                                max_fee_per_gas: random_fee + base_fee_per_gas as u128,
                                ..Default::default()
                            },
                        ),
                        ..Default::default()
                    };

                    transactions.push(transaction);
                } else {
                    let transaction = TransactionSigned {
                        transaction: reth_primitives::Transaction::Legacy(Default::default()),
                        ..Default::default()
                    };

                    transactions.push(transaction);
                }
            }

            mock_provider.add_block(
                hash,
                Block { header: header.clone(), body: transactions, ..Default::default() },
            );
            mock_provider.add_header(hash, header);

            oldest_block.get_or_insert(hash);
            gas_used_ratios.push(gas_used as f64 / gas_limit as f64);
            base_fees_per_gas.push(base_fee_per_gas.map(|fee| fee as u128).unwrap_or_default());
        }

        // Add final base fee (for the next block outside of the request)
        let last_header = last_header.unwrap();
        base_fees_per_gas.push(BaseFeeParams::ethereum().next_block_base_fee(
            last_header.gas_used as u128,
            last_header.gas_limit as u128,
            last_header.base_fee_per_gas.unwrap_or_default() as u128,
        ));

        let eth_api = build_test_eth_api(mock_provider);

        (eth_api, base_fees_per_gas, gas_used_ratios)
    }

    /// Invalid block range
    #[tokio::test]
    async fn test_fee_history_empty() {
        let response = <EthApi<_, _, _, _> as EthApiServer<_, _, _>>::fee_history(
            &build_test_eth_api(NoopProvider::default()),
            U64::from(1),
            BlockNumberOrTag::Latest,
            None,
        )
        .await;
        assert!(response.is_err());
        let error_object = response.unwrap_err();
        assert_eq!(error_object.code(), INVALID_PARAMS_CODE);
    }

    #[tokio::test]
    /// Invalid block range (request is before genesis)
    async fn test_fee_history_invalid_block_range_before_genesis() {
        let block_count = 10;
        let newest_block = 1337;
        let oldest_block = None;

        let (eth_api, _, _) =
            prepare_eth_api(newest_block, oldest_block, block_count, MockEthProvider::default());

        let response = <EthApi<_, _, _, _> as EthApiServer<_, _, _>>::fee_history(
            &eth_api,
            U64::from(newest_block + 1),
            newest_block.into(),
            Some(vec![10.0]),
        )
        .await;

        assert!(response.is_err());
        let error_object = response.unwrap_err();
        assert_eq!(error_object.code(), INVALID_PARAMS_CODE);
    }

    #[tokio::test]
    /// Invalid block range (request is in the future)
    async fn test_fee_history_invalid_block_range_in_future() {
        let block_count = 10;
        let newest_block = 1337;
        let oldest_block = None;

        let (eth_api, _, _) =
            prepare_eth_api(newest_block, oldest_block, block_count, MockEthProvider::default());

        let response = <EthApi<_, _, _, _> as EthApiServer<_, _, _>>::fee_history(
            &eth_api,
            U64::from(1),
            (newest_block + 1000).into(),
            Some(vec![10.0]),
        )
        .await;

        assert!(response.is_err());
        let error_object = response.unwrap_err();
        assert_eq!(error_object.code(), INVALID_PARAMS_CODE);
    }

    #[tokio::test]
    /// Requesting no block should result in a default response
    async fn test_fee_history_no_block_requested() {
        let block_count = 10;
        let newest_block = 1337;
        let oldest_block = None;

        let (eth_api, _, _) =
            prepare_eth_api(newest_block, oldest_block, block_count, MockEthProvider::default());

        let response = <EthApi<_, _, _, _> as EthApiServer<_, _, _>>::fee_history(
            &eth_api,
            U64::from(0),
            newest_block.into(),
            None,
        )
        .await
        .unwrap();
        assert_eq!(
            response,
            FeeHistory::default(),
            "none: requesting no block should yield a default response"
        );
    }

    #[tokio::test]
    /// Requesting a single block should return 1 block (+ base fee for the next block over)
    async fn test_fee_history_single_block() {
        let block_count = 10;
        let newest_block = 1337;
        let oldest_block = None;

        let (eth_api, base_fees_per_gas, gas_used_ratios) =
            prepare_eth_api(newest_block, oldest_block, block_count, MockEthProvider::default());

        let fee_history =
            eth_api.fee_history(U64::from(1), newest_block.into(), None).await.unwrap();
        assert_eq!(
            fee_history.base_fee_per_gas,
            &base_fees_per_gas[base_fees_per_gas.len() - 2..],
            "one: base fee per gas is incorrect"
        );
        assert_eq!(
            fee_history.base_fee_per_gas.len(),
            2,
            "one: should return base fee of the next block as well"
        );
        assert_eq!(
            &fee_history.gas_used_ratio,
            &gas_used_ratios[gas_used_ratios.len() - 1..],
            "one: gas used ratio is incorrect"
        );
        assert_eq!(fee_history.oldest_block, newest_block, "one: oldest block is incorrect");
        assert!(
            fee_history.reward.is_none(),
            "one: no percentiles were requested, so there should be no rewards result"
        );
    }

    /// Requesting all blocks should be ok
    #[tokio::test]
    async fn test_fee_history_all_blocks() {
        let block_count = 10;
        let newest_block = 1337;
        let oldest_block = None;

        let (eth_api, base_fees_per_gas, gas_used_ratios) =
            prepare_eth_api(newest_block, oldest_block, block_count, MockEthProvider::default());

        let fee_history =
            eth_api.fee_history(U64::from(block_count), newest_block.into(), None).await.unwrap();

        assert_eq!(
            &fee_history.base_fee_per_gas, &base_fees_per_gas,
            "all: base fee per gas is incorrect"
        );
        assert_eq!(
            fee_history.base_fee_per_gas.len() as u64,
            block_count + 1,
            "all: should return base fee of the next block as well"
        );
        assert_eq!(
            &fee_history.gas_used_ratio, &gas_used_ratios,
            "all: gas used ratio is incorrect"
        );
        assert_eq!(
            fee_history.oldest_block,
            newest_block - block_count + 1,
            "all: oldest block is incorrect"
        );
        assert!(
            fee_history.reward.is_none(),
            "all: no percentiles were requested, so there should be no rewards result"
        );
    }
}<|MERGE_RESOLUTION|>--- conflicted
+++ resolved
@@ -167,20 +167,15 @@
 where
     N: FullNodeComponents,
 {
-<<<<<<< HEAD
     type Ctx<'a> = &'a EthApiBuilderCtx<
         N::Provider,
         N::Pool,
         N::Evm,
-        Network,
+        N::Network,
         TaskExecutor,
         N::Provider,
         Self,
     >;
-=======
-    type Ctx<'a> =
-        &'a EthApiBuilderCtx<N::Provider, N::Pool, N::Evm, N::Network, TaskExecutor, N::Provider>;
->>>>>>> 05f862af
 
     fn builder() -> Box<dyn for<'a> Fn(Self::Ctx<'a>) -> Self + Send> {
         Box::new(Self::with_spawner)
