--- conflicted
+++ resolved
@@ -169,21 +169,6 @@
     }
 }
 
-<<<<<<< HEAD
-impl<N> BuilderProvider<N> for EthApi<N::Provider, N::Pool, N::Network, N::Evm>
-where
-    N: FullNodeComponents,
-{
-    type Ctx<'a> =
-        &'a EthApiBuilderCtx<N::Provider, N::Pool, N::Evm, N::Network, TaskExecutor, N::Provider>;
-
-    fn builder() -> Box<dyn for<'a> Fn(Self::Ctx<'a>) -> Self + Send> {
-        Box::new(Self::with_spawner)
-    }
-}
-
-=======
->>>>>>> 51594c9a
 /// Container type `EthApi`
 #[allow(missing_debug_implementations)]
 pub struct EthApiInner<Provider, Pool, Network, EvmConfig> {
