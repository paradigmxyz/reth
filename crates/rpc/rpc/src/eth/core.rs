--- conflicted
+++ resolved
@@ -520,21 +520,12 @@
         let mut parent_hash = B256::default();
 
         for i in (0..block_count).rev() {
-<<<<<<< HEAD
-            let hash = rng.r#gen();
-            // Note: Generates saner values to avoid invalid overflows later
-            let gas_limit = rng.r#gen::<u32>() as u64;
-            let base_fee_per_gas: Option<u64> =
-                rng.r#gen::<bool>().then(|| rng.r#gen::<u32>() as u64);
-            let gas_used = rng.r#gen::<u32>() as u64;
-=======
             let hash = rng.random();
             // Note: Generates saner values to avoid invalid overflows later
             let gas_limit = rng.random::<u32>() as u64;
             let base_fee_per_gas: Option<u64> =
                 rng.random::<bool>().then(|| rng.random::<u32>() as u64);
             let gas_used = rng.random::<u32>() as u64;
->>>>>>> 9f608298
 
             let header = Header {
                 number: newest_block - i,
@@ -550,11 +541,7 @@
             const TOTAL_TRANSACTIONS: usize = 100;
             let mut transactions = Vec::with_capacity(TOTAL_TRANSACTIONS);
             for _ in 0..TOTAL_TRANSACTIONS {
-<<<<<<< HEAD
-                let random_fee: u128 = rng.r#gen();
-=======
                 let random_fee: u128 = rng.random();
->>>>>>> 9f608298
 
                 if let Some(base_fee_per_gas) = header.base_fee_per_gas {
                     let transaction = TransactionSigned::new_unhashed(
