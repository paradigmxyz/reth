//! Contains RPC handler implementations specific to transactions

use reth_provider::{BlockReaderIdExt, TransactionsProvider};
use reth_rpc_eth_api::helpers::{EthSigner, EthTransactions, LoadTransaction, SpawnBlocking};
use reth_rpc_eth_types::EthStateCache;
use reth_transaction_pool::TransactionPool;

use crate::EthApi;

impl<Provider, Pool, Network, EvmConfig> EthTransactions
    for EthApi<Provider, Pool, Network, EvmConfig>
where
    Self: LoadTransaction,
    Pool: TransactionPool + 'static,
    Provider: BlockReaderIdExt,
{
    #[inline]
    fn provider(&self) -> impl BlockReaderIdExt {
        self.inner.provider()
    }

    #[inline]
    fn signers(&self) -> &parking_lot::RwLock<Vec<Box<dyn EthSigner>>> {
        self.inner.signers()
    }
}

impl<Provider, Pool, Network, EvmConfig> LoadTransaction
    for EthApi<Provider, Pool, Network, EvmConfig>
where
    Self: SpawnBlocking,
    Provider: TransactionsProvider,
    Pool: TransactionPool,
{
    type Pool = Pool;

    #[inline]
    fn provider(&self) -> impl TransactionsProvider {
        self.inner.provider()
    }

    #[inline]
    fn cache(&self) -> &EthStateCache {
        self.inner.cache()
    }

    #[inline]
    fn pool(&self) -> &Self::Pool {
        self.inner.pool()
    }
}

#[cfg(test)]
mod tests {
<<<<<<< HEAD
    use reth_chainspec::ChainSpecProvider;
=======
    use alloy_primitives::{hex_literal::hex, Bytes};
>>>>>>> 265e9268
    use reth_evm_ethereum::EthEvmConfig;
    use reth_network_api::noop::NoopNetwork;
    use reth_primitives::constants::ETHEREUM_BLOCK_GAS_LIMIT;
    use reth_provider::test_utils::NoopProvider;
    use reth_rpc_eth_api::helpers::EthTransactions;
    use reth_rpc_eth_types::{
        EthStateCache, FeeHistoryCache, FeeHistoryCacheConfig, GasPriceOracle,
    };
    use reth_rpc_server_types::constants::{DEFAULT_ETH_PROOF_WINDOW, DEFAULT_PROOF_PERMITS};
    use reth_tasks::pool::BlockingTaskPool;
    use reth_transaction_pool::{test_utils::testing_pool, TransactionPool};

    use super::*;

    #[tokio::test]
    async fn send_raw_transaction() {
        let noop_provider = NoopProvider::default();
        let noop_network_provider = NoopNetwork::default();

        let pool = testing_pool();

        let evm_config = EthEvmConfig::new(noop_provider.chain_spec());
        let cache = EthStateCache::spawn(noop_provider, Default::default(), evm_config.clone());
        let fee_history_cache =
            FeeHistoryCache::new(cache.clone(), FeeHistoryCacheConfig::default());
        let eth_api = EthApi::new(
            noop_provider,
            pool.clone(),
            noop_network_provider,
            cache.clone(),
            GasPriceOracle::new(noop_provider, Default::default(), cache.clone()),
            ETHEREUM_BLOCK_GAS_LIMIT,
            DEFAULT_ETH_PROOF_WINDOW,
            BlockingTaskPool::build().expect("failed to build tracing pool"),
            fee_history_cache,
            evm_config,
            DEFAULT_PROOF_PERMITS,
        );

        // https://etherscan.io/tx/0xa694b71e6c128a2ed8e2e0f6770bddbe52e3bb8f10e8472f9a79ab81497a8b5d
        let tx_1 = Bytes::from(hex!("02f871018303579880850555633d1b82520894eee27662c2b8eba3cd936a23f039f3189633e4c887ad591c62bdaeb180c080a07ea72c68abfb8fca1bd964f0f99132ed9280261bdca3e549546c0205e800f7d0a05b4ef3039e9c9b9babc179a1878fb825b5aaf5aed2fa8744854150157b08d6f3"));

        let tx_1_result = eth_api.send_raw_transaction(tx_1).await.unwrap();
        assert_eq!(
            pool.len(),
            1,
            "expect 1 transactions in the pool, but pool size is {}",
            pool.len()
        );

        // https://etherscan.io/tx/0x48816c2f32c29d152b0d86ff706f39869e6c1f01dc2fe59a3c1f9ecf39384694
        let tx_2 = Bytes::from(hex!("02f9043c018202b7843b9aca00850c807d37a08304d21d94ef1c6e67703c7bd7107eed8303fbe6ec2554bf6b881bc16d674ec80000b903c43593564c000000000000000000000000000000000000000000000000000000000000006000000000000000000000000000000000000000000000000000000000000000a00000000000000000000000000000000000000000000000000000000063e2d99f00000000000000000000000000000000000000000000000000000000000000030b000800000000000000000000000000000000000000000000000000000000000000000000000000000000000000000000000000000000000000000000000003000000000000000000000000000000000000000000000000000000000000006000000000000000000000000000000000000000000000000000000000000000c000000000000000000000000000000000000000000000000000000000000001e0000000000000000000000000000000000000000000000000000000000000004000000000000000000000000000000000000000000000000000000000000000020000000000000000000000000000000000000000000000001bc16d674ec80000000000000000000000000000000000000000000000000000000000000000010000000000000000000000000065717fe021ea67801d1088cc80099004b05b64600000000000000000000000000000000000000000000000001bc16d674ec80000000000000000000000000000000000000000000000000000000000000000000000000000000000000000000000000000000000000000000000000000000000a00000000000000000000000000000000000000000000000000000000000000000000000000000000000000000000000000000000000000000000000000000002bc02aaa39b223fe8d0a0e5c4f27ead9083c756cc20001f4a0b86991c6218b36c1d19d4a2e9eb0ce3606eb480000000000000000000000000000000000000000000000000000000000000000000000000000000000000000000000000000000100000000000000000000000000000000000000000000000000000000000000000180000000000000000000000000000000000000000000000000000000000000000000000000000000000000000000000000000000009e95fd5965fd1f1a6f0d4600000000000000000000000000000000000000000000000000000000000000a000000000000000000000000000000000000000000000000000000000000000000000000000000000000000000000000000000000000000000000000000000002000000000000000000000000a0b86991c6218b36c1d19d4a2e9eb0ce3606eb48000000000000000000000000428dca9537116148616a5a3e44035af17238fe9dc080a0c6ec1e41f5c0b9511c49b171ad4e04c6bb419c74d99fe9891d74126ec6e4e879a032069a753d7a2cfa158df95421724d24c0e9501593c09905abf3699b4a4405ce"));

        let tx_2_result = eth_api.send_raw_transaction(tx_2).await.unwrap();
        assert_eq!(
            pool.len(),
            2,
            "expect 2 transactions in the pool, but pool size is {}",
            pool.len()
        );

        assert!(pool.get(&tx_1_result).is_some(), "tx1 not found in the pool");
        assert!(pool.get(&tx_2_result).is_some(), "tx2 not found in the pool");
    }
}<|MERGE_RESOLUTION|>--- conflicted
+++ resolved
@@ -52,11 +52,8 @@
 
 #[cfg(test)]
 mod tests {
-<<<<<<< HEAD
     use reth_chainspec::ChainSpecProvider;
-=======
     use alloy_primitives::{hex_literal::hex, Bytes};
->>>>>>> 265e9268
     use reth_evm_ethereum::EthEvmConfig;
     use reth_network_api::noop::NoopNetwork;
     use reth_primitives::constants::ETHEREUM_BLOCK_GAS_LIMIT;
