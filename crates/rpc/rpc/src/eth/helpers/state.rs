//! Contains RPC handler implementations specific to state.

use reth_chainspec::ChainSpec;
use reth_provider::{ChainSpecProvider, StateProviderFactory};
use reth_transaction_pool::TransactionPool;

use reth_rpc_eth_api::helpers::{EthState, LoadState, SpawnBlocking};
use reth_rpc_eth_types::EthStateCache;

use crate::EthApi;

impl<Provider, Pool, Network, EvmConfig> EthState for EthApi<Provider, Pool, Network, EvmConfig>
where
    Self: LoadState + SpawnBlocking,
{
    fn max_proof_window(&self) -> u64 {
        self.inner.eth_proof_window()
    }
}

impl<Provider, Pool, Network, EvmConfig> LoadState for EthApi<Provider, Pool, Network, EvmConfig>
where
    Self: Send + Sync,
    Provider: StateProviderFactory + ChainSpecProvider<ChainSpec = ChainSpec>,
    Pool: TransactionPool,
{
    #[inline]
    fn provider(&self) -> impl StateProviderFactory + ChainSpecProvider<ChainSpec = ChainSpec> {
        self.inner.provider()
    }

    #[inline]
    fn cache(&self) -> &EthStateCache {
        self.inner.cache()
    }

    #[inline]
    fn pool(&self) -> impl TransactionPool {
        self.inner.pool()
    }
}

#[cfg(test)]
mod tests {
    use super::*;
<<<<<<< HEAD
    use reth_chainspec::MAINNET;
=======
    use alloy_primitives::{Address, StorageKey, StorageValue, U256};
>>>>>>> 265e9268
    use reth_evm_ethereum::EthEvmConfig;
    use reth_primitives::{constants::ETHEREUM_BLOCK_GAS_LIMIT, KECCAK_EMPTY};
    use reth_provider::test_utils::{ExtendedAccount, MockEthProvider, NoopProvider};
    use reth_rpc_eth_api::helpers::EthState;
    use reth_rpc_eth_types::{
        EthStateCache, FeeHistoryCache, FeeHistoryCacheConfig, GasPriceOracle,
    };
    use reth_rpc_server_types::constants::{DEFAULT_ETH_PROOF_WINDOW, DEFAULT_PROOF_PERMITS};
    use reth_tasks::pool::BlockingTaskPool;
    use reth_transaction_pool::test_utils::{testing_pool, TestPool};
    use std::collections::HashMap;

    fn noop_eth_api() -> EthApi<NoopProvider, TestPool, (), EthEvmConfig> {
        let pool = testing_pool();
        let evm_config = EthEvmConfig::new(MAINNET.clone());

        let cache =
            EthStateCache::spawn(NoopProvider::default(), Default::default(), evm_config.clone());
        EthApi::new(
            NoopProvider::default(),
            pool,
            (),
            cache.clone(),
            GasPriceOracle::new(NoopProvider::default(), Default::default(), cache.clone()),
            ETHEREUM_BLOCK_GAS_LIMIT,
            DEFAULT_ETH_PROOF_WINDOW,
            BlockingTaskPool::build().expect("failed to build tracing pool"),
            FeeHistoryCache::new(cache, FeeHistoryCacheConfig::default()),
            evm_config,
            DEFAULT_PROOF_PERMITS,
        )
    }

    fn mock_eth_api(
        accounts: HashMap<Address, ExtendedAccount>,
    ) -> EthApi<MockEthProvider, TestPool, (), EthEvmConfig> {
        let pool = testing_pool();
        let mock_provider = MockEthProvider::default();

        let evm_config = EthEvmConfig::new(mock_provider.chain_spec());
        mock_provider.extend_accounts(accounts);

        let cache =
            EthStateCache::spawn(mock_provider.clone(), Default::default(), evm_config.clone());
        EthApi::new(
            mock_provider.clone(),
            pool,
            (),
            cache.clone(),
            GasPriceOracle::new(mock_provider, Default::default(), cache.clone()),
            ETHEREUM_BLOCK_GAS_LIMIT,
            DEFAULT_ETH_PROOF_WINDOW,
            BlockingTaskPool::build().expect("failed to build tracing pool"),
            FeeHistoryCache::new(cache, FeeHistoryCacheConfig::default()),
            evm_config,
            DEFAULT_PROOF_PERMITS,
        )
    }

    #[tokio::test]
    async fn test_storage() {
        // === Noop ===
        let eth_api = noop_eth_api();
        let address = Address::random();
        let storage = eth_api.storage_at(address, U256::ZERO.into(), None).await.unwrap();
        assert_eq!(storage, U256::ZERO.to_be_bytes());

        // === Mock ===
        let storage_value = StorageValue::from(1337);
        let storage_key = StorageKey::random();
        let storage = HashMap::from([(storage_key, storage_value)]);

        let accounts =
            HashMap::from([(address, ExtendedAccount::new(0, U256::ZERO).extend_storage(storage))]);
        let eth_api = mock_eth_api(accounts);

        let storage_key: U256 = storage_key.into();
        let storage = eth_api.storage_at(address, storage_key.into(), None).await.unwrap();
        assert_eq!(storage, storage_value.to_be_bytes());
    }

    #[tokio::test]
    async fn test_get_account_missing() {
        let eth_api = noop_eth_api();
        let address = Address::random();
        let account = eth_api.get_account(address, Default::default()).await.unwrap();
        assert!(account.is_none());
    }

    #[tokio::test]
    async fn test_get_account_empty() {
        let address = Address::random();
        let accounts = HashMap::from([(address, ExtendedAccount::new(0, U256::ZERO))]);
        let eth_api = mock_eth_api(accounts);

        let account = eth_api.get_account(address, Default::default()).await.unwrap();
        let expected_account =
            reth_rpc_types::Account { code_hash: KECCAK_EMPTY, ..Default::default() };
        assert_eq!(Some(expected_account), account);
    }
}<|MERGE_RESOLUTION|>--- conflicted
+++ resolved
@@ -43,11 +43,8 @@
 #[cfg(test)]
 mod tests {
     use super::*;
-<<<<<<< HEAD
     use reth_chainspec::MAINNET;
-=======
     use alloy_primitives::{Address, StorageKey, StorageValue, U256};
->>>>>>> 265e9268
     use reth_evm_ethereum::EthEvmConfig;
     use reth_primitives::{constants::ETHEREUM_BLOCK_GAS_LIMIT, KECCAK_EMPTY};
     use reth_provider::test_utils::{ExtendedAccount, MockEthProvider, NoopProvider};
