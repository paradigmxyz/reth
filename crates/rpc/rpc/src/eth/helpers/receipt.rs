--- conflicted
+++ resolved
@@ -1,14 +1,8 @@
 //! Builds an RPC receipt response w.r.t. data layout of network.
 
 use reth_primitives::{Receipt, TransactionMeta, TransactionSigned};
-<<<<<<< HEAD
 use reth_rpc_eth_api::{helpers::LoadReceipt, FromEthApiError, RpcReceipt};
 use reth_rpc_eth_types::{EthApiError, EthStateCache, ReceiptBuilder};
-=======
-use reth_rpc_eth_api::{helpers::LoadReceipt, FromEthApiError};
-use reth_rpc_eth_types::{EthApiError, EthStateCache, ReceiptBuilder};
-use reth_rpc_types::AnyTransactionReceipt;
->>>>>>> a0b5cfdf
 
 use crate::EthApi;
 
@@ -21,20 +15,12 @@
         self.inner.cache()
     }
 
-<<<<<<< HEAD
-    /// Helper method for `eth_getBlockReceipts` and `eth_getTransactionReceipt`.
-=======
->>>>>>> a0b5cfdf
     async fn build_transaction_receipt(
         &self,
         tx: TransactionSigned,
         meta: TransactionMeta,
         receipt: Receipt,
-<<<<<<< HEAD
     ) -> Result<RpcReceipt<Self::NetworkTypes>, Self::Error> {
-=======
-    ) -> Result<AnyTransactionReceipt, Self::Error> {
->>>>>>> a0b5cfdf
         let hash = meta.block_hash;
         // get all receipts for the block
         let all_receipts = self
