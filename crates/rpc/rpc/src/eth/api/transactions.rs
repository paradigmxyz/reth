//! Contains RPC handler implementations specific to transactions
use crate::{
    eth::error::{EthApiError, EthResult},
    EthApi,
};
use async_trait::async_trait;
use reth_primitives::{
<<<<<<< HEAD
    BlockId, BlockNumberOrTag, Bytes, FromRecoveredTransaction, IntoRecoveredTransaction,
    TransactionSigned, TransactionSignedEcRecovered, H256, U256,
=======
    BlockId, Bytes, FromRecoveredTransaction, IntoRecoveredTransaction, TransactionSigned,
    TransactionSignedEcRecovered, H256, U256,
>>>>>>> a0ff24b6
};
use reth_provider::{BlockProvider, EvmEnvProvider, StateProviderFactory, TransactionsProvider};
use reth_rlp::Decodable;
use reth_rpc_types::{Index, Transaction, TransactionRequest};
use reth_transaction_pool::{TransactionOrigin, TransactionPool};
use revm::primitives::{BlockEnv, CfgEnv};

/// Commonly used transaction related functions for the [EthApi] type in the `eth_` namespace
#[async_trait::async_trait]
pub trait EthTransactions: Send + Sync {
<<<<<<< HEAD
    /// Returns the revm evm env for the requested [BlockId]
    ///
    /// If the [BlockId] this will return the [BlockId::Hash] of the block the env was configured
    /// for.
    async fn evm_env_at(&self, at: BlockId) -> EthResult<(CfgEnv, BlockEnv, BlockId)>;

=======
>>>>>>> a0ff24b6
    /// Returns the transaction by hash.
    ///
    /// Checks the pool and state.
    ///
    /// Returns `Ok(None)` if no matching transaction was found.
    async fn transaction_by_hash(&self, hash: H256) -> EthResult<Option<TransactionSource>>;
<<<<<<< HEAD

    /// Returns the transaction by including its corresponding [BlockId]
    async fn transaction_by_hash_at(
        &self,
        hash: H256,
    ) -> EthResult<Option<(TransactionSource, BlockId)>>;
=======
>>>>>>> a0ff24b6
}

#[async_trait]
impl<Client, Pool, Network> EthTransactions for EthApi<Client, Pool, Network>
where
    Pool: TransactionPool + Clone + 'static,
<<<<<<< HEAD
    Client: BlockProvider + StateProviderFactory + EvmEnvProvider + 'static,
    Network: Send + Sync + 'static,
{
    async fn evm_env_at(&self, at: BlockId) -> EthResult<(CfgEnv, BlockEnv, BlockId)> {
        // TODO handle Pending state's env
        match at {
            BlockId::Number(BlockNumberOrTag::Pending) => {
                // This should perhaps use the latest env settings and update block specific
                // settings like basefee/number
                unimplemented!("support pending state env")
            }
            hash_or_num => {
                let block_hash = self
                    .client()
                    .block_hash_for_id(hash_or_num)?
                    .ok_or_else(|| EthApiError::UnknownBlockNumber)?;
                let (cfg, env) = self.cache().get_evm_env(block_hash).await?;
                Ok((cfg, env, block_hash.into()))
            }
        }
    }

    async fn transaction_by_hash(&self, hash: H256) -> EthResult<Option<TransactionSource>> {
        if let Some(tx) = self.pool().get(&hash).map(|tx| tx.transaction.to_recovered_transaction())
        {
            return Ok(Some(TransactionSource::Pool(tx)))
        }

=======
    Client: TransactionsProvider + 'static,
    Network: Send + Sync + 'static,
{
    async fn transaction_by_hash(&self, hash: H256) -> EthResult<Option<TransactionSource>> {
        if let Some(tx) = self.pool().get(&hash).map(|tx| tx.transaction.to_recovered_transaction())
        {
            return Ok(Some(TransactionSource::Pool(tx)))
        }

>>>>>>> a0ff24b6
        match self.client().transaction_by_hash(hash)? {
            None => Ok(None),
            Some(tx) => {
                let transaction =
                    tx.into_ecrecovered().ok_or(EthApiError::InvalidTransactionSignature)?;

                let tx = TransactionSource::Database {
                    transaction,
                    // TODO: this is just stubbed out for now still need to fully implement tx =>
                    // block
                    index: 0,
                    block_hash: Default::default(),
                    block_number: 0,
                };
                Ok(Some(tx))
            }
        }
    }
}

// === impl EthApi ===

impl<Client, Pool, Network> EthApi<Client, Pool, Network>
where
    Pool: TransactionPool + 'static,
    Client: BlockProvider + StateProviderFactory + EvmEnvProvider + 'static,
    Network: 'static,
{
    pub(crate) async fn send_transaction(&self, _request: TransactionRequest) -> EthResult<H256> {
        unimplemented!()
    }

    async fn transaction_by_hash_at(
        &self,
        hash: H256,
    ) -> EthResult<Option<(TransactionSource, BlockId)>> {
        match self.transaction_by_hash(hash).await? {
            None => return Ok(None),
            Some(tx) => {
                let res = match tx {
                    tx @ TransactionSource::Pool(_) => {
                        (tx, BlockId::Number(BlockNumberOrTag::Pending))
                    }
                    TransactionSource::Database {
                        transaction,
                        index,
                        block_hash,
                        block_number,
                    } => {
                        let at = BlockId::Hash(block_hash.into());
                        let tx = TransactionSource::Database {
                            transaction,
                            index,
                            block_hash,
                            block_number,
                        };
                        (tx, at)
                    }
                };
                Ok(Some(res))
            }
        }
    }
}

// === impl EthApi ===

impl<Client, Pool, Network> EthApi<Client, Pool, Network>
where
    Pool: TransactionPool + 'static,
    Client: BlockProvider + StateProviderFactory + EvmEnvProvider + 'static,
    Network: 'static,
{
    pub(crate) async fn send_transaction(&self, _request: TransactionRequest) -> EthResult<H256> {
        unimplemented!()
    }

    /// Get Transaction by [BlockId] and the index of the transaction within that Block.
    ///
    /// Returns `Ok(None)` if the block does not exist, or the block as fewer transactions
    pub(crate) async fn transaction_by_block_and_tx_index(
        &self,
        block_id: impl Into<BlockId>,
        index: Index,
    ) -> EthResult<Option<Transaction>> {
        let block_id = block_id.into();
        if let Some(block) = self.client().block(block_id)? {
            let block_hash = self
                .client()
                .block_hash_for_id(block_id)?
                .ok_or(EthApiError::UnknownBlockNumber)?;
            if let Some(tx_signed) = block.body.into_iter().nth(index.into()) {
                let tx =
                    tx_signed.into_ecrecovered().ok_or(EthApiError::InvalidTransactionSignature)?;
                return Ok(Some(Transaction::from_recovered_with_block_context(
                    tx,
                    block_hash,
                    block.header.number,
                    index.into(),
                )))
            }
        }

        Ok(None)
    }

    /// Decodes and recovers the transaction and submits it to the pool.
    ///
    /// Returns the hash of the transaction.
    pub(crate) async fn send_raw_transaction(&self, tx: Bytes) -> EthResult<H256> {
        let mut data = tx.as_ref();
        if data.is_empty() {
            return Err(EthApiError::EmptyRawTransactionData)
        }

        let transaction = TransactionSigned::decode(&mut data)
            .map_err(|_| EthApiError::FailedToDecodeSignedTransaction)?;

        let recovered =
            transaction.into_ecrecovered().ok_or(EthApiError::InvalidTransactionSignature)?;

        let pool_transaction = <Pool::Transaction>::from_recovered_transaction(recovered);

        // submit the transaction to the pool with a `Local` origin
        let hash = self.pool().add_transaction(TransactionOrigin::Local, pool_transaction).await?;

        Ok(hash)
    }
}

/// Represents from where a transaction was fetched.
#[derive(Debug, Clone, Eq, PartialEq)]
pub enum TransactionSource {
    /// Transaction exists in the pool (Pending)
    Pool(TransactionSignedEcRecovered),
    /// Transaction already executed
    Database {
        /// Transaction fetched via provider
        transaction: TransactionSignedEcRecovered,
        /// Index of the transaction in the block
        index: usize,
        /// Hash of the block.
        block_hash: H256,
        /// Number of the block.
        block_number: u64,
    },
}

impl From<TransactionSource> for Transaction {
    fn from(value: TransactionSource) -> Self {
        match value {
            TransactionSource::Pool(tx) => Transaction::from_recovered(tx),
            TransactionSource::Database { transaction, index, block_hash, block_number } => {
                Transaction::from_recovered_with_block_context(
                    transaction,
                    block_hash,
                    block_number,
                    U256::from(index),
                )
            }
        }
    }
}

#[cfg(test)]
mod tests {
    use crate::eth::cache::EthStateCache;
    use reth_primitives::{hex_literal::hex, Bytes};
    use reth_provider::test_utils::NoopProvider;
    use reth_transaction_pool::{test_utils::testing_pool, TransactionPool};

    use crate::EthApi;

    #[tokio::test]
    async fn send_raw_transaction() {
        let noop_provider = NoopProvider::default();

        let pool = testing_pool();

        let eth_api = EthApi::new(
            noop_provider,
            pool.clone(),
            (),
            EthStateCache::spawn(NoopProvider::default(), Default::default()),
        );

        // https://etherscan.io/tx/0xa694b71e6c128a2ed8e2e0f6770bddbe52e3bb8f10e8472f9a79ab81497a8b5d
        let tx_1 = Bytes::from(hex!("02f871018303579880850555633d1b82520894eee27662c2b8eba3cd936a23f039f3189633e4c887ad591c62bdaeb180c080a07ea72c68abfb8fca1bd964f0f99132ed9280261bdca3e549546c0205e800f7d0a05b4ef3039e9c9b9babc179a1878fb825b5aaf5aed2fa8744854150157b08d6f3"));

        let tx_1_result = eth_api.send_raw_transaction(tx_1).await.unwrap();
        assert_eq!(
            pool.len(),
            1,
            "expect 1 transactions in the pool, but pool size is {}",
            pool.len()
        );

        // https://etherscan.io/tx/0x48816c2f32c29d152b0d86ff706f39869e6c1f01dc2fe59a3c1f9ecf39384694
        let tx_2 = Bytes::from(hex!("02f9043c018202b7843b9aca00850c807d37a08304d21d94ef1c6e67703c7bd7107eed8303fbe6ec2554bf6b881bc16d674ec80000b903c43593564c000000000000000000000000000000000000000000000000000000000000006000000000000000000000000000000000000000000000000000000000000000a00000000000000000000000000000000000000000000000000000000063e2d99f00000000000000000000000000000000000000000000000000000000000000030b000800000000000000000000000000000000000000000000000000000000000000000000000000000000000000000000000000000000000000000000000003000000000000000000000000000000000000000000000000000000000000006000000000000000000000000000000000000000000000000000000000000000c000000000000000000000000000000000000000000000000000000000000001e0000000000000000000000000000000000000000000000000000000000000004000000000000000000000000000000000000000000000000000000000000000020000000000000000000000000000000000000000000000001bc16d674ec80000000000000000000000000000000000000000000000000000000000000000010000000000000000000000000065717fe021ea67801d1088cc80099004b05b64600000000000000000000000000000000000000000000000001bc16d674ec80000000000000000000000000000000000000000000000000000000000000000000000000000000000000000000000000000000000000000000000000000000000a00000000000000000000000000000000000000000000000000000000000000000000000000000000000000000000000000000000000000000000000000000002bc02aaa39b223fe8d0a0e5c4f27ead9083c756cc20001f4a0b86991c6218b36c1d19d4a2e9eb0ce3606eb480000000000000000000000000000000000000000000000000000000000000000000000000000000000000000000000000000000100000000000000000000000000000000000000000000000000000000000000000180000000000000000000000000000000000000000000000000000000000000000000000000000000000000000000000000000000009e95fd5965fd1f1a6f0d4600000000000000000000000000000000000000000000000000000000000000a000000000000000000000000000000000000000000000000000000000000000000000000000000000000000000000000000000000000000000000000000000002000000000000000000000000a0b86991c6218b36c1d19d4a2e9eb0ce3606eb48000000000000000000000000428dca9537116148616a5a3e44035af17238fe9dc080a0c6ec1e41f5c0b9511c49b171ad4e04c6bb419c74d99fe9891d74126ec6e4e879a032069a753d7a2cfa158df95421724d24c0e9501593c09905abf3699b4a4405ce"));

        let tx_2_result = eth_api.send_raw_transaction(tx_2).await.unwrap();
        assert_eq!(
            pool.len(),
            2,
            "expect 2 transactions in the pool, but pool size is {}",
            pool.len()
        );

        assert!(pool.get(&tx_1_result).is_some(), "tx1 not found in the pool");
        assert!(pool.get(&tx_2_result).is_some(), "tx2 not found in the pool");
    }
}<|MERGE_RESOLUTION|>--- conflicted
+++ resolved
@@ -5,13 +5,8 @@
 };
 use async_trait::async_trait;
 use reth_primitives::{
-<<<<<<< HEAD
     BlockId, BlockNumberOrTag, Bytes, FromRecoveredTransaction, IntoRecoveredTransaction,
     TransactionSigned, TransactionSignedEcRecovered, H256, U256,
-=======
-    BlockId, Bytes, FromRecoveredTransaction, IntoRecoveredTransaction, TransactionSigned,
-    TransactionSignedEcRecovered, H256, U256,
->>>>>>> a0ff24b6
 };
 use reth_provider::{BlockProvider, EvmEnvProvider, StateProviderFactory, TransactionsProvider};
 use reth_rlp::Decodable;
@@ -22,37 +17,30 @@
 /// Commonly used transaction related functions for the [EthApi] type in the `eth_` namespace
 #[async_trait::async_trait]
 pub trait EthTransactions: Send + Sync {
-<<<<<<< HEAD
     /// Returns the revm evm env for the requested [BlockId]
     ///
     /// If the [BlockId] this will return the [BlockId::Hash] of the block the env was configured
     /// for.
     async fn evm_env_at(&self, at: BlockId) -> EthResult<(CfgEnv, BlockEnv, BlockId)>;
 
-=======
->>>>>>> a0ff24b6
     /// Returns the transaction by hash.
     ///
     /// Checks the pool and state.
     ///
     /// Returns `Ok(None)` if no matching transaction was found.
     async fn transaction_by_hash(&self, hash: H256) -> EthResult<Option<TransactionSource>>;
-<<<<<<< HEAD
 
     /// Returns the transaction by including its corresponding [BlockId]
     async fn transaction_by_hash_at(
         &self,
         hash: H256,
     ) -> EthResult<Option<(TransactionSource, BlockId)>>;
-=======
->>>>>>> a0ff24b6
 }
 
 #[async_trait]
 impl<Client, Pool, Network> EthTransactions for EthApi<Client, Pool, Network>
 where
     Pool: TransactionPool + Clone + 'static,
-<<<<<<< HEAD
     Client: BlockProvider + StateProviderFactory + EvmEnvProvider + 'static,
     Network: Send + Sync + 'static,
 {
@@ -81,17 +69,6 @@
             return Ok(Some(TransactionSource::Pool(tx)))
         }
 
-=======
-    Client: TransactionsProvider + 'static,
-    Network: Send + Sync + 'static,
-{
-    async fn transaction_by_hash(&self, hash: H256) -> EthResult<Option<TransactionSource>> {
-        if let Some(tx) = self.pool().get(&hash).map(|tx| tx.transaction.to_recovered_transaction())
-        {
-            return Ok(Some(TransactionSource::Pool(tx)))
-        }
-
->>>>>>> a0ff24b6
         match self.client().transaction_by_hash(hash)? {
             None => Ok(None),
             Some(tx) => {
@@ -109,19 +86,6 @@
                 Ok(Some(tx))
             }
         }
-    }
-}
-
-// === impl EthApi ===
-
-impl<Client, Pool, Network> EthApi<Client, Pool, Network>
-where
-    Pool: TransactionPool + 'static,
-    Client: BlockProvider + StateProviderFactory + EvmEnvProvider + 'static,
-    Network: 'static,
-{
-    pub(crate) async fn send_transaction(&self, _request: TransactionRequest) -> EthResult<H256> {
-        unimplemented!()
     }
 
     async fn transaction_by_hash_at(
@@ -159,6 +123,52 @@
 
 // === impl EthApi ===
 
+/// Commonly used transaction related functions for the [EthApi] type in the `eth_` namespace
+#[async_trait::async_trait]
+pub trait EthTransactions: Send + Sync {
+    /// Returns the transaction by hash.
+    ///
+    /// Checks the pool and state.
+    ///
+    /// Returns `Ok(None)` if no matching transaction was found.
+    async fn transaction_by_hash(&self, hash: H256) -> EthResult<Option<TransactionSource>>;
+}
+
+#[async_trait]
+impl<Client, Pool, Network> EthTransactions for EthApi<Client, Pool, Network>
+where
+    Pool: TransactionPool + Clone + 'static,
+    Client: TransactionsProvider + 'static,
+    Network: Send + Sync + 'static,
+{
+    async fn transaction_by_hash(&self, hash: H256) -> EthResult<Option<TransactionSource>> {
+        if let Some(tx) = self.pool().get(&hash).map(|tx| tx.transaction.to_recovered_transaction())
+        {
+            return Ok(Some(TransactionSource::Pool(tx)))
+        }
+
+        match self.client().transaction_by_hash(hash)? {
+            None => Ok(None),
+            Some(tx) => {
+                let transaction =
+                    tx.into_ecrecovered().ok_or(EthApiError::InvalidTransactionSignature)?;
+
+                let tx = TransactionSource::Database {
+                    transaction,
+                    // TODO: this is just stubbed out for now still need to fully implement tx =>
+                    // block
+                    index: 0,
+                    block_hash: Default::default(),
+                    block_number: 0,
+                };
+                Ok(Some(tx))
+            }
+        }
+    }
+}
+
+// === impl EthApi ===
+
 impl<Client, Pool, Network> EthApi<Client, Pool, Network>
 where
     Pool: TransactionPool + 'static,
