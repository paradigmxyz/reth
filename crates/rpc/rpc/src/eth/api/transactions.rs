//! Contains RPC handler implementations specific to transactions

use std::sync::Arc;

use alloy_primitives::TxKind as RpcTransactionKind;
use async_trait::async_trait;
use reth_evm::ConfigureEvm;
use reth_network_api::NetworkInfo;
use reth_primitives::{
    revm::env::tx_env_with_recovered, Address, BlockId, BlockNumberOrTag, Bytes,
    FromRecoveredPooledTransaction, SealedBlock, SealedBlockWithSenders, TransactionSigned,
    TransactionSignedEcRecovered, B256, U256,
};
use reth_provider::{
    BlockReader, BlockReaderIdExt, ChainSpecProvider, EvmEnvProvider, ReceiptProvider,
    StateProviderFactory, TransactionsProvider,
};
use reth_revm::database::StateProviderDatabase;
use reth_rpc_types::{
    transaction::{
        EIP1559TransactionRequest, EIP2930TransactionRequest, EIP4844TransactionRequest,
        LegacyTransactionRequest,
    },
    Index, Transaction, TransactionInfo, TransactionRequest, TypedTransactionRequest,
};
use reth_rpc_types_compat::transaction::from_recovered_with_block_context;
use reth_transaction_pool::{TransactionOrigin, TransactionPool};
use revm::{
    db::CacheDB,
    primitives::{
        db::DatabaseCommit, BlockEnv, CfgEnvWithHandlerCfg, EnvWithHandlerCfg, EvmState,
        ExecutionResult, ResultAndState,
    },
    Inspector,
};

use crate::{
    eth::{
        api::{
<<<<<<< HEAD
            pending_block::PendingBlockEnv, BuildReceipt, EthState, EthTransactions,
            LoadPendingBlock, LoadState, SpawnBlocking, StateCacheDB,
=======
            pending_block::PendingBlockEnv, BuildReceipt, EthState, EthTransactions, LoadState,
            RawTransactionForwarder, SpawnBlocking, StateCacheDB,
>>>>>>> 42f7d742
        },
        cache::EthStateCache,
        error::{EthApiError, EthResult, RpcInvalidTransactionError, SignError},
        revm_utils::{prepare_call_env, EvmOverrides, FillableTransaction},
    },
    EthApi, EthApiSpec,
};

#[async_trait]
impl<Provider, Pool, Network, EvmConfig> EthTransactions
    for EthApi<Provider, Pool, Network, EvmConfig>
where
    Pool: TransactionPool + 'static,
    Provider: BlockReaderIdExt
        + BlockReader
        + TransactionsProvider
        + ReceiptProvider
        + ChainSpecProvider
        + StateProviderFactory
        + EvmEnvProvider
        + 'static,
    Network: NetworkInfo + 'static,
    EvmConfig: ConfigureEvm,
{
    type Pool = Pool;

    #[inline]
    fn provider(&self) -> impl BlockReaderIdExt {
        self.inner.provider()
    }

    #[inline]
    fn cache(&self) -> &EthStateCache {
        self.inner.cache()
    }

    #[inline]
    fn evm_config(&self) -> &impl ConfigureEvm {
        self.inner.evm_config()
    }

    #[inline]
    fn pool(&self) -> &Self::Pool {
        self.inner.pool()
    }

    #[inline]
    fn raw_tx_forwarder(&self) -> Option<Arc<dyn RawTransactionForwarder>> {
        self.inner.raw_tx_forwarder()
    }

    #[inline]
    fn call_gas_limit(&self) -> u64 {
        self.inner.gas_cap
    }

    async fn evm_env_at(&self, at: BlockId) -> EthResult<(CfgEnvWithHandlerCfg, BlockEnv, BlockId)>
    where
        Self: LoadState + LoadPendingBlock,
    {
        if at.is_pending() {
            let PendingBlockEnv { cfg, block_env, origin } = self.pending_block_env_and_cfg()?;
            Ok((cfg, block_env, origin.state_block_id()))
        } else {
            // Use cached values if there is no pending block
            let block_hash = self
                .provider()
                .block_hash_for_id(at)?
                .ok_or_else(|| EthApiError::UnknownBlockNumber)?;
            let (cfg, env) = self.cache().get_evm_env(block_hash).await?;
            Ok((cfg, env, block_hash.into()))
        }
    }

    async fn block_by_id(&self, id: BlockId) -> EthResult<Option<SealedBlock>> {
        self.block(id).await
    }

    async fn block_by_id_with_senders(
        &self,
        id: BlockId,
    ) -> EthResult<Option<SealedBlockWithSenders>> {
        self.block_with_senders(id).await
    }

    async fn transactions_by_block_id(
        &self,
        block: BlockId,
    ) -> EthResult<Option<Vec<TransactionSigned>>> {
        self.block_by_id(block).await.map(|block| block.map(|block| block.body))
    }

    async fn send_transaction(&self, mut request: TransactionRequest) -> EthResult<B256>
    where
        Self: EthState,
    {
        let from = match request.from {
            Some(from) => from,
            None => return Err(SignError::NoAccount.into()),
        };

        // set nonce if not already set before
        if request.nonce.is_none() {
            let nonce = self.transaction_count(from, Some(BlockId::pending())).await?;
            // note: `.to()` can't panic because the nonce is constructed from a `u64`
            request.nonce = Some(nonce.to::<u64>());
        }

        let chain_id = self.chain_id();

        let estimated_gas = self.estimate_gas_at(request.clone(), BlockId::pending(), None).await?;
        let gas_limit = estimated_gas;

        let TransactionRequest {
            to,
            gas_price,
            max_fee_per_gas,
            max_priority_fee_per_gas,
            gas,
            value,
            input: data,
            nonce,
            mut access_list,
            max_fee_per_blob_gas,
            blob_versioned_hashes,
            sidecar,
            ..
        } = request;

        // todo: remove this inlining after https://github.com/alloy-rs/alloy/pull/183#issuecomment-1928161285
        let transaction = match (
            gas_price,
            max_fee_per_gas,
            access_list.take(),
            max_fee_per_blob_gas,
            blob_versioned_hashes,
            sidecar,
        ) {
            // legacy transaction
            // gas price required
            (Some(_), None, None, None, None, None) => {
                Some(TypedTransactionRequest::Legacy(LegacyTransactionRequest {
                    nonce: nonce.unwrap_or_default(),
                    gas_price: U256::from(gas_price.unwrap_or_default()),
                    gas_limit: U256::from(gas.unwrap_or_default()),
                    value: value.unwrap_or_default(),
                    input: data.into_input().unwrap_or_default(),
                    kind: to.unwrap_or(RpcTransactionKind::Create),
                    chain_id: None,
                }))
            }
            // EIP2930
            // if only accesslist is set, and no eip1599 fees
            (_, None, Some(access_list), None, None, None) => {
                Some(TypedTransactionRequest::EIP2930(EIP2930TransactionRequest {
                    nonce: nonce.unwrap_or_default(),
                    gas_price: U256::from(gas_price.unwrap_or_default()),
                    gas_limit: U256::from(gas.unwrap_or_default()),
                    value: value.unwrap_or_default(),
                    input: data.into_input().unwrap_or_default(),
                    kind: to.unwrap_or(RpcTransactionKind::Create),
                    chain_id: 0,
                    access_list,
                }))
            }
            // EIP1559
            // if 4844 fields missing
            // gas_price, max_fee_per_gas, access_list, max_fee_per_blob_gas, blob_versioned_hashes,
            // sidecar,
            (None, _, _, None, None, None) => {
                // Empty fields fall back to the canonical transaction schema.
                Some(TypedTransactionRequest::EIP1559(EIP1559TransactionRequest {
                    nonce: nonce.unwrap_or_default(),
                    max_fee_per_gas: U256::from(max_fee_per_gas.unwrap_or_default()),
                    max_priority_fee_per_gas: U256::from(
                        max_priority_fee_per_gas.unwrap_or_default(),
                    ),
                    gas_limit: U256::from(gas.unwrap_or_default()),
                    value: value.unwrap_or_default(),
                    input: data.into_input().unwrap_or_default(),
                    kind: to.unwrap_or(RpcTransactionKind::Create),
                    chain_id: 0,
                    access_list: access_list.unwrap_or_default(),
                }))
            }
            // EIP4884
            // all blob fields required
            (
                None,
                _,
                _,
                Some(max_fee_per_blob_gas),
                Some(blob_versioned_hashes),
                Some(sidecar),
            ) => {
                // As per the EIP, we follow the same semantics as EIP-1559.
                Some(TypedTransactionRequest::EIP4844(EIP4844TransactionRequest {
                    chain_id: 0,
                    nonce: nonce.unwrap_or_default(),
                    max_priority_fee_per_gas: U256::from(
                        max_priority_fee_per_gas.unwrap_or_default(),
                    ),
                    max_fee_per_gas: U256::from(max_fee_per_gas.unwrap_or_default()),
                    gas_limit: U256::from(gas.unwrap_or_default()),
                    value: value.unwrap_or_default(),
                    input: data.into_input().unwrap_or_default(),
                    #[allow(clippy::manual_unwrap_or_default)] // clippy is suggesting here unwrap_or_default
                    to: match to {
                        Some(RpcTransactionKind::Call(to)) => to,
                        _ => Address::default(),
                    },
                    access_list: access_list.unwrap_or_default(),

                    // eip-4844 specific.
                    max_fee_per_blob_gas: U256::from(max_fee_per_blob_gas),
                    blob_versioned_hashes,
                    sidecar,
                }))
            }

            _ => None,
        };

        let transaction = match transaction {
            Some(TypedTransactionRequest::Legacy(mut req)) => {
                req.chain_id = Some(chain_id.to());
                req.gas_limit = gas_limit.saturating_to();
                req.gas_price = self.legacy_gas_price(gas_price.map(U256::from)).await?;

                TypedTransactionRequest::Legacy(req)
            }
            Some(TypedTransactionRequest::EIP2930(mut req)) => {
                req.chain_id = chain_id.to();
                req.gas_limit = gas_limit.saturating_to();
                req.gas_price = self.legacy_gas_price(gas_price.map(U256::from)).await?;

                TypedTransactionRequest::EIP2930(req)
            }
            Some(TypedTransactionRequest::EIP1559(mut req)) => {
                let (max_fee_per_gas, max_priority_fee_per_gas) = self
                    .eip1559_fees(
                        max_fee_per_gas.map(U256::from),
                        max_priority_fee_per_gas.map(U256::from),
                    )
                    .await?;

                req.chain_id = chain_id.to();
                req.gas_limit = gas_limit.saturating_to();
                req.max_fee_per_gas = max_fee_per_gas.saturating_to();
                req.max_priority_fee_per_gas = max_priority_fee_per_gas.saturating_to();

                TypedTransactionRequest::EIP1559(req)
            }
            Some(TypedTransactionRequest::EIP4844(mut req)) => {
                let (max_fee_per_gas, max_priority_fee_per_gas) = self
                    .eip1559_fees(
                        max_fee_per_gas.map(U256::from),
                        max_priority_fee_per_gas.map(U256::from),
                    )
                    .await?;

                req.max_fee_per_gas = max_fee_per_gas;
                req.max_priority_fee_per_gas = max_priority_fee_per_gas;
                req.max_fee_per_blob_gas =
                    self.eip4844_blob_fee(max_fee_per_blob_gas.map(U256::from)).await?;

                req.chain_id = chain_id.to();
                req.gas_limit = gas_limit;

                TypedTransactionRequest::EIP4844(req)
            }
            None => return Err(EthApiError::ConflictingFeeFieldsInRequest),
        };

        let signed_tx = self.sign_request(&from, transaction)?;

        let recovered =
            signed_tx.into_ecrecovered().ok_or(EthApiError::InvalidTransactionSignature)?;

        let pool_transaction = match recovered.try_into() {
            Ok(converted) => <Pool::Transaction>::from_recovered_pooled_transaction(converted),
            Err(_) => return Err(EthApiError::TransactionConversionError),
        };

        // submit the transaction to the pool with a `Local` origin
        let hash = self.pool().add_transaction(TransactionOrigin::Local, pool_transaction).await?;

        Ok(hash)
    }

    async fn spawn_with_call_at<F, R>(
        &self,
        request: TransactionRequest,
        at: BlockId,
        overrides: EvmOverrides,
        f: F,
    ) -> EthResult<R>
    where
        Self: LoadState,
        F: FnOnce(&mut StateCacheDB, EnvWithHandlerCfg) -> EthResult<R> + Send + 'static,
        R: Send + 'static,
    {
        let (cfg, block_env, at) = self.evm_env_at(at).await?;
        let this = self.clone();
        self.inner
            .blocking_task_pool
            .spawn(move || {
                let state = this.state_at_block_id(at)?;
                let mut db = CacheDB::new(StateProviderDatabase::new(state));

                let env = prepare_call_env(
                    cfg,
                    block_env,
                    request,
                    this.call_gas_limit(),
                    &mut db,
                    overrides,
                )?;
                f(&mut db, env)
            })
            .await
            .map_err(|_| EthApiError::InternalBlockingTaskError)?
    }

    async fn transact_call_at(
        &self,
        request: TransactionRequest,
        at: BlockId,
        overrides: EvmOverrides,
    ) -> EthResult<(ResultAndState, EnvWithHandlerCfg)>
    where
        Self: LoadState,
    {
        let this = self.clone();
        self.spawn_with_call_at(request, at, overrides, move |db, env| this.transact(db, env)).await
    }

    async fn spawn_inspect_call_at<I>(
        &self,
        request: TransactionRequest,
        at: BlockId,
        overrides: EvmOverrides,
        inspector: I,
    ) -> EthResult<(ResultAndState, EnvWithHandlerCfg)>
    where
        Self: LoadState,
        I: for<'a> Inspector<&'a mut StateCacheDB> + Send + 'static,
    {
        let this = self.clone();
        self.spawn_with_call_at(request, at, overrides, move |db, env| {
            this.inspect(db, env, inspector)
        })
        .await
    }

    async fn spawn_replay_transaction<F, R>(&self, hash: B256, f: F) -> EthResult<Option<R>>
    where
        Self: LoadState,
        F: FnOnce(TransactionInfo, ResultAndState, StateCacheDB) -> EthResult<R> + Send + 'static,
        R: Send + 'static,
    {
        let (transaction, block) = match self.transaction_and_block(hash).await? {
            None => return Ok(None),
            Some(res) => res,
        };
        let (tx, tx_info) = transaction.split();

        let (cfg, block_env, _) = self.evm_env_at(block.hash().into()).await?;

        // we need to get the state of the parent block because we're essentially replaying the
        // block the transaction is included in
        let parent_block = block.parent_hash;
        let block_txs = block.into_transactions_ecrecovered();

        let this = self.clone();
        self.spawn_with_state_at_block(parent_block.into(), move |state| {
            let mut db = CacheDB::new(StateProviderDatabase::new(state));

            // replay all transactions prior to the targeted transaction
            this.replay_transactions_until(
                &mut db,
                cfg.clone(),
                block_env.clone(),
                block_txs,
                tx.hash,
            )?;

            let env =
                EnvWithHandlerCfg::new_with_cfg_env(cfg, block_env, tx_env_with_recovered(&tx));

            let (res, _) = this.transact(&mut db, env)?;
            f(tx_info, res, db)
        })
        .await
        .map(Some)
    }

    async fn spawn_trace_transaction_in_block_with_inspector<Insp, F, R>(
        &self,
        hash: B256,
        mut inspector: Insp,
        f: F,
    ) -> EthResult<Option<R>>
    where
        Self: LoadState,
        F: FnOnce(TransactionInfo, Insp, ResultAndState, StateCacheDB) -> EthResult<R>
            + Send
            + 'static,
        Insp: for<'a> Inspector<&'a mut StateCacheDB> + Send + 'static,
        R: Send + 'static,
    {
        let (transaction, block) = match self.transaction_and_block(hash).await? {
            None => return Ok(None),
            Some(res) => res,
        };
        let (tx, tx_info) = transaction.split();

        let (cfg, block_env, _) = self.evm_env_at(block.hash().into()).await?;

        // we need to get the state of the parent block because we're essentially replaying the
        // block the transaction is included in
        let parent_block = block.parent_hash;
        let block_txs = block.into_transactions_ecrecovered();

        let this = self.clone();
        self.spawn_with_state_at_block(parent_block.into(), move |state| {
            let mut db = CacheDB::new(StateProviderDatabase::new(state));

            // replay all transactions prior to the targeted transaction
            this.replay_transactions_until(
                &mut db,
                cfg.clone(),
                block_env.clone(),
                block_txs,
                tx.hash,
            )?;

            let env =
                EnvWithHandlerCfg::new_with_cfg_env(cfg, block_env, tx_env_with_recovered(&tx));

            let (res, _) = this.inspect(&mut db, env, &mut inspector)?;
            f(tx_info, inspector, res, db)
        })
        .await
        .map(Some)
    }

    async fn trace_block_until_with_inspector<Setup, Insp, F, R>(
        &self,
        block_id: BlockId,
        highest_index: Option<u64>,
        mut inspector_setup: Setup,
        f: F,
    ) -> EthResult<Option<Vec<R>>>
    where
        Self: LoadState,
        F: for<'a> Fn(
                TransactionInfo,
                Insp,
                ExecutionResult,
                &'a EvmState,
                &'a StateCacheDB,
            ) -> EthResult<R>
            + Send
            + 'static,
        Setup: FnMut() -> Insp + Send + 'static,
        Insp: for<'a> Inspector<&'a mut StateCacheDB> + Send + 'static,
        R: Send + 'static,
    {
        let ((cfg, block_env, _), block) =
            futures::try_join!(self.evm_env_at(block_id), self.block_with_senders(block_id))?;

        let Some(block) = block else { return Ok(None) };

        if block.body.is_empty() {
            // nothing to trace
            return Ok(Some(Vec::new()))
        }

        // replay all transactions of the block
        self.spawn_tracing(move |this| {
            // we need to get the state of the parent block because we're replaying this block on
            // top of its parent block's state
            let state_at = block.parent_hash;
            let block_hash = block.hash();

            let block_number = block_env.number.saturating_to::<u64>();
            let base_fee = block_env.basefee.saturating_to::<u128>();

            // prepare transactions, we do everything upfront to reduce time spent with open state
            let max_transactions = highest_index.map_or(block.body.len(), |highest| {
                // we need + 1 because the index is 0-based
                highest as usize + 1
            });
            let mut results = Vec::with_capacity(max_transactions);

            let mut transactions = block
                .into_transactions_ecrecovered()
                .take(max_transactions)
                .enumerate()
                .map(|(idx, tx)| {
                    let tx_info = TransactionInfo {
                        hash: Some(tx.hash()),
                        index: Some(idx as u64),
                        block_hash: Some(block_hash),
                        block_number: Some(block_number),
                        base_fee: Some(base_fee),
                    };
                    let tx_env = tx_env_with_recovered(&tx);
                    (tx_info, tx_env)
                })
                .peekable();

            // now get the state
            let state = this.state_at_block_id(state_at.into())?;
            let mut db = CacheDB::new(StateProviderDatabase::new(state));

            while let Some((tx_info, tx)) = transactions.next() {
                let env = EnvWithHandlerCfg::new_with_cfg_env(cfg.clone(), block_env.clone(), tx);

                let mut inspector = inspector_setup();
                let (res, _) = this.inspect(&mut db, env, &mut inspector)?;
                let ResultAndState { result, state } = res;
                results.push(f(tx_info, inspector, result, &state, &db)?);

                // need to apply the state changes of this transaction before executing the
                // next transaction, but only if there's a next transaction
                if transactions.peek().is_some() {
                    // commit the state changes to the DB
                    db.commit(state)
                }
            }

            Ok(results)
        })
        .await
        .map(Some)
    }
}

impl<Provider, Pool, Network, EvmConfig> BuildReceipt
    for EthApi<Provider, Pool, Network, EvmConfig>
{
    #[inline]
    fn cache(&self) -> &EthStateCache {
        &self.inner.eth_cache
    }
}

// === impl EthApi ===

impl<Provider, Pool, Network, EvmConfig> EthApi<Provider, Pool, Network, EvmConfig>
where
    Provider:
        BlockReaderIdExt + ChainSpecProvider + StateProviderFactory + EvmEnvProvider + 'static,
    Pool: TransactionPool + 'static,
    Network: NetworkInfo + 'static,
    EvmConfig: ConfigureEvm,
{
    /// Returns the gas price if it is set, otherwise fetches a suggested gas price for legacy
    /// transactions.
    pub(crate) async fn legacy_gas_price(&self, gas_price: Option<U256>) -> EthResult<U256> {
        match gas_price {
            Some(gas_price) => Ok(gas_price),
            None => {
                // fetch a suggested gas price
                self.gas_price().await
            }
        }
    }

    /// Returns the EIP-1559 fees if they are set, otherwise fetches a suggested gas price for
    /// EIP-1559 transactions.
    ///
    /// Returns (`max_fee`, `priority_fee`)
    pub(crate) async fn eip1559_fees(
        &self,
        max_fee_per_gas: Option<U256>,
        max_priority_fee_per_gas: Option<U256>,
    ) -> EthResult<(U256, U256)> {
        let max_fee_per_gas = match max_fee_per_gas {
            Some(max_fee_per_gas) => max_fee_per_gas,
            None => {
                // fetch pending base fee
                let base_fee = self
                    .block(BlockNumberOrTag::Pending)
                    .await?
                    .ok_or(EthApiError::UnknownBlockNumber)?
                    .base_fee_per_gas
                    .ok_or_else(|| {
                        EthApiError::InvalidTransaction(
                            RpcInvalidTransactionError::TxTypeNotSupported,
                        )
                    })?;
                U256::from(base_fee)
            }
        };

        let max_priority_fee_per_gas = match max_priority_fee_per_gas {
            Some(max_priority_fee_per_gas) => max_priority_fee_per_gas,
            None => self.suggested_priority_fee().await?,
        };
        Ok((max_fee_per_gas, max_priority_fee_per_gas))
    }

    /// Returns the EIP-4844 blob fee if it is set, otherwise fetches a blob fee.
    pub(crate) async fn eip4844_blob_fee(&self, blob_fee: Option<U256>) -> EthResult<U256> {
        match blob_fee {
            Some(blob_fee) => Ok(blob_fee),
            None => self.blob_base_fee().await,
        }
    }

    pub(crate) fn sign_request(
        &self,
        from: &Address,
        request: TypedTransactionRequest,
    ) -> EthResult<TransactionSigned> {
        for signer in self.inner.signers.read().iter() {
            if signer.is_signer_for(from) {
                return match signer.sign_transaction(request, from) {
                    Ok(tx) => Ok(tx),
                    Err(e) => Err(e.into()),
                }
            }
        }
        Err(EthApiError::InvalidTransactionSignature)
    }

    /// Get Transaction by [`BlockId`] and the index of the transaction within that Block.
    ///
    /// Returns `Ok(None)` if the block does not exist, or the block as fewer transactions
    pub(crate) async fn transaction_by_block_and_tx_index(
        &self,
        block_id: impl Into<BlockId>,
        index: Index,
    ) -> EthResult<Option<Transaction>> {
        if let Some(block) = self.block_with_senders(block_id.into()).await? {
            let block_hash = block.hash();
            let block_number = block.number;
            let base_fee_per_gas = block.base_fee_per_gas;
            if let Some(tx) = block.into_transactions_ecrecovered().nth(index.into()) {
                return Ok(Some(from_recovered_with_block_context(
                    tx,
                    block_hash,
                    block_number,
                    base_fee_per_gas,
                    index.into(),
                )))
            }
        }

        Ok(None)
    }

    pub(crate) async fn raw_transaction_by_block_and_tx_index(
        &self,
        block_id: impl Into<BlockId>,
        index: Index,
    ) -> EthResult<Option<Bytes>> {
        if let Some(block) = self.block_with_senders(block_id.into()).await? {
            if let Some(tx) = block.transactions().nth(index.into()) {
                return Ok(Some(tx.envelope_encoded()))
            }
        }

        Ok(None)
    }
}

/// Represents from where a transaction was fetched.
#[derive(Debug, Clone, Eq, PartialEq)]
pub enum TransactionSource {
    /// Transaction exists in the pool (Pending)
    Pool(TransactionSignedEcRecovered),
    /// Transaction already included in a block
    ///
    /// This can be a historical block or a pending block (received from the CL)
    Block {
        /// Transaction fetched via provider
        transaction: TransactionSignedEcRecovered,
        /// Index of the transaction in the block
        index: u64,
        /// Hash of the block.
        block_hash: B256,
        /// Number of the block.
        block_number: u64,
        /// base fee of the block.
        base_fee: Option<u64>,
    },
}

// === impl TransactionSource ===

impl TransactionSource {
    /// Consumes the type and returns the wrapped transaction.
    pub fn into_recovered(self) -> TransactionSignedEcRecovered {
        self.into()
    }

    /// Returns the transaction and block related info, if not pending
    pub fn split(self) -> (TransactionSignedEcRecovered, TransactionInfo) {
        match self {
            Self::Pool(tx) => {
                let hash = tx.hash();
                (
                    tx,
                    TransactionInfo {
                        hash: Some(hash),
                        index: None,
                        block_hash: None,
                        block_number: None,
                        base_fee: None,
                    },
                )
            }
            Self::Block { transaction, index, block_hash, block_number, base_fee } => {
                let hash = transaction.hash();
                (
                    transaction,
                    TransactionInfo {
                        hash: Some(hash),
                        index: Some(index),
                        block_hash: Some(block_hash),
                        block_number: Some(block_number),
                        base_fee: base_fee.map(u128::from),
                    },
                )
            }
        }
    }
}

impl From<TransactionSource> for TransactionSignedEcRecovered {
    fn from(value: TransactionSource) -> Self {
        match value {
            TransactionSource::Pool(tx) => tx,
            TransactionSource::Block { transaction, .. } => transaction,
        }
    }
}

impl From<TransactionSource> for Transaction {
    fn from(value: TransactionSource) -> Self {
        match value {
            TransactionSource::Pool(tx) => reth_rpc_types_compat::transaction::from_recovered(tx),
            TransactionSource::Block { transaction, index, block_hash, block_number, base_fee } => {
                from_recovered_with_block_context(
                    transaction,
                    block_hash,
                    block_number,
                    base_fee,
                    index as usize,
                )
            }
        }
    }
}

#[cfg(test)]
mod tests {
    use super::*;
    use crate::eth::{
        cache::EthStateCache, gas_oracle::GasPriceOracle, FeeHistoryCache, FeeHistoryCacheConfig,
    };
    use reth_evm_ethereum::EthEvmConfig;
    use reth_network_api::noop::NoopNetwork;
    use reth_primitives::{constants::ETHEREUM_BLOCK_GAS_LIMIT, hex_literal::hex};
    use reth_provider::test_utils::NoopProvider;
    use reth_tasks::pool::BlockingTaskPool;
    use reth_transaction_pool::test_utils::testing_pool;

    #[tokio::test]
    async fn send_raw_transaction() {
        let noop_provider = NoopProvider::default();
        let noop_network_provider = NoopNetwork::default();

        let pool = testing_pool();

        let evm_config = EthEvmConfig::default();
        let cache = EthStateCache::spawn(noop_provider, Default::default(), evm_config);
        let fee_history_cache =
            FeeHistoryCache::new(cache.clone(), FeeHistoryCacheConfig::default());
        let eth_api = EthApi::new(
            noop_provider,
            pool.clone(),
            noop_network_provider,
            cache.clone(),
            GasPriceOracle::new(noop_provider, Default::default(), cache.clone()),
            ETHEREUM_BLOCK_GAS_LIMIT,
            BlockingTaskPool::build().expect("failed to build tracing pool"),
            fee_history_cache,
            evm_config,
            None,
        );

        // https://etherscan.io/tx/0xa694b71e6c128a2ed8e2e0f6770bddbe52e3bb8f10e8472f9a79ab81497a8b5d
        let tx_1 = Bytes::from(hex!("02f871018303579880850555633d1b82520894eee27662c2b8eba3cd936a23f039f3189633e4c887ad591c62bdaeb180c080a07ea72c68abfb8fca1bd964f0f99132ed9280261bdca3e549546c0205e800f7d0a05b4ef3039e9c9b9babc179a1878fb825b5aaf5aed2fa8744854150157b08d6f3"));

        let tx_1_result = eth_api.send_raw_transaction(tx_1).await.unwrap();
        assert_eq!(
            pool.len(),
            1,
            "expect 1 transactions in the pool, but pool size is {}",
            pool.len()
        );

        // https://etherscan.io/tx/0x48816c2f32c29d152b0d86ff706f39869e6c1f01dc2fe59a3c1f9ecf39384694
        let tx_2 = Bytes::from(hex!("02f9043c018202b7843b9aca00850c807d37a08304d21d94ef1c6e67703c7bd7107eed8303fbe6ec2554bf6b881bc16d674ec80000b903c43593564c000000000000000000000000000000000000000000000000000000000000006000000000000000000000000000000000000000000000000000000000000000a00000000000000000000000000000000000000000000000000000000063e2d99f00000000000000000000000000000000000000000000000000000000000000030b000800000000000000000000000000000000000000000000000000000000000000000000000000000000000000000000000000000000000000000000000003000000000000000000000000000000000000000000000000000000000000006000000000000000000000000000000000000000000000000000000000000000c000000000000000000000000000000000000000000000000000000000000001e0000000000000000000000000000000000000000000000000000000000000004000000000000000000000000000000000000000000000000000000000000000020000000000000000000000000000000000000000000000001bc16d674ec80000000000000000000000000000000000000000000000000000000000000000010000000000000000000000000065717fe021ea67801d1088cc80099004b05b64600000000000000000000000000000000000000000000000001bc16d674ec80000000000000000000000000000000000000000000000000000000000000000000000000000000000000000000000000000000000000000000000000000000000a00000000000000000000000000000000000000000000000000000000000000000000000000000000000000000000000000000000000000000000000000000002bc02aaa39b223fe8d0a0e5c4f27ead9083c756cc20001f4a0b86991c6218b36c1d19d4a2e9eb0ce3606eb480000000000000000000000000000000000000000000000000000000000000000000000000000000000000000000000000000000100000000000000000000000000000000000000000000000000000000000000000180000000000000000000000000000000000000000000000000000000000000000000000000000000000000000000000000000000009e95fd5965fd1f1a6f0d4600000000000000000000000000000000000000000000000000000000000000a000000000000000000000000000000000000000000000000000000000000000000000000000000000000000000000000000000000000000000000000000000002000000000000000000000000a0b86991c6218b36c1d19d4a2e9eb0ce3606eb48000000000000000000000000428dca9537116148616a5a3e44035af17238fe9dc080a0c6ec1e41f5c0b9511c49b171ad4e04c6bb419c74d99fe9891d74126ec6e4e879a032069a753d7a2cfa158df95421724d24c0e9501593c09905abf3699b4a4405ce"));

        let tx_2_result = eth_api.send_raw_transaction(tx_2).await.unwrap();
        assert_eq!(
            pool.len(),
            2,
            "expect 2 transactions in the pool, but pool size is {}",
            pool.len()
        );

        assert!(pool.get(&tx_1_result).is_some(), "tx1 not found in the pool");
        assert!(pool.get(&tx_2_result).is_some(), "tx2 not found in the pool");
    }
}<|MERGE_RESOLUTION|>--- conflicted
+++ resolved
@@ -37,13 +37,8 @@
 use crate::{
     eth::{
         api::{
-<<<<<<< HEAD
             pending_block::PendingBlockEnv, BuildReceipt, EthState, EthTransactions,
-            LoadPendingBlock, LoadState, SpawnBlocking, StateCacheDB,
-=======
-            pending_block::PendingBlockEnv, BuildReceipt, EthState, EthTransactions, LoadState,
-            RawTransactionForwarder, SpawnBlocking, StateCacheDB,
->>>>>>> 42f7d742
+            LoadPendingBlock, LoadState, RawTransactionForwarder, SpawnBlocking, StateCacheDB,
         },
         cache::EthStateCache,
         error::{EthApiError, EthResult, RpcInvalidTransactionError, SignError},
