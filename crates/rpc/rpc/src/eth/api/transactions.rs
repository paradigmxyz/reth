//! Contains RPC handler implementations specific to transactions
use crate::{
    eth::{
        api::pending_block::PendingBlockEnv,
        error::{EthApiError, EthResult, SignError},
        revm_utils::{
            inspect, inspect_and_return_db, prepare_call_env, replay_transactions_until, transact,
            EvmOverrides,
        },
        utils::recover_raw_transaction,
    },
    EthApi, EthApiSpec,
};
use async_trait::async_trait;
use reth_network_api::NetworkInfo;
use reth_primitives::{
    Address, BlockId, BlockNumberOrTag, Bytes, FromRecoveredTransaction, Header,
    IntoRecoveredTransaction, Receipt, SealedBlock,
    TransactionKind::{Call, Create},
    TransactionMeta, TransactionSigned, TransactionSignedEcRecovered, H256, U128, U256, U64,
};
use reth_provider::{BlockReaderIdExt, EvmEnvProvider, StateProviderBox, StateProviderFactory};
use reth_revm::{
    database::{State, SubState},
    env::{fill_block_env_with_coinbase, tx_env_with_recovered},
    tracing::{TracingInspector, TracingInspectorConfig},
};
use reth_rpc_types::{
    CallRequest, Index, Log, Transaction, TransactionInfo, TransactionReceipt, TransactionRequest,
    TypedTransactionRequest,
};
use reth_transaction_pool::{TransactionOrigin, TransactionPool};
use revm::{
    db::CacheDB,
    primitives::{BlockEnv, CfgEnv},
    Inspector,
};
use revm_primitives::{utilities::create_address, Env, ResultAndState, SpecId};

/// Helper alias type for the state's [CacheDB]
pub(crate) type StateCacheDB<'r> = CacheDB<State<StateProviderBox<'r>>>;

/// Commonly used transaction related functions for the [EthApi] type in the `eth_` namespace
#[async_trait::async_trait]
pub trait EthTransactions: Send + Sync {
    /// Returns the state at the given [BlockId]
    fn state_at(&self, at: BlockId) -> EthResult<StateProviderBox<'_>>;

    /// Executes the closure with the state that corresponds to the given [BlockId].
    fn with_state_at_block<F, T>(&self, at: BlockId, f: F) -> EthResult<T>
    where
        F: FnOnce(StateProviderBox<'_>) -> EthResult<T>;

    /// Returns the revm evm env for the requested [BlockId]
    ///
    /// If the [BlockId] this will return the [BlockId::Hash] of the block the env was configured
    /// for.
    async fn evm_env_at(&self, at: BlockId) -> EthResult<(CfgEnv, BlockEnv, BlockId)>;

    /// Returns the revm evm env for the raw block header
    ///
    /// This is used for tracing raw blocks
    async fn evm_env_for_raw_block(&self, at: &Header) -> EthResult<(CfgEnv, BlockEnv)>;

    /// Get all transactions in the block with the given hash.
    ///
    /// Returns `None` if block does not exist.
    async fn transactions_by_block(&self, block: H256)
        -> EthResult<Option<Vec<TransactionSigned>>>;

    /// Get the entire block for the given id.
    ///
    /// Returns `None` if block does not exist.
    async fn block_by_id(&self, id: BlockId) -> EthResult<Option<SealedBlock>>;

    /// Get all transactions in the block with the given hash.
    ///
    /// Returns `None` if block does not exist.
    async fn transactions_by_block_id(
        &self,
        block: BlockId,
    ) -> EthResult<Option<Vec<TransactionSigned>>>;

    /// Returns the transaction by hash.
    ///
    /// Checks the pool and state.
    ///
    /// Returns `Ok(None)` if no matching transaction was found.
    async fn transaction_by_hash(&self, hash: H256) -> EthResult<Option<TransactionSource>>;

    /// Returns the transaction by including its corresponding [BlockId]
    ///
    /// Note: this supports pending transactions
    async fn transaction_by_hash_at(
        &self,
        hash: H256,
    ) -> EthResult<Option<(TransactionSource, BlockId)>>;

    /// Returns the _historical_ transaction and the block it was mined in
    async fn historical_transaction_by_hash_at(
        &self,
        hash: H256,
    ) -> EthResult<Option<(TransactionSource, H256)>>;

    /// Returns the transaction receipt for the given hash.
    ///
    /// Returns None if the transaction does not exist or is pending
    /// Note: The tx receipt is not available for pending transactions.
    async fn transaction_receipt(&self, hash: H256) -> EthResult<Option<TransactionReceipt>>;

    /// Decodes and recovers the transaction and submits it to the pool.
    ///
    /// Returns the hash of the transaction.
    async fn send_raw_transaction(&self, tx: Bytes) -> EthResult<H256>;

    /// Signs transaction with a matching signer, if any and submits the transaction to the pool.
    /// Returns the hash of the signed transaction.
    async fn send_transaction(&self, request: TransactionRequest) -> EthResult<H256>;

    /// Prepares the state and env for the given [CallRequest] at the given [BlockId] and executes
    /// the closure.
    async fn with_call_at<F, R>(
        &self,
        request: CallRequest,
        at: BlockId,
        overrides: EvmOverrides,
        f: F,
    ) -> EthResult<R>
    where
        F: for<'r> FnOnce(StateCacheDB<'r>, Env) -> EthResult<R> + Send;

    /// Executes the call request at the given [BlockId].
    async fn transact_call_at(
        &self,
        request: CallRequest,
        at: BlockId,
        overrides: EvmOverrides,
    ) -> EthResult<(ResultAndState, Env)>;

    /// Executes the call request at the given [BlockId]
    async fn inspect_call_at<I>(
        &self,
        request: CallRequest,
        at: BlockId,
        overrides: EvmOverrides,
        inspector: I,
    ) -> EthResult<(ResultAndState, Env)>
    where
        I: for<'r> Inspector<StateCacheDB<'r>> + Send;

    /// Executes the call request at the given [BlockId]
    async fn inspect_call_at_and_return_state<'a, I>(
        &'a self,
        request: CallRequest,
        at: BlockId,
        overrides: EvmOverrides,
        inspector: I,
    ) -> EthResult<(ResultAndState, Env, StateCacheDB<'a>)>
    where
        I: Inspector<StateCacheDB<'a>> + Send;

    /// Executes the transaction on top of the given [BlockId] with a tracer configured by the
    /// config.
    ///
    /// The callback is then called with the [TracingInspector] and the [ResultAndState] after the
    /// configured [Env] was inspected.
    fn trace_at<F, R>(
        &self,
        env: Env,
        config: TracingInspectorConfig,
        at: BlockId,
        f: F,
    ) -> EthResult<R>
    where
        F: FnOnce(TracingInspector, ResultAndState) -> EthResult<R>;

    /// Same as [Self::trace_at] but also provides the used database to the callback.
    ///
    /// Executes the transaction on top of the given [BlockId] with a tracer configured by the
    /// config.
    ///
    /// The callback is then called with the [TracingInspector] and the [ResultAndState] after the
    /// configured [Env] was inspected.
    fn trace_at_with_state<F, R>(
        &self,
        env: Env,
        config: TracingInspectorConfig,
        at: BlockId,
        f: F,
    ) -> EthResult<R>
    where
        F: for<'a> FnOnce(TracingInspector, ResultAndState, StateCacheDB<'a>) -> EthResult<R>;

    /// Fetches the transaction and the transaction's block
    async fn transaction_and_block(
        &self,
        hash: H256,
    ) -> EthResult<Option<(TransactionSource, SealedBlock)>>;

    /// Retrieves the transaction if it exists and returns its trace.
    ///
    /// Before the transaction is traced, all previous transaction in the block are applied to the
    /// state by executing them first.
    /// The callback `f` is invoked with the [ResultAndState] after the transaction was executed and
    /// the database that points to the beginning of the transaction.
    async fn trace_transaction_in_block<F, R>(
        &self,
        hash: H256,
        config: TracingInspectorConfig,
        f: F,
    ) -> EthResult<Option<R>>
    where
        F: for<'a> FnOnce(
                TransactionInfo,
                TracingInspector,
                ResultAndState,
                StateCacheDB<'a>,
            ) -> EthResult<R>
            + Send;
}

#[async_trait]
impl<Provider, Pool, Network> EthTransactions for EthApi<Provider, Pool, Network>
where
    Pool: TransactionPool + Clone + 'static,
    Provider: BlockReaderIdExt + StateProviderFactory + EvmEnvProvider + 'static,
    Network: NetworkInfo + Send + Sync + 'static,
{
    fn state_at(&self, at: BlockId) -> EthResult<StateProviderBox<'_>> {
        self.state_at_block_id(at)
    }

    fn with_state_at_block<F, T>(&self, at: BlockId, f: F) -> EthResult<T>
    where
        F: FnOnce(StateProviderBox<'_>) -> EthResult<T>,
    {
        let state = self.state_at(at)?;
        f(state)
    }

    async fn evm_env_at(&self, at: BlockId) -> EthResult<(CfgEnv, BlockEnv, BlockId)> {
        if at.is_pending() {
            let PendingBlockEnv { cfg, block_env, origin } = self.pending_block_env_and_cfg()?;
            Ok((cfg, block_env, origin.header().hash.into()))
        } else {
            //  Use cached values if there is no pending block
            let block_hash = self
                .provider()
                .block_hash_for_id(at)?
                .ok_or_else(|| EthApiError::UnknownBlockNumber)?;
            let (cfg, env) = self.cache().get_evm_env(block_hash).await?;
            Ok((cfg, env, block_hash.into()))
        }
    }

    async fn evm_env_for_raw_block(&self, header: &Header) -> EthResult<(CfgEnv, BlockEnv)> {
        // get the parent config first
        let (cfg, mut block_env, _) = self.evm_env_at(header.parent_hash.into()).await?;

        let after_merge = cfg.spec_id >= SpecId::MERGE;
        fill_block_env_with_coinbase(&mut block_env, header, after_merge, header.beneficiary);

        Ok((cfg, block_env))
    }

    async fn transactions_by_block(
        &self,
        block: H256,
    ) -> EthResult<Option<Vec<TransactionSigned>>> {
        Ok(self.cache().get_block_transactions(block).await?)
    }

    async fn block_by_id(&self, id: BlockId) -> EthResult<Option<SealedBlock>> {
        self.block(id).await
    }

    async fn transactions_by_block_id(
        &self,
        block: BlockId,
    ) -> EthResult<Option<Vec<TransactionSigned>>> {
        self.block_by_id(block).await.map(|block| block.map(|block| block.body))
    }

    async fn transaction_by_hash(&self, hash: H256) -> EthResult<Option<TransactionSource>> {
        // Try to find the transaction on disk
        let mut resp = self
            .on_blocking_task(|this| async move {
                match this.provider().transaction_by_hash_with_meta(hash)? {
                    None => Ok(None),
                    Some((tx, meta)) => {
                        let transaction = tx
                            .into_ecrecovered()
                            .ok_or(EthApiError::InvalidTransactionSignature)?;

                        let tx = TransactionSource::Block {
                            transaction,
                            index: meta.index,
                            block_hash: meta.block_hash,
                            block_number: meta.block_number,
                            base_fee: meta.base_fee,
                        };
                        Ok(Some(tx))
                    }
                }
            })
            .await?;

        if resp.is_none() {
            // tx not found on disk, check pool
            if let Some(tx) =
                self.pool().get(&hash).map(|tx| tx.transaction.to_recovered_transaction())
            {
                resp = Some(TransactionSource::Pool(tx));
            }
        }

        Ok(resp)
    }

    async fn transaction_by_hash_at(
        &self,
        transaction_hash: H256,
    ) -> EthResult<Option<(TransactionSource, BlockId)>> {
        match self.transaction_by_hash(transaction_hash).await? {
            None => return Ok(None),
            Some(tx) => {
                let res = match tx {
                    tx @ TransactionSource::Pool(_) => {
                        (tx, BlockId::Number(BlockNumberOrTag::Pending))
                    }
                    TransactionSource::Block {
                        transaction,
                        index,
                        block_hash,
                        block_number,
                        base_fee,
                    } => {
                        let at = BlockId::Hash(block_hash.into());
                        let tx = TransactionSource::Block {
                            transaction,
                            index,
                            block_hash,
                            block_number,
                            base_fee,
                        };
                        (tx, at)
                    }
                };
                Ok(Some(res))
            }
        }
    }

    async fn historical_transaction_by_hash_at(
        &self,
        hash: H256,
    ) -> EthResult<Option<(TransactionSource, H256)>> {
        match self.transaction_by_hash_at(hash).await? {
            None => Ok(None),
            Some((tx, at)) => Ok(at.as_block_hash().map(|hash| (tx, hash))),
        }
    }

    async fn transaction_receipt(&self, hash: H256) -> EthResult<Option<TransactionReceipt>> {
        self.on_blocking_task(|this| async move {
            let (tx, meta) = match this.provider().transaction_by_hash_with_meta(hash)? {
                Some((tx, meta)) => (tx, meta),
                None => return Ok(None),
            };

            let receipt = match this.provider().receipt_by_hash(hash)? {
                Some(recpt) => recpt,
                None => return Ok(None),
            };

            this.build_transaction_receipt(tx, meta, receipt).await.map(Some)
        })
        .await
    }

    async fn send_raw_transaction(&self, tx: Bytes) -> EthResult<H256> {
        let recovered = recover_raw_transaction(tx)?;

        let pool_transaction = <Pool::Transaction>::from_recovered_transaction(recovered);

        // submit the transaction to the pool with a `Local` origin
        let hash = self.pool().add_transaction(TransactionOrigin::Local, pool_transaction).await?;

        Ok(hash)
    }

    async fn send_transaction(&self, mut request: TransactionRequest) -> EthResult<H256> {
        let from = match request.from {
            Some(from) => from,
            None => return Err(SignError::NoAccount.into()),
        };

        // set nonce if not already set before
        if request.nonce.is_none() {
            let nonce =
                self.get_transaction_count(from, Some(BlockId::Number(BlockNumberOrTag::Pending)))?;
            request.nonce = Some(nonce);
        }

        let chain_id = self.chain_id();
        // TODO: we need an oracle to fetch the gas price of the current chain
        let gas_price = request.gas_price.unwrap_or_default();
        let max_fee_per_gas = request.max_fee_per_gas.unwrap_or_default();

        let estimated_gas = self
            .estimate_gas_at(
                CallRequest {
                    from: Some(from),
                    to: request.to,
                    gas: request.gas,
                    gas_price: Some(U256::from(gas_price)),
                    max_fee_per_gas: Some(U256::from(max_fee_per_gas)),
                    value: request.value,
                    data: request.data.clone(),
                    nonce: request.nonce,
                    chain_id: Some(chain_id),
                    access_list: request.access_list.clone(),
                    max_priority_fee_per_gas: Some(U256::from(max_fee_per_gas)),
                    transaction_type: None,
                },
                BlockId::Number(BlockNumberOrTag::Pending),
            )
            .await?;
        let gas_limit = estimated_gas;

        let transaction = match request.into_typed_request() {
            Some(TypedTransactionRequest::Legacy(mut m)) => {
                m.chain_id = Some(chain_id.as_u64());
                m.gas_limit = gas_limit;
                m.gas_price = gas_price;

                TypedTransactionRequest::Legacy(m)
            }
            Some(TypedTransactionRequest::EIP2930(mut m)) => {
                m.chain_id = chain_id.as_u64();
                m.gas_limit = gas_limit;
                m.gas_price = gas_price;

                TypedTransactionRequest::EIP2930(m)
            }
            Some(TypedTransactionRequest::EIP1559(mut m)) => {
                m.chain_id = chain_id.as_u64();
                m.gas_limit = gas_limit;
                m.max_fee_per_gas = max_fee_per_gas;

                TypedTransactionRequest::EIP1559(m)
            }
            None => return Err(EthApiError::ConflictingFeeFieldsInRequest),
        };

        let signed_tx = self.sign_request(&from, transaction)?;

        let recovered =
            signed_tx.into_ecrecovered().ok_or(EthApiError::InvalidTransactionSignature)?;

        let pool_transaction = <Pool::Transaction>::from_recovered_transaction(recovered);

        // submit the transaction to the pool with a `Local` origin
        let hash = self.pool().add_transaction(TransactionOrigin::Local, pool_transaction).await?;

        Ok(hash)
    }

    async fn with_call_at<F, R>(
        &self,
        request: CallRequest,
        at: BlockId,
        overrides: EvmOverrides,
        f: F,
    ) -> EthResult<R>
    where
        F: for<'r> FnOnce(StateCacheDB<'r>, Env) -> EthResult<R> + Send,
    {
        let (cfg, block_env, at) = self.evm_env_at(at).await?;
        let state = self.state_at(at)?;
        let mut db = SubState::new(State::new(state));

        let env = prepare_call_env(cfg, block_env, request, &mut db, overrides)?;
        f(db, env)
    }

    async fn transact_call_at(
        &self,
        request: CallRequest,
        at: BlockId,
        overrides: EvmOverrides,
    ) -> EthResult<(ResultAndState, Env)> {
        self.with_call_at(request, at, overrides, |mut db, env| transact(&mut db, env)).await
    }

    async fn inspect_call_at<I>(
        &self,
        request: CallRequest,
        at: BlockId,
        overrides: EvmOverrides,
        inspector: I,
    ) -> EthResult<(ResultAndState, Env)>
    where
        I: for<'r> Inspector<StateCacheDB<'r>> + Send,
    {
        self.with_call_at(request, at, overrides, |db, env| inspect(db, env, inspector)).await
    }

    async fn inspect_call_at_and_return_state<'a, I>(
        &'a self,
        request: CallRequest,
        at: BlockId,
        overrides: EvmOverrides,
        inspector: I,
    ) -> EthResult<(ResultAndState, Env, StateCacheDB<'a>)>
    where
        I: Inspector<StateCacheDB<'a>> + Send,
    {
        let (cfg, block_env, at) = self.evm_env_at(at).await?;
        let state = self.state_at(at)?;
        let mut db = SubState::new(State::new(state));

        let env = prepare_call_env(cfg, block_env, request, &mut db, overrides)?;
        inspect_and_return_db(db, env, inspector)
    }

    fn trace_at<F, R>(
        &self,
        env: Env,
        config: TracingInspectorConfig,
        at: BlockId,
        f: F,
    ) -> EthResult<R>
    where
        F: FnOnce(TracingInspector, ResultAndState) -> EthResult<R>,
    {
        self.with_state_at_block(at, |state| {
            let db = SubState::new(State::new(state));

            let mut inspector = TracingInspector::new(config);
            let (res, _) = inspect(db, env, &mut inspector)?;

            f(inspector, res)
        })
    }

    fn trace_at_with_state<F, R>(
        &self,
        env: Env,
        config: TracingInspectorConfig,
        at: BlockId,
        f: F,
    ) -> EthResult<R>
    where
        F: for<'a> FnOnce(TracingInspector, ResultAndState, StateCacheDB<'a>) -> EthResult<R>,
    {
        self.with_state_at_block(at, |state| {
            let db = SubState::new(State::new(state));
            let mut inspector = TracingInspector::new(config);
            let (res, _, db) = inspect_and_return_db(db, env, &mut inspector)?;

            f(inspector, res, db)
        })
    }

    async fn transaction_and_block(
        &self,
        hash: H256,
    ) -> EthResult<Option<(TransactionSource, SealedBlock)>> {
        let (transaction, at) = match self.transaction_by_hash_at(hash).await? {
            None => return Ok(None),
            Some(res) => res,
        };

        // Note: this is always either hash or pending
        let block_hash = match at {
            BlockId::Hash(hash) => hash.block_hash,
            _ => return Ok(None),
        };
        let block = self.cache().get_block(block_hash).await?;
        Ok(block.map(|block| (transaction, block.seal(block_hash))))
    }

    async fn trace_transaction_in_block<F, R>(
        &self,
        hash: H256,
        config: TracingInspectorConfig,
        f: F,
    ) -> EthResult<Option<R>>
    where
        F: for<'a> FnOnce(
                TransactionInfo,
                TracingInspector,
                ResultAndState,
                StateCacheDB<'a>,
            ) -> EthResult<R>
            + Send,
    {
        let (transaction, block) = match self.transaction_and_block(hash).await? {
            None => return Ok(None),
            Some(res) => res,
        };
        let (tx, tx_info) = transaction.split();

        let (cfg, block_env, _) = self.evm_env_at(block.hash.into()).await?;

        // we need to get the state of the parent block because we're essentially replaying the
        // block the transaction is included in
        let parent_block = block.parent_hash;
        let block_txs = block.body;

        self.with_state_at_block(parent_block.into(), |state| {
            let mut db = SubState::new(State::new(state));

            // replay all transactions prior to the targeted transaction
            replay_transactions_until(&mut db, cfg.clone(), block_env.clone(), block_txs, tx.hash)?;

            let env = Env { cfg, block: block_env, tx: tx_env_with_recovered(&tx) };

            let mut inspector = TracingInspector::new(config);
            let (res, _, db) = inspect_and_return_db(db, env, &mut inspector)?;
            f(tx_info, inspector, res, db)
        })
        .map(Some)
    }
}

// === impl EthApi ===

impl<Provider, Pool, Network> EthApi<Provider, Pool, Network>
where
    Provider: BlockReaderIdExt + StateProviderFactory + EvmEnvProvider + 'static,
    Network: 'static,
{
    /// Helper function for `eth_getTransactionReceipt`
    ///
    /// Returns the receipt
    pub(crate) async fn build_transaction_receipt(
        &self,
        tx: TransactionSigned,
        meta: TransactionMeta,
        receipt: Receipt,
    ) -> EthResult<TransactionReceipt> {
        // get all receipts for the block
        let all_receipts = match self.cache().get_receipts(meta.block_hash).await? {
            Some(recpts) => recpts,
            None => return Err(EthApiError::UnknownBlockNumber),
        };
        build_transaction_receipt_with_block_receipts(tx, meta, receipt, &all_receipts)
    }
}

impl<Provider, Pool, Network> EthApi<Provider, Pool, Network>
where
    Pool: TransactionPool + 'static,
    Provider: BlockReaderIdExt + StateProviderFactory + EvmEnvProvider + 'static,
    Network: Send + Sync + 'static,
{
    pub(crate) fn sign_request(
        &self,
        from: &Address,
        request: TypedTransactionRequest,
    ) -> EthResult<TransactionSigned> {
        for signer in self.inner.signers.iter() {
            if signer.is_signer_for(from) {
                return match signer.sign_transaction(request, from) {
                    Ok(tx) => Ok(tx),
                    Err(e) => Err(e.into()),
                }
            }
        }
        Err(EthApiError::InvalidTransactionSignature)
    }

    /// Get Transaction by [BlockId] and the index of the transaction within that Block.
    ///
    /// Returns `Ok(None)` if the block does not exist, or the block as fewer transactions
    pub(crate) async fn transaction_by_block_and_tx_index(
        &self,
        block_id: impl Into<BlockId>,
        index: Index,
    ) -> EthResult<Option<Transaction>> {
        let block_id = block_id.into();

        if let Some(block) = self.block(block_id).await? {
            let block_hash = block.hash;
            let block = block.unseal();
            if let Some(tx_signed) = block.body.into_iter().nth(index.into()) {
                let tx =
                    tx_signed.into_ecrecovered().ok_or(EthApiError::InvalidTransactionSignature)?;
                return Ok(Some(Transaction::from_recovered_with_block_context(
                    tx,
                    block_hash,
                    block.header.number,
                    block.header.base_fee_per_gas,
                    index.into(),
                )))
            }
        }

        Ok(None)
    }
}
/// Represents from where a transaction was fetched.
#[derive(Debug, Clone, Eq, PartialEq)]
pub enum TransactionSource {
    /// Transaction exists in the pool (Pending)
    Pool(TransactionSignedEcRecovered),
    /// Transaction already included in a block
    ///
    /// This can be a historical block or a pending block (received from the CL)
    Block {
        /// Transaction fetched via provider
        transaction: TransactionSignedEcRecovered,
        /// Index of the transaction in the block
        index: u64,
        /// Hash of the block.
        block_hash: H256,
        /// Number of the block.
        block_number: u64,
        /// base fee of the block.
        base_fee: Option<u64>,
    },
}

// === impl TransactionSource ===

impl TransactionSource {
    /// Consumes the type and returns the wrapped transaction.
    pub fn into_recovered(self) -> TransactionSignedEcRecovered {
        self.into()
    }

    /// Returns the transaction and block related info, if not pending
    pub fn split(self) -> (TransactionSignedEcRecovered, TransactionInfo) {
        match self {
            TransactionSource::Pool(tx) => {
                let hash = tx.hash();
                (
                    tx,
                    TransactionInfo {
                        hash: Some(hash),
                        index: None,
                        block_hash: None,
                        block_number: None,
                        base_fee: None,
                    },
                )
            }
            TransactionSource::Block { transaction, index, block_hash, block_number, base_fee } => {
                let hash = transaction.hash();
                (
                    transaction,
                    TransactionInfo {
                        hash: Some(hash),
                        index: Some(index),
                        block_hash: Some(block_hash),
                        block_number: Some(block_number),
                        base_fee,
                    },
                )
            }
        }
    }
}

impl From<TransactionSource> for TransactionSignedEcRecovered {
    fn from(value: TransactionSource) -> Self {
        match value {
            TransactionSource::Pool(tx) => tx,
            TransactionSource::Block { transaction, .. } => transaction,
        }
    }
}

impl From<TransactionSource> for Transaction {
    fn from(value: TransactionSource) -> Self {
        match value {
            TransactionSource::Pool(tx) => Transaction::from_recovered(tx),
            TransactionSource::Block { transaction, index, block_hash, block_number, base_fee } => {
                Transaction::from_recovered_with_block_context(
                    transaction,
                    block_hash,
                    block_number,
                    base_fee,
                    U256::from(index),
                )
            }
        }
    }
}

/// Helper function to construct a transaction receipt
pub(crate) fn build_transaction_receipt_with_block_receipts(
    tx: TransactionSigned,
    meta: TransactionMeta,
    receipt: Receipt,
    all_receipts: &[Receipt],
) -> EthResult<TransactionReceipt> {
    let transaction =
        tx.clone().into_ecrecovered().ok_or(EthApiError::InvalidTransactionSignature)?;

    // get the previous transaction cumulative gas used
    let gas_used = if meta.index == 0 {
        receipt.cumulative_gas_used
    } else {
        let prev_tx_idx = (meta.index - 1) as usize;
        all_receipts
            .get(prev_tx_idx)
            .map(|prev_receipt| receipt.cumulative_gas_used - prev_receipt.cumulative_gas_used)
            .unwrap_or_default()
    };

    let mut res_receipt = TransactionReceipt {
        transaction_hash: Some(meta.tx_hash),
        transaction_index: Some(U256::from(meta.index)),
        block_hash: Some(meta.block_hash),
        block_number: Some(U256::from(meta.block_number)),
        from: transaction.signer(),
        to: None,
        cumulative_gas_used: U256::from(receipt.cumulative_gas_used),
        gas_used: Some(U256::from(gas_used)),
        contract_address: None,
        logs: Vec::with_capacity(receipt.logs.len()),
        effective_gas_price: U128::from(transaction.effective_gas_price(meta.base_fee)),
        transaction_type: tx.transaction.tx_type().into(),
        // TODO pre-byzantium receipts have a post-transaction state root
        state_root: None,
        logs_bloom: receipt.bloom_slow(),
        status_code: if receipt.success { Some(U64::from(1)) } else { Some(U64::from(0)) },
    };

    match tx.transaction.kind() {
        Create => {
            res_receipt.contract_address =
                Some(create_address(transaction.signer(), tx.transaction.nonce()));
        }
        Call(addr) => {
            res_receipt.to = Some(*addr);
        }
    }

    // get number of logs in the block
    let mut num_logs = 0;
    for prev_receipt in all_receipts.iter().take(meta.index as usize) {
        num_logs += prev_receipt.logs.len();
    }

    for (tx_log_idx, log) in receipt.logs.into_iter().enumerate() {
        let rpclog = Log {
            address: log.address,
            topics: log.topics,
            data: log.data,
            block_hash: Some(meta.block_hash),
            block_number: Some(U256::from(meta.block_number)),
            transaction_hash: Some(meta.tx_hash),
            transaction_index: Some(U256::from(meta.index)),
            log_index: Some(U256::from(num_logs + tx_log_idx)),
            removed: false,
        };
        res_receipt.logs.push(rpclog);
    }

    Ok(res_receipt)
}

#[cfg(test)]
mod tests {
    use super::*;
    use crate::{
        eth::{cache::EthStateCache, gas_oracle::GasPriceOracle},
        EthApi,
    };
<<<<<<< HEAD
    use reth_network_api::test_utils::NoopNetwork;
    use reth_primitives::{constants::ETHEREUM_BLOCK_GAS_LIMIT, hex_literal::hex, Bytes};
=======
    use reth_network_api::noop::NoopNetwork;
    use reth_primitives::{hex_literal::hex, Bytes};
>>>>>>> 90b6d006
    use reth_provider::test_utils::NoopProvider;
    use reth_transaction_pool::{test_utils::testing_pool, TransactionPool};

    #[tokio::test]
    async fn send_raw_transaction() {
        let noop_provider = NoopProvider::default();
        let noop_network_provider = NoopNetwork::default();

        let pool = testing_pool();

        let cache = EthStateCache::spawn(noop_provider, Default::default());
        let eth_api = EthApi::new(
            noop_provider,
            pool.clone(),
            noop_network_provider,
            cache.clone(),
            GasPriceOracle::new(noop_provider, Default::default(), cache),
            ETHEREUM_BLOCK_GAS_LIMIT,
        );

        // https://etherscan.io/tx/0xa694b71e6c128a2ed8e2e0f6770bddbe52e3bb8f10e8472f9a79ab81497a8b5d
        let tx_1 = Bytes::from(hex!("02f871018303579880850555633d1b82520894eee27662c2b8eba3cd936a23f039f3189633e4c887ad591c62bdaeb180c080a07ea72c68abfb8fca1bd964f0f99132ed9280261bdca3e549546c0205e800f7d0a05b4ef3039e9c9b9babc179a1878fb825b5aaf5aed2fa8744854150157b08d6f3"));

        let tx_1_result = eth_api.send_raw_transaction(tx_1).await.unwrap();
        assert_eq!(
            pool.len(),
            1,
            "expect 1 transactions in the pool, but pool size is {}",
            pool.len()
        );

        // https://etherscan.io/tx/0x48816c2f32c29d152b0d86ff706f39869e6c1f01dc2fe59a3c1f9ecf39384694
        let tx_2 = Bytes::from(hex!("02f9043c018202b7843b9aca00850c807d37a08304d21d94ef1c6e67703c7bd7107eed8303fbe6ec2554bf6b881bc16d674ec80000b903c43593564c000000000000000000000000000000000000000000000000000000000000006000000000000000000000000000000000000000000000000000000000000000a00000000000000000000000000000000000000000000000000000000063e2d99f00000000000000000000000000000000000000000000000000000000000000030b000800000000000000000000000000000000000000000000000000000000000000000000000000000000000000000000000000000000000000000000000003000000000000000000000000000000000000000000000000000000000000006000000000000000000000000000000000000000000000000000000000000000c000000000000000000000000000000000000000000000000000000000000001e0000000000000000000000000000000000000000000000000000000000000004000000000000000000000000000000000000000000000000000000000000000020000000000000000000000000000000000000000000000001bc16d674ec80000000000000000000000000000000000000000000000000000000000000000010000000000000000000000000065717fe021ea67801d1088cc80099004b05b64600000000000000000000000000000000000000000000000001bc16d674ec80000000000000000000000000000000000000000000000000000000000000000000000000000000000000000000000000000000000000000000000000000000000a00000000000000000000000000000000000000000000000000000000000000000000000000000000000000000000000000000000000000000000000000000002bc02aaa39b223fe8d0a0e5c4f27ead9083c756cc20001f4a0b86991c6218b36c1d19d4a2e9eb0ce3606eb480000000000000000000000000000000000000000000000000000000000000000000000000000000000000000000000000000000100000000000000000000000000000000000000000000000000000000000000000180000000000000000000000000000000000000000000000000000000000000000000000000000000000000000000000000000000009e95fd5965fd1f1a6f0d4600000000000000000000000000000000000000000000000000000000000000a000000000000000000000000000000000000000000000000000000000000000000000000000000000000000000000000000000000000000000000000000000002000000000000000000000000a0b86991c6218b36c1d19d4a2e9eb0ce3606eb48000000000000000000000000428dca9537116148616a5a3e44035af17238fe9dc080a0c6ec1e41f5c0b9511c49b171ad4e04c6bb419c74d99fe9891d74126ec6e4e879a032069a753d7a2cfa158df95421724d24c0e9501593c09905abf3699b4a4405ce"));

        let tx_2_result = eth_api.send_raw_transaction(tx_2).await.unwrap();
        assert_eq!(
            pool.len(),
            2,
            "expect 2 transactions in the pool, but pool size is {}",
            pool.len()
        );

        assert!(pool.get(&tx_1_result).is_some(), "tx1 not found in the pool");
        assert!(pool.get(&tx_2_result).is_some(), "tx2 not found in the pool");
    }
}<|MERGE_RESOLUTION|>--- conflicted
+++ resolved
@@ -871,13 +871,8 @@
         eth::{cache::EthStateCache, gas_oracle::GasPriceOracle},
         EthApi,
     };
-<<<<<<< HEAD
-    use reth_network_api::test_utils::NoopNetwork;
+    use reth_network_api::noop::NoopNetwork;
     use reth_primitives::{constants::ETHEREUM_BLOCK_GAS_LIMIT, hex_literal::hex, Bytes};
-=======
-    use reth_network_api::noop::NoopNetwork;
-    use reth_primitives::{hex_literal::hex, Bytes};
->>>>>>> 90b6d006
     use reth_provider::test_utils::NoopProvider;
     use reth_transaction_pool::{test_utils::testing_pool, TransactionPool};
 
