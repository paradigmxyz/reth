--- conflicted
+++ resolved
@@ -3,11 +3,7 @@
     eth::error::{EthApiError, EthResult},
     EthApi,
 };
-<<<<<<< HEAD
-use reth_primitives::{BlockId, Bytes, FromRecoveredTransaction, TransactionSigned, H256};
-=======
 use reth_primitives::{BlockId, Bytes, FromRecoveredTransaction, TransactionSigned, H256, U256};
->>>>>>> 853da85c
 use reth_provider::{BlockProvider, EvmEnvProvider, StateProviderFactory};
 use reth_rlp::Decodable;
 use reth_rpc_types::{Index, Transaction, TransactionRequest};
@@ -23,7 +19,6 @@
         unimplemented!()
     }
 
-<<<<<<< HEAD
     /// Finds a given [Transaction] by its hash.
     ///
     /// Returns `Ok(None)` if no matching transaction was found.
@@ -49,40 +44,10 @@
     /// Get Transaction by [BlockId] and the index of the transaction within that Block.
     ///
     /// Returns `Ok(None)` if the block does not exist, or the block as fewer transactions
-=======
-    /// Finds a given trasaction by its hash.
-    pub(crate) async fn transaction_by_hash(
-        &self,
-        hash: H256,
-    ) -> EthResult<Option<reth_rpc_types::Transaction>> {
-        let tx_by_hash = match self.client().transaction_by_hash(hash)? {
-            Some(item) => item,
-            None => return Ok(None),
-        };
-
-        if let Some(tx) = tx_by_hash.into_ecrecovered() {
-            Ok(Some(Transaction::from_recovered_with_block_context(
-                tx,
-                // TODO: this is just stubbed out for now still need to fully implement tx => block
-                H256::default(),
-                u64::default(),
-                U256::from(usize::from(Index::default())),
-            )))
-        } else {
-            Ok(None)
-        }
-    }
-
-    /// Get Transaction by Block and tx index within that Block.
-    /// Used for both:
-    ///     transaction_by_block_hash_and_index() &
-    ///     transaction_by_block_number_and_index()
->>>>>>> 853da85c
     pub(crate) async fn transaction_by_block_and_tx_index(
         &self,
         block_id: impl Into<BlockId>,
         index: Index,
-<<<<<<< HEAD
     ) -> EthResult<Option<Transaction>> {
         let block_id = block_id.into();
         if let Some(block) = self.client().block(block_id)? {
@@ -103,27 +68,6 @@
         }
 
         Ok(None)
-=======
-    ) -> EthResult<Option<reth_rpc_types::Transaction>> {
-        let block_id = block_id.into();
-        let Some(block) = self.client().block(block_id)? else {
-            return Ok(None);
-        };
-        let block_hash =
-            self.client().block_hash_for_id(block_id)?.ok_or(EthApiError::UnknownBlockNumber)?;
-        let Some(tx_signed) = block.body.into_iter().nth(usize::from(index)) else {
-            return Ok(None);
-        };
-        let Some(tx) = tx_signed.into_ecrecovered() else {
-            return Ok(None);
-        };
-        Ok(Some(Transaction::from_recovered_with_block_context(
-            tx,
-            block_hash,
-            block.header.number,
-            U256::from(usize::from(index)),
-        )))
->>>>>>> 853da85c
     }
 
     /// Decodes and recovers the transaction and submits it to the pool.
