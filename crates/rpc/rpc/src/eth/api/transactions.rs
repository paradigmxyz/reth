--- conflicted
+++ resolved
@@ -229,20 +229,7 @@
     ///
     /// Returns the hash of the transaction.
     pub(crate) async fn send_raw_transaction(&self, tx: Bytes) -> EthResult<H256> {
-<<<<<<< HEAD
-        let mut data = tx.as_ref();
-        if data.is_empty() {
-            return Err(EthApiError::EmptyRawTransactionData)
-        }
-
-        let transaction = TransactionSigned::decode(&mut data)
-            .map_err(|_| EthApiError::FailedToDecodeSignedTransaction)?;
-
-        let recovered =
-            transaction.into_ecrecovered().ok_or(EthApiError::InvalidTransactionSignature)?;
-=======
         let recovered = recover_raw_transaction(tx)?;
->>>>>>> 1b9be19d
 
         let pool_transaction = <Pool::Transaction>::from_recovered_transaction(recovered);
 
