--- conflicted
+++ resolved
@@ -28,32 +28,20 @@
 use revm::{
     db::CacheDB,
     primitives::{
-<<<<<<< HEAD
         db::DatabaseCommit, EnvWithHandlerCfg, EvmState, ExecutionResult, ResultAndState,
-=======
-        db::DatabaseCommit, BlockEnv, CfgEnvWithHandlerCfg, EnvWithHandlerCfg, EvmState,
-        ExecutionResult, ResultAndState,
->>>>>>> cea088dd
     },
     Inspector,
 };
 
 use crate::{
     eth::{
-<<<<<<< HEAD
-        api::{BuildReceipt, EthState, EthTransactions, LoadState, SpawnBlocking, StateCacheDB},
+        api::{
+            BuildReceipt, EthState, EthTransactions, LoadState, RawTransactionForwarder,
+            SpawnBlocking, StateCacheDB,
+        },
         cache::EthStateCache,
         error::{EthApiError, EthResult, RpcInvalidTransactionError, SignError},
         revm_utils::FillableTransaction,
-=======
-        api::{
-            pending_block::PendingBlockEnv, BuildReceipt, EthState, EthTransactions,
-            LoadPendingBlock, LoadState, RawTransactionForwarder, SpawnBlocking, StateCacheDB,
-        },
-        cache::EthStateCache,
-        error::{EthApiError, EthResult, RpcInvalidTransactionError, SignError},
-        revm_utils::{prepare_call_env, EvmOverrides, FillableTransaction},
->>>>>>> cea088dd
     },
     EthApi, EthApiSpec,
 };
@@ -75,10 +63,9 @@
     EvmConfig: ConfigureEvm,
 {
     type Pool = Pool;
-<<<<<<< HEAD
 
     #[inline]
-    fn provider(&self) -> &impl BlockReaderIdExt {
+    fn provider(&self) -> impl BlockReaderIdExt {
         self.inner.provider()
     }
 
@@ -98,32 +85,7 @@
     }
 
     #[inline]
-    fn raw_tx_forwarder(&self) -> &Option<Arc<dyn crate::eth::traits::RawTransactionForwarder>> {
-=======
-
-    #[inline]
-    fn provider(&self) -> impl BlockReaderIdExt {
-        self.inner.provider()
-    }
-
-    #[inline]
-    fn cache(&self) -> &EthStateCache {
-        self.inner.cache()
-    }
-
-    #[inline]
-    fn evm_config(&self) -> &impl ConfigureEvm {
-        self.inner.evm_config()
-    }
-
-    #[inline]
-    fn pool(&self) -> &Self::Pool {
-        self.inner.pool()
-    }
-
-    #[inline]
     fn raw_tx_forwarder(&self) -> Option<Arc<dyn RawTransactionForwarder>> {
->>>>>>> cea088dd
         self.inner.raw_tx_forwarder()
     }
 
@@ -132,27 +94,6 @@
         self.inner.gas_cap
     }
 
-<<<<<<< HEAD
-=======
-    async fn evm_env_at(&self, at: BlockId) -> EthResult<(CfgEnvWithHandlerCfg, BlockEnv, BlockId)>
-    where
-        Self: LoadState + LoadPendingBlock,
-    {
-        if at.is_pending() {
-            let PendingBlockEnv { cfg, block_env, origin } = self.pending_block_env_and_cfg()?;
-            Ok((cfg, block_env, origin.state_block_id()))
-        } else {
-            // Use cached values if there is no pending block
-            let block_hash = self
-                .provider()
-                .block_hash_for_id(at)?
-                .ok_or_else(|| EthApiError::UnknownBlockNumber)?;
-            let (cfg, env) = self.cache().get_evm_env(block_hash).await?;
-            Ok((cfg, env, block_hash.into()))
-        }
-    }
-
->>>>>>> cea088dd
     async fn block_by_id(&self, id: BlockId) -> EthResult<Option<SealedBlock>> {
         self.block(id).await
     }
@@ -369,166 +310,6 @@
         Ok(hash)
     }
 
-<<<<<<< HEAD
-=======
-    async fn spawn_with_call_at<F, R>(
-        &self,
-        request: TransactionRequest,
-        at: BlockId,
-        overrides: EvmOverrides,
-        f: F,
-    ) -> EthResult<R>
-    where
-        Self: LoadState,
-        F: FnOnce(&mut StateCacheDB, EnvWithHandlerCfg) -> EthResult<R> + Send + 'static,
-        R: Send + 'static,
-    {
-        let (cfg, block_env, at) = self.evm_env_at(at).await?;
-        let this = self.clone();
-        self.inner
-            .blocking_task_pool
-            .spawn(move || {
-                let state = this.state_at_block_id(at)?;
-                let mut db = CacheDB::new(StateProviderDatabase::new(state));
-
-                let env = prepare_call_env(
-                    cfg,
-                    block_env,
-                    request,
-                    this.call_gas_limit(),
-                    &mut db,
-                    overrides,
-                )?;
-                f(&mut db, env)
-            })
-            .await
-            .map_err(|_| EthApiError::InternalBlockingTaskError)?
-    }
-
-    async fn transact_call_at(
-        &self,
-        request: TransactionRequest,
-        at: BlockId,
-        overrides: EvmOverrides,
-    ) -> EthResult<(ResultAndState, EnvWithHandlerCfg)>
-    where
-        Self: LoadState,
-    {
-        let this = self.clone();
-        self.spawn_with_call_at(request, at, overrides, move |db, env| this.transact(db, env)).await
-    }
-
-    async fn spawn_inspect_call_at<I>(
-        &self,
-        request: TransactionRequest,
-        at: BlockId,
-        overrides: EvmOverrides,
-        inspector: I,
-    ) -> EthResult<(ResultAndState, EnvWithHandlerCfg)>
-    where
-        Self: LoadState,
-        I: for<'a> Inspector<&'a mut StateCacheDB> + Send + 'static,
-    {
-        let this = self.clone();
-        self.spawn_with_call_at(request, at, overrides, move |db, env| {
-            this.inspect(db, env, inspector)
-        })
-        .await
-    }
-
-    async fn spawn_replay_transaction<F, R>(&self, hash: B256, f: F) -> EthResult<Option<R>>
-    where
-        Self: LoadState,
-        F: FnOnce(TransactionInfo, ResultAndState, StateCacheDB) -> EthResult<R> + Send + 'static,
-        R: Send + 'static,
-    {
-        let (transaction, block) = match self.transaction_and_block(hash).await? {
-            None => return Ok(None),
-            Some(res) => res,
-        };
-        let (tx, tx_info) = transaction.split();
-
-        let (cfg, block_env, _) = self.evm_env_at(block.hash().into()).await?;
-
-        // we need to get the state of the parent block because we're essentially replaying the
-        // block the transaction is included in
-        let parent_block = block.parent_hash;
-        let block_txs = block.into_transactions_ecrecovered();
-
-        let this = self.clone();
-        self.spawn_with_state_at_block(parent_block.into(), move |state| {
-            let mut db = CacheDB::new(StateProviderDatabase::new(state));
-
-            // replay all transactions prior to the targeted transaction
-            this.replay_transactions_until(
-                &mut db,
-                cfg.clone(),
-                block_env.clone(),
-                block_txs,
-                tx.hash,
-            )?;
-
-            let env =
-                EnvWithHandlerCfg::new_with_cfg_env(cfg, block_env, tx_env_with_recovered(&tx));
-
-            let (res, _) = this.transact(&mut db, env)?;
-            f(tx_info, res, db)
-        })
-        .await
-        .map(Some)
-    }
-
-    async fn spawn_trace_transaction_in_block_with_inspector<Insp, F, R>(
-        &self,
-        hash: B256,
-        mut inspector: Insp,
-        f: F,
-    ) -> EthResult<Option<R>>
-    where
-        Self: LoadState,
-        F: FnOnce(TransactionInfo, Insp, ResultAndState, StateCacheDB) -> EthResult<R>
-            + Send
-            + 'static,
-        Insp: for<'a> Inspector<&'a mut StateCacheDB> + Send + 'static,
-        R: Send + 'static,
-    {
-        let (transaction, block) = match self.transaction_and_block(hash).await? {
-            None => return Ok(None),
-            Some(res) => res,
-        };
-        let (tx, tx_info) = transaction.split();
-
-        let (cfg, block_env, _) = self.evm_env_at(block.hash().into()).await?;
-
-        // we need to get the state of the parent block because we're essentially replaying the
-        // block the transaction is included in
-        let parent_block = block.parent_hash;
-        let block_txs = block.into_transactions_ecrecovered();
-
-        let this = self.clone();
-        self.spawn_with_state_at_block(parent_block.into(), move |state| {
-            let mut db = CacheDB::new(StateProviderDatabase::new(state));
-
-            // replay all transactions prior to the targeted transaction
-            this.replay_transactions_until(
-                &mut db,
-                cfg.clone(),
-                block_env.clone(),
-                block_txs,
-                tx.hash,
-            )?;
-
-            let env =
-                EnvWithHandlerCfg::new_with_cfg_env(cfg, block_env, tx_env_with_recovered(&tx));
-
-            let (res, _) = this.inspect(&mut db, env, &mut inspector)?;
-            f(tx_info, inspector, res, db)
-        })
-        .await
-        .map(Some)
-    }
-
->>>>>>> cea088dd
     async fn trace_block_until_with_inspector<Setup, Insp, F, R>(
         &self,
         block_id: BlockId,
