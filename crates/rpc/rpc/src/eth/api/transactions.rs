//! Contains RPC handler implementations specific to transactions

use reth_primitives::{TransactionSignedEcRecovered, B256};
use reth_rpc_types::{Transaction, TransactionInfo};
use reth_rpc_types_compat::transaction::from_recovered_with_block_context;

<<<<<<< HEAD
use crate::EthApi;
=======
use crate::{eth::revm_utils::FillableTransaction, EthApi};
>>>>>>> 9bf80799

/// Implements [`EthTransactions`](crate::eth::api::EthTransactions) for a type, that has similar
/// data layout to [`EthApi`].
#[macro_export]
macro_rules! eth_transactions_impl {
<<<<<<< HEAD
    ($network_api:ty, $(<$($generic:ident,)+>)*) => {
        impl$(<$($generic,)+>)* $crate::eth::api::EthTransactions
            for $network_api
=======
    ($network_api:ty) => {
        impl<Provider, Pool, Network, EvmConfig> $crate::eth::api::EthTransactions for $network_api
>>>>>>> 9bf80799
        where
            Self: $crate::eth::api::LoadTransaction,
            Pool: reth_transaction_pool::TransactionPool + 'static,
            Provider: reth_provider::BlockReaderIdExt,
        {
            #[inline]
            fn provider(&self) -> impl reth_provider::BlockReaderIdExt {
                self.inner.provider()
            }

            #[inline]
<<<<<<< HEAD
            fn raw_tx_forwarder(&self) -> Option<std::sync::Arc<dyn $crate::eth::api::RawTransactionForwarder>> {
=======
            fn raw_tx_forwarder(
                &self,
            ) -> Option<std::sync::Arc<dyn $crate::eth::api::RawTransactionForwarder>> {
>>>>>>> 9bf80799
                self.inner.raw_tx_forwarder()
            }

            #[inline]
            fn signers(&self) -> &parking_lot::RwLock<Vec<Box<dyn $crate::eth::EthSigner>>> {
                self.inner.signers()
            }
        }
    };
}

/// Implements [`LoadTransaction`](crate::eth::api::LoadTransaction) for a type, that has similar
/// data layout to [`EthApi`].
#[macro_export]
macro_rules! load_transaction_impl {
<<<<<<< HEAD
    ($network_api:ty, $(<$($generic:ident,)+>)*) => {
        impl$(<$($generic,)+>)* $crate::eth::api::LoadTransaction
            for $network_api
=======
    ($network_api:ty) => {
        impl<Provider, Pool, Network, EvmConfig> $crate::eth::api::LoadTransaction for $network_api
>>>>>>> 9bf80799
        where
            Self: $crate::eth::api::SpawnBlocking,
            Provider: reth_provider::TransactionsProvider,
            Pool: reth_transaction_pool::TransactionPool,
        {
            type Pool = Pool;

            #[inline]
            fn provider(&self) -> impl reth_provider::TransactionsProvider {
                self.inner.provider()
            }

            #[inline]
            fn cache(&self) -> &$crate::eth::cache::EthStateCache {
                self.inner.cache()
            }

            #[inline]
            fn pool(&self) -> &Self::Pool {
                self.inner.pool()
            }
        }
    };
}

<<<<<<< HEAD
eth_transactions_impl!(EthApi<Provider, Pool, Network, EvmConfig>, <Provider, Pool, Network, EvmConfig,>);
load_transaction_impl!(EthApi<Provider, Pool, Network, EvmConfig>, <Provider, Pool, Network, EvmConfig,>);
=======
eth_transactions_impl!(EthApi<Provider, Pool, Network, EvmConfig>);
load_transaction_impl!(EthApi<Provider, Pool, Network, EvmConfig>);
>>>>>>> 9bf80799

/// Represents from where a transaction was fetched.
#[derive(Debug, Clone, Eq, PartialEq)]
pub enum TransactionSource {
    /// Transaction exists in the pool (Pending)
    Pool(TransactionSignedEcRecovered),
    /// Transaction already included in a block
    ///
    /// This can be a historical block or a pending block (received from the CL)
    Block {
        /// Transaction fetched via provider
        transaction: TransactionSignedEcRecovered,
        /// Index of the transaction in the block
        index: u64,
        /// Hash of the block.
        block_hash: B256,
        /// Number of the block.
        block_number: u64,
        /// base fee of the block.
        base_fee: Option<u64>,
    },
}

// === impl TransactionSource ===

impl TransactionSource {
    /// Consumes the type and returns the wrapped transaction.
    pub fn into_recovered(self) -> TransactionSignedEcRecovered {
        self.into()
    }

    /// Returns the transaction and block related info, if not pending
    pub fn split(self) -> (TransactionSignedEcRecovered, TransactionInfo) {
        match self {
            Self::Pool(tx) => {
                let hash = tx.hash();
                (
                    tx,
                    TransactionInfo {
                        hash: Some(hash),
                        index: None,
                        block_hash: None,
                        block_number: None,
                        base_fee: None,
                    },
                )
            }
            Self::Block { transaction, index, block_hash, block_number, base_fee } => {
                let hash = transaction.hash();
                (
                    transaction,
                    TransactionInfo {
                        hash: Some(hash),
                        index: Some(index),
                        block_hash: Some(block_hash),
                        block_number: Some(block_number),
                        base_fee: base_fee.map(u128::from),
                    },
                )
            }
        }
    }
}

impl From<TransactionSource> for TransactionSignedEcRecovered {
    fn from(value: TransactionSource) -> Self {
        match value {
            TransactionSource::Pool(tx) => tx,
            TransactionSource::Block { transaction, .. } => transaction,
        }
    }
}

impl From<TransactionSource> for Transaction {
    fn from(value: TransactionSource) -> Self {
        match value {
            TransactionSource::Pool(tx) => reth_rpc_types_compat::transaction::from_recovered(tx),
            TransactionSource::Block { transaction, index, block_hash, block_number, base_fee } => {
                from_recovered_with_block_context(
                    transaction,
                    block_hash,
                    block_number,
                    base_fee,
                    index as usize,
                )
            }
        }
    }
}

#[cfg(test)]
mod tests {
    use super::*;
    use crate::eth::{
        api::EthTransactions, cache::EthStateCache, gas_oracle::GasPriceOracle, FeeHistoryCache,
        FeeHistoryCacheConfig,
    };
    use reth_evm_ethereum::EthEvmConfig;
    use reth_network_api::noop::NoopNetwork;
    use reth_primitives::{constants::ETHEREUM_BLOCK_GAS_LIMIT, hex_literal::hex, Bytes};
    use reth_provider::test_utils::NoopProvider;
    use reth_tasks::pool::BlockingTaskPool;
    use reth_transaction_pool::{test_utils::testing_pool, TransactionPool};

    #[tokio::test]
    async fn send_raw_transaction() {
        let noop_provider = NoopProvider::default();
        let noop_network_provider = NoopNetwork::default();

        let pool = testing_pool();

        let evm_config = EthEvmConfig::default();
        let cache = EthStateCache::spawn(noop_provider, Default::default(), evm_config);
        let fee_history_cache =
            FeeHistoryCache::new(cache.clone(), FeeHistoryCacheConfig::default());
        let eth_api = EthApi::new(
            noop_provider,
            pool.clone(),
            noop_network_provider,
            cache.clone(),
            GasPriceOracle::new(noop_provider, Default::default(), cache.clone()),
            ETHEREUM_BLOCK_GAS_LIMIT,
            BlockingTaskPool::build().expect("failed to build tracing pool"),
            fee_history_cache,
            evm_config,
            None,
        );

        // https://etherscan.io/tx/0xa694b71e6c128a2ed8e2e0f6770bddbe52e3bb8f10e8472f9a79ab81497a8b5d
        let tx_1 = Bytes::from(hex!("02f871018303579880850555633d1b82520894eee27662c2b8eba3cd936a23f039f3189633e4c887ad591c62bdaeb180c080a07ea72c68abfb8fca1bd964f0f99132ed9280261bdca3e549546c0205e800f7d0a05b4ef3039e9c9b9babc179a1878fb825b5aaf5aed2fa8744854150157b08d6f3"));

        let tx_1_result = eth_api.send_raw_transaction(tx_1).await.unwrap();
        assert_eq!(
            pool.len(),
            1,
            "expect 1 transactions in the pool, but pool size is {}",
            pool.len()
        );

        // https://etherscan.io/tx/0x48816c2f32c29d152b0d86ff706f39869e6c1f01dc2fe59a3c1f9ecf39384694
        let tx_2 = Bytes::from(hex!("02f9043c018202b7843b9aca00850c807d37a08304d21d94ef1c6e67703c7bd7107eed8303fbe6ec2554bf6b881bc16d674ec80000b903c43593564c000000000000000000000000000000000000000000000000000000000000006000000000000000000000000000000000000000000000000000000000000000a00000000000000000000000000000000000000000000000000000000063e2d99f00000000000000000000000000000000000000000000000000000000000000030b000800000000000000000000000000000000000000000000000000000000000000000000000000000000000000000000000000000000000000000000000003000000000000000000000000000000000000000000000000000000000000006000000000000000000000000000000000000000000000000000000000000000c000000000000000000000000000000000000000000000000000000000000001e0000000000000000000000000000000000000000000000000000000000000004000000000000000000000000000000000000000000000000000000000000000020000000000000000000000000000000000000000000000001bc16d674ec80000000000000000000000000000000000000000000000000000000000000000010000000000000000000000000065717fe021ea67801d1088cc80099004b05b64600000000000000000000000000000000000000000000000001bc16d674ec80000000000000000000000000000000000000000000000000000000000000000000000000000000000000000000000000000000000000000000000000000000000a00000000000000000000000000000000000000000000000000000000000000000000000000000000000000000000000000000000000000000000000000000002bc02aaa39b223fe8d0a0e5c4f27ead9083c756cc20001f4a0b86991c6218b36c1d19d4a2e9eb0ce3606eb480000000000000000000000000000000000000000000000000000000000000000000000000000000000000000000000000000000100000000000000000000000000000000000000000000000000000000000000000180000000000000000000000000000000000000000000000000000000000000000000000000000000000000000000000000000000009e95fd5965fd1f1a6f0d4600000000000000000000000000000000000000000000000000000000000000a000000000000000000000000000000000000000000000000000000000000000000000000000000000000000000000000000000000000000000000000000000002000000000000000000000000a0b86991c6218b36c1d19d4a2e9eb0ce3606eb48000000000000000000000000428dca9537116148616a5a3e44035af17238fe9dc080a0c6ec1e41f5c0b9511c49b171ad4e04c6bb419c74d99fe9891d74126ec6e4e879a032069a753d7a2cfa158df95421724d24c0e9501593c09905abf3699b4a4405ce"));

        let tx_2_result = eth_api.send_raw_transaction(tx_2).await.unwrap();
        assert_eq!(
            pool.len(),
            2,
            "expect 2 transactions in the pool, but pool size is {}",
            pool.len()
        );

        assert!(pool.get(&tx_1_result).is_some(), "tx1 not found in the pool");
        assert!(pool.get(&tx_2_result).is_some(), "tx2 not found in the pool");
    }
}<|MERGE_RESOLUTION|>--- conflicted
+++ resolved
@@ -4,24 +4,14 @@
 use reth_rpc_types::{Transaction, TransactionInfo};
 use reth_rpc_types_compat::transaction::from_recovered_with_block_context;
 
-<<<<<<< HEAD
 use crate::EthApi;
-=======
-use crate::{eth::revm_utils::FillableTransaction, EthApi};
->>>>>>> 9bf80799
 
 /// Implements [`EthTransactions`](crate::eth::api::EthTransactions) for a type, that has similar
 /// data layout to [`EthApi`].
 #[macro_export]
 macro_rules! eth_transactions_impl {
-<<<<<<< HEAD
-    ($network_api:ty, $(<$($generic:ident,)+>)*) => {
-        impl$(<$($generic,)+>)* $crate::eth::api::EthTransactions
-            for $network_api
-=======
     ($network_api:ty) => {
         impl<Provider, Pool, Network, EvmConfig> $crate::eth::api::EthTransactions for $network_api
->>>>>>> 9bf80799
         where
             Self: $crate::eth::api::LoadTransaction,
             Pool: reth_transaction_pool::TransactionPool + 'static,
@@ -33,13 +23,9 @@
             }
 
             #[inline]
-<<<<<<< HEAD
-            fn raw_tx_forwarder(&self) -> Option<std::sync::Arc<dyn $crate::eth::api::RawTransactionForwarder>> {
-=======
             fn raw_tx_forwarder(
                 &self,
             ) -> Option<std::sync::Arc<dyn $crate::eth::api::RawTransactionForwarder>> {
->>>>>>> 9bf80799
                 self.inner.raw_tx_forwarder()
             }
 
@@ -55,14 +41,8 @@
 /// data layout to [`EthApi`].
 #[macro_export]
 macro_rules! load_transaction_impl {
-<<<<<<< HEAD
-    ($network_api:ty, $(<$($generic:ident,)+>)*) => {
-        impl$(<$($generic,)+>)* $crate::eth::api::LoadTransaction
-            for $network_api
-=======
     ($network_api:ty) => {
         impl<Provider, Pool, Network, EvmConfig> $crate::eth::api::LoadTransaction for $network_api
->>>>>>> 9bf80799
         where
             Self: $crate::eth::api::SpawnBlocking,
             Provider: reth_provider::TransactionsProvider,
@@ -88,13 +68,8 @@
     };
 }
 
-<<<<<<< HEAD
-eth_transactions_impl!(EthApi<Provider, Pool, Network, EvmConfig>, <Provider, Pool, Network, EvmConfig,>);
-load_transaction_impl!(EthApi<Provider, Pool, Network, EvmConfig>, <Provider, Pool, Network, EvmConfig,>);
-=======
 eth_transactions_impl!(EthApi<Provider, Pool, Network, EvmConfig>);
 load_transaction_impl!(EthApi<Provider, Pool, Network, EvmConfig>);
->>>>>>> 9bf80799
 
 /// Represents from where a transaction was fetched.
 #[derive(Debug, Clone, Eq, PartialEq)]
