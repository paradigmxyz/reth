//! Support for building a pending block via local txpool.

use crate::eth::error::{EthApiError, EthResult};
use core::fmt::Debug;
use reth_primitives::{
<<<<<<< HEAD
    constants::{BEACON_NONCE, EMPTY_WITHDRAWALS},
    proofs, Block, Header, IntoRecoveredTransaction, Receipt, Receipts, SealedBlock, SealedHeader,
=======
    constants::{eip4844::MAX_DATA_GAS_PER_BLOCK, BEACON_NONCE},
    proofs, Block, ChainSpec, Header, IntoRecoveredTransaction, Receipt, SealedBlock, SealedHeader,
>>>>>>> b7a6eedd
    EMPTY_OMMER_ROOT, H256, U256,
};
use reth_provider::{BundleStateWithReceipts, ChainSpecProvider, StateProviderFactory};
use reth_revm::{
    database::StateProviderDatabase,
    env::tx_env_with_recovered,
    into_reth_log,
    state_change::{apply_beacon_root_contract_call, post_block_withdrawals_balance_increments},
};
use reth_transaction_pool::TransactionPool;
use revm::{db::states::bundle_state::BundleRetention, Database, DatabaseCommit, State};
use revm_primitives::{
    BlockEnv, CfgEnv, EVMError, Env, InvalidTransaction, ResultAndState, SpecId,
};
use std::time::Instant;

/// Configured [BlockEnv] and [CfgEnv] for a pending block
#[derive(Debug, Clone)]
pub(crate) struct PendingBlockEnv {
    /// Configured [CfgEnv] for the pending block.
    pub(crate) cfg: CfgEnv,
    /// Configured [BlockEnv] for the pending block.
    pub(crate) block_env: BlockEnv,
    /// Origin block for the config
    pub(crate) origin: PendingBlockEnvOrigin,
}

impl PendingBlockEnv {
    /// Builds a pending block using the given client and pool.
    ///
    /// If the origin is the actual pending block, the block is built with withdrawals.
    ///
    /// After Cancun, if the origin is the actual pending block, the block includes the EIP-4788 pre
    /// block contract call using the parent beacon block root received from the CL.
    pub(crate) fn build_block<Client, Pool>(
        self,
        client: &Client,
        pool: &Pool,
    ) -> EthResult<SealedBlock>
    where
        Client: StateProviderFactory + ChainSpecProvider,
        Pool: TransactionPool,
    {
        let Self { cfg, block_env, origin } = self;

        let parent_hash = origin.build_target_hash();
        let state_provider = client.history_by_block_hash(parent_hash)?;
        let state = StateProviderDatabase::new(&state_provider);
        let mut db = State::builder().with_database(Box::new(state)).with_bundle_update().build();

        let mut cumulative_gas_used = 0;
        let mut sum_blob_gas_used = 0;
        let block_gas_limit: u64 = block_env.gas_limit.to::<u64>();
        let base_fee = block_env.basefee.to::<u64>();
        let block_number = block_env.number.to::<u64>();

        let mut executed_txs = Vec::new();
        let mut best_txs = pool.best_transactions_with_base_fee(base_fee);

        let (withdrawals, withdrawals_root) = match origin {
            PendingBlockEnvOrigin::ActualPending(ref block) => {
                (block.withdrawals.clone(), block.withdrawals_root)
            }
            PendingBlockEnvOrigin::DerivedFromLatest(_) => (None, None),
        };

        let chain_spec = client.chain_spec();

        let parent_beacon_block_root = if origin.is_actual_pending() {
            // apply eip-4788 pre block contract call if we got the block from the CL with the real
            // parent beacon block root
            pre_block_beacon_root_contract_call(
                &mut db,
                chain_spec.as_ref(),
                block_number,
                &cfg,
                &block_env,
                origin.header().parent_beacon_block_root,
            )?;
            origin.header().parent_beacon_block_root
        } else {
            None
        };

        let mut receipts = Vec::new();

        while let Some(pool_tx) = best_txs.next() {
            // ensure we still have capacity for this transaction
            if cumulative_gas_used + pool_tx.gas_limit() > block_gas_limit {
                // we can't fit this transaction into the block, so we need to mark it as invalid
                // which also removes all dependent transaction from the iterator before we can
                // continue
                best_txs.mark_invalid(&pool_tx);
                continue
            }

            // convert tx to a signed transaction
            let tx = pool_tx.to_recovered_transaction();

            // There's only limited amount of blob space available per block, so we need to check if
            // the EIP-4844 can still fit in the block
            if let Some(blob_tx) = tx.transaction.as_eip4844() {
                let tx_blob_gas = blob_tx.blob_gas();
                if sum_blob_gas_used + tx_blob_gas > MAX_DATA_GAS_PER_BLOCK {
                    // we can't fit this _blob_ transaction into the block, so we mark it as
                    // invalid, which removes its dependent transactions from
                    // the iterator. This is similar to the gas limit condition
                    // for regular transactions above.
                    best_txs.mark_invalid(&pool_tx);
                    continue
                } else {
                    // add to the data gas if we're going to execute the transaction
                    sum_blob_gas_used += tx_blob_gas;

                    // if we've reached the max data gas per block, we can skip blob txs entirely
                    if sum_blob_gas_used == MAX_DATA_GAS_PER_BLOCK {
                        best_txs.skip_blobs();
                    }
                }
            }

            // Configure the environment for the block.
            let env =
                Env { cfg: cfg.clone(), block: block_env.clone(), tx: tx_env_with_recovered(&tx) };

            let mut evm = revm::EVM::with_env(env);
            evm.database(&mut db);

            let ResultAndState { result, state } = match evm.transact() {
                Ok(res) => res,
                Err(err) => {
                    match err {
                        EVMError::Transaction(err) => {
                            if matches!(err, InvalidTransaction::NonceTooLow { .. }) {
                                // if the nonce is too low, we can skip this transaction
                            } else {
                                // if the transaction is invalid, we can skip it and all of its
                                // descendants
                                best_txs.mark_invalid(&pool_tx);
                            }
                            continue
                        }
                        err => {
                            // this is an error that we should treat as fatal for this attempt
                            return Err(err.into())
                        }
                    }
                }
            };

            let gas_used = result.gas_used();
            // commit changes
            db.commit(state);

            // add gas used by the transaction to cumulative gas used, before creating the receipt
            cumulative_gas_used += gas_used;

            // Push transaction changeset and calculate header bloom filter for receipt.
            receipts.push(Some(Receipt {
                tx_type: tx.tx_type(),
                success: result.is_success(),
                cumulative_gas_used,
                logs: result.logs().into_iter().map(into_reth_log).collect(),
            }));

            // append transaction to the list of executed transactions
            executed_txs.push(tx.into_signed());
        }

        // executes the withdrawals and commits them to the Database and BundleState.
        let balance_increments = post_block_withdrawals_balance_increments(
            &chain_spec,
            block_env.timestamp.try_into().unwrap_or(u64::MAX),
            withdrawals.clone().unwrap_or_default().as_ref(),
        );

        // increment account balances for withdrawals
        db.increment_balances(balance_increments)?;

        // merge all transitions into bundle state.
        db.merge_transitions(BundleRetention::PlainState);

        let bundle = BundleStateWithReceipts::new(
            db.take_bundle(),
            Receipts::from_vec(vec![receipts]),
            block_number,
        );

        let receipts_root = bundle.receipts_root_slow(block_number).expect("Block is present");
        let logs_bloom = bundle.block_logs_bloom(block_number).expect("Block is present");

        // calculate the state root
        let state_root = state_provider.state_root(bundle)?;

        // create the block header
        let transactions_root = proofs::calculate_transaction_root(&executed_txs);

        // check if cancun is activated to set eip4844 header fields correctly
        let blob_gas_used =
            if cfg.spec_id >= SpecId::CANCUN { Some(sum_blob_gas_used) } else { None };

        let header = Header {
            parent_hash,
            ommers_hash: EMPTY_OMMER_ROOT,
            beneficiary: block_env.coinbase,
            state_root,
            transactions_root,
            receipts_root,
            withdrawals_root,
            logs_bloom,
            timestamp: block_env.timestamp.to::<u64>(),
            mix_hash: block_env.prevrandao.unwrap_or_default(),
            nonce: BEACON_NONCE,
            base_fee_per_gas: Some(base_fee),
            number: block_number,
            gas_limit: block_gas_limit,
            difficulty: U256::ZERO,
            gas_used: cumulative_gas_used,
            blob_gas_used,
            excess_blob_gas: block_env.get_blob_excess_gas(),
            extra_data: Default::default(),
            parent_beacon_block_root,
        };

        // seal the block
        let block = Block { header, body: executed_txs, ommers: vec![], withdrawals };
        let sealed_block = block.seal_slow();

        Ok(sealed_block)
    }
}

/// Apply the [EIP-4788](https://eips.ethereum.org/EIPS/eip-4788) pre block contract call.
///
/// This constructs a new [EVM](revm::EVM) with the given DB, and environment ([CfgEnv] and
/// [BlockEnv]) to execute the pre block contract call.
///
/// This uses [apply_beacon_root_contract_call] to ultimately apply the beacon root contract state
/// change.
fn pre_block_beacon_root_contract_call<DB>(
    db: &mut DB,
    chain_spec: &ChainSpec,
    block_number: u64,
    initialized_cfg: &CfgEnv,
    initialized_block_env: &BlockEnv,
    parent_beacon_block_root: Option<H256>,
) -> EthResult<()>
where
    DB: Database + DatabaseCommit,
    <DB as Database>::Error: Debug,
{
    // Configure the environment for the block.
    let env = Env {
        cfg: initialized_cfg.clone(),
        block: initialized_block_env.clone(),
        ..Default::default()
    };

    // apply pre-block EIP-4788 contract call
    let mut evm_pre_block = revm::EVM::with_env(env);
    evm_pre_block.database(db);

    // initialize a block from the env, because the pre block call needs the block itself
    apply_beacon_root_contract_call(
        chain_spec,
        initialized_block_env.timestamp.to::<u64>(),
        block_number,
        parent_beacon_block_root,
        &mut evm_pre_block,
    )
    .map_err(|err| EthApiError::Internal(err.into()))
}

/// The origin for a configured [PendingBlockEnv]
#[derive(Clone, Debug)]
pub(crate) enum PendingBlockEnvOrigin {
    /// The pending block as received from the CL.
    ActualPending(SealedBlock),
    /// The header of the latest block
    DerivedFromLatest(SealedHeader),
}

impl PendingBlockEnvOrigin {
    /// Returns true if the origin is the actual pending block as received from the CL.
    pub(crate) fn is_actual_pending(&self) -> bool {
        matches!(self, PendingBlockEnvOrigin::ActualPending(_))
    }

    /// Consumes the type and returns the actual pending block.
    pub(crate) fn into_actual_pending(self) -> Option<SealedBlock> {
        match self {
            PendingBlockEnvOrigin::ActualPending(block) => Some(block),
            _ => None,
        }
    }

    /// Returns the hash of the pending block should be built on
    fn build_target_hash(&self) -> H256 {
        match self {
            PendingBlockEnvOrigin::ActualPending(block) => block.parent_hash,
            PendingBlockEnvOrigin::DerivedFromLatest(header) => header.hash,
        }
    }

    /// Returns the header this pending block is based on.
    pub(crate) fn header(&self) -> &SealedHeader {
        match self {
            PendingBlockEnvOrigin::ActualPending(block) => &block.header,
            PendingBlockEnvOrigin::DerivedFromLatest(header) => header,
        }
    }
}

/// In memory pending block for `pending` tag
#[derive(Debug)]
pub(crate) struct PendingBlock {
    /// The cached pending block
    pub(crate) block: SealedBlock,
    /// Timestamp when the pending block is considered outdated
    pub(crate) expires_at: Instant,
}<|MERGE_RESOLUTION|>--- conflicted
+++ resolved
@@ -3,13 +3,8 @@
 use crate::eth::error::{EthApiError, EthResult};
 use core::fmt::Debug;
 use reth_primitives::{
-<<<<<<< HEAD
-    constants::{BEACON_NONCE, EMPTY_WITHDRAWALS},
-    proofs, Block, Header, IntoRecoveredTransaction, Receipt, Receipts, SealedBlock, SealedHeader,
-=======
     constants::{eip4844::MAX_DATA_GAS_PER_BLOCK, BEACON_NONCE},
-    proofs, Block, ChainSpec, Header, IntoRecoveredTransaction, Receipt, SealedBlock, SealedHeader,
->>>>>>> b7a6eedd
+    proofs, Block, ChainSpec, Header, IntoRecoveredTransaction, Receipt, Receipts, SealedBlock, SealedHeader,
     EMPTY_OMMER_ROOT, H256, U256,
 };
 use reth_provider::{BundleStateWithReceipts, ChainSpecProvider, StateProviderFactory};
