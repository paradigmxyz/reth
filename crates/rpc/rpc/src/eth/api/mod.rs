//! The entire implementation of the namespace is quite large, hence it is divided across several
//! files.

use std::{fmt::Debug, sync::Arc};

use async_trait::async_trait;
use reth_errors::{RethError, RethResult};
use reth_evm::ConfigureEvm;
use reth_network_api::NetworkInfo;
use reth_primitives::{Address, BlockNumberOrTag, ChainInfo, U256, U64};
use reth_provider::{BlockReaderIdExt, ChainSpecProvider, EvmEnvProvider, StateProviderFactory};
use reth_rpc_types::{SyncInfo, SyncStatus};
use reth_tasks::{pool::BlockingTaskPool, TaskSpawner, TokioTaskExecutor};
use reth_transaction_pool::TransactionPool;
use tokio::sync::Mutex;

use crate::eth::{
    api::fee_history::FeeHistoryCache, cache::EthStateCache, gas_oracle::GasPriceOracle,
    signer::EthSigner,
};

pub mod block;
mod call;
pub(crate) mod fee_history;
mod fees;
pub mod pending_block;
pub mod receipt;
mod server;
mod sign;
mod state;
pub mod trace;
pub mod traits;
pub mod transactions;

pub use pending_block::PendingBlock;
pub use receipt::ReceiptBuilder;
pub use traits::{
    Call, EthBlocks, EthCall, EthFees, EthState, EthTransactions, LoadBlock, LoadFee,
    LoadPendingBlock, LoadReceipt, LoadState, LoadTransaction, RawTransactionForwarder,
    SpawnBlocking, StateCacheDB, Trace, TraceExt,
};
pub use transactions::TransactionSource;

/// `Eth` API trait.
///
/// Defines core functionality of the `eth` API implementation.
#[async_trait]
#[auto_impl::auto_impl(&, Arc)]
pub trait EthApiSpec: Send + Sync {
    /// Returns the current ethereum protocol version.
    async fn protocol_version(&self) -> RethResult<U64>;

    /// Returns the chain id
    fn chain_id(&self) -> U64;

    /// Returns provider chain info
    fn chain_info(&self) -> RethResult<ChainInfo>;

    /// Returns a list of addresses owned by provider.
    fn accounts(&self) -> Vec<Address>;

    /// Returns `true` if the network is undergoing sync.
    fn is_syncing(&self) -> bool;

    /// Returns the [SyncStatus] of the network
    fn sync_status(&self) -> RethResult<SyncStatus>;
}

/// `Eth` API implementation.
///
/// This type provides the functionality for handling `eth_` related requests.
/// These are implemented two-fold: Core functionality is implemented as [`EthApiSpec`]
/// trait. Additionally, the required server implementations (e.g. [`reth_rpc_api::EthApiServer`])
/// are implemented separately in submodules. The rpc handler implementation can then delegate to
/// the main impls. This way [`EthApi`] is not limited to [`jsonrpsee`] and can be used standalone
/// or in other network handlers (for example ipc).
pub struct EthApi<Provider, Pool, Network, EvmConfig> {
    /// All nested fields bundled together.
    inner: Arc<EthApiInner<Provider, Pool, Network, EvmConfig>>,
}

impl<Provider, Pool, Network, EvmConfig> EthApi<Provider, Pool, Network, EvmConfig> {
    /// Sets a forwarder for `eth_sendRawTransaction`
    ///
    /// Note: this might be removed in the future in favor of a more generic approach.
    pub fn set_eth_raw_transaction_forwarder(&self, forwarder: Arc<dyn RawTransactionForwarder>) {
        self.inner.raw_transaction_forwarder.write().replace(forwarder);
    }
}

impl<Provider, Pool, Network, EvmConfig> EthApi<Provider, Pool, Network, EvmConfig>
where
    Provider: BlockReaderIdExt + ChainSpecProvider,
{
    /// Creates a new, shareable instance using the default tokio task spawner.
    #[allow(clippy::too_many_arguments)]
    pub fn new(
        provider: Provider,
        pool: Pool,
        network: Network,
        eth_cache: EthStateCache,
        gas_oracle: GasPriceOracle<Provider>,
        gas_cap: impl Into<GasCap>,
        blocking_task_pool: BlockingTaskPool,
        fee_history_cache: FeeHistoryCache,
        evm_config: EvmConfig,
        raw_transaction_forwarder: Option<Arc<dyn RawTransactionForwarder>>,
    ) -> Self {
        Self::with_spawner(
            provider,
            pool,
            network,
            eth_cache,
            gas_oracle,
            gas_cap.into().into(),
            Box::<TokioTaskExecutor>::default(),
            blocking_task_pool,
            fee_history_cache,
            evm_config,
            raw_transaction_forwarder,
        )
    }

    /// Creates a new, shareable instance.
    #[allow(clippy::too_many_arguments)]
    pub fn with_spawner(
        provider: Provider,
        pool: Pool,
        network: Network,
        eth_cache: EthStateCache,
        gas_oracle: GasPriceOracle<Provider>,
        gas_cap: u64,
        task_spawner: Box<dyn TaskSpawner>,
        blocking_task_pool: BlockingTaskPool,
        fee_history_cache: FeeHistoryCache,
        evm_config: EvmConfig,
        raw_transaction_forwarder: Option<Arc<dyn RawTransactionForwarder>>,
    ) -> Self {
        // get the block number of the latest block
        let latest_block = provider
            .header_by_number_or_tag(BlockNumberOrTag::Latest)
            .ok()
            .flatten()
            .map(|header| header.number)
            .unwrap_or_default();

        let inner = EthApiInner {
            provider,
            pool,
            network,
            signers: parking_lot::RwLock::new(Default::default()),
            eth_cache,
            gas_oracle,
            gas_cap,
            starting_block: U256::from(latest_block),
            task_spawner,
            pending_block: Default::default(),
            blocking_task_pool,
            fee_history_cache,
            evm_config,
            raw_transaction_forwarder: parking_lot::RwLock::new(raw_transaction_forwarder),
        };

        Self { inner: Arc::new(inner) }
    }

    /// Returns the state cache frontend
    pub fn cache(&self) -> &EthStateCache {
        &self.inner.eth_cache
    }

    /// Returns the gas oracle frontend
    pub fn gas_oracle(&self) -> &GasPriceOracle<Provider> {
        &self.inner.gas_oracle
    }

    /// Returns the configured gas limit cap for `eth_call` and tracing related calls
    pub fn gas_cap(&self) -> u64 {
        self.inner.gas_cap
    }

    /// Returns the inner `Provider`
    pub fn provider(&self) -> &Provider {
        &self.inner.provider
    }

    /// Returns the inner `Network`
    pub fn network(&self) -> &Network {
        &self.inner.network
    }

    /// Returns the inner `Pool`
    pub fn pool(&self) -> &Pool {
        &self.inner.pool
    }

    /// Returns fee history cache
    pub fn fee_history_cache(&self) -> &FeeHistoryCache {
        &self.inner.fee_history_cache
    }
}

impl<Provider, Pool, Network, EvmConfig> std::fmt::Debug
    for EthApi<Provider, Pool, Network, EvmConfig>
{
    fn fmt(&self, f: &mut std::fmt::Formatter<'_>) -> std::fmt::Result {
        f.debug_struct("EthApi").finish_non_exhaustive()
    }
}

impl<Provider, Pool, Network, EvmConfig> Clone for EthApi<Provider, Pool, Network, EvmConfig> {
    fn clone(&self) -> Self {
        Self { inner: Arc::clone(&self.inner) }
    }
}

#[async_trait]
impl<Provider, Pool, Network, EvmConfig> EthApiSpec for EthApi<Provider, Pool, Network, EvmConfig>
where
    Pool: TransactionPool + 'static,
    Provider:
        BlockReaderIdExt + ChainSpecProvider + StateProviderFactory + EvmEnvProvider + 'static,
    Network: NetworkInfo + 'static,
    EvmConfig: ConfigureEvm,
{
    /// Returns the current ethereum protocol version.
    ///
    /// Note: This returns an `U64`, since this should return as hex string.
    async fn protocol_version(&self) -> RethResult<U64> {
        let status = self.network().network_status().await.map_err(RethError::other)?;
        Ok(U64::from(status.protocol_version))
    }

    /// Returns the chain id
    fn chain_id(&self) -> U64 {
        U64::from(self.network().chain_id())
    }

    /// Returns the current info for the chain
    fn chain_info(&self) -> RethResult<ChainInfo> {
        Ok(self.provider().chain_info()?)
    }

    fn accounts(&self) -> Vec<Address> {
        self.inner.signers.read().iter().flat_map(|s| s.accounts()).collect()
    }

    fn is_syncing(&self) -> bool {
        self.network().is_syncing()
    }

    /// Returns the [SyncStatus] of the network
    fn sync_status(&self) -> RethResult<SyncStatus> {
        let status = if self.is_syncing() {
            let current_block = U256::from(
                self.provider().chain_info().map(|info| info.best_number).unwrap_or_default(),
            );
            SyncStatus::Info(SyncInfo {
                starting_block: self.inner.starting_block,
                current_block,
                highest_block: current_block,
                warp_chunks_amount: None,
                warp_chunks_processed: None,
            })
        } else {
            SyncStatus::None
        };
        Ok(status)
    }
}

/// Implements [`SpawnBlocking`] for a type, that has similar data layout to [`EthApi`].
#[macro_export]
macro_rules! spawn_blocking_impl {
<<<<<<< HEAD
    ($network_api:ty, $(<$($generic:ident,)+>)*) => {
        impl$(<$($generic,)+>)* $crate::eth::api::SpawnBlocking
            for $network_api
=======
    ($network_api:ty) => {
        impl<Provider, Pool, Network, EvmConfig> $crate::eth::api::SpawnBlocking for $network_api
>>>>>>> 9bf80799
        where
            Self: Clone + Send + Sync + 'static,
        {
            #[inline]
            fn io_task_spawner(&self) -> impl reth_tasks::TaskSpawner {
                self.inner.task_spawner()
            }

            #[inline]
            fn tracing_task_pool(&self) -> &reth_tasks::pool::BlockingTaskPool {
                self.inner.blocking_task_pool()
            }
        }
    };
}

<<<<<<< HEAD
spawn_blocking_impl!(EthApi<Provider, Pool, Network, EvmConfig>, <Provider, Pool, Network, EvmConfig,>);
=======
spawn_blocking_impl!(EthApi<Provider, Pool, Network, EvmConfig>);
>>>>>>> 9bf80799

/// The default gas limit for `eth_call` and adjacent calls.
///
/// This is different from the default to regular 30M block gas limit
/// [`ETHEREUM_BLOCK_GAS_LIMIT`](reth_primitives::constants::ETHEREUM_BLOCK_GAS_LIMIT) to allow for
/// more complex calls.
pub const RPC_DEFAULT_GAS_CAP: GasCap = GasCap(50_000_000);

/// The wrapper type for gas limit
#[derive(Debug, Clone, Copy)]
pub struct GasCap(u64);

impl Default for GasCap {
    fn default() -> Self {
        RPC_DEFAULT_GAS_CAP
    }
}

impl From<u64> for GasCap {
    fn from(gas_cap: u64) -> Self {
        Self(gas_cap)
    }
}

impl From<GasCap> for u64 {
    fn from(gas_cap: GasCap) -> Self {
        gas_cap.0
    }
}

/// Container type `EthApi`
#[allow(missing_debug_implementations)]
pub struct EthApiInner<Provider, Pool, Network, EvmConfig> {
    /// The transaction pool.
    pool: Pool,
    /// The provider that can interact with the chain.
    provider: Provider,
    /// An interface to interact with the network
    network: Network,
    /// All configured Signers
    signers: parking_lot::RwLock<Vec<Box<dyn EthSigner>>>,
    /// The async cache frontend for eth related data
    eth_cache: EthStateCache,
    /// The async gas oracle frontend for gas price suggestions
    gas_oracle: GasPriceOracle<Provider>,
    /// Maximum gas limit for `eth_call` and call tracing RPC methods.
    gas_cap: u64,
    /// The block number at which the node started
    starting_block: U256,
    /// The type that can spawn tasks which would otherwise block.
    task_spawner: Box<dyn TaskSpawner>,
    /// Cached pending block if any
    pending_block: Mutex<Option<PendingBlock>>,
    /// A pool dedicated to CPU heavy blocking tasks.
    blocking_task_pool: BlockingTaskPool,
    /// Cache for block fees history
    fee_history_cache: FeeHistoryCache,
    /// The type that defines how to configure the EVM
    evm_config: EvmConfig,
    /// Allows forwarding received raw transactions
    raw_transaction_forwarder: parking_lot::RwLock<Option<Arc<dyn RawTransactionForwarder>>>,
}

impl<Provider, Pool, Network, EvmConfig> EthApiInner<Provider, Pool, Network, EvmConfig> {
    /// Returns a handle to data on disk.
    #[inline]
    pub const fn provider(&self) -> &Provider {
        &self.provider
    }

    /// Returns a handle to data in memory.
    #[inline]
    pub const fn cache(&self) -> &EthStateCache {
        &self.eth_cache
    }

    /// Returns a handle to the pending block.
    #[inline]
    pub const fn pending_block(&self) -> &Mutex<Option<PendingBlock>> {
        &self.pending_block
    }

    /// Returns a handle to the task spawner.
    #[inline]
    pub const fn task_spawner(&self) -> &dyn TaskSpawner {
        &*self.task_spawner
    }

    /// Returns a handle to the blocking thread pool.
    #[inline]
    pub const fn blocking_task_pool(&self) -> &BlockingTaskPool {
        &self.blocking_task_pool
    }

    /// Returns a handle to the EVM config.
    #[inline]
    pub const fn evm_config(&self) -> &EvmConfig {
        &self.evm_config
    }

    /// Returns a handle to the transaction pool.
    #[inline]
    pub const fn pool(&self) -> &Pool {
        &self.pool
    }

    /// Returns a handle to the transaction forwarder.
    #[inline]
    pub fn raw_tx_forwarder(&self) -> Option<Arc<dyn RawTransactionForwarder>> {
        self.raw_transaction_forwarder.read().clone()
    }

    /// Returns the gas cap.
    #[inline]
    pub const fn gas_cap(&self) -> u64 {
        self.gas_cap
    }

    /// Returns a handle to the gas oracle.
    #[inline]
    pub const fn gas_oracle(&self) -> &GasPriceOracle<Provider> {
        &self.gas_oracle
    }

    /// Returns a handle to the fee history cache.
    #[inline]
    pub const fn fee_history_cache(&self) -> &FeeHistoryCache {
        &self.fee_history_cache
    }

    /// Returns a handle to the signers.
    #[inline]
    pub const fn signers(&self) -> &parking_lot::RwLock<Vec<Box<dyn EthSigner>>> {
        &self.signers
    }
}<|MERGE_RESOLUTION|>--- conflicted
+++ resolved
@@ -272,14 +272,8 @@
 /// Implements [`SpawnBlocking`] for a type, that has similar data layout to [`EthApi`].
 #[macro_export]
 macro_rules! spawn_blocking_impl {
-<<<<<<< HEAD
-    ($network_api:ty, $(<$($generic:ident,)+>)*) => {
-        impl$(<$($generic,)+>)* $crate::eth::api::SpawnBlocking
-            for $network_api
-=======
     ($network_api:ty) => {
         impl<Provider, Pool, Network, EvmConfig> $crate::eth::api::SpawnBlocking for $network_api
->>>>>>> 9bf80799
         where
             Self: Clone + Send + Sync + 'static,
         {
@@ -296,11 +290,7 @@
     };
 }
 
-<<<<<<< HEAD
-spawn_blocking_impl!(EthApi<Provider, Pool, Network, EvmConfig>, <Provider, Pool, Network, EvmConfig,>);
-=======
 spawn_blocking_impl!(EthApi<Provider, Pool, Network, EvmConfig>);
->>>>>>> 9bf80799
 
 /// The default gas limit for `eth_call` and adjacent calls.
 ///
