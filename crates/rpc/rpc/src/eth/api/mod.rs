--- conflicted
+++ resolved
@@ -507,13 +507,10 @@
     blocking_task_pool: BlockingTaskPool,
     /// Cache for block fees history
     fee_history_cache: FeeHistoryCache,
-<<<<<<< HEAD
     /// A tokio watch sender to notify about the most recent locally built pending block
     local_pending_block_sender: LocalPendingBlockWatcherSender,
-=======
     /// The type that defines how to configure the EVM
     evm_config: EvmConfig,
->>>>>>> abb7fe6f
     /// An http client for communicating with sequencers.
     #[cfg(feature = "optimism")]
     http_client: reqwest::Client,
