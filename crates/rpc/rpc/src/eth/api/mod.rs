//! The entire implementation of the namespace is quite large, hence it is divided across several
//! files.

use crate::eth::{
    api::{
        fee_history::FeeHistoryCache,
        pending_block::{PendingBlock, PendingBlockEnv, PendingBlockEnvOrigin},
    },
    cache::EthStateCache,
    error::{EthApiError, EthResult},
    gas_oracle::GasPriceOracle,
    signer::EthSigner,
};

use async_trait::async_trait;
use reth_interfaces::RethResult;
use reth_network_api::NetworkInfo;
use reth_primitives::{
    revm_primitives::{BlockEnv, CfgEnv},
    Address, BlockId, BlockNumberOrTag, ChainInfo, Receipt, SealedBlockWithSenders, B256, U256,
    U64,
};

use reth_provider::{
    BlockReaderIdExt, ChainSpecProvider, EvmEnvProvider, LocalPendingBlockWatcherReceiver,
    LocalPendingBlockWatcherSender, PendingBlockWatcherReceiver, StateProviderBox,
    StateProviderFactory,
};
use reth_rpc_types::{SyncInfo, SyncStatus};
use reth_tasks::{TaskSpawner, TokioTaskExecutor};
use reth_transaction_pool::TransactionPool;
use std::{
    fmt::Debug,
    future::Future,
    sync::Arc,
    time::{Duration, Instant},
};

use tokio::sync::{oneshot, Mutex};

mod block;
mod call;
pub(crate) mod fee_history;
mod fees;
#[cfg(feature = "optimism")]
mod optimism;
mod pending_block;
mod server;
mod sign;
mod state;
mod transactions;

use crate::BlockingTaskPool;
pub use transactions::{EthTransactions, TransactionSource};

/// Type alias for a watch receiver that receives the recent pending block with receipts
pub type LocalPendingBlockWatcherReceiver = watch::Receiver<Option<(SealedBlock, Vec<Receipt>)>>;
/// Type alias for a watch sender that sends the recent local pending block with receipts
pub type LocalPendingBlockWatcherSender = watch::Sender<Option<(SealedBlock, Vec<Receipt>)>>;

/// `Eth` API trait.
///
/// Defines core functionality of the `eth` API implementation.
#[async_trait]
pub trait EthApiSpec: EthTransactions + Send + Sync {
    /// Returns the current ethereum protocol version.
    async fn protocol_version(&self) -> RethResult<U64>;

    /// Returns the chain id
    fn chain_id(&self) -> U64;

    /// Returns provider chain info
    fn chain_info(&self) -> RethResult<ChainInfo>;

    /// Returns a list of addresses owned by provider.
    fn accounts(&self) -> Vec<Address>;

    /// Returns `true` if the network is undergoing sync.
    fn is_syncing(&self) -> bool;

    /// Returns the [SyncStatus] of the network
    fn sync_status(&self) -> RethResult<SyncStatus>;
}

/// `Eth` API implementation.
///
/// This type provides the functionality for handling `eth_` related requests.
/// These are implemented two-fold: Core functionality is implemented as [EthApiSpec]
/// trait. Additionally, the required server implementations (e.g. [`reth_rpc_api::EthApiServer`])
/// are implemented separately in submodules. The rpc handler implementation can then delegate to
/// the main impls. This way [`EthApi`] is not limited to [`jsonrpsee`] and can be used standalone
/// or in other network handlers (for example ipc).
pub struct EthApi<Provider, Pool, Network> {
    /// All nested fields bundled together.
    inner: Arc<EthApiInner<Provider, Pool, Network>>,
}

impl<Provider, Pool, Network> EthApi<Provider, Pool, Network>
where
    Provider: BlockReaderIdExt + ChainSpecProvider,
{
    /// Creates a new, shareable instance using the default tokio task spawner.
    #[allow(clippy::too_many_arguments)]
    pub fn new(
        provider: Provider,
        pool: Pool,
        network: Network,
        eth_cache: EthStateCache,
        gas_oracle: GasPriceOracle<Provider>,
        gas_cap: impl Into<GasCap>,
        blocking_task_pool: BlockingTaskPool,
        fee_history_cache: FeeHistoryCache,
        local_pending_block_sender: LocalPendingBlockWatcherSender,
    ) -> Self {
        Self::with_spawner(
            provider,
            pool,
            network,
            eth_cache,
            gas_oracle,
            gas_cap.into().into(),
            Box::<TokioTaskExecutor>::default(),
            blocking_task_pool,
            fee_history_cache,
            local_pending_block_sender,
        )
    }

    /// Creates a new, shareable instance.
    #[allow(clippy::too_many_arguments)]
    pub fn with_spawner(
        provider: Provider,
        pool: Pool,
        network: Network,
        eth_cache: EthStateCache,
        gas_oracle: GasPriceOracle<Provider>,
        gas_cap: u64,
        task_spawner: Box<dyn TaskSpawner>,
        blocking_task_pool: BlockingTaskPool,
        fee_history_cache: FeeHistoryCache,
        local_pending_block_sender: LocalPendingBlockWatcherSender,
    ) -> Self {
        // get the block number of the latest block
        let latest_block = provider
            .header_by_number_or_tag(BlockNumberOrTag::Latest)
            .ok()
            .flatten()
            .map(|header| header.number)
            .unwrap_or_default();

        let inner = EthApiInner {
            provider,
            pool,
            network,
            signers: Default::default(),
            eth_cache,
            gas_oracle,
            gas_cap,
            starting_block: U256::from(latest_block),
            task_spawner,
            pending_block: Default::default(),
            blocking_task_pool,
            fee_history_cache,
            #[cfg(feature = "optimism")]
<<<<<<< HEAD
            http_client: reqwest::Client::new(),
            local_pending_block_sender,
=======
            http_client: reqwest::Client::builder().use_rustls_tls().build().unwrap(),
>>>>>>> 90e1c432
        };

        Self { inner: Arc::new(inner) }
    }

    /// Executes the future on a new blocking task.
    ///
    /// This accepts a closure that creates a new future using a clone of this type and spawns the
    /// future onto a new task that is allowed to block.
    pub(crate) async fn on_blocking_task<C, F, R>(&self, c: C) -> EthResult<R>
    where
        C: FnOnce(Self) -> F,
        F: Future<Output = EthResult<R>> + Send + 'static,
        R: Send + 'static,
    {
        let (tx, rx) = oneshot::channel();
        let this = self.clone();
        let f = c(this);
        self.inner.task_spawner.spawn_blocking(Box::pin(async move {
            let res = f.await;
            let _ = tx.send(res);
        }));
        rx.await.map_err(|_| EthApiError::InternalEthError)?
    }

    /// Returns the state cache frontend
    pub(crate) fn cache(&self) -> &EthStateCache {
        &self.inner.eth_cache
    }

    /// Returns the gas oracle frontend
    pub(crate) fn gas_oracle(&self) -> &GasPriceOracle<Provider> {
        &self.inner.gas_oracle
    }

    /// Returns the configured gas limit cap for `eth_call` and tracing related calls
    pub fn gas_cap(&self) -> u64 {
        self.inner.gas_cap
    }

    /// Returns the inner `Provider`
    pub fn provider(&self) -> &Provider {
        &self.inner.provider
    }

    /// Returns the inner `Network`
    pub fn network(&self) -> &Network {
        &self.inner.network
    }

    /// Returns the inner `Pool`
    pub fn pool(&self) -> &Pool {
        &self.inner.pool
    }

    /// Returns fee history cache
    pub fn fee_history_cache(&self) -> &FeeHistoryCache {
        &self.inner.fee_history_cache
    }

    /// Returns local pending block sender
    pub fn local_pending_block_sender(&self) -> &LocalPendingBlockWatcherSender {
        &self.inner.local_pending_block_sender
    }
}

// === State access helpers ===

impl<Provider, Pool, Network> EthApi<Provider, Pool, Network>
where
    Provider:
        BlockReaderIdExt + ChainSpecProvider + StateProviderFactory + EvmEnvProvider + 'static,
{
    /// Returns the state at the given [BlockId] enum.
    ///
    /// Note: if not [BlockNumberOrTag::Pending] then this will only return canonical state. See also <https://github.com/paradigmxyz/reth/issues/4515>
    pub fn state_at_block_id(&self, at: BlockId) -> EthResult<StateProviderBox> {
        Ok(self.provider().state_by_block_id(at)?)
    }

    /// Returns the state at the given [BlockId] enum or the latest.
    ///
    /// Convenience function to interprets `None` as `BlockId::Number(BlockNumberOrTag::Latest)`
    pub fn state_at_block_id_or_latest(
        &self,
        block_id: Option<BlockId>,
    ) -> EthResult<StateProviderBox> {
        if let Some(block_id) = block_id {
            self.state_at_block_id(block_id)
        } else {
            Ok(self.latest_state()?)
        }
    }

    /// Returns the state at the given block number
    pub fn state_at_hash(&self, block_hash: B256) -> RethResult<StateProviderBox> {
        Ok(self.provider().history_by_block_hash(block_hash)?)
    }

    /// Returns the _latest_ state
    pub fn latest_state(&self) -> RethResult<StateProviderBox> {
        Ok(self.provider().latest()?)
    }
}

impl<Provider, Pool, Network> EthApi<Provider, Pool, Network>
where
    Provider:
        BlockReaderIdExt + ChainSpecProvider + StateProviderFactory + EvmEnvProvider + 'static,
    Pool: TransactionPool + Clone + 'static,
    Network: NetworkInfo + Send + Sync + 'static,
{
    /// Configures the [CfgEnv] and [BlockEnv] for the pending block
    ///
    /// If no pending block is available, this will derive it from the `latest` block
    pub(crate) fn pending_block_env_and_cfg(&self) -> EthResult<PendingBlockEnv> {
        let origin = if let Some(pending) = self.provider().pending_block_with_senders()? {
            PendingBlockEnvOrigin::ActualPending(pending)
        } else {
            // no pending block from the CL yet, so we use the latest block and modify the env
            // values that we can
            let mut latest =
                self.provider().latest_header()?.ok_or_else(|| EthApiError::UnknownBlockNumber)?;

            // child block
            latest.number += 1;
            // assumed child block is in the next slot
            latest.timestamp += 12;
            // base fee of the child block
            let chain_spec = self.provider().chain_spec();
            latest.base_fee_per_gas =
                latest.next_block_base_fee(chain_spec.base_fee_params(latest.timestamp));

            PendingBlockEnvOrigin::DerivedFromLatest(latest)
        };

        let mut cfg = CfgEnv::default();

        #[cfg(feature = "optimism")]
        {
            cfg.optimism = self.provider().chain_spec().is_optimism();
        }

        let mut block_env = BlockEnv::default();
        // Note: for the PENDING block we assume it is past the known merge block and thus this will
        // not fail when looking up the total difficulty value for the blockenv.
        self.provider().fill_env_with_header(&mut cfg, &mut block_env, origin.header())?;

        Ok(PendingBlockEnv { cfg, block_env, origin })
    }

    /// Returns the locally built pending block
    pub(crate) async fn local_pending_block(&self) -> EthResult<Option<SealedBlockWithSenders>> {
        let pending = self.pending_block_env_and_cfg()?;
        if pending.origin.is_actual_pending() {
            return Ok(pending.origin.into_actual_pending())
        }

        // no pending block from the CL yet, so we need to build it ourselves via txpool
        self.on_blocking_task(|this| async move {
            let mut lock = this.inner.pending_block.lock().await;
            let now = Instant::now();

            // check if the block is still good
            if let Some(pending_block) = lock.as_ref() {
                // this is guaranteed to be the `latest` header
                if pending.block_env.number.to::<u64>() == pending_block.block.number &&
                    pending.origin.header().hash == pending_block.block.parent_hash &&
                    now <= pending_block.expires_at
                {
                    return Ok(Some(pending_block.block.clone()))
                }
            }

            // if we're currently syncing, we're unable to build a pending block
            if this.network().is_syncing() {
                return Ok(None)
            }

            // we rebuild the block
            let pending_block = match pending.build_block(this.provider(), this.pool()) {
                Ok(block) => block,
                Err(err) => {
                    tracing::debug!(target: "rpc", "Failed to build pending block: {:?}", err);
                    return Ok(None)
                }
            };

            let now = Instant::now();
            *lock = Some(PendingBlock {
                block: pending_block.clone(),
                expires_at: now + Duration::from_secs(3),
            });

            let receipts = self.cache().get_receipts(pending_block.hash).await?.unwrap_or_default();
            self.local_pending_block_sender()
                .send_modify(|v| *v = Some((pending_block.block.clone(), receipts.to_vec())));

            Ok(Some(pending_block))
        })
        .await
    }
}

impl<Provider, Pool, Events> std::fmt::Debug for EthApi<Provider, Pool, Events> {
    fn fmt(&self, f: &mut std::fmt::Formatter<'_>) -> std::fmt::Result {
        f.debug_struct("EthApi").finish_non_exhaustive()
    }
}

impl<Provider, Pool, Events> Clone for EthApi<Provider, Pool, Events> {
    fn clone(&self) -> Self {
        Self { inner: Arc::clone(&self.inner) }
    }
}

#[async_trait]
impl<Provider, Pool, Network> EthApiSpec for EthApi<Provider, Pool, Network>
where
    Pool: TransactionPool + Clone + 'static,
    Provider:
        BlockReaderIdExt + ChainSpecProvider + StateProviderFactory + EvmEnvProvider + 'static,
    Network: NetworkInfo + 'static,
{
    /// Returns the current ethereum protocol version.
    ///
    /// Note: This returns an `U64`, since this should return as hex string.
    async fn protocol_version(&self) -> RethResult<U64> {
        let status = self.network().network_status().await?;
        Ok(U64::from(status.protocol_version))
    }

    /// Returns the chain id
    fn chain_id(&self) -> U64 {
        U64::from(self.network().chain_id())
    }

    /// Returns the current info for the chain
    fn chain_info(&self) -> RethResult<ChainInfo> {
        Ok(self.provider().chain_info()?)
    }

    fn accounts(&self) -> Vec<Address> {
        self.inner.signers.iter().flat_map(|s| s.accounts()).collect()
    }

    fn is_syncing(&self) -> bool {
        self.network().is_syncing()
    }

    /// Returns the [SyncStatus] of the network
    fn sync_status(&self) -> RethResult<SyncStatus> {
        let status = if self.is_syncing() {
            let current_block = U256::from(
                self.provider().chain_info().map(|info| info.best_number).unwrap_or_default(),
            );
            SyncStatus::Info(SyncInfo {
                starting_block: self.inner.starting_block,
                current_block,
                highest_block: current_block,
                warp_chunks_amount: None,
                warp_chunks_processed: None,
            })
        } else {
            SyncStatus::None
        };
        Ok(status)
    }
}

/// The default gas limit for eth_call and adjacent calls.
///
/// This is different from the default to regular 30M block gas limit
/// [ETHEREUM_BLOCK_GAS_LIMIT](reth_primitives::constants::ETHEREUM_BLOCK_GAS_LIMIT) to allow for
/// more complex calls.
pub const RPC_DEFAULT_GAS_CAP: GasCap = GasCap(50_000_000);

/// The wrapper type for gas limit
#[derive(Debug, Clone, Copy)]
pub struct GasCap(u64);

impl Default for GasCap {
    fn default() -> Self {
        RPC_DEFAULT_GAS_CAP
    }
}

impl From<u64> for GasCap {
    fn from(gas_cap: u64) -> Self {
        Self(gas_cap)
    }
}

impl From<GasCap> for u64 {
    fn from(gas_cap: GasCap) -> Self {
        gas_cap.0
    }
}

/// Container type `EthApi`
struct EthApiInner<Provider, Pool, Network> {
    /// The transaction pool.
    pool: Pool,
    /// The provider that can interact with the chain.
    provider: Provider,
    /// An interface to interact with the network
    network: Network,
    /// All configured Signers
    signers: Vec<Box<dyn EthSigner>>,
    /// The async cache frontend for eth related data
    eth_cache: EthStateCache,
    /// The async gas oracle frontend for gas price suggestions
    gas_oracle: GasPriceOracle<Provider>,
    /// Maximum gas limit for `eth_call` and call tracing RPC methods.
    gas_cap: u64,
    /// The block number at which the node started
    starting_block: U256,
    /// The type that can spawn tasks which would otherwise block.
    task_spawner: Box<dyn TaskSpawner>,
    /// Cached pending block if any
    pending_block: Mutex<Option<PendingBlock>>,
    /// A pool dedicated to blocking tasks.
    blocking_task_pool: BlockingTaskPool,
    /// Cache for block fees history
    fee_history_cache: FeeHistoryCache,
    /// A tokio watch sender to notify about the most recent locally built pending block
    local_pending_block_sender: LocalPendingBlockWatcherSender,
    /// An http client for communicating with sequencers.
    #[cfg(feature = "optimism")]
    http_client: reqwest::Client,
}<|MERGE_RESOLUTION|>--- conflicted
+++ resolved
@@ -162,12 +162,8 @@
             blocking_task_pool,
             fee_history_cache,
             #[cfg(feature = "optimism")]
-<<<<<<< HEAD
-            http_client: reqwest::Client::new(),
+            http_client: reqwest::Client::builder().use_rustls_tls().build().unwrap(),
             local_pending_block_sender,
-=======
-            http_client: reqwest::Client::builder().use_rustls_tls().build().unwrap(),
->>>>>>> 90e1c432
         };
 
         Self { inner: Arc::new(inner) }
