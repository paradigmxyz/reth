--- conflicted
+++ resolved
@@ -1,20 +1,6 @@
 //! The entire implementation of the namespace is quite large, hence it is divided across several
 //! files.
 
-<<<<<<< HEAD
-=======
-use crate::eth::{
-    api::{
-        fee_history::FeeHistoryCache,
-        pending_block::{PendingBlock, PendingBlockEnv, PendingBlockEnvOrigin},
-    },
-    cache::EthStateCache,
-    error::{EthApiError, EthResult},
-    gas_oracle::GasPriceOracle,
-    signer::EthSigner,
-    traits::RawTransactionForwarder,
-};
->>>>>>> 51a28f22
 use async_trait::async_trait;
 use reth_errors::{RethError, RethResult};
 use reth_evm::ConfigureEvm;
@@ -63,14 +49,10 @@
 pub mod traits;
 pub mod transactions;
 
-<<<<<<< HEAD
 use crate::eth::traits::RawTransactionForwarder;
 pub use receipt::ReceiptBuilder;
 pub use traits::{BuildReceipt, EthBlocks, EthTransactions, StateCacheDB};
 pub use transactions::TransactionSource;
-=======
-pub use transactions::{EthTransactions, TransactionSource};
->>>>>>> 51a28f22
 
 /// `Eth` API trait.
 ///
@@ -434,7 +416,6 @@
     }
 }
 
-<<<<<<< HEAD
 impl<Provider, Pool, Network, EvmConfig> SpawnBlocking
     for EthApi<Provider, Pool, Network, EvmConfig>
 where
@@ -450,9 +431,6 @@
 }
 
 /// The default gas limit for eth_call and adjacent calls.
-=======
-/// The default gas limit for `eth_call` and adjacent calls.
->>>>>>> 51a28f22
 ///
 /// This is different from the default to regular 30M block gas limit
 /// [`ETHEREUM_BLOCK_GAS_LIMIT`](reth_primitives::constants::ETHEREUM_BLOCK_GAS_LIMIT) to allow for
