--- conflicted
+++ resolved
@@ -6,15 +6,8 @@
 /// data layout to [`EthApi`].
 #[macro_export]
 macro_rules! eth_state_impl {
-<<<<<<< HEAD
-    ($network_api:ty, $(<$($generic:ident,)+>)*) => {
-        impl$(<$($generic,)+>)* $crate::eth::api::EthState
-            for $network_api
-        where
-=======
     ($network_api:ty) => {
         impl<Provider, Pool, Network, EvmConfig> $crate::eth::api::EthState for $network_api where
->>>>>>> 9bf80799
             Self: $crate::eth::api::LoadState + $crate::eth::api::SpawnBlocking
         {
         }
@@ -25,14 +18,8 @@
 /// data layout to [`EthApi`].
 #[macro_export]
 macro_rules! load_state_impl {
-<<<<<<< HEAD
-    ($network_api:ty, $(<$($generic:ident,)+>)*) => {
-        impl$(<$($generic,)+>)* $crate::eth::api::LoadState
-            for $network_api
-=======
     ($network_api:ty) => {
         impl<Provider, Pool, Network, EvmConfig> $crate::eth::api::LoadState for $network_api
->>>>>>> 9bf80799
         where
             Provider: reth_provider::StateProviderFactory,
             Pool: reth_transaction_pool::TransactionPool,
@@ -55,13 +42,8 @@
     };
 }
 
-<<<<<<< HEAD
-eth_state_impl!(EthApi<Provider, Pool, Network, EvmConfig>, <Provider, Pool, Network, EvmConfig,>);
-load_state_impl!(EthApi<Provider, Pool, Network, EvmConfig>, <Provider, Pool, Network, EvmConfig,>);
-=======
 eth_state_impl!(EthApi<Provider, Pool, Network, EvmConfig>);
 load_state_impl!(EthApi<Provider, Pool, Network, EvmConfig>);
->>>>>>> 9bf80799
 
 #[cfg(test)]
 mod tests {
