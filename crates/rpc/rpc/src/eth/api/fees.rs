--- conflicted
+++ resolved
@@ -4,11 +4,7 @@
 
 use crate::{
     eth::{
-<<<<<<< HEAD
-        api::{EthFees, LoadBlock, LoadFee},
-=======
         api::{EthFees, LoadFee},
->>>>>>> f8276cc3
         cache::EthStateCache,
         gas_oracle::GasPriceOracle,
         FeeHistoryCache,
@@ -23,11 +19,7 @@
 
 impl<Provider, Pool, Network, EvmConfig> LoadFee for EthApi<Provider, Pool, Network, EvmConfig>
 where
-<<<<<<< HEAD
-    Self: LoadBlock,
-=======
     Self: Send + Sync,
->>>>>>> f8276cc3
     Provider: BlockReaderIdExt + HeaderProvider + ChainSpecProvider,
 {
     #[inline]
