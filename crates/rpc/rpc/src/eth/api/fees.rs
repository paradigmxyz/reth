--- conflicted
+++ resolved
@@ -6,17 +6,9 @@
 /// data layout to [`EthApi`].
 #[macro_export]
 macro_rules! eth_fees_impl {
-<<<<<<< HEAD
-    ($network_api:ty, $(<$($generic:ident,)+>)*) => {
-        impl$(<$($generic,)+>)* $crate::eth::api::EthFees
-            for $network_api
-        where
-            Self: $crate::eth::api::LoadFee,
-=======
     ($network_api:ty) => {
         impl<Provider, Pool, Network, EvmConfig> $crate::eth::api::EthFees for $network_api where
             Self: $crate::eth::api::LoadFee
->>>>>>> 9bf80799
         {
         }
     };
@@ -26,17 +18,6 @@
 /// data layout to [`EthApi`].
 #[macro_export]
 macro_rules! load_fee_impl {
-<<<<<<< HEAD
-    ($network_api:ty, $(<$($generic:ident,)+>)*) => {
-        impl$(<$($generic,)+>)* $crate::eth::api::LoadFee
-            for $network_api
-        where
-            Self: $crate::eth::api::LoadBlock,
-            Provider: reth_provider::BlockReaderIdExt + reth_provider::HeaderProvider + reth_provider::ChainSpecProvider,
-        {
-            #[inline]
-            fn provider(&self) -> impl reth_provider::BlockIdReader + reth_provider::HeaderProvider + reth_provider::ChainSpecProvider {
-=======
     ($network_api:ty) => {
         impl<Provider, Pool, Network, EvmConfig> $crate::eth::api::LoadFee for $network_api
         where
@@ -51,7 +32,6 @@
             ) -> impl reth_provider::BlockIdReader
                    + reth_provider::HeaderProvider
                    + reth_provider::ChainSpecProvider {
->>>>>>> 9bf80799
                 self.inner.provider()
             }
 
@@ -61,14 +41,10 @@
             }
 
             #[inline]
-<<<<<<< HEAD
-            fn gas_oracle(&self) -> &$crate::eth::gas_oracle::GasPriceOracle<impl reth_provider::BlockReaderIdExt> {
-=======
             fn gas_oracle(
                 &self,
             ) -> &$crate::eth::gas_oracle::GasPriceOracle<impl reth_provider::BlockReaderIdExt>
             {
->>>>>>> 9bf80799
                 self.inner.gas_oracle()
             }
 
@@ -80,10 +56,5 @@
     };
 }
 
-<<<<<<< HEAD
-eth_fees_impl!(EthApi<Provider, Pool, Network, EvmConfig>, <Provider, Pool, Network, EvmConfig,>);
-load_fee_impl!(EthApi<Provider, Pool, Network, EvmConfig>, <Provider, Pool, Network, EvmConfig,>);
-=======
 eth_fees_impl!(EthApi<Provider, Pool, Network, EvmConfig>);
-load_fee_impl!(EthApi<Provider, Pool, Network, EvmConfig>);
->>>>>>> 9bf80799
+load_fee_impl!(EthApi<Provider, Pool, Network, EvmConfig>);