//! Contains RPC handler implementations specific to endpoints that call/execute within evm.

use crate::{
    eth::{
        error::{ensure_success, EthApiError, EthResult, RevertError, RpcInvalidTransactionError},
        revm_utils::{
            build_call_evm_env, caller_gas_allowance, cap_tx_gas_limit_with_caller_allowance,
            get_precompiles, inspect, prepare_call_env, transact, EvmOverrides,
        },
        EthTransactions,
    },
    EthApi,
};
use reth_network_api::NetworkInfo;
<<<<<<< HEAD
use reth_primitives::{
    revm::env::tx_env_with_recovered, AccessListWithGasUsed, BlockId, BlockNumberOrTag, Bytes, U256,
};
=======
use reth_primitives::{BlockId, BlockNumberOrTag, Bytes, U256};
>>>>>>> 78f666e6
use reth_provider::{
    BlockReaderIdExt, ChainSpecProvider, EvmEnvProvider, StateProvider, StateProviderFactory,
};
use reth_revm::{access_list::AccessListInspector, database::StateProviderDatabase};
use reth_rpc_types::{
    state::StateOverride, AccessListWithGasUsed, BlockError, Bundle, CallRequest, EthCallResponse,
    StateContext,
};
use reth_rpc_types_compat::log::from_primitive_access_list;
use reth_transaction_pool::TransactionPool;
use revm::{
    db::{CacheDB, DatabaseRef},
    primitives::{BlockEnv, CfgEnv, Env, ExecutionResult, Halt, TransactTo},
    DatabaseCommit,
};
use tracing::trace;

// Gas per transaction not creating a contract.
const MIN_TRANSACTION_GAS: u64 = 21_000u64;
const MIN_CREATE_GAS: u64 = 53_000u64;

impl<Provider, Pool, Network> EthApi<Provider, Pool, Network>
where
    Pool: TransactionPool + Clone + 'static,
    Provider:
        BlockReaderIdExt + ChainSpecProvider + StateProviderFactory + EvmEnvProvider + 'static,
    Network: NetworkInfo + Send + Sync + 'static,
{
    /// Estimate gas needed for execution of the `request` at the [BlockId].
    pub async fn estimate_gas_at(&self, request: CallRequest, at: BlockId) -> EthResult<U256> {
        let (cfg, block_env, at) = self.evm_env_at(at).await?;

        self.on_blocking_task(|this| async move {
            let state = this.state_at(at)?;
            this.estimate_gas_with(cfg, block_env, request, state)
        })
        .await
    }

    /// Executes the call request (`eth_call`) and returns the output
    pub async fn call(
        &self,
        request: CallRequest,
        block_number: Option<BlockId>,
        overrides: EvmOverrides,
    ) -> EthResult<Bytes> {
        let (res, _env) = self
            .transact_call_at(
                request,
                block_number.unwrap_or(BlockId::Number(BlockNumberOrTag::Latest)),
                overrides,
            )
            .await?;

        ensure_success(res.result)
    }

    /// Simulate arbitrary number of transactions at an arbitrary blockchain index, with the
    /// optionality of state overrides
    pub async fn call_many(
        &self,
        bundle: Bundle,
        state_context: Option<StateContext>,
        mut state_override: Option<StateOverride>,
    ) -> EthResult<Vec<EthCallResponse>> {
        let Bundle { transactions, block_override } = bundle;
        if transactions.is_empty() {
            return Err(EthApiError::InvalidParams(String::from("transactions are empty.")))
        }

        let StateContext { transaction_index, block_number } = state_context.unwrap_or_default();
        let transaction_index = transaction_index.unwrap_or_default();

        let target_block = block_number.unwrap_or(BlockId::Number(BlockNumberOrTag::Latest));
        let ((cfg, block_env, _), block) =
            futures::try_join!(self.evm_env_at(target_block), self.block_by_id(target_block))?;

        let block = block.ok_or_else(|| EthApiError::UnknownBlockNumber)?;
        let gas_limit = self.inner.gas_cap;

        // we're essentially replaying the transactions in the block here, hence we need the state
        // that points to the beginning of the block, which is the state at the parent block
        let mut at = block.parent_hash;
        let mut replay_block_txs = true;

        // but if all transactions are to be replayed, we can use the state at the block itself
        let num_txs = transaction_index.index().unwrap_or(block.body.len());
        if num_txs == block.body.len() {
            at = block.hash;
            replay_block_txs = false;
        }

        self.spawn_with_state_at_block(at.into(), move |state| {
            let mut results = Vec::with_capacity(transactions.len());
            let mut db = CacheDB::new(StateProviderDatabase::new(state));

            if replay_block_txs {
                // only need to replay the transactions in the block if not all transactions are
                // to be replayed
                let transactions = block.body.into_iter().take(num_txs);

                // Execute all transactions until index
                for tx in transactions {
                    let tx = tx.into_ecrecovered().ok_or(BlockError::InvalidSignature)?;
                    let tx = tx_env_with_recovered(&tx);
                    let env = Env { cfg: cfg.clone(), block: block_env.clone(), tx };
                    let (res, _) = transact(&mut db, env)?;
                    db.commit(res.state);
                }
            }

            let block_overrides = block_override.map(Box::new);

            let mut transactions = transactions.into_iter().peekable();
            while let Some(tx) = transactions.next() {
                // apply state overrides only once, before the first transaction
                let state_overrides = state_override.take();
                let overrides = EvmOverrides::new(state_overrides, block_overrides.clone());

                let env = prepare_call_env(
                    cfg.clone(),
                    block_env.clone(),
                    tx,
                    gas_limit,
                    &mut db,
                    overrides,
                )?;
                let (res, _) = transact(&mut db, env)?;

                match ensure_success(res.result) {
                    Ok(output) => {
                        results.push(EthCallResponse { output: Some(output), error: None });
                    }
                    Err(err) => {
                        results
                            .push(EthCallResponse { output: None, error: Some(err.to_string()) });
                    }
                }

                if transactions.peek().is_some() {
                    // need to apply the state changes of this call before executing the next call
                    db.commit(res.state);
                }
            }

            Ok(results)
        })
        .await
    }

    /// Estimates the gas usage of the `request` with the state.
    ///
    /// This will execute the [CallRequest] and find the best gas limit via binary search
    pub fn estimate_gas_with<S>(
        &self,
        mut cfg: CfgEnv,
        block: BlockEnv,
        request: CallRequest,
        state: S,
    ) -> EthResult<U256>
    where
        S: StateProvider,
    {
        // Disabled because eth_estimateGas is sometimes used with eoa senders
        // See <htps://github.com/paradigmxyz/reth/issues/1959>
        cfg.disable_eip3607 = true;

        // The basefee should be ignored for eth_createAccessList
        // See:
        // <https://github.com/ethereum/go-ethereum/blob/ee8e83fa5f6cb261dad2ed0a7bbcde4930c41e6c/internal/ethapi/api.go#L985>
        cfg.disable_base_fee = true;

        // keep a copy of gas related request values
        let request_gas = request.gas;
        let request_gas_price = request.gas_price;
        let env_gas_limit = block.gas_limit;

        // get the highest possible gas limit, either the request's set value or the currently
        // configured gas limit
        let mut highest_gas_limit = request.gas.unwrap_or(block.gas_limit);

        // Configure the evm env
        let mut env = build_call_evm_env(cfg, block, request)?;
        let mut db = CacheDB::new(StateProviderDatabase::new(state));

        // if the request is a simple transfer we can optimize
        if env.tx.data.is_empty() {
            if let TransactTo::Call(to) = env.tx.transact_to {
                if let Ok(code) = db.db.state().account_code(to) {
                    let no_code_callee = code.map(|code| code.is_empty()).unwrap_or(true);
                    if no_code_callee {
                        // simple transfer, check if caller has sufficient funds
                        let available_funds =
                            db.basic(env.tx.caller)?.map(|acc| acc.balance).unwrap_or_default();
                        if env.tx.value > available_funds {
                            return Err(
                                RpcInvalidTransactionError::InsufficientFundsForTransfer.into()
                            )
                        }
                        return Ok(U256::from(MIN_TRANSACTION_GAS))
                    }
                }
            }
        }

        // check funds of the sender
        if env.tx.gas_price > U256::ZERO {
            let allowance = caller_gas_allowance(&mut db, &env.tx)?;

            if highest_gas_limit > allowance {
                // cap the highest gas limit by max gas caller can afford with given gas price
                highest_gas_limit = allowance;
            }
        }

        // if the provided gas limit is less than computed cap, use that
        let gas_limit = std::cmp::min(U256::from(env.tx.gas_limit), highest_gas_limit);
        env.block.gas_limit = gas_limit;

        trace!(target: "rpc::eth::estimate", ?env, "Starting gas estimation");

        // execute the call without writing to db
        let ethres = transact(&mut db, env.clone());

        // Exceptional case: init used too much gas, we need to increase the gas limit and try
        // again
        if let Err(EthApiError::InvalidTransaction(RpcInvalidTransactionError::GasTooHigh)) = ethres
        {
            // if price or limit was included in the request then we can execute the request
            // again with the block's gas limit to check if revert is gas related or not
            if request_gas.is_some() || request_gas_price.is_some() {
                return Err(map_out_of_gas_err(env_gas_limit, env, &mut db))
            }
        }

        let (res, env) = ethres?;
        match res.result {
            ExecutionResult::Success { .. } => {
                // succeeded
            }
            ExecutionResult::Halt { reason, gas_used } => {
                return Err(RpcInvalidTransactionError::halt(reason, gas_used).into())
            }
            ExecutionResult::Revert { output, .. } => {
                // if price or limit was included in the request then we can execute the request
                // again with the block's gas limit to check if revert is gas related or not
                return if request_gas.is_some() || request_gas_price.is_some() {
                    Err(map_out_of_gas_err(env_gas_limit, env, &mut db))
                } else {
                    // the transaction did revert
                    Err(RpcInvalidTransactionError::Revert(RevertError::new(output)).into())
                }
            }
        }

        // at this point we know the call succeeded but want to find the _best_ (lowest) gas the
        // transaction succeeds with. we  find this by doing a binary search over the
        // possible range NOTE: this is the gas the transaction used, which is less than the
        // transaction requires to succeed
        let gas_used = res.result.gas_used();
        // the lowest value is capped by the gas it takes for a transfer
        let mut lowest_gas_limit =
            if env.tx.transact_to.is_create() { MIN_CREATE_GAS } else { MIN_TRANSACTION_GAS };
        let mut highest_gas_limit: u64 = highest_gas_limit.try_into().unwrap_or(u64::MAX);
        // pick a point that's close to the estimated gas
        let mut mid_gas_limit = std::cmp::min(
            gas_used * 3,
            ((highest_gas_limit as u128 + lowest_gas_limit as u128) / 2) as u64,
        );

        trace!(target: "rpc::eth::estimate", ?env, ?highest_gas_limit, ?lowest_gas_limit, ?mid_gas_limit, "Starting binary search for gas");

        // binary search
        while (highest_gas_limit - lowest_gas_limit) > 1 {
            let mut env = env.clone();
            env.tx.gas_limit = mid_gas_limit;
            let ethres = transact(&mut db, env);

            // Exceptional case: init used too much gas, we need to increase the gas limit and try
            // again
            if let Err(EthApiError::InvalidTransaction(RpcInvalidTransactionError::GasTooHigh)) =
                ethres
            {
                // increase the lowest gas limit
                lowest_gas_limit = mid_gas_limit;

                // new midpoint
                mid_gas_limit = ((highest_gas_limit as u128 + lowest_gas_limit as u128) / 2) as u64;
                continue
            }

            let (res, _) = ethres?;
            match res.result {
                ExecutionResult::Success { .. } => {
                    // cap the highest gas limit with succeeding gas limit
                    highest_gas_limit = mid_gas_limit;
                }
                ExecutionResult::Revert { .. } => {
                    // increase the lowest gas limit
                    lowest_gas_limit = mid_gas_limit;
                }
                ExecutionResult::Halt { reason, .. } => {
                    match reason {
                        Halt::OutOfGas(_) => {
                            // increase the lowest gas limit
                            lowest_gas_limit = mid_gas_limit;
                        }
                        err => {
                            // these should be unreachable because we know the transaction succeeds,
                            // but we consider these cases an error
                            return Err(RpcInvalidTransactionError::EvmHalt(err).into())
                        }
                    }
                }
            }
            // new midpoint
            mid_gas_limit = ((highest_gas_limit as u128 + lowest_gas_limit as u128) / 2) as u64;
        }

        Ok(U256::from(highest_gas_limit))
    }

    /// Creates the AccessList for the `request` at the [BlockId] or latest.
    pub(crate) async fn create_access_list_at(
        &self,
        request: CallRequest,
        block_number: Option<BlockId>,
    ) -> EthResult<AccessListWithGasUsed> {
        self.on_blocking_task(|this| async move {
            this.create_access_list_with(request, block_number).await
        })
        .await
    }

    async fn create_access_list_with(
        &self,
        mut request: CallRequest,
        at: Option<BlockId>,
    ) -> EthResult<AccessListWithGasUsed> {
        let block_id = at.unwrap_or(BlockId::Number(BlockNumberOrTag::Latest));
        let (cfg, block, at) = self.evm_env_at(block_id).await?;
        let state = self.state_at(at)?;

        let mut env = build_call_evm_env(cfg, block, request.clone())?;

        // we want to disable this in eth_createAccessList, since this is common practice used by
        // other node impls and providers <https://github.com/foundry-rs/foundry/issues/4388>
        env.cfg.disable_block_gas_limit = true;

        // The basefee should be ignored for eth_createAccessList
        // See:
        // <https://github.com/ethereum/go-ethereum/blob/8990c92aea01ca07801597b00c0d83d4e2d9b811/internal/ethapi/api.go#L1476-L1476>
        env.cfg.disable_base_fee = true;

        let mut db = CacheDB::new(StateProviderDatabase::new(state));

        if request.gas.is_none() && env.tx.gas_price > U256::ZERO {
            // no gas limit was provided in the request, so we need to cap the request's gas limit
            cap_tx_gas_limit_with_caller_allowance(&mut db, &mut env.tx)?;
        }

        let from = request.from.unwrap_or_default();
        let to = if let Some(to) = request.to {
            to
        } else {
            let nonce = db.basic(from)?.unwrap_or_default().nonce;
            from.create(nonce)
        };

        // can consume the list since we're not using the request anymore
        let initial = request.access_list.take().unwrap_or_default();

        let precompiles = get_precompiles(env.cfg.spec_id);
        let mut inspector = AccessListInspector::new(initial, from, to, precompiles);
        let (result, env) = inspect(&mut db, env, &mut inspector)?;

        match result.result {
            ExecutionResult::Halt { reason, .. } => Err(match reason {
                Halt::NonceOverflow => RpcInvalidTransactionError::NonceMaxValue,
                halt => RpcInvalidTransactionError::EvmHalt(halt),
            }),
            ExecutionResult::Revert { output, .. } => {
                Err(RpcInvalidTransactionError::Revert(RevertError::new(output)))
            }
            ExecutionResult::Success { .. } => Ok(()),
        }?;

        let access_list = inspector.into_access_list();

        // calculate the gas used using the access list
        request.access_list = Some(access_list.clone());
        let gas_used = self.estimate_gas_with(env.cfg, env.block, request, db.db.state())?;

        Ok(AccessListWithGasUsed { access_list: from_primitive_access_list(access_list), gas_used })
    }
}

/// Executes the requests again after an out of gas error to check if the error is gas related or
/// not
#[inline]
fn map_out_of_gas_err<S>(
    env_gas_limit: U256,
    mut env: Env,
    mut db: &mut CacheDB<StateProviderDatabase<S>>,
) -> EthApiError
where
    S: StateProvider,
{
    let req_gas_limit = env.tx.gas_limit;
    env.tx.gas_limit = env_gas_limit.try_into().unwrap_or(u64::MAX);
    let (res, _) = match transact(&mut db, env) {
        Ok(res) => res,
        Err(err) => return err,
    };
    match res.result {
        ExecutionResult::Success { .. } => {
            // transaction succeeded by manually increasing the gas limit to
            // highest, which means the caller lacks funds to pay for the tx
            RpcInvalidTransactionError::BasicOutOfGas(U256::from(req_gas_limit)).into()
        }
        ExecutionResult::Revert { output, .. } => {
            // reverted again after bumping the limit
            RpcInvalidTransactionError::Revert(RevertError::new(output)).into()
        }
        ExecutionResult::Halt { reason, .. } => RpcInvalidTransactionError::EvmHalt(reason).into(),
    }
}<|MERGE_RESOLUTION|>--- conflicted
+++ resolved
@@ -12,13 +12,9 @@
     EthApi,
 };
 use reth_network_api::NetworkInfo;
-<<<<<<< HEAD
 use reth_primitives::{
     revm::env::tx_env_with_recovered, AccessListWithGasUsed, BlockId, BlockNumberOrTag, Bytes, U256,
 };
-=======
-use reth_primitives::{BlockId, BlockNumberOrTag, Bytes, U256};
->>>>>>> 78f666e6
 use reth_provider::{
     BlockReaderIdExt, ChainSpecProvider, EvmEnvProvider, StateProvider, StateProviderFactory,
 };
