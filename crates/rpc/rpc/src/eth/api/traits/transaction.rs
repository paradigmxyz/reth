//! Database access for `eth_` transaction RPC methods. Loads transaction and receipt data w.r.t.
//! network.

use std::{fmt, sync::Arc};

use futures::Future;
use reth_primitives::{
    Address, BlockId, Bytes, FromRecoveredPooledTransaction, IntoRecoveredTransaction, Receipt,
    SealedBlockWithSenders, TransactionMeta, TransactionSigned, TxHash, TxKind, B256, U256,
};
use reth_provider::{BlockReaderIdExt, ReceiptProvider, TransactionsProvider};
use reth_rpc_types::{
    transaction::{
        EIP1559TransactionRequest, EIP2930TransactionRequest, EIP4844TransactionRequest,
        LegacyTransactionRequest,
    },
    AnyTransactionReceipt, Index, Transaction, TransactionRequest, TypedTransactionRequest,
};
use reth_rpc_types_compat::transaction::from_recovered_with_block_context;
use reth_transaction_pool::{TransactionOrigin, TransactionPool};

use crate::eth::{
<<<<<<< HEAD
    api::{
        EthApiSpec, EthCall, EthState, LoadBlock, LoadFee, LoadPendingBlock, LoadReceipt,
        SpawnBlocking,
    },
=======
    api::{BuildReceipt, EthApiSpec, LoadBlock, LoadFee, LoadStateExt, SpawnBlocking},
>>>>>>> 7928b8d1
    cache::EthStateCache,
    error::{EthApiError, EthResult, SignError},
    signer::EthSigner,
    utils::recover_raw_transaction,
    TransactionSource,
};

use super::Call;

/// Transaction related functions for the [`EthApiServer`](reth_rpc_api::EthApiServer) trait in
/// the `eth_` namespace.
///
/// This includes utilities for transaction tracing, transacting and inspection.
///
/// Async functions that are spawned onto the
/// [`BlockingTaskPool`](reth_tasks::pool::BlockingTaskPool) begin with `spawn_`
///
/// ## Calls
///
/// There are subtle differences between when transacting [`TransactionRequest`]:
///
/// The endpoints `eth_call` and `eth_estimateGas` and `eth_createAccessList` should always
/// __disable__ the base fee check in the
/// [`EnvWithHandlerCfg`](revm_primitives::CfgEnvWithHandlerCfg).
///
/// The behaviour for tracing endpoints is not consistent across clients.
/// Geth also disables the basefee check for tracing: <https://github.com/ethereum/go-ethereum/blob/bc0b87ca196f92e5af49bd33cc190ef0ec32b197/eth/tracers/api.go#L955-L955>
/// Erigon does not: <https://github.com/ledgerwatch/erigon/blob/aefb97b07d1c4fd32a66097a24eddd8f6ccacae0/turbo/transactions/tracing.go#L209-L209>
///
/// See also <https://github.com/paradigmxyz/reth/issues/6240>
///
/// This implementation follows the behaviour of Geth and disables the basefee check for tracing.
pub trait EthTransactions: LoadTransaction + Send + Sync {
    /// Returns a handle for reading data from disk.
    ///
    /// Data access in default (L1) trait method implementations.
    fn provider(&self) -> impl BlockReaderIdExt;

    /// Returns a handle for forwarding received raw transactions.
    ///
    /// Access to transaction forwarder in default (L1) trait method implementations.
    fn raw_tx_forwarder(&self) -> Option<Arc<dyn RawTransactionForwarder>>;

    /// Returns a handle for signing data.
    ///
    /// Singer access in default (L1) trait method implementations.
    fn signers(&self) -> &parking_lot::RwLock<Vec<Box<dyn EthSigner>>>;

    /// Returns the transaction by hash.
    ///
    /// Checks the pool and state.
    ///
    /// Returns `Ok(None)` if no matching transaction was found.
    fn transaction_by_hash(
        &self,
        hash: B256,
    ) -> impl Future<Output = EthResult<Option<TransactionSource>>> + Send
    where
        Self: SpawnBlocking,
    {
        LoadTransaction::transaction_by_hash(self, hash)
    }

    /// Get all transactions in the block with the given hash.
    ///
    /// Returns `None` if block does not exist.
    fn transactions_by_block(
        &self,
        block: B256,
    ) -> impl Future<Output = EthResult<Option<Vec<TransactionSigned>>>> + Send {
        async move { Ok(self.cache().get_block_transactions(block).await?) }
    }

    /// Returns the EIP-2718 encoded transaction by hash.
    ///
    /// If this is a pooled EIP-4844 transaction, the blob sidecar is included.
    ///
    /// Checks the pool and state.
    ///
    /// Returns `Ok(None)` if no matching transaction was found.
    fn raw_transaction_by_hash(
        &self,
        hash: B256,
    ) -> impl Future<Output = EthResult<Option<Bytes>>> + Send
    where
        Self: SpawnBlocking,
    {
        async move {
            // Note: this is mostly used to fetch pooled transactions so we check the pool first
            if let Some(tx) =
                self.pool().get_pooled_transaction_element(hash).map(|tx| tx.envelope_encoded())
            {
                return Ok(Some(tx))
            }

            self.spawn_blocking_io(move |ref this| {
                Ok(LoadTransaction::provider(this)
                    .transaction_by_hash(hash)?
                    .map(|tx| tx.envelope_encoded()))
            })
            .await
        }
    }

    /// Returns the _historical_ transaction and the block it was mined in
    fn historical_transaction_by_hash_at(
        &self,
        hash: B256,
    ) -> impl Future<Output = EthResult<Option<(TransactionSource, B256)>>> + Send
    where
        Self: SpawnBlocking,
    {
        async move {
            match self.transaction_by_hash_at(hash).await? {
                None => Ok(None),
                Some((tx, at)) => Ok(at.as_block_hash().map(|hash| (tx, hash))),
            }
        }
    }

    /// Returns the transaction receipt for the given hash.
    ///
    /// Returns None if the transaction does not exist or is pending
    /// Note: The tx receipt is not available for pending transactions.
    fn transaction_receipt(
        &self,
        hash: B256,
    ) -> impl Future<Output = EthResult<Option<AnyTransactionReceipt>>> + Send
    where
        Self: LoadReceipt + SpawnBlocking + 'static,
    {
        async move {
            let result = self.load_transaction_and_receipt(hash).await?;

            let (tx, meta, receipt) = match result {
                Some((tx, meta, receipt)) => (tx, meta, receipt),
                None => return Ok(None),
            };

            self.build_transaction_receipt(tx, meta, receipt).await.map(Some)
        }
    }

    /// Helper method that loads a transaction and its receipt.
    fn load_transaction_and_receipt(
        &self,
        hash: TxHash,
    ) -> impl Future<Output = EthResult<Option<(TransactionSigned, TransactionMeta, Receipt)>>> + Send
    where
        Self: SpawnBlocking + 'static,
    {
        let this = self.clone();
        self.spawn_blocking_io(move |_| {
            let (tx, meta) =
                match LoadTransaction::provider(&this).transaction_by_hash_with_meta(hash)? {
                    Some((tx, meta)) => (tx, meta),
                    None => return Ok(None),
                };

            let receipt = match EthTransactions::provider(&this).receipt_by_hash(hash)? {
                Some(recpt) => recpt,
                None => return Ok(None),
            };

            Ok(Some((tx, meta, receipt)))
        })
    }

    /// Get [`Transaction`] by [`BlockId`] and index of transaction within that block.
    ///
    /// Returns `Ok(None)` if the block does not exist, or index is out of range.
    fn transaction_by_block_and_tx_index(
        &self,
        block_id: impl Into<BlockId> + Send,
        index: Index,
    ) -> impl Future<Output = EthResult<Option<Transaction>>> + Send
    where
        Self: LoadBlock + LoadPendingBlock + SpawnBlocking,
    {
        async move {
            if let Some(block) = self.block_with_senders(block_id.into()).await? {
                let block_hash = block.hash();
                let block_number = block.number;
                let base_fee_per_gas = block.base_fee_per_gas;
                if let Some(tx) = block.into_transactions_ecrecovered().nth(index.into()) {
                    return Ok(Some(from_recovered_with_block_context(
                        tx,
                        block_hash,
                        block_number,
                        base_fee_per_gas,
                        index.into(),
                    )))
                }
            }

            Ok(None)
        }
    }

    /// Get transaction, as raw bytes, by [`BlockId`] and index of transaction within that block.
    ///
    /// Returns `Ok(None)` if the block does not exist, or index is out of range.
    fn raw_transaction_by_block_and_tx_index(
        &self,
        block_id: impl Into<BlockId> + Send,
        index: Index,
    ) -> impl Future<Output = EthResult<Option<Bytes>>> + Send
    where
        Self: LoadBlock + LoadPendingBlock + SpawnBlocking,
    {
        async move {
            if let Some(block) = self.block_with_senders(block_id.into()).await? {
                if let Some(tx) = block.transactions().nth(index.into()) {
                    return Ok(Some(tx.envelope_encoded()))
                }
            }

            Ok(None)
        }
    }

    /// Decodes and recovers the transaction and submits it to the pool.
    ///
    /// Returns the hash of the transaction.
    fn send_raw_transaction(&self, tx: Bytes) -> impl Future<Output = EthResult<B256>> + Send {
        async move {
            // On optimism, transactions are forwarded directly to the sequencer to be included in
            // blocks that it builds.
            if let Some(client) = self.raw_tx_forwarder().as_ref() {
                tracing::debug!( target: "rpc::eth",  "forwarding raw transaction to");
                client.forward_raw_transaction(&tx).await?;
            }

            let recovered = recover_raw_transaction(tx)?;
            let pool_transaction =
                <Self::Pool as TransactionPool>::Transaction::from_recovered_pooled_transaction(
                    recovered,
                );

            // submit the transaction to the pool with a `Local` origin
            let hash =
                self.pool().add_transaction(TransactionOrigin::Local, pool_transaction).await?;

            Ok(hash)
        }
    }

    /// Signs transaction with a matching signer, if any and submits the transaction to the pool.
    /// Returns the hash of the signed transaction.
    fn send_transaction(
        &self,
        mut request: TransactionRequest,
    ) -> impl Future<Output = EthResult<B256>> + Send
    where
        Self: EthApiSpec + LoadStateExt + LoadBlock + LoadFee + Call,
    {
        async move {
            let from = match request.from {
                Some(from) => from,
                None => return Err(SignError::NoAccount.into()),
            };

            // set nonce if not already set before
            if request.nonce.is_none() {
                let nonce = self.transaction_count(from, Some(BlockId::pending())).await?;
                // note: `.to()` can't panic because the nonce is constructed from a `u64`
                request.nonce = Some(nonce.to::<u64>());
            }

            let chain_id = self.chain_id();

            let estimated_gas =
                self.estimate_gas_at(request.clone(), BlockId::pending(), None).await?;
            let gas_limit = estimated_gas;

            let TransactionRequest {
                to,
                gas_price,
                max_fee_per_gas,
                max_priority_fee_per_gas,
                gas,
                value,
                input: data,
                nonce,
                mut access_list,
                max_fee_per_blob_gas,
                blob_versioned_hashes,
                sidecar,
                ..
            } = request;

            // todo: remove this inlining after https://github.com/alloy-rs/alloy/pull/183#issuecomment-1928161285
            let transaction = match (
                gas_price,
                max_fee_per_gas,
                access_list.take(),
                max_fee_per_blob_gas,
                blob_versioned_hashes,
                sidecar,
            ) {
                // legacy transaction
                // gas price required
                (Some(_), None, None, None, None, None) => {
                    Some(TypedTransactionRequest::Legacy(LegacyTransactionRequest {
                        nonce: nonce.unwrap_or_default(),
                        gas_price: U256::from(gas_price.unwrap_or_default()),
                        gas_limit: U256::from(gas.unwrap_or_default()),
                        value: value.unwrap_or_default(),
                        input: data.into_input().unwrap_or_default(),
                        kind: to.unwrap_or(TxKind::Create),
                        chain_id: None,
                    }))
                }
                // EIP2930
                // if only accesslist is set, and no eip1599 fees
                (_, None, Some(access_list), None, None, None) => {
                    Some(TypedTransactionRequest::EIP2930(EIP2930TransactionRequest {
                        nonce: nonce.unwrap_or_default(),
                        gas_price: U256::from(gas_price.unwrap_or_default()),
                        gas_limit: U256::from(gas.unwrap_or_default()),
                        value: value.unwrap_or_default(),
                        input: data.into_input().unwrap_or_default(),
                        kind: to.unwrap_or(TxKind::Create),
                        chain_id: 0,
                        access_list,
                    }))
                }
                // EIP1559
                // if 4844 fields missing
                // gas_price, max_fee_per_gas, access_list, max_fee_per_blob_gas,
                // blob_versioned_hashes, sidecar,
                (None, _, _, None, None, None) => {
                    // Empty fields fall back to the canonical transaction schema.
                    Some(TypedTransactionRequest::EIP1559(EIP1559TransactionRequest {
                        nonce: nonce.unwrap_or_default(),
                        max_fee_per_gas: U256::from(max_fee_per_gas.unwrap_or_default()),
                        max_priority_fee_per_gas: U256::from(
                            max_priority_fee_per_gas.unwrap_or_default(),
                        ),
                        gas_limit: U256::from(gas.unwrap_or_default()),
                        value: value.unwrap_or_default(),
                        input: data.into_input().unwrap_or_default(),
                        kind: to.unwrap_or(TxKind::Create),
                        chain_id: 0,
                        access_list: access_list.unwrap_or_default(),
                    }))
                }
                // EIP4884
                // all blob fields required
                (
                    None,
                    _,
                    _,
                    Some(max_fee_per_blob_gas),
                    Some(blob_versioned_hashes),
                    Some(sidecar),
                ) => {
                    // As per the EIP, we follow the same semantics as EIP-1559.
                    Some(TypedTransactionRequest::EIP4844(EIP4844TransactionRequest {
                    chain_id: 0,
                    nonce: nonce.unwrap_or_default(),
                    max_priority_fee_per_gas: U256::from(
                        max_priority_fee_per_gas.unwrap_or_default(),
                    ),
                    max_fee_per_gas: U256::from(max_fee_per_gas.unwrap_or_default()),
                    gas_limit: U256::from(gas.unwrap_or_default()),
                    value: value.unwrap_or_default(),
                    input: data.into_input().unwrap_or_default(),
                    #[allow(clippy::manual_unwrap_or_default)] // clippy is suggesting here unwrap_or_default
                    to: match to {
                        Some(TxKind::Call(to)) => to,
                        _ => Address::default(),
                    },
                    access_list: access_list.unwrap_or_default(),

                    // eip-4844 specific.
                    max_fee_per_blob_gas: U256::from(max_fee_per_blob_gas),
                    blob_versioned_hashes,
                    sidecar,
                }))
                }

                _ => None,
            };

            let transaction = match transaction {
                Some(TypedTransactionRequest::Legacy(mut req)) => {
                    req.chain_id = Some(chain_id.to());
                    req.gas_limit = gas_limit.saturating_to();
                    req.gas_price = self.legacy_gas_price(gas_price.map(U256::from)).await?;

                    TypedTransactionRequest::Legacy(req)
                }
                Some(TypedTransactionRequest::EIP2930(mut req)) => {
                    req.chain_id = chain_id.to();
                    req.gas_limit = gas_limit.saturating_to();
                    req.gas_price = self.legacy_gas_price(gas_price.map(U256::from)).await?;

                    TypedTransactionRequest::EIP2930(req)
                }
                Some(TypedTransactionRequest::EIP1559(mut req)) => {
                    let (max_fee_per_gas, max_priority_fee_per_gas) = self
                        .eip1559_fees(
                            max_fee_per_gas.map(U256::from),
                            max_priority_fee_per_gas.map(U256::from),
                        )
                        .await?;

                    req.chain_id = chain_id.to();
                    req.gas_limit = gas_limit.saturating_to();
                    req.max_fee_per_gas = max_fee_per_gas.saturating_to();
                    req.max_priority_fee_per_gas = max_priority_fee_per_gas.saturating_to();

                    TypedTransactionRequest::EIP1559(req)
                }
                Some(TypedTransactionRequest::EIP4844(mut req)) => {
                    let (max_fee_per_gas, max_priority_fee_per_gas) = self
                        .eip1559_fees(
                            max_fee_per_gas.map(U256::from),
                            max_priority_fee_per_gas.map(U256::from),
                        )
                        .await?;

                    req.max_fee_per_gas = max_fee_per_gas;
                    req.max_priority_fee_per_gas = max_priority_fee_per_gas;
                    req.max_fee_per_blob_gas =
                        self.eip4844_blob_fee(max_fee_per_blob_gas.map(U256::from)).await?;

                    req.chain_id = chain_id.to();
                    req.gas_limit = gas_limit;

                    TypedTransactionRequest::EIP4844(req)
                }
                None => return Err(EthApiError::ConflictingFeeFieldsInRequest),
            };

            let signed_tx = self.sign_request(&from, transaction)?;

            let recovered =
                signed_tx.into_ecrecovered().ok_or(EthApiError::InvalidTransactionSignature)?;

            let pool_transaction = match recovered.try_into() {
                Ok(converted) => <<Self as LoadTransaction>::Pool as TransactionPool>::Transaction::from_recovered_pooled_transaction(converted),
                Err(_) => return Err(EthApiError::TransactionConversionError),
            };

            // submit the transaction to the pool with a `Local` origin
            let hash = LoadTransaction::pool(self)
                .add_transaction(TransactionOrigin::Local, pool_transaction)
                .await?;

            Ok(hash)
        }
    }

    /// Signs a transaction, with configured signers.
    fn sign_request(
        &self,
        from: &Address,
        request: TypedTransactionRequest,
    ) -> EthResult<TransactionSigned> {
        for signer in self.signers().read().iter() {
            if signer.is_signer_for(from) {
                return match signer.sign_transaction(request, from) {
                    Ok(tx) => Ok(tx),
                    Err(e) => Err(e.into()),
                }
            }
        }
        Err(EthApiError::InvalidTransactionSignature)
    }
}

/// Loads a transaction from database.
///
/// Behaviour shared by several `eth_` RPC methods, not exclusive to `eth_` transactions RPC
/// methods.
pub trait LoadTransaction {
    /// Transaction pool with pending transactions. [`TransactionPool::Transaction`] is the
    /// supported transaction type.
    type Pool: TransactionPool;

    /// Returns a handle for reading data from disk.
    ///
    /// Data access in default (L1) trait method implementations.
    fn provider(&self) -> impl TransactionsProvider;

    /// Returns a handle for reading data from memory.
    ///
    /// Data access in default (L1) trait method implementations.
    fn cache(&self) -> &EthStateCache;

    /// Returns a handle for reading data from pool.
    ///
    /// Data access in default (L1) trait method implementations.
    fn pool(&self) -> &Self::Pool;

    /// Returns the transaction by hash.
    ///
    /// Checks the pool and state.
    ///
    /// Returns `Ok(None)` if no matching transaction was found.
    fn transaction_by_hash(
        &self,
        hash: B256,
    ) -> impl Future<Output = EthResult<Option<TransactionSource>>> + Send
    where
        Self: SpawnBlocking,
    {
        async move {
            // Try to find the transaction on disk
            let mut resp = self
                .spawn_blocking_io(move |this| {
                    match this.provider().transaction_by_hash_with_meta(hash)? {
                        None => Ok(None),
                        Some((tx, meta)) => {
                            // Note: we assume this transaction is valid, because it's mined (or
                            // part of pending block) and already. We don't need to
                            // check for pre EIP-2 because this transaction could be pre-EIP-2.
                            let transaction = tx
                                .into_ecrecovered_unchecked()
                                .ok_or(EthApiError::InvalidTransactionSignature)?;

                            let tx = TransactionSource::Block {
                                transaction,
                                index: meta.index,
                                block_hash: meta.block_hash,
                                block_number: meta.block_number,
                                base_fee: meta.base_fee,
                            };
                            Ok(Some(tx))
                        }
                    }
                })
                .await?;

            if resp.is_none() {
                // tx not found on disk, check pool
                if let Some(tx) =
                    self.pool().get(&hash).map(|tx| tx.transaction.to_recovered_transaction())
                {
                    resp = Some(TransactionSource::Pool(tx));
                }
            }

            Ok(resp)
        }
    }

    /// Returns the transaction by including its corresponding [`BlockId`].
    ///
    /// Note: this supports pending transactions
    fn transaction_by_hash_at(
        &self,
        transaction_hash: B256,
    ) -> impl Future<Output = EthResult<Option<(TransactionSource, BlockId)>>> + Send
    where
        Self: SpawnBlocking,
    {
        async move {
            match self.transaction_by_hash(transaction_hash).await? {
                None => Ok(None),
                Some(tx) => {
                    let res = match tx {
                        tx @ TransactionSource::Pool(_) => (tx, BlockId::pending()),
                        TransactionSource::Block {
                            transaction,
                            index,
                            block_hash,
                            block_number,
                            base_fee,
                        } => {
                            let at = BlockId::Hash(block_hash.into());
                            let tx = TransactionSource::Block {
                                transaction,
                                index,
                                block_hash,
                                block_number,
                                base_fee,
                            };
                            (tx, at)
                        }
                    };
                    Ok(Some(res))
                }
            }
        }
    }

    /// Fetches the transaction and the transaction's block
    fn transaction_and_block(
        &self,
        hash: B256,
    ) -> impl Future<Output = EthResult<Option<(TransactionSource, SealedBlockWithSenders)>>> + Send
    where
        Self: SpawnBlocking,
    {
        async move {
            let (transaction, at) = match self.transaction_by_hash_at(hash).await? {
                None => return Ok(None),
                Some(res) => res,
            };

            // Note: this is always either hash or pending
            let block_hash = match at {
                BlockId::Hash(hash) => hash.block_hash,
                _ => return Ok(None),
            };
            let block = self.cache().get_block_with_senders(block_hash).await?;
            Ok(block.map(|block| (transaction, block.seal(block_hash))))
        }
    }
}

/// A trait that allows for forwarding raw transactions.
///
/// For example to a sequencer.
#[async_trait::async_trait]
pub trait RawTransactionForwarder: fmt::Debug + Send + Sync + 'static {
    /// Forwards raw transaction bytes for `eth_sendRawTransaction`
    async fn forward_raw_transaction(&self, raw: &[u8]) -> EthResult<()>;
}<|MERGE_RESOLUTION|>--- conflicted
+++ resolved
@@ -20,14 +20,7 @@
 use reth_transaction_pool::{TransactionOrigin, TransactionPool};
 
 use crate::eth::{
-<<<<<<< HEAD
-    api::{
-        EthApiSpec, EthCall, EthState, LoadBlock, LoadFee, LoadPendingBlock, LoadReceipt,
-        SpawnBlocking,
-    },
-=======
-    api::{BuildReceipt, EthApiSpec, LoadBlock, LoadFee, LoadStateExt, SpawnBlocking},
->>>>>>> 7928b8d1
+    api::{EthApiSpec, LoadBlock, LoadBlockExt, LoadFee, LoadReceipt, LoadStateExt, SpawnBlocking},
     cache::EthStateCache,
     error::{EthApiError, EthResult, SignError},
     signer::EthSigner,
@@ -205,7 +198,7 @@
         index: Index,
     ) -> impl Future<Output = EthResult<Option<Transaction>>> + Send
     where
-        Self: LoadBlock + LoadPendingBlock + SpawnBlocking,
+        Self: LoadBlockExt,
     {
         async move {
             if let Some(block) = self.block_with_senders(block_id.into()).await? {
@@ -236,7 +229,7 @@
         index: Index,
     ) -> impl Future<Output = EthResult<Option<Bytes>>> + Send
     where
-        Self: LoadBlock + LoadPendingBlock + SpawnBlocking,
+        Self: LoadBlockExt,
     {
         async move {
             if let Some(block) = self.block_with_senders(block_id.into()).await? {
