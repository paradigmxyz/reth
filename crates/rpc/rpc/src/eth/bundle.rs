--- conflicted
+++ resolved
@@ -1,16 +1,7 @@
 //! `Eth` bundle implementation and helpers.
 
-<<<<<<< HEAD
-use crate::eth::{
-    api::{EthTransactions, SpawnBlocking},
-    error::{EthApiError, EthResult, RpcInvalidTransactionError},
-    revm_utils::FillableTransaction,
-    utils::recover_raw_transaction,
-};
-=======
 use std::sync::Arc;
 
->>>>>>> cea088dd
 use jsonrpsee::core::RpcResult;
 use reth_primitives::{
     constants::eip4844::MAINNET_KZG_TRUSTED_SETUP,
@@ -35,7 +26,7 @@
     utils::recover_raw_transaction,
 };
 
-use super::api::{LoadPendingBlock, LoadState};
+use super::api::LoadPendingBlock;
 
 /// `Eth` bundle implementation.
 pub struct EthBundle<Eth> {
@@ -52,11 +43,7 @@
 
 impl<Eth> EthBundle<Eth>
 where
-<<<<<<< HEAD
     Eth: EthTransactions + LoadState + SpawnBlocking + LoadPendingBlock + 'static,
-=======
-    Eth: EthTransactions + LoadState + SpawnBlocking + 'static,
->>>>>>> cea088dd
 {
     /// Simulates a bundle of transactions at the top of a given block number with the state of
     /// another (or the same) block. This can be used to simulate future blocks with the current
