--- conflicted
+++ resolved
@@ -147,15 +147,6 @@
             .spawn_with_state_at_block(at, move |eth_api, db| {
                 let coinbase = evm_env.block_env.beneficiary();
                 let basefee = evm_env.block_env.basefee();
-<<<<<<< HEAD
-                let mut db = State::builder()
-                    .with_database(StateProviderDatabase::new(state))
-                    .with_bal_builder()
-                    .build();
-                db.bal_state.bal_index = 0;
-                db.bal_state.bal_builder = Some(revm::state::bal::Bal::new());
-=======
->>>>>>> 014f115c
 
                 let initial_coinbase = db
                     .basic_ref(coinbase)
