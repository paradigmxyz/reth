use std::{collections::BTreeMap, marker::PhantomData};

use alloy_primitives::Address;
use async_trait::async_trait;
use jsonrpsee::core::RpcResult as Result;
use reth_primitives::TransactionSignedEcRecovered;
use reth_rpc_api::TxPoolApiServer;
use reth_rpc_eth_api::{FullEthApiTypes, RpcTransaction};
use reth_rpc_types::txpool::{
    TxpoolContent, TxpoolContentFrom, TxpoolInspect, TxpoolInspectSummary, TxpoolStatus,
};
use reth_rpc_types_compat::{transaction::from_recovered, TransactionCompat};
use reth_transaction_pool::{AllPoolTransactions, PoolTransaction, TransactionPool};
use tracing::trace;

/// `txpool` API implementation.
///
/// This type provides the functionality for handling `txpool` related requests.
#[derive(Clone)]
pub struct TxPoolApi<Pool, Eth> {
    /// An interface to interact with the pool
    pool: Pool,
    _tx_resp_builder: PhantomData<Eth>,
}

impl<Pool, Eth> TxPoolApi<Pool, Eth> {
    /// Creates a new instance of `TxpoolApi`.
    pub const fn new(pool: Pool) -> Self {
        Self { pool, _tx_resp_builder: PhantomData }
    }
}

impl<Pool, Eth> TxPoolApi<Pool, Eth>
where
    Pool: TransactionPool + 'static,
    Eth: FullEthApiTypes,
{
    fn content(&self) -> TxpoolContent<RpcTransaction<Eth::NetworkTypes>> {
        #[inline]
<<<<<<< HEAD
        fn insert<T: PoolTransaction<Consensus: Into<TransactionSignedEcRecovered>>>(
            tx: &T,
            content: &mut BTreeMap<Address, BTreeMap<String, WithOtherFields<Transaction>>>,
        ) {
            content.entry(tx.sender()).or_default().insert(
                tx.nonce().to_string(),
                reth_rpc_types_compat::transaction::from_recovered(
                    tx.clone().into_consensus().into(),
                ),
=======
        fn insert<Tx, RpcTxB>(
            tx: &Tx,
            content: &mut BTreeMap<Address, BTreeMap<String, RpcTxB::Transaction>>,
        ) where
            Tx: PoolTransaction<Consensus = TransactionSignedEcRecovered>,
            RpcTxB: TransactionCompat,
        {
            content.entry(tx.sender()).or_default().insert(
                tx.nonce().to_string(),
                from_recovered::<RpcTxB>(tx.clone().into_consensus()),
>>>>>>> 5e1b4942
            );
        }

        let AllPoolTransactions { pending, queued } = self.pool.all_transactions();

        let mut content = TxpoolContent { pending: BTreeMap::new(), queued: BTreeMap::new() };
        for pending in pending {
            insert::<_, Eth::TransactionCompat>(&pending.transaction, &mut content.pending);
        }
        for queued in queued {
            insert::<_, Eth::TransactionCompat>(&queued.transaction, &mut content.queued);
        }

        content
    }
}

#[async_trait]
impl<Pool, Eth> TxPoolApiServer<RpcTransaction<Eth::NetworkTypes>> for TxPoolApi<Pool, Eth>
where
    Pool: TransactionPool + 'static,
    Eth: FullEthApiTypes + 'static,
{
    /// Returns the number of transactions currently pending for inclusion in the next block(s), as
    /// well as the ones that are being scheduled for future execution only.
    /// Ref: [Here](https://geth.ethereum.org/docs/rpc/ns-txpool#txpool_status)
    ///
    /// Handler for `txpool_status`
    async fn txpool_status(&self) -> Result<TxpoolStatus> {
        trace!(target: "rpc::eth", "Serving txpool_status");
        let all = self.pool.all_transactions();
        Ok(TxpoolStatus { pending: all.pending.len() as u64, queued: all.queued.len() as u64 })
    }

    /// Returns a summary of all the transactions currently pending for inclusion in the next
    /// block(s), as well as the ones that are being scheduled for future execution only.
    ///
    /// See [here](https://geth.ethereum.org/docs/rpc/ns-txpool#txpool_inspect) for more details
    ///
    /// Handler for `txpool_inspect`
    async fn txpool_inspect(&self) -> Result<TxpoolInspect> {
        trace!(target: "rpc::eth", "Serving txpool_inspect");

        #[inline]
        fn insert<T: PoolTransaction<Consensus: Into<TransactionSignedEcRecovered>>>(
            tx: &T,
            inspect: &mut BTreeMap<Address, BTreeMap<String, TxpoolInspectSummary>>,
        ) {
            let entry = inspect.entry(tx.sender()).or_default();
            let tx: TransactionSignedEcRecovered = tx.clone().into_consensus().into();
            entry.insert(
                tx.nonce().to_string(),
                TxpoolInspectSummary {
                    to: tx.to(),
                    value: tx.value(),
                    gas: tx.gas_limit() as u128,
                    gas_price: tx.transaction.max_fee_per_gas(),
                },
            );
        }

        let AllPoolTransactions { pending, queued } = self.pool.all_transactions();

        Ok(TxpoolInspect {
            pending: pending.iter().fold(Default::default(), |mut acc, tx| {
                insert(&tx.transaction, &mut acc);
                acc
            }),
            queued: queued.iter().fold(Default::default(), |mut acc, tx| {
                insert(&tx.transaction, &mut acc);
                acc
            }),
        })
    }

    /// Retrieves the transactions contained within the txpool, returning pending as well as queued
    /// transactions of this address, grouped by nonce.
    ///
    /// See [here](https://geth.ethereum.org/docs/rpc/ns-txpool#txpool_contentFrom) for more details
    /// Handler for `txpool_contentFrom`
    async fn txpool_content_from(
        &self,
        from: Address,
    ) -> Result<TxpoolContentFrom<RpcTransaction<Eth::NetworkTypes>>> {
        trace!(target: "rpc::eth", ?from, "Serving txpool_contentFrom");
        Ok(self.content().remove_from(&from))
    }

    /// Returns the details of all transactions currently pending for inclusion in the next
    /// block(s), as well as the ones that are being scheduled for future execution only.
    ///
    /// See [here](https://geth.ethereum.org/docs/rpc/ns-txpool#txpool_content) for more details
    /// Handler for `txpool_content`
    async fn txpool_content(&self) -> Result<TxpoolContent<RpcTransaction<Eth::NetworkTypes>>> {
        trace!(target: "rpc::eth", "Serving txpool_content");
        Ok(self.content())
    }
}

impl<Pool, Eth> std::fmt::Debug for TxPoolApi<Pool, Eth> {
    fn fmt(&self, f: &mut std::fmt::Formatter<'_>) -> std::fmt::Result {
        f.debug_struct("TxpoolApi").finish_non_exhaustive()
    }
}<|MERGE_RESOLUTION|>--- conflicted
+++ resolved
@@ -37,28 +37,16 @@
 {
     fn content(&self) -> TxpoolContent<RpcTransaction<Eth::NetworkTypes>> {
         #[inline]
-<<<<<<< HEAD
-        fn insert<T: PoolTransaction<Consensus: Into<TransactionSignedEcRecovered>>>(
-            tx: &T,
-            content: &mut BTreeMap<Address, BTreeMap<String, WithOtherFields<Transaction>>>,
-        ) {
-            content.entry(tx.sender()).or_default().insert(
-                tx.nonce().to_string(),
-                reth_rpc_types_compat::transaction::from_recovered(
-                    tx.clone().into_consensus().into(),
-                ),
-=======
         fn insert<Tx, RpcTxB>(
             tx: &Tx,
             content: &mut BTreeMap<Address, BTreeMap<String, RpcTxB::Transaction>>,
         ) where
-            Tx: PoolTransaction<Consensus = TransactionSignedEcRecovered>,
+            Tx: PoolTransaction<Consensus: Into<TransactionSignedEcRecovered>>,
             RpcTxB: TransactionCompat,
         {
             content.entry(tx.sender()).or_default().insert(
                 tx.nonce().to_string(),
-                from_recovered::<RpcTxB>(tx.clone().into_consensus()),
->>>>>>> 5e1b4942
+                from_recovered::<RpcTxB>(tx.clone().into_consensus().into()),
             );
         }
 
