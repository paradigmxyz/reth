use std::{collections::BTreeMap, marker::PhantomData};

use async_trait::async_trait;
use jsonrpsee::core::RpcResult as Result;
use reth_primitives::{Address, TransactionSignedEcRecovered};
use reth_rpc_api::TxPoolApiServer;
<<<<<<< HEAD
use reth_rpc_types::txpool::{
    TxpoolContent, TxpoolContentFrom, TxpoolInspect, TxpoolInspectSummary, TxpoolStatus,
=======
use reth_rpc_types::{
    txpool::{TxpoolContent, TxpoolContentFrom, TxpoolInspect, TxpoolInspectSummary, TxpoolStatus},
    Transaction, WithOtherFields,
>>>>>>> 27d4e8c3
};
use reth_rpc_types_compat::{transaction::from_recovered, TransactionCompat};
use reth_transaction_pool::{AllPoolTransactions, PoolTransaction, TransactionPool};
use tracing::trace;

/// `txpool` API implementation.
///
/// This type provides the functionality for handling `txpool` related requests.
#[derive(Clone)]
pub struct TxPoolApi<Pool, Eth> {
    /// An interface to interact with the pool
    pool: Pool,
    _tx_resp_builder: PhantomData<Eth>,
}

impl<Pool, Eth> TxPoolApi<Pool, Eth> {
    /// Creates a new instance of `TxpoolApi`.
    pub const fn new(pool: Pool) -> Self {
        Self { pool, _tx_resp_builder: PhantomData }
    }
}

impl<Pool, Eth> TxPoolApi<Pool, Eth>
where
    Pool: TransactionPool + 'static,
    // todo: make alloy_rpc_types_txpool::TxpoolContent generic over transaction
    Eth: TransactionCompat<Transaction = reth_rpc_types::Transaction>,
{
    fn content(&self) -> TxpoolContent<WithOtherFields<Transaction>> {
        #[inline]
<<<<<<< HEAD
        fn insert<Tx, Eth>(
            tx: &Tx,
            content: &mut BTreeMap<Address, BTreeMap<String, Eth::Transaction>>,
        ) where
            Tx: PoolTransaction<Consensus = TransactionSignedEcRecovered>,
            Eth: TransactionCompat<Transaction = reth_rpc_types::Transaction>,
        {
            content
                .entry(tx.sender())
                .or_default()
                .insert(tx.nonce().to_string(), from_recovered::<Eth>(tx.clone().into_consensus()));
=======
        fn insert<T: PoolTransaction<Consensus = TransactionSignedEcRecovered>>(
            tx: &T,
            content: &mut BTreeMap<Address, BTreeMap<String, WithOtherFields<Transaction>>>,
        ) {
            content.entry(tx.sender()).or_default().insert(
                tx.nonce().to_string(),
                reth_rpc_types_compat::transaction::from_recovered(tx.clone().into_consensus()),
            );
>>>>>>> 27d4e8c3
        }

        let AllPoolTransactions { pending, queued } = self.pool.all_transactions();

        let mut content = TxpoolContent::default();
        for pending in pending {
            insert::<_, Eth>(&pending.transaction, &mut content.pending);
        }
        for queued in queued {
            insert::<_, Eth>(&queued.transaction, &mut content.queued);
        }

        content
    }
}

#[async_trait]
impl<Pool, Eth> TxPoolApiServer for TxPoolApi<Pool, Eth>
where
    Pool: TransactionPool + 'static,
    Eth: TransactionCompat<Transaction = reth_rpc_types::Transaction> + 'static,
{
    /// Returns the number of transactions currently pending for inclusion in the next block(s), as
    /// well as the ones that are being scheduled for future execution only.
    /// Ref: [Here](https://geth.ethereum.org/docs/rpc/ns-txpool#txpool_status)
    ///
    /// Handler for `txpool_status`
    async fn txpool_status(&self) -> Result<TxpoolStatus> {
        trace!(target: "rpc::eth", "Serving txpool_status");
        let all = self.pool.all_transactions();
        Ok(TxpoolStatus { pending: all.pending.len() as u64, queued: all.queued.len() as u64 })
    }

    /// Returns a summary of all the transactions currently pending for inclusion in the next
    /// block(s), as well as the ones that are being scheduled for future execution only.
    ///
    /// See [here](https://geth.ethereum.org/docs/rpc/ns-txpool#txpool_inspect) for more details
    ///
    /// Handler for `txpool_inspect`
    async fn txpool_inspect(&self) -> Result<TxpoolInspect> {
        trace!(target: "rpc::eth", "Serving txpool_inspect");

        #[inline]
        fn insert<T: PoolTransaction<Consensus = TransactionSignedEcRecovered>>(
            tx: &T,
            inspect: &mut BTreeMap<Address, BTreeMap<String, TxpoolInspectSummary>>,
        ) {
            let entry = inspect.entry(tx.sender()).or_default();
            let tx = tx.clone().into_consensus();
            entry.insert(
                tx.nonce().to_string(),
                TxpoolInspectSummary {
                    to: tx.to(),
                    value: tx.value(),
                    gas: tx.gas_limit() as u128,
                    gas_price: tx.transaction.max_fee_per_gas(),
                },
            );
        }

        let AllPoolTransactions { pending, queued } = self.pool.all_transactions();

        Ok(TxpoolInspect {
            pending: pending.iter().fold(Default::default(), |mut acc, tx| {
                insert(&tx.transaction, &mut acc);
                acc
            }),
            queued: queued.iter().fold(Default::default(), |mut acc, tx| {
                insert(&tx.transaction, &mut acc);
                acc
            }),
        })
    }

    /// Retrieves the transactions contained within the txpool, returning pending as well as queued
    /// transactions of this address, grouped by nonce.
    ///
    /// See [here](https://geth.ethereum.org/docs/rpc/ns-txpool#txpool_contentFrom) for more details
    /// Handler for `txpool_contentFrom`
    async fn txpool_content_from(
        &self,
        from: Address,
    ) -> Result<TxpoolContentFrom<WithOtherFields<Transaction>>> {
        trace!(target: "rpc::eth", ?from, "Serving txpool_contentFrom");
        Ok(self.content().remove_from(&from))
    }

    /// Returns the details of all transactions currently pending for inclusion in the next
    /// block(s), as well as the ones that are being scheduled for future execution only.
    ///
    /// See [here](https://geth.ethereum.org/docs/rpc/ns-txpool#txpool_content) for more details
    /// Handler for `txpool_content`
    async fn txpool_content(&self) -> Result<TxpoolContent<WithOtherFields<Transaction>>> {
        trace!(target: "rpc::eth", "Serving txpool_content");
        Ok(self.content())
    }
}

impl<Pool, Eth> std::fmt::Debug for TxPoolApi<Pool, Eth> {
    fn fmt(&self, f: &mut std::fmt::Formatter<'_>) -> std::fmt::Result {
        f.debug_struct("TxpoolApi").finish_non_exhaustive()
    }
}<|MERGE_RESOLUTION|>--- conflicted
+++ resolved
@@ -4,14 +4,9 @@
 use jsonrpsee::core::RpcResult as Result;
 use reth_primitives::{Address, TransactionSignedEcRecovered};
 use reth_rpc_api::TxPoolApiServer;
-<<<<<<< HEAD
-use reth_rpc_types::txpool::{
-    TxpoolContent, TxpoolContentFrom, TxpoolInspect, TxpoolInspectSummary, TxpoolStatus,
-=======
 use reth_rpc_types::{
     txpool::{TxpoolContent, TxpoolContentFrom, TxpoolInspect, TxpoolInspectSummary, TxpoolStatus},
     Transaction, WithOtherFields,
->>>>>>> 27d4e8c3
 };
 use reth_rpc_types_compat::{transaction::from_recovered, TransactionCompat};
 use reth_transaction_pool::{AllPoolTransactions, PoolTransaction, TransactionPool};
@@ -42,7 +37,6 @@
 {
     fn content(&self) -> TxpoolContent<WithOtherFields<Transaction>> {
         #[inline]
-<<<<<<< HEAD
         fn insert<Tx, Eth>(
             tx: &Tx,
             content: &mut BTreeMap<Address, BTreeMap<String, Eth::Transaction>>,
@@ -54,16 +48,6 @@
                 .entry(tx.sender())
                 .or_default()
                 .insert(tx.nonce().to_string(), from_recovered::<Eth>(tx.clone().into_consensus()));
-=======
-        fn insert<T: PoolTransaction<Consensus = TransactionSignedEcRecovered>>(
-            tx: &T,
-            content: &mut BTreeMap<Address, BTreeMap<String, WithOtherFields<Transaction>>>,
-        ) {
-            content.entry(tx.sender()).or_default().insert(
-                tx.nonce().to_string(),
-                reth_rpc_types_compat::transaction::from_recovered(tx.clone().into_consensus()),
-            );
->>>>>>> 27d4e8c3
         }
 
         let AllPoolTransactions { pending, queued } = self.pool.all_transactions();
