--- conflicted
+++ resolved
@@ -20,16 +20,8 @@
     AccountReader, BlockExecutionInput, BlockExecutionOutput, BlockReaderIdExt, HeaderProvider,
     StateProviderFactory, WithdrawalsProvider,
 };
-<<<<<<< HEAD
 use reth_revm::{cached::CachedReads, database::StateProviderDatabase};
-use reth_rpc_api::{
-    BlockSubmissionValidationApiServer, BuilderBlockValidationRequestV3,
-    BuilderBlockValidationRequestV4,
-};
-=======
-use reth_revm::database::StateProviderDatabase;
 use reth_rpc_api::BlockSubmissionValidationApiServer;
->>>>>>> 87f328f9
 use reth_rpc_eth_types::EthApiError;
 use reth_rpc_server_types::{result::internal_rpc_err, ToRpcResult};
 use reth_trie::HashedPostState;
@@ -151,18 +143,18 @@
 
         if !self.disallow.is_empty() {
             if self.disallow.contains(&block.beneficiary) {
-                return Err(ValidationApiError::Blacklist(block.beneficiary))
+                return Err(ValidationApiError::Blacklist(block.beneficiary));
             }
             if self.disallow.contains(&message.proposer_fee_recipient) {
-                return Err(ValidationApiError::Blacklist(message.proposer_fee_recipient))
+                return Err(ValidationApiError::Blacklist(message.proposer_fee_recipient));
             }
             for (sender, tx) in block.senders.iter().zip(block.transactions()) {
                 if self.disallow.contains(sender) {
-                    return Err(ValidationApiError::Blacklist(*sender))
+                    return Err(ValidationApiError::Blacklist(*sender));
                 }
                 if let Some(to) = tx.to() {
                     if self.disallow.contains(&to) {
-                        return Err(ValidationApiError::Blacklist(to))
+                        return Err(ValidationApiError::Blacklist(to));
                     }
                 }
             }
@@ -176,7 +168,7 @@
                 GotExpected { got: block.header.parent_hash, expected: latest_header.hash() }
                     .into(),
             )
-            .into())
+            .into());
         }
         self.consensus.validate_header_against_parent(&block.header, &latest_header)?;
         self.validate_gas_limit(registered_gas_limit, &latest_header, &block.header)?;
@@ -216,7 +208,7 @@
         }
 
         if let Some(account) = accessed_blacklisted {
-            return Err(ValidationApiError::Blacklist(account))
+            return Err(ValidationApiError::Blacklist(account));
         }
 
         self.consensus.validate_block_post_execution(
@@ -233,7 +225,7 @@
             return Err(ConsensusError::BodyStateRootDiff(
                 GotExpected { got: state_root, expected: block.state_root }.into(),
             )
-            .into())
+            .into());
         }
 
         Ok(())
@@ -264,7 +256,7 @@
             return Err(ValidationApiError::GasUsedMismatch(GotExpected {
                 got: message.gas_used,
                 expected: header.gas_used,
-            }))
+            }));
         } else {
             Ok(())
         }
@@ -292,7 +284,7 @@
             return Err(ValidationApiError::GasLimitMismatch(GotExpected {
                 got: header.gas_limit,
                 expected: best_gas_limit,
-            }))
+            }));
         }
 
         Ok(())
@@ -330,7 +322,7 @@
         }
 
         if balance_after >= balance_before + message.value {
-            return Ok(())
+            return Ok(());
         }
 
         let (receipt, tx) = output
@@ -340,24 +332,24 @@
             .ok_or(ValidationApiError::ProposerPayment)?;
 
         if !receipt.success {
-            return Err(ValidationApiError::ProposerPayment)
+            return Err(ValidationApiError::ProposerPayment);
         }
 
         if tx.to() != Some(message.proposer_fee_recipient) {
-            return Err(ValidationApiError::ProposerPayment)
+            return Err(ValidationApiError::ProposerPayment);
         }
 
         if tx.value() != message.value {
-            return Err(ValidationApiError::ProposerPayment)
+            return Err(ValidationApiError::ProposerPayment);
         }
 
         if !tx.input().is_empty() {
-            return Err(ValidationApiError::ProposerPayment)
+            return Err(ValidationApiError::ProposerPayment);
         }
 
         if let Some(block_base_fee) = block.base_fee_per_gas {
             if tx.effective_tip_per_gas(block_base_fee).unwrap_or_default() != 0 {
-                return Err(ValidationApiError::ProposerPayment)
+                return Err(ValidationApiError::ProposerPayment);
             }
         }
 
@@ -372,7 +364,7 @@
         if blobs_bundle.commitments.len() != blobs_bundle.proofs.len() ||
             blobs_bundle.commitments.len() != blobs_bundle.blobs.len()
         {
-            return Err(ValidationApiError::InvalidBlobsBundle)
+            return Err(ValidationApiError::InvalidBlobsBundle);
         }
 
         let versioned_hashes = blobs_bundle
