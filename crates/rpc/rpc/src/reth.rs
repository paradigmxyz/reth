use std::{collections::HashMap, future::Future, sync::Arc};

use async_trait::async_trait;
use jsonrpsee::core::RpcResult;
use reth_errors::RethResult;
use reth_primitives::{Address, BlockId, U256};
use reth_provider::{BlockReaderIdExt, ChangeSetReader, StateProviderFactory};
use reth_rpc_api::RethApiServer;
use reth_rpc_eth_types::{EthApiError, EthResult};
use reth_tasks::TaskSpawner;
use tokio::sync::oneshot;

/// `reth` API implementation.
///
/// This type provides the functionality for handling `reth` prototype RPC requests.
pub struct RethApi<Provider> {
    inner: Arc<RethApiInner<Provider>>,
}

// === impl RethApi ===

impl<Provider> RethApi<Provider> {
    /// The provider that can interact with the chain.
    pub fn provider(&self) -> &Provider {
        &self.inner.provider
    }

    /// Create a new instance of the [`RethApi`]
    pub fn new(provider: Provider, task_spawner: Box<dyn TaskSpawner>) -> Self {
        let inner = Arc::new(RethApiInner { provider, task_spawner });
        Self { inner }
    }
}

impl<Provider> RethApi<Provider>
where
    Provider: BlockReaderIdExt + ChangeSetReader + StateProviderFactory + 'static,
{
    /// Executes the future on a new blocking task.
    async fn on_blocking_task<C, F, R>(&self, c: C) -> EthResult<R>
    where
        C: FnOnce(Self) -> F,
        F: Future<Output = EthResult<R>> + Send + 'static,
        R: Send + 'static,
    {
        let (tx, rx) = oneshot::channel();
        let this = self.clone();
        let f = c(this);
        self.inner.task_spawner.spawn_blocking(Box::pin(async move {
            let res = f.await;
            let _ = tx.send(res);
        }));
        rx.await.map_err(|_| EthApiError::InternalEthError)?
    }

    /// Returns a map of addresses to changed account balanced for a particular block.
    pub async fn balance_changes_in_block(
        &self,
        block_id: BlockId,
    ) -> EthResult<HashMap<Address, U256>> {
        self.on_blocking_task(|this| async move { this.try_balance_changes_in_block(block_id) })
            .await
    }

    fn try_balance_changes_in_block(&self, block_id: BlockId) -> EthResult<HashMap<Address, U256>> {
        let Some(block_number) = self.provider().block_number_for_id(block_id)? else {
<<<<<<< HEAD
            return Err(EthApiError::UnknownBlockNumber);
=======
            return Err(EthApiError::HeaderNotFound(block_id))
>>>>>>> 7a20b413
        };

        let state = self.provider().state_by_block_id(block_id)?;
        let accounts_before = self.provider().account_block_changeset(block_number)?;
        let hash_map = accounts_before.iter().try_fold(
            HashMap::new(),
            |mut hash_map, account_before| -> RethResult<_> {
                let current_balance = state.account_balance(account_before.address)?;
                let prev_balance = account_before.info.map(|info| info.balance);
                if current_balance != prev_balance {
                    hash_map.insert(account_before.address, current_balance.unwrap_or_default());
                }
                Ok(hash_map)
            },
        )?;
        Ok(hash_map)
    }
}

#[async_trait]
impl<Provider> RethApiServer for RethApi<Provider>
where
    Provider: BlockReaderIdExt + ChangeSetReader + StateProviderFactory + 'static,
{
    /// Handler for `reth_getBalanceChangesInBlock`
    async fn reth_get_balance_changes_in_block(
        &self,
        block_id: BlockId,
    ) -> RpcResult<HashMap<Address, U256>> {
        Ok(Self::balance_changes_in_block(self, block_id).await?)
    }
}

impl<Provider> std::fmt::Debug for RethApi<Provider> {
    fn fmt(&self, f: &mut std::fmt::Formatter<'_>) -> std::fmt::Result {
        f.debug_struct("RethApi").finish_non_exhaustive()
    }
}

impl<Provider> Clone for RethApi<Provider> {
    fn clone(&self) -> Self {
        Self { inner: Arc::clone(&self.inner) }
    }
}

struct RethApiInner<Provider> {
    /// The provider that can interact with the chain.
    provider: Provider,
    /// The type that can spawn tasks which would otherwise block.
    task_spawner: Box<dyn TaskSpawner>,
}<|MERGE_RESOLUTION|>--- conflicted
+++ resolved
@@ -64,11 +64,7 @@
 
     fn try_balance_changes_in_block(&self, block_id: BlockId) -> EthResult<HashMap<Address, U256>> {
         let Some(block_number) = self.provider().block_number_for_id(block_id)? else {
-<<<<<<< HEAD
-            return Err(EthApiError::UnknownBlockNumber);
-=======
             return Err(EthApiError::HeaderNotFound(block_id))
->>>>>>> 7a20b413
         };
 
         let state = self.provider().state_by_block_id(block_id)?;
