use alloy_primitives::{Address, Bytes, B256};
use alloy_rpc_types_debug::ExecutionWitness;
use alloy_rpc_types_eth::transaction::TransactionRequest;
use alloy_rpc_types_trace::geth::{
    BlockTraceResult, GethDebugTracingCallOptions, GethDebugTracingOptions, GethTrace, TraceResult,
};
use jsonrpsee::{core::RpcResult, proc_macros::rpc};
use reth_primitives::{BlockId, BlockNumberOrTag};
<<<<<<< HEAD
use reth_rpc_types::{
    trace::geth::{
        BlockTraceResult, GethDebugTracingCallOptions, GethDebugTracingOptions, GethTrace,
        TraceResult,
    },
    Block, Bundle, StateContext,
};
=======
use reth_rpc_types::{debug::ExecutionWitness, Block, Bundle, StateContext};
>>>>>>> f7b895ef

/// Debug rpc interface.
#[cfg_attr(not(feature = "client"), rpc(server, namespace = "debug"))]
#[cfg_attr(feature = "client", rpc(server, client, namespace = "debug"))]
pub trait DebugApi {
    /// Returns an RLP-encoded header.
    #[method(name = "getRawHeader")]
    async fn raw_header(&self, block_id: BlockId) -> RpcResult<Bytes>;

    /// Returns an RLP-encoded block.
    #[method(name = "getRawBlock")]
    async fn raw_block(&self, block_id: BlockId) -> RpcResult<Bytes>;

    /// Returns a EIP-2718 binary-encoded transaction.
    ///
    /// If this is a pooled EIP-4844 transaction, the blob sidecar is included.
    #[method(name = "getRawTransaction")]
    async fn raw_transaction(&self, hash: B256) -> RpcResult<Option<Bytes>>;

    /// Returns an array of EIP-2718 binary-encoded transactions for the given [`BlockId`].
    #[method(name = "getRawTransactions")]
    async fn raw_transactions(&self, block_id: BlockId) -> RpcResult<Vec<Bytes>>;

    /// Returns an array of EIP-2718 binary-encoded receipts.
    #[method(name = "getRawReceipts")]
    async fn raw_receipts(&self, block_id: BlockId) -> RpcResult<Vec<Bytes>>;

    /// Returns an array of recent bad blocks that the client has seen on the network.
    #[method(name = "getBadBlocks")]
    async fn bad_blocks(&self) -> RpcResult<Vec<Block>>;

    /// Returns the structured logs created during the execution of EVM between two blocks
    /// (excluding start) as a JSON object.
    #[method(name = "traceChain")]
    async fn debug_trace_chain(
        &self,
        start_exclusive: BlockNumberOrTag,
        end_inclusive: BlockNumberOrTag,
    ) -> RpcResult<Vec<BlockTraceResult>>;

    /// The `debug_traceBlock` method will return a full stack trace of all invoked opcodes of all
    /// transaction that were included in this block.
    ///
    /// This expects an rlp encoded block
    ///
    /// Note, the parent of this block must be present, or it will fail. For the second parameter
    /// see [GethDebugTracingOptions] reference.
    #[method(name = "traceBlock")]
    async fn debug_trace_block(
        &self,
        rlp_block: Bytes,
        opts: Option<GethDebugTracingOptions>,
    ) -> RpcResult<Vec<TraceResult>>;

    /// Similar to `debug_traceBlock`, `debug_traceBlockByHash` accepts a block hash and will replay
    /// the block that is already present in the database. For the second parameter see
    /// [GethDebugTracingOptions].
    #[method(name = "traceBlockByHash")]
    async fn debug_trace_block_by_hash(
        &self,
        block: B256,
        opts: Option<GethDebugTracingOptions>,
    ) -> RpcResult<Vec<TraceResult>>;

    /// Similar to `debug_traceBlockByHash`, `debug_traceBlockByNumber` accepts a block number
    /// [BlockNumberOrTag] and will replay the block that is already present in the database.
    /// For the second parameter see [GethDebugTracingOptions].
    #[method(name = "traceBlockByNumber")]
    async fn debug_trace_block_by_number(
        &self,
        block: BlockNumberOrTag,
        opts: Option<GethDebugTracingOptions>,
    ) -> RpcResult<Vec<TraceResult>>;

    /// The `debug_traceTransaction` debugging method will attempt to run the transaction in the
    /// exact same manner as it was executed on the network. It will replay any transaction that
    /// may have been executed prior to this one before it will finally attempt to execute the
    /// transaction that corresponds to the given hash.
    #[method(name = "traceTransaction")]
    async fn debug_trace_transaction(
        &self,
        tx_hash: B256,
        opts: Option<GethDebugTracingOptions>,
    ) -> RpcResult<GethTrace>;

    /// The `debug_traceCall` method lets you run an `eth_call` within the context of the given
    /// block execution using the final state of parent block as the base.
    ///
    /// The first argument (just as in `eth_call`) is a transaction request.
    /// The block can optionally be specified either by hash or by number as
    /// the second argument.
    /// The trace can be configured similar to `debug_traceTransaction`,
    /// see [GethDebugTracingOptions]. The method returns the same output as
    /// `debug_traceTransaction`.
    #[method(name = "traceCall")]
    async fn debug_trace_call(
        &self,
        request: TransactionRequest,
        block_id: Option<BlockId>,
        opts: Option<GethDebugTracingCallOptions>,
    ) -> RpcResult<GethTrace>;

    /// The `debug_traceCallMany` method lets you run an `eth_callMany` within the context of the
    /// given block execution using the final state of parent block as the base followed by n
    /// transactions.
    ///
    /// The first argument is a list of bundles. Each bundle can overwrite the block headers. This
    /// will affect all transaction in that bundle.
    /// BlockNumber and transaction_index are optional. Transaction_index
    /// specifies the number of tx in the block to replay and -1 means all transactions should be
    /// replayed.
    /// The trace can be configured similar to `debug_traceTransaction`.
    /// State override apply to all bundles.
    ///
    /// This methods is similar to many `eth_callMany`, hence this returns nested lists of traces.
    /// Where the length of the outer list is the number of bundles and the length of the inner list
    /// (`Vec<GethTrace>`) is the number of transactions in the bundle.
    #[method(name = "traceCallMany")]
    async fn debug_trace_call_many(
        &self,
        bundles: Vec<Bundle>,
        state_context: Option<StateContext>,
        opts: Option<GethDebugTracingCallOptions>,
    ) -> RpcResult<Vec<Vec<GethTrace>>>;

    /// The `debug_executionWitness` method allows for re-execution of a block with the purpose of
    /// generating an execution witness. The witness comprises of a map of all hashed trie nodes
    /// to their preimages that were required during the execution of the block, including during
    /// state root recomputation.
    ///
    /// The first argument is the block number or block hash. The second argument is a boolean
    /// indicating whether to include the preimages of keys in the response.
    #[method(name = "executionWitness")]
    async fn debug_execution_witness(
        &self,
        block: BlockNumberOrTag,
        include_preimages: bool,
    ) -> RpcResult<ExecutionWitness>;

    /// Sets the logging backtrace location. When a backtrace location is set and a log message is
    /// emitted at that location, the stack of the goroutine executing the log statement will
    /// be printed to stderr.
    #[method(name = "backtraceAt")]
    async fn debug_backtrace_at(&self, location: &str) -> RpcResult<()>;

    /// Enumerates all accounts at a given block with paging capability. `maxResults` are returned
    /// in the page and the items have keys that come after the `start` key (hashed address).
    ///
    /// If incompletes is false, then accounts for which the key preimage (i.e: the address) doesn't
    /// exist in db are skipped. NB: geth by default does not store preimages.
    #[method(name = "accountRange")]
    async fn debug_account_range(
        &self,
        block_number: BlockNumberOrTag,
        start: Bytes,
        max_results: u64,
        nocode: bool,
        nostorage: bool,
        incompletes: bool,
    ) -> RpcResult<()>;

    /// Turns on block profiling for the given duration and writes profile data to disk. It uses a
    /// profile rate of 1 for most accurate information. If a different rate is desired, set the
    /// rate and write the profile manually using `debug_writeBlockProfile`.
    #[method(name = "blockProfile")]
    async fn debug_block_profile(&self, file: String, seconds: u64) -> RpcResult<()>;

    /// Flattens the entire key-value database into a single level, removing all unused slots and
    /// merging all keys.
    #[method(name = "chaindbCompact")]
    async fn debug_chaindb_compact(&self) -> RpcResult<()>;

    /// Returns leveldb properties of the key-value database.
    #[method(name = "chaindbProperty")]
    async fn debug_chaindb_property(&self, property: String) -> RpcResult<()>;

    /// Turns on CPU profiling for the given duration and writes profile data to disk.
    #[method(name = "cpuProfile")]
    async fn debug_cpu_profile(&self, file: String, seconds: u64) -> RpcResult<()>;

    /// Retrieves an ancient binary blob from the freezer. The freezer is a collection of
    /// append-only immutable files. The first argument `kind` specifies which table to look up data
    /// from. The list of all table kinds are as follows:
    #[method(name = "dbAncient")]
    async fn debug_db_ancient(&self, kind: String, number: u64) -> RpcResult<()>;

    /// Returns the number of ancient items in the ancient store.
    #[method(name = "dbAncients")]
    async fn debug_db_ancients(&self) -> RpcResult<()>;

    /// Returns the raw value of a key stored in the database.
    #[method(name = "dbGet")]
    async fn debug_db_get(&self, key: String) -> RpcResult<()>;

    /// Retrieves the state that corresponds to the block number and returns a list of accounts
    /// (including storage and code).
    #[method(name = "dumpBlock")]
    async fn debug_dump_block(&self, number: BlockId) -> RpcResult<()>;

    /// Forces garbage collection.
    #[method(name = "freeOSMemory")]
    async fn debug_free_os_memory(&self) -> RpcResult<()>;

    /// Forces a temporary client freeze, normally when the server is overloaded.
    #[method(name = "freezeClient")]
    async fn debug_freeze_client(&self, node: String) -> RpcResult<()>;

    /// Returns garbage collection statistics.
    #[method(name = "gcStats")]
    async fn debug_gc_stats(&self) -> RpcResult<()>;

    /// Returns the first number where the node has accessible state on disk. This is the
    /// post-state of that block and the pre-state of the next block. The (from, to) parameters
    /// are the sequence of blocks to search, which can go either forwards or backwards.
    ///
    /// Note: to get the last state pass in the range of blocks in reverse, i.e. (last, first).
    #[method(name = "getAccessibleState")]
    async fn debug_get_accessible_state(
        &self,
        from: BlockNumberOrTag,
        to: BlockNumberOrTag,
    ) -> RpcResult<()>;

    /// Returns all accounts that have changed between the two blocks specified. A change is defined
    /// as a difference in nonce, balance, code hash, or storage hash. With one parameter, returns
    /// the list of accounts modified in the specified block.
    #[method(name = "getModifiedAccountsByHash")]
    async fn debug_get_modified_accounts_by_hash(
        &self,
        start_hash: B256,
        end_hash: B256,
    ) -> RpcResult<()>;

    /// Returns all accounts that have changed between the two blocks specified. A change is defined
    /// as a difference in nonce, balance, code hash or storage hash.
    #[method(name = "getModifiedAccountsByNumber")]
    async fn debug_get_modified_accounts_by_number(
        &self,
        start_number: u64,
        end_number: u64,
    ) -> RpcResult<()>;

    /// Turns on Go runtime tracing for the given duration and writes trace data to disk.
    #[method(name = "goTrace")]
    async fn debug_go_trace(&self, file: String, seconds: u64) -> RpcResult<()>;

    /// Executes a block (bad- or canon- or side-), and returns a list of intermediate roots: the
    /// stateroot after each transaction.
    #[method(name = "intermediateRoots")]
    async fn debug_intermediate_roots(
        &self,
        block_hash: B256,
        opts: Option<GethDebugTracingCallOptions>,
    ) -> RpcResult<()>;

    /// Returns detailed runtime memory statistics.
    #[method(name = "memStats")]
    async fn debug_mem_stats(&self) -> RpcResult<()>;

    /// Turns on mutex profiling for `nsec` seconds and writes profile data to file. It uses a
    /// profile rate of 1 for most accurate information. If a different rate is desired, set the
    /// rate and write the profile manually.
    #[method(name = "mutexProfile")]
    async fn debug_mutex_profile(&self, file: String, nsec: u64) -> RpcResult<()>;

    /// Returns the preimage for a sha3 hash, if known.
    #[method(name = "preimage")]
    async fn debug_preimage(&self, hash: B256) -> RpcResult<()>;

    /// Retrieves a block and returns its pretty printed form.
    #[method(name = "printBlock")]
    async fn debug_print_block(&self, number: u64) -> RpcResult<()>;

    /// Fetches and retrieves the seed hash of the block by number.
    #[method(name = "seedHash")]
    async fn debug_seed_hash(&self, number: u64) -> RpcResult<B256>;

    /// Sets the rate (in samples/sec) of goroutine block profile data collection. A non-zero rate
    /// enables block profiling, setting it to zero stops the profile. Collected profile data can be
    /// written using `debug_writeBlockProfile`.
    #[method(name = "setBlockProfileRate")]
    async fn debug_set_block_profile_rate(&self, rate: u64) -> RpcResult<()>;

    /// Sets the garbage collection target percentage. A negative value disables garbage collection.
    #[method(name = "setGCPercent")]
    async fn debug_set_gc_percent(&self, v: i32) -> RpcResult<()>;

    /// Sets the current head of the local chain by block number. Note, this is a destructive action
    /// and may severely damage your chain. Use with extreme caution.
    #[method(name = "setHead")]
    async fn debug_set_head(&self, number: u64) -> RpcResult<()>;

    /// Sets the rate of mutex profiling.
    #[method(name = "setMutexProfileFraction")]
    async fn debug_set_mutex_profile_fraction(&self, rate: i32) -> RpcResult<()>;

    /// Configures how often in-memory state tries are persisted to disk. The interval needs to be
    /// in a format parsable by a time.Duration. Note that the interval is not wall-clock time.
    /// Rather it is accumulated block processing time after which the state should be flushed.
    #[method(name = "setTrieFlushInterval")]
    async fn debug_set_trie_flush_interval(&self, interval: String) -> RpcResult<()>;

    /// Returns a printed representation of the stacks of all goroutines.
    #[method(name = "stacks")]
    async fn debug_stacks(&self) -> RpcResult<()>;

    /// Used to obtain info about a block.
    #[method(name = "standardTraceBadBlockToFile")]
    async fn debug_standard_trace_bad_block_to_file(
        &self,
        block: BlockNumberOrTag,
        opts: Option<GethDebugTracingCallOptions>,
    ) -> RpcResult<()>;

    /// This method is similar to `debug_standardTraceBlockToFile`, but can be used to obtain info
    /// about a block which has been rejected as invalid (for some reason).
    #[method(name = "standardTraceBlockToFile")]
    async fn debug_standard_trace_block_to_file(
        &self,
        block: BlockNumberOrTag,
        opts: Option<GethDebugTracingCallOptions>,
    ) -> RpcResult<()>;

    /// Turns on CPU profiling indefinitely, writing to the given file.
    #[method(name = "startCPUProfile")]
    async fn debug_start_cpu_profile(&self, file: String) -> RpcResult<()>;

    /// Starts writing a Go runtime trace to the given file.
    #[method(name = "startGoTrace")]
    async fn debug_start_go_trace(&self, file: String) -> RpcResult<()>;

    /// Stops an ongoing CPU profile.
    #[method(name = "stopCPUProfile")]
    async fn debug_stop_cpu_profile(&self) -> RpcResult<()>;

    /// Stops writing the Go runtime trace.
    #[method(name = "stopGoTrace")]
    async fn debug_stop_go_trace(&self) -> RpcResult<()>;

    /// Returns the storage at the given block height and transaction index. The result can be
    /// paged by providing a `maxResult` to cap the number of storage slots returned as well as
    /// specifying the offset via `keyStart` (hash of storage key).
    #[method(name = "storageRangeAt")]
    async fn debug_storage_range_at(
        &self,
        block_hash: B256,
        tx_idx: usize,
        contract_address: Address,
        key_start: B256,
        max_result: u64,
    ) -> RpcResult<()>;

    /// Returns the structured logs created during the execution of EVM against a block pulled
    /// from the pool of bad ones and returns them as a JSON object. For the second parameter see
    /// TraceConfig reference.
    #[method(name = "traceBadBlock")]
    async fn debug_trace_bad_block(
        &self,
        block_hash: B256,
        opts: Option<GethDebugTracingCallOptions>,
    ) -> RpcResult<()>;

    /// Sets the logging verbosity ceiling. Log messages with level up to and including the given
    /// level will be printed.
    #[method(name = "verbosity")]
    async fn debug_verbosity(&self, level: usize) -> RpcResult<()>;

    /// Sets the logging verbosity pattern.
    #[method(name = "vmodule")]
    async fn debug_vmodule(&self, pattern: String) -> RpcResult<()>;

    /// Writes a goroutine blocking profile to the given file.
    #[method(name = "writeBlockProfile")]
    async fn debug_write_block_profile(&self, file: String) -> RpcResult<()>;

    /// Writes an allocation profile to the given file.
    #[method(name = "writeMemProfile")]
    async fn debug_write_mem_profile(&self, file: String) -> RpcResult<()>;

    /// Writes a goroutine blocking profile to the given file.
    #[method(name = "writeMutexProfile")]
    async fn debug_write_mutex_profile(&self, file: String) -> RpcResult<()>;
}<|MERGE_RESOLUTION|>--- conflicted
+++ resolved
@@ -6,17 +6,7 @@
 };
 use jsonrpsee::{core::RpcResult, proc_macros::rpc};
 use reth_primitives::{BlockId, BlockNumberOrTag};
-<<<<<<< HEAD
-use reth_rpc_types::{
-    trace::geth::{
-        BlockTraceResult, GethDebugTracingCallOptions, GethDebugTracingOptions, GethTrace,
-        TraceResult,
-    },
-    Block, Bundle, StateContext,
-};
-=======
-use reth_rpc_types::{debug::ExecutionWitness, Block, Bundle, StateContext};
->>>>>>> f7b895ef
+use reth_rpc_types::{Block, Bundle, StateContext};
 
 /// Debug rpc interface.
 #[cfg_attr(not(feature = "client"), rpc(server, namespace = "debug"))]
