--- conflicted
+++ resolved
@@ -1,26 +1,12 @@
 use alloy_primitives::{Address, Bytes, B256};
-<<<<<<< HEAD
 use alloy_rpc_types::{Block, Bundle, StateContext};
-=======
 use alloy_rpc_types_debug::ExecutionWitness;
->>>>>>> 63dfa9a4
 use alloy_rpc_types_eth::transaction::TransactionRequest;
 use alloy_rpc_types_trace::geth::{
     BlockTraceResult, GethDebugTracingCallOptions, GethDebugTracingOptions, GethTrace, TraceResult,
 };
 use jsonrpsee::{core::RpcResult, proc_macros::rpc};
 use reth_primitives::{BlockId, BlockNumberOrTag};
-<<<<<<< HEAD
-use reth_rpc_types::{
-    debug::ExecutionWitness,
-    trace::geth::{
-        BlockTraceResult, GethDebugTracingCallOptions, GethDebugTracingOptions, GethTrace,
-        TraceResult,
-    },
-};
-=======
-use reth_rpc_types::{Block, Bundle, StateContext};
->>>>>>> 63dfa9a4
 
 /// Debug rpc interface.
 #[cfg_attr(not(feature = "client"), rpc(server, namespace = "debug"))]
