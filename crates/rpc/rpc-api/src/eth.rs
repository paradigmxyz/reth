use jsonrpsee::{core::RpcResult, proc_macros::rpc};
use reth_primitives::{
    serde_helper::JsonStorageKey, Address, BlockId, BlockNumberOrTag, Bytes, B256, B64, U256, U64,
};
use reth_rpc_types::{
    state::StateOverride, AccessListWithGasUsed, AnyTransactionReceipt, BlockOverrides, Bundle,
    EIP1186AccountProofResponse, EthCallResponse, FeeHistory, Header, Index, RichBlock,
    StateContext, SyncStatus, Transaction, TransactionRequest, Work,
};

/// Eth rpc interface: <https://ethereum.github.io/execution-apis/api-documentation/>
#[cfg_attr(not(feature = "client"), rpc(server, namespace = "eth"))]
#[cfg_attr(feature = "client", rpc(server, client, namespace = "eth"))]
pub trait EthApi {
    /// Returns the protocol version encoded as a string.
    #[method(name = "protocolVersion")]
    async fn protocol_version(&self) -> RpcResult<U64>;

    /// Returns an object with data about the sync status or false.
    #[method(name = "syncing")]
    fn syncing(&self) -> RpcResult<SyncStatus>;

    /// Returns the client coinbase address.
    #[method(name = "coinbase")]
    async fn author(&self) -> RpcResult<Address>;

    /// Returns a list of addresses owned by client.
    #[method(name = "accounts")]
    fn accounts(&self) -> RpcResult<Vec<Address>>;

    /// Returns the number of most recent block.
    #[method(name = "blockNumber")]
    fn block_number(&self) -> RpcResult<U256>;

    /// Returns the chain ID of the current network.
    #[method(name = "chainId")]
    async fn chain_id(&self) -> RpcResult<Option<U64>>;

    /// Returns information about a block by hash.
    #[method(name = "getBlockByHash")]
    async fn block_by_hash(&self, hash: B256, full: bool) -> RpcResult<Option<RichBlock>>;

    /// Returns information about a block by number.
    #[method(name = "getBlockByNumber")]
    async fn block_by_number(
        &self,
        number: BlockNumberOrTag,
        full: bool,
    ) -> RpcResult<Option<RichBlock>>;

    /// Returns the number of transactions in a block from a block matching the given block hash.
    #[method(name = "getBlockTransactionCountByHash")]
    async fn block_transaction_count_by_hash(&self, hash: B256) -> RpcResult<Option<U256>>;

    /// Returns the number of transactions in a block matching the given block number.
    #[method(name = "getBlockTransactionCountByNumber")]
    async fn block_transaction_count_by_number(
        &self,
        number: BlockNumberOrTag,
    ) -> RpcResult<Option<U256>>;

    /// Returns the number of uncles in a block from a block matching the given block hash.
    #[method(name = "getUncleCountByBlockHash")]
    async fn block_uncles_count_by_hash(&self, hash: B256) -> RpcResult<Option<U256>>;

    /// Returns the number of uncles in a block with given block number.
    #[method(name = "getUncleCountByBlockNumber")]
    async fn block_uncles_count_by_number(
        &self,
        number: BlockNumberOrTag,
    ) -> RpcResult<Option<U256>>;

    /// Returns all transaction receipts for a given block.
    #[method(name = "getBlockReceipts")]
    async fn block_receipts(
        &self,
        block_id: BlockId,
    ) -> RpcResult<Option<Vec<AnyTransactionReceipt>>>;

    /// Returns an uncle block of the given block and index.
    #[method(name = "getUncleByBlockHashAndIndex")]
    async fn uncle_by_block_hash_and_index(
        &self,
        hash: B256,
        index: Index,
    ) -> RpcResult<Option<RichBlock>>;

    /// Returns an uncle block of the given block and index.
    #[method(name = "getUncleByBlockNumberAndIndex")]
    async fn uncle_by_block_number_and_index(
        &self,
        number: BlockNumberOrTag,
        index: Index,
    ) -> RpcResult<Option<RichBlock>>;

    /// Returns the EIP-2718 encoded transaction if it exists.
    ///
    /// If this is a EIP-4844 transaction that is in the pool it will include the sidecar.
    #[method(name = "getRawTransactionByHash")]
    async fn raw_transaction_by_hash(&self, hash: B256) -> RpcResult<Option<Bytes>>;

    /// Returns the information about a transaction requested by transaction hash.
    #[method(name = "getTransactionByHash")]
    async fn transaction_by_hash(&self, hash: B256) -> RpcResult<Option<Transaction>>;

    /// Returns information about a raw transaction by block hash and transaction index position.
    #[method(name = "getRawTransactionByBlockHashAndIndex")]
    async fn raw_transaction_by_block_hash_and_index(
        &self,
        hash: B256,
        index: Index,
    ) -> RpcResult<Option<Bytes>>;

    /// Returns information about a transaction by block hash and transaction index position.
    #[method(name = "getTransactionByBlockHashAndIndex")]
    async fn transaction_by_block_hash_and_index(
        &self,
        hash: B256,
        index: Index,
    ) -> RpcResult<Option<Transaction>>;

    /// Returns information about a raw transaction by block number and transaction index
    /// position.
    #[method(name = "getRawTransactionByBlockNumberAndIndex")]
    async fn raw_transaction_by_block_number_and_index(
        &self,
        number: BlockNumberOrTag,
        index: Index,
    ) -> RpcResult<Option<Bytes>>;

    /// Returns information about a transaction by block number and transaction index position.
    #[method(name = "getTransactionByBlockNumberAndIndex")]
    async fn transaction_by_block_number_and_index(
        &self,
        number: BlockNumberOrTag,
        index: Index,
    ) -> RpcResult<Option<Transaction>>;

    /// Returns the receipt of a transaction by transaction hash.
    #[method(name = "getTransactionReceipt")]
    async fn transaction_receipt(&self, hash: B256) -> RpcResult<Option<AnyTransactionReceipt>>;

    /// Returns the balance of the account of given address.
    #[method(name = "getBalance")]
    async fn balance(&self, address: Address, block_number: Option<BlockId>) -> RpcResult<U256>;

    /// Returns the value from a storage position at a given address
    #[method(name = "getStorageAt")]
    async fn storage_at(
        &self,
        address: Address,
        index: JsonStorageKey,
        block_number: Option<BlockId>,
    ) -> RpcResult<B256>;

    /// Returns the number of transactions sent from an address at given block number.
    #[method(name = "getTransactionCount")]
    async fn transaction_count(
        &self,
        address: Address,
        block_number: Option<BlockId>,
    ) -> RpcResult<U256>;

    /// Returns code at a given address at given block number.
    #[method(name = "getCode")]
    async fn get_code(&self, address: Address, block_number: Option<BlockId>) -> RpcResult<Bytes>;

    /// Returns the block's header at given number.
    #[method(name = "getHeaderByNumber")]
    async fn header_by_number(&self, hash: BlockNumberOrTag) -> RpcResult<Option<Header>>;

    /// Returns the block's header at given hash.
    #[method(name = "getHeaderByHash")]
    async fn header_by_hash(&self, hash: B256) -> RpcResult<Option<Header>>;

    /// Executes a new message call immediately without creating a transaction on the block chain.
    #[method(name = "call")]
    async fn call(
        &self,
        request: TransactionRequest,
        block_number: Option<BlockId>,
        state_overrides: Option<StateOverride>,
        block_overrides: Option<Box<BlockOverrides>>,
    ) -> RpcResult<Bytes>;

    /// Simulate arbitrary number of transactions at an arbitrary blockchain index, with the
    /// optionality of state overrides
    #[method(name = "callMany")]
    async fn call_many(
        &self,
        bundle: Bundle,
        state_context: Option<StateContext>,
        state_override: Option<StateOverride>,
    ) -> RpcResult<Vec<EthCallResponse>>;

    /// Generates an access list for a transaction.
    ///
    /// This method creates an [EIP2930](https://eips.ethereum.org/EIPS/eip-2930) type accessList based on a given Transaction.
    ///
    /// An access list contains all storage slots and addresses touched by the transaction, except
    /// for the sender account and the chain's precompiles.
    ///
    /// It returns list of addresses and storage keys used by the transaction, plus the gas
    /// consumed when the access list is added. That is, it gives you the list of addresses and
    /// storage keys that will be used by that transaction, plus the gas consumed if the access
    /// list is included. Like eth_estimateGas, this is an estimation; the list could change
    /// when the transaction is actually mined. Adding an accessList to your transaction does
    /// not necessary result in lower gas usage compared to a transaction without an access
    /// list.
    #[method(name = "createAccessList")]
    async fn create_access_list(
        &self,
        request: TransactionRequest,
        block_number: Option<BlockId>,
    ) -> RpcResult<AccessListWithGasUsed>;

    /// Generates and returns an estimate of how much gas is necessary to allow the transaction to
    /// complete.
    #[method(name = "estimateGas")]
    async fn estimate_gas(
        &self,
        request: TransactionRequest,
        block_number: Option<BlockId>,
        state_override: Option<StateOverride>,
    ) -> RpcResult<U256>;

    /// Returns the current price per gas in wei.
    #[method(name = "gasPrice")]
    async fn gas_price(&self) -> RpcResult<U256>;

    /// Introduced in EIP-1559, returns suggestion for the priority for dynamic fee transactions.
    #[method(name = "maxPriorityFeePerGas")]
    async fn max_priority_fee_per_gas(&self) -> RpcResult<U256>;

    /// Introduced in EIP-4844, returns the current blob base fee in wei.
    #[method(name = "blobBaseFee")]
    async fn blob_base_fee(&self) -> RpcResult<U256>;

    /// Returns the Transaction fee history
    ///
    /// Introduced in EIP-1559 for getting information on the appropriate priority fee to use.
    ///
    /// Returns transaction base fee per gas and effective priority fee per gas for the
    /// requested/supported block range. The returned Fee history for the returned block range
    /// can be a subsection of the requested range if not all blocks are available.
    #[method(name = "feeHistory")]
    async fn fee_history(
        &self,
<<<<<<< HEAD
        block_count: U64,
=======
        block_count: u64,
>>>>>>> e0989525
        newest_block: BlockNumberOrTag,
        reward_percentiles: Option<Vec<f64>>,
    ) -> RpcResult<FeeHistory>;

    /// Returns whether the client is actively mining new blocks.
    #[method(name = "mining")]
    async fn is_mining(&self) -> RpcResult<bool>;

    /// Returns the number of hashes per second that the node is mining with.
    #[method(name = "hashrate")]
    async fn hashrate(&self) -> RpcResult<U256>;

    /// Returns the hash of the current block, the seedHash, and the boundary condition to be met
    /// (“target”)
    #[method(name = "getWork")]
    async fn get_work(&self) -> RpcResult<Work>;

    /// Used for submitting mining hashrate.
    ///
    /// Can be used for remote miners to submit their hash rate.
    /// It accepts the miner hash rate and an identifier which must be unique between nodes.
    /// Returns `true` if the block was successfully submitted, `false` otherwise.
    #[method(name = "submitHashrate")]
    async fn submit_hashrate(&self, hashrate: U256, id: B256) -> RpcResult<bool>;

    /// Used for submitting a proof-of-work solution.
    #[method(name = "submitWork")]
    async fn submit_work(&self, nonce: B64, pow_hash: B256, mix_digest: B256) -> RpcResult<bool>;

    /// Sends transaction; will block waiting for signer to return the
    /// transaction hash.
    #[method(name = "sendTransaction")]
    async fn send_transaction(&self, request: TransactionRequest) -> RpcResult<B256>;

    /// Sends signed transaction, returning its hash.
    #[method(name = "sendRawTransaction")]
    async fn send_raw_transaction(&self, bytes: Bytes) -> RpcResult<B256>;

    /// Returns an Ethereum specific signature with: sign(keccak256("\x19Ethereum Signed Message:\n"
    /// + len(message) + message))).
    #[method(name = "sign")]
    async fn sign(&self, address: Address, message: Bytes) -> RpcResult<Bytes>;

    /// Signs a transaction that can be submitted to the network at a later time using with
    /// `sendRawTransaction.`
    #[method(name = "signTransaction")]
    async fn sign_transaction(&self, transaction: TransactionRequest) -> RpcResult<Bytes>;

    /// Signs data via [EIP-712](https://github.com/ethereum/EIPs/blob/master/EIPS/eip-712.md).
    #[method(name = "signTypedData")]
    async fn sign_typed_data(&self, address: Address, data: serde_json::Value) -> RpcResult<Bytes>;

    /// Returns the account and storage values of the specified account including the Merkle-proof.
    /// This call can be used to verify that the data you are pulling from is not tampered with.
    #[method(name = "getProof")]
    async fn get_proof(
        &self,
        address: Address,
        keys: Vec<JsonStorageKey>,
        block_number: Option<BlockId>,
    ) -> RpcResult<EIP1186AccountProofResponse>;
}<|MERGE_RESOLUTION|>--- conflicted
+++ resolved
@@ -246,11 +246,7 @@
     #[method(name = "feeHistory")]
     async fn fee_history(
         &self,
-<<<<<<< HEAD
-        block_count: U64,
-=======
         block_count: u64,
->>>>>>> e0989525
         newest_block: BlockNumberOrTag,
         reward_percentiles: Option<Vec<f64>>,
     ) -> RpcResult<FeeHistory>;
