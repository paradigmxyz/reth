use alloy_rpc_types_mev::{
    SendBundleRequest, SendBundleResponse, SimBundleOverrides, SimBundleResponse,
};
use jsonrpsee::proc_macros::rpc;

/// Mev rpc interface.
#[cfg_attr(not(feature = "client"), rpc(server, namespace = "mev"))]
#[cfg_attr(feature = "client", rpc(server, client, namespace = "mev"))]
pub trait MevSimApi {
    /// Similar to `mev_sendBundle` but instead of submitting a bundle to the relay, it returns
    /// a simulation result. Only fully matched bundles can be simulated.
    #[method(name = "simBundle")]
    async fn sim_bundle(
        &self,
        bundle: SendBundleRequest,
        sim_overrides: SimBundleOverrides,
    ) -> jsonrpsee::core::RpcResult<SimBundleResponse>;
}

/// Mev rpc interface.
#[cfg_attr(not(feature = "client"), rpc(server, namespace = "mev"))]
#[cfg_attr(feature = "client", rpc(server, client, namespace = "mev"))]
<<<<<<< HEAD
pub trait MevSimApi {
    /// Similar to `mev_sendBundle` but instead of submitting a bundle to the relay, it returns
    /// a simulation result. Only fully matched bundles can be simulated.
    #[method(name = "simBundle")]
    async fn sim_bundle(
        &self,
        bundle: SendBundleRequest,
        sim_overrides: SimBundleOverrides,
    ) -> jsonrpsee::core::RpcResult<SimBundleResponse>;
}

/// Mev rpc interface.
#[cfg_attr(not(feature = "client"), rpc(server, namespace = "mev"))]
#[cfg_attr(feature = "client", rpc(server, client, namespace = "mev"))]
=======
>>>>>>> 0a6845b0
pub trait MevFullApi {
    /// Submitting bundles to the relay. It takes in a bundle and provides a bundle hash as a
    /// return value.
    #[method(name = "sendBundle")]
    async fn send_bundle(
        &self,
        request: SendBundleRequest,
    ) -> jsonrpsee::core::RpcResult<SendBundleResponse>;

    /// Similar to `mev_sendBundle` but instead of submitting a bundle to the relay, it returns
    /// a simulation result. Only fully matched bundles can be simulated.
    #[method(name = "simBundle")]
    async fn sim_bundle(
        &self,
        bundle: SendBundleRequest,
        sim_overrides: SimBundleOverrides,
    ) -> jsonrpsee::core::RpcResult<SimBundleResponse>;
}<|MERGE_RESOLUTION|>--- conflicted
+++ resolved
@@ -20,23 +20,6 @@
 /// Mev rpc interface.
 #[cfg_attr(not(feature = "client"), rpc(server, namespace = "mev"))]
 #[cfg_attr(feature = "client", rpc(server, client, namespace = "mev"))]
-<<<<<<< HEAD
-pub trait MevSimApi {
-    /// Similar to `mev_sendBundle` but instead of submitting a bundle to the relay, it returns
-    /// a simulation result. Only fully matched bundles can be simulated.
-    #[method(name = "simBundle")]
-    async fn sim_bundle(
-        &self,
-        bundle: SendBundleRequest,
-        sim_overrides: SimBundleOverrides,
-    ) -> jsonrpsee::core::RpcResult<SimBundleResponse>;
-}
-
-/// Mev rpc interface.
-#[cfg_attr(not(feature = "client"), rpc(server, namespace = "mev"))]
-#[cfg_attr(feature = "client", rpc(server, client, namespace = "mev"))]
-=======
->>>>>>> 0a6845b0
 pub trait MevFullApi {
     /// Submitting bundles to the relay. It takes in a bundle and provides a bundle hash as a
     /// return value.
