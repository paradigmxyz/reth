--- conflicted
+++ resolved
@@ -8,10 +8,6 @@
 use alloy_primitives::{Address, BlockHash, Bytes, B256, U256, U64};
 use jsonrpsee::{core::RpcResult, proc_macros::rpc};
 use reth_engine_primitives::EngineTypes;
-<<<<<<< HEAD
-use reth_primitives::{BlockId, BlockNumberOrTag};
-=======
->>>>>>> bc14ad1f
 use reth_rpc_types::{
     engine::{
         ClientVersionV1, ExecutionPayloadBodiesV1, ExecutionPayloadBodiesV2,
