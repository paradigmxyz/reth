//! Helpers for testing trace calls.

use alloy_primitives::{Bytes, TxHash, B256};
use alloy_rpc_types::Index;
use alloy_rpc_types_eth::transaction::TransactionRequest;
use alloy_rpc_types_trace::{
    filter::TraceFilter,
    parity::{LocalizedTransactionTrace, TraceResults, TraceType},
    tracerequest::TraceCallRequest,
};
use futures::{Stream, StreamExt};
use jsonrpsee::core::client::Error as RpcError;
use reth_primitives::BlockId;
use reth_rpc_api::clients::TraceApiClient;
<<<<<<< HEAD
use reth_rpc_types::trace::{
    filter::TraceFilter,
    parity::{LocalizedTransactionTrace, TraceResults, TraceType},
    tracerequest::TraceCallRequest,
};
=======
use reth_rpc_types::Index;
>>>>>>> 63dfa9a4
use std::{
    collections::HashSet,
    pin::Pin,
    task::{Context, Poll},
};

/// A type alias that represents the result of a raw transaction trace stream.
type RawTransactionTraceResult<'a> =
    Pin<Box<dyn Stream<Item = Result<(TraceResults, Bytes), (RpcError, Bytes)>> + 'a>>;

/// A result type for the `trace_block` method that also captures the requested block.
pub type TraceBlockResult = Result<(Vec<LocalizedTransactionTrace>, BlockId), (RpcError, BlockId)>;

/// Type alias representing the result of replaying a transaction.
pub type ReplayTransactionResult = Result<(TraceResults, TxHash), (RpcError, TxHash)>;

/// A type representing the result of calling `trace_call_many` method.
pub type CallManyTraceResult = Result<
    (Vec<TraceResults>, Vec<(TransactionRequest, HashSet<TraceType>)>),
    (RpcError, Vec<(TransactionRequest, HashSet<TraceType>)>),
>;

/// Result type for the `trace_get` method that also captures the requested transaction hash and
/// index.
pub type TraceGetResult =
    Result<(Option<LocalizedTransactionTrace>, B256, Vec<Index>), (RpcError, B256, Vec<Index>)>;

/// Represents a result type for the `trace_filter` stream extension.
pub type TraceFilterResult =
    Result<(Vec<LocalizedTransactionTrace>, TraceFilter), (RpcError, TraceFilter)>;

/// Represents the result of a single trace call.
pub type TraceCallResult = Result<TraceResults, (RpcError, TraceCallRequest)>;

/// An extension trait for the Trace API.
pub trait TraceApiExt {
    /// The provider type that is used to make the requests.
    type Provider;

    /// Returns a new stream that yields the traces for the given blocks.
    ///
    /// See also [`StreamExt::buffered`].
    fn trace_block_buffered<I, B>(&self, params: I, n: usize) -> TraceBlockStream<'_>
    where
        I: IntoIterator<Item = B>,
        B: Into<BlockId>;

    /// Returns a new stream that yields the traces for the given blocks.
    ///
    /// See also [`StreamExt::buffer_unordered`].
    fn trace_block_buffered_unordered<I, B>(&self, params: I, n: usize) -> TraceBlockStream<'_>
    where
        I: IntoIterator<Item = B>,
        B: Into<BlockId>;

    /// Returns a new stream that replays the transactions for the given transaction hashes.
    ///
    /// This returns all results in order.
    fn replay_transactions<I>(
        &self,
        tx_hashes: I,
        trace_types: HashSet<TraceType>,
    ) -> ReplayTransactionStream<'_>
    where
        I: IntoIterator<Item = TxHash>;

    /// Returns a new stream that traces the provided raw transaction data.
    fn trace_raw_transaction_stream(
        &self,
        data: Bytes,
        trace_types: HashSet<TraceType>,
        block_id: Option<BlockId>,
    ) -> RawTransactionTraceStream<'_>;

    /// Creates a stream of results for multiple dependent transaction calls on top of the same
    /// block.
    fn trace_call_many_stream<I>(
        &self,
        calls: I,
        block_id: Option<BlockId>,
    ) -> CallManyTraceStream<'_>
    where
        I: IntoIterator<Item = (TransactionRequest, HashSet<TraceType>)>;

    /// Returns a new stream that yields the traces for the given transaction hash and indices.
    fn trace_get_stream<I>(&self, hash: B256, indices: I) -> TraceGetStream<'_>
    where
        I: IntoIterator<Item = Index>;

    /// Returns a new stream that yields traces for given filters.
    fn trace_filter_stream<I>(&self, filters: I) -> TraceFilterStream<'_>
    where
        I: IntoIterator<Item = TraceFilter>;

    /// Returns a new stream that yields the trace results for the given call requests.
    fn trace_call_stream(&self, request: TraceCallRequest) -> TraceCallStream<'_>;
}
/// `TraceCallStream` provides an asynchronous stream of tracing results.
#[must_use = "streams do nothing unless polled"]
pub struct TraceCallStream<'a> {
    stream: Pin<Box<dyn Stream<Item = TraceCallResult> + 'a>>,
}

impl<'a> Stream for TraceCallStream<'a> {
    type Item = TraceCallResult;

    fn poll_next(mut self: Pin<&mut Self>, cx: &mut Context<'_>) -> Poll<Option<Self::Item>> {
        self.stream.as_mut().poll_next(cx)
    }
}

impl<'a> std::fmt::Debug for TraceCallStream<'a> {
    fn fmt(&self, f: &mut std::fmt::Formatter<'_>) -> std::fmt::Result {
        f.debug_struct("TraceCallStream").finish()
    }
}

/// Represents a stream that asynchronously yields the results of the `trace_filter` method.
#[must_use = "streams do nothing unless polled"]
pub struct TraceFilterStream<'a> {
    stream: Pin<Box<dyn Stream<Item = TraceFilterResult> + 'a>>,
}

impl<'a> Stream for TraceFilterStream<'a> {
    type Item = TraceFilterResult;

    /// Attempts to pull out the next value of the stream.
    fn poll_next(mut self: Pin<&mut Self>, cx: &mut Context<'_>) -> Poll<Option<Self::Item>> {
        self.stream.as_mut().poll_next(cx)
    }
}

impl<'a> std::fmt::Debug for TraceFilterStream<'a> {
    /// Provides a debug representation of the `TraceFilterStream`.
    fn fmt(&self, f: &mut std::fmt::Formatter<'_>) -> std::fmt::Result {
        f.debug_struct("TraceFilterStream").finish_non_exhaustive()
    }
}

/// A stream that asynchronously yields the results of the `trace_get` method for a given
/// transaction hash and a series of indices.
#[must_use = "streams do nothing unless polled"]
pub struct TraceGetStream<'a> {
    stream: Pin<Box<dyn Stream<Item = TraceGetResult> + 'a>>,
}

impl<'a> Stream for TraceGetStream<'a> {
    type Item = TraceGetResult;

    /// Attempts to pull out the next item of the stream
    fn poll_next(mut self: Pin<&mut Self>, cx: &mut Context<'_>) -> Poll<Option<Self::Item>> {
        self.stream.as_mut().poll_next(cx)
    }
}

impl<'a> std::fmt::Debug for TraceGetStream<'a> {
    fn fmt(&self, f: &mut std::fmt::Formatter<'_>) -> std::fmt::Result {
        f.debug_struct("TraceGetStream").finish_non_exhaustive()
    }
}

/// A stream that provides asynchronous iteration over results from the `trace_call_many` function.
///
/// The stream yields items of type `CallManyTraceResult`.
#[must_use = "streams do nothing unless polled"]
pub struct CallManyTraceStream<'a> {
    stream: Pin<Box<dyn Stream<Item = CallManyTraceResult> + 'a>>,
}

impl<'a> Stream for CallManyTraceStream<'a> {
    type Item = CallManyTraceResult;

    /// Polls for the next item from the stream.
    fn poll_next(mut self: Pin<&mut Self>, cx: &mut Context<'_>) -> Poll<Option<Self::Item>> {
        self.stream.as_mut().poll_next(cx)
    }
}

impl<'a> std::fmt::Debug for CallManyTraceStream<'a> {
    fn fmt(&self, f: &mut std::fmt::Formatter<'_>) -> std::fmt::Result {
        f.debug_struct("CallManyTraceStream").finish()
    }
}

/// A stream that traces the provided raw transaction data.
#[must_use = "streams do nothing unless polled"]
pub struct RawTransactionTraceStream<'a> {
    stream: RawTransactionTraceResult<'a>,
}

impl<'a> Stream for RawTransactionTraceStream<'a> {
    type Item = Result<(TraceResults, Bytes), (RpcError, Bytes)>;

    fn poll_next(mut self: Pin<&mut Self>, cx: &mut Context<'_>) -> Poll<Option<Self::Item>> {
        self.stream.as_mut().poll_next(cx)
    }
}

impl<'a> std::fmt::Debug for RawTransactionTraceStream<'a> {
    fn fmt(&self, f: &mut std::fmt::Formatter<'_>) -> std::fmt::Result {
        f.debug_struct("RawTransactionTraceStream").finish()
    }
}

/// A stream that replays the transactions for the requested hashes.
#[must_use = "streams do nothing unless polled"]
pub struct ReplayTransactionStream<'a> {
    stream: Pin<Box<dyn Stream<Item = ReplayTransactionResult> + 'a>>,
}

impl<'a> Stream for ReplayTransactionStream<'a> {
    type Item = ReplayTransactionResult;

    fn poll_next(mut self: Pin<&mut Self>, cx: &mut Context<'_>) -> Poll<Option<Self::Item>> {
        self.stream.as_mut().poll_next(cx)
    }
}

impl<'a> std::fmt::Debug for ReplayTransactionStream<'a> {
    fn fmt(&self, f: &mut std::fmt::Formatter<'_>) -> std::fmt::Result {
        f.debug_struct("ReplayTransactionStream").finish()
    }
}

impl<T: TraceApiClient + Sync> TraceApiExt for T {
    type Provider = T;

    fn trace_block_buffered<I, B>(&self, params: I, n: usize) -> TraceBlockStream<'_>
    where
        I: IntoIterator<Item = B>,
        B: Into<BlockId>,
    {
        let blocks = params.into_iter().map(|b| b.into()).collect::<Vec<_>>();
        let stream = futures::stream::iter(blocks.into_iter().map(move |block| async move {
            match self.trace_block(block).await {
                Ok(result) => Ok((result.unwrap_or_default(), block)),
                Err(err) => Err((err, block)),
            }
        }))
        .buffered(n);
        TraceBlockStream { stream: Box::pin(stream) }
    }

    fn trace_block_buffered_unordered<I, B>(&self, params: I, n: usize) -> TraceBlockStream<'_>
    where
        I: IntoIterator<Item = B>,
        B: Into<BlockId>,
    {
        let blocks = params.into_iter().map(|b| b.into()).collect::<Vec<_>>();
        let stream = futures::stream::iter(blocks.into_iter().map(move |block| async move {
            match self.trace_block(block).await {
                Ok(result) => Ok((result.unwrap_or_default(), block)),
                Err(err) => Err((err, block)),
            }
        }))
        .buffer_unordered(n);
        TraceBlockStream { stream: Box::pin(stream) }
    }

    fn replay_transactions<I>(
        &self,
        tx_hashes: I,
        trace_types: HashSet<TraceType>,
    ) -> ReplayTransactionStream<'_>
    where
        I: IntoIterator<Item = TxHash>,
    {
        let hashes = tx_hashes.into_iter().collect::<Vec<_>>();
        let stream = futures::stream::iter(hashes.into_iter().map(move |hash| {
            let trace_types_clone = trace_types.clone(); // Clone outside of the async block
            async move {
                match self.replay_transaction(hash, trace_types_clone).await {
                    Ok(result) => Ok((result, hash)),
                    Err(err) => Err((err, hash)),
                }
            }
        }))
        .buffered(10);
        ReplayTransactionStream { stream: Box::pin(stream) }
    }

    fn trace_raw_transaction_stream(
        &self,
        data: Bytes,
        trace_types: HashSet<TraceType>,
        block_id: Option<BlockId>,
    ) -> RawTransactionTraceStream<'_> {
        let stream = futures::stream::once(async move {
            match self.trace_raw_transaction(data.clone(), trace_types, block_id).await {
                Ok(result) => Ok((result, data)),
                Err(err) => Err((err, data)),
            }
        });
        RawTransactionTraceStream { stream: Box::pin(stream) }
    }

    fn trace_call_many_stream<I>(
        &self,
        calls: I,
        block_id: Option<BlockId>,
    ) -> CallManyTraceStream<'_>
    where
        I: IntoIterator<Item = (TransactionRequest, HashSet<TraceType>)>,
    {
        let call_set = calls.into_iter().collect::<Vec<_>>();
        let stream = futures::stream::once(async move {
            match self.trace_call_many(call_set.clone(), block_id).await {
                Ok(results) => Ok((results, call_set)),
                Err(err) => Err((err, call_set)),
            }
        });
        CallManyTraceStream { stream: Box::pin(stream) }
    }

    fn trace_get_stream<I>(&self, hash: B256, indices: I) -> TraceGetStream<'_>
    where
        I: IntoIterator<Item = Index>,
    {
        let index_list = indices.into_iter().collect::<Vec<_>>();
        let stream = futures::stream::iter(index_list.into_iter().map(move |index| async move {
            match self.trace_get(hash, vec![index]).await {
                Ok(result) => Ok((result, hash, vec![index])),
                Err(err) => Err((err, hash, vec![index])),
            }
        }))
        .buffered(10);
        TraceGetStream { stream: Box::pin(stream) }
    }

    fn trace_filter_stream<I>(&self, filters: I) -> TraceFilterStream<'_>
    where
        I: IntoIterator<Item = TraceFilter>,
    {
        let filter_list = filters.into_iter().collect::<Vec<_>>();
        let stream = futures::stream::iter(filter_list.into_iter().map(move |filter| async move {
            match self.trace_filter(filter.clone()).await {
                Ok(result) => Ok((result, filter)),
                Err(err) => Err((err, filter)),
            }
        }))
        .buffered(10);
        TraceFilterStream { stream: Box::pin(stream) }
    }

    fn trace_call_stream(&self, request: TraceCallRequest) -> TraceCallStream<'_> {
        let stream = futures::stream::once(async move {
            match self
                .trace_call(
                    request.call.clone(),
                    request.trace_types.clone(),
                    request.block_id,
                    request.state_overrides.clone(),
                    request.block_overrides.clone(),
                )
                .await
            {
                Ok(result) => Ok(result),
                Err(err) => Err((err, request)),
            }
        });
        TraceCallStream { stream: Box::pin(stream) }
    }
}

/// A stream that yields the traces for the requested blocks.
#[must_use = "streams do nothing unless polled"]
pub struct TraceBlockStream<'a> {
    stream: Pin<Box<dyn Stream<Item = TraceBlockResult> + 'a>>,
}

impl<'a> TraceBlockStream<'a> {
    /// Returns the next error result of the stream.
    pub async fn next_err(&mut self) -> Option<(RpcError, BlockId)> {
        loop {
            match self.next().await? {
                Ok(_) => continue,
                Err(err) => return Some(err),
            }
        }
    }
}

impl<'a> Stream for TraceBlockStream<'a> {
    type Item = TraceBlockResult;

    fn poll_next(mut self: Pin<&mut Self>, cx: &mut Context<'_>) -> Poll<Option<Self::Item>> {
        self.stream.as_mut().poll_next(cx)
    }
}

impl<'a> std::fmt::Debug for TraceBlockStream<'a> {
    fn fmt(&self, f: &mut std::fmt::Formatter<'_>) -> std::fmt::Result {
        f.debug_struct("TraceBlockStream").finish_non_exhaustive()
    }
}

/// A utility to compare RPC responses from two different clients.
///
/// The `RpcComparer` is designed to perform comparisons between two RPC clients.
/// It is useful in scenarios where there's a need to ensure that two different RPC clients
/// return consistent responses. This can be particularly valuable in testing environments
/// where one might want to compare a test client's responses against a production client
/// or compare two different Ethereum client implementations.
#[derive(Debug)]
pub struct RpcComparer<C1, C2>
where
    C1: TraceApiExt,
    C2: TraceApiExt,
{
    client1: C1,
    client2: C2,
}
impl<C1, C2> RpcComparer<C1, C2>
where
    C1: TraceApiExt,
    C2: TraceApiExt,
{
    /// Constructs a new `RpcComparer`.
    ///
    /// Initializes the comparer with two clients that will be used for fetching
    /// and comparison.
    ///
    /// # Arguments
    ///
    /// * `client1` - The first RPC client.
    /// * `client2` - The second RPC client.
    pub const fn new(client1: C1, client2: C2) -> Self {
        Self { client1, client2 }
    }

    /// Compares the `trace_block` responses from the two RPC clients.
    ///
    /// Fetches the `trace_block` responses for the provided block IDs from both clients
    /// and compares them. If there are inconsistencies between the two responses, this
    /// method will panic with a relevant message indicating the difference.
    pub async fn compare_trace_block_responses(&self, block_ids: Vec<BlockId>) {
        let stream1 = self.client1.trace_block_buffered(block_ids.clone(), 2);
        let stream2 = self.client2.trace_block_buffered(block_ids, 2);

        let mut zipped_streams = stream1.zip(stream2);

        while let Some((result1, result2)) = zipped_streams.next().await {
            match (result1, result2) {
                (Ok((ref traces1_data, ref block1)), Ok((ref traces2_data, ref block2))) => {
                    similar_asserts::assert_eq!(
                        traces1_data,
                        traces2_data,
                        "Mismatch in traces for block: {:?}",
                        block1
                    );
                    assert_eq!(block1, block2, "Mismatch in block ids.");
                }
                (Err((ref err1, ref block1)), Err((ref err2, ref block2))) => {
                    assert_eq!(
                        format!("{err1:?}"),
                        format!("{err2:?}"),
                        "Different errors for block: {block1:?}"
                    );
                    assert_eq!(block1, block2, "Mismatch in block ids.");
                }
                _ => panic!("One client returned Ok while the other returned Err."),
            }
        }
    }

    /// Compares the `replay_transactions` responses from the two RPC clients.
    pub async fn compare_replay_transaction_responses(
        &self,
        transaction_hashes: Vec<TxHash>,
        trace_types: HashSet<TraceType>,
    ) {
        let stream1 =
            self.client1.replay_transactions(transaction_hashes.clone(), trace_types.clone());
        let stream2 = self.client2.replay_transactions(transaction_hashes, trace_types);

        let mut zipped_streams = stream1.zip(stream2);

        while let Some((result1, result2)) = zipped_streams.next().await {
            match (result1, result2) {
                (Ok((ref trace1_data, ref tx_hash1)), Ok((ref trace2_data, ref tx_hash2))) => {
                    similar_asserts::assert_eq!(
                        trace1_data,
                        trace2_data,
                        "Mismatch in trace results for transaction: {tx_hash1:?}",
                    );
                    assert_eq!(tx_hash1, tx_hash2, "Mismatch in transaction hashes.");
                }
                (Err((ref err1, ref tx_hash1)), Err((ref err2, ref tx_hash2))) => {
                    assert_eq!(
                        format!("{err1:?}"),
                        format!("{err2:?}"),
                        "Different errors for transaction: {tx_hash1:?}",
                    );
                    assert_eq!(tx_hash1, tx_hash2, "Mismatch in transaction hashes.");
                }
                _ => panic!("One client returned Ok while the other returned Err."),
            }
        }
    }
}
#[cfg(test)]
mod tests {
    use super::*;
    use alloy_rpc_types_trace::filter::TraceFilterMode;
    use jsonrpsee::http_client::HttpClientBuilder;
    use reth_primitives::BlockNumberOrTag;

    const fn assert_is_stream<St: Stream>(_: &St) {}

    #[tokio::test]
    async fn can_create_block_stream() {
        let client = HttpClientBuilder::default().build("http://localhost:8545").unwrap();
        let block = vec![BlockId::Number(5u64.into()), BlockNumberOrTag::Latest.into()];
        let stream = client.trace_block_buffered(block, 2);
        assert_is_stream(&stream);
    }

    #[tokio::test]
    #[ignore]
    async fn can_create_replay_transaction_stream() {
        let client = HttpClientBuilder::default().build("http://localhost:8545").unwrap();

        // Assuming you have some transactions you want to test, replace with actual hashes.
        let transactions = vec![
            "0x4e08fe36db723a338e852f89f613e606b0c9a17e649b18b01251f86236a2cef3".parse().unwrap(),
            "0xea2817f1aeeb587b82f4ab87a6dbd3560fc35ed28de1be280cb40b2a24ab48bb".parse().unwrap(),
        ];

        let trace_types = HashSet::from([TraceType::StateDiff, TraceType::VmTrace]);

        let mut stream = client.replay_transactions(transactions, trace_types);
        let mut successes = 0;
        let mut failures = 0;

        assert_is_stream(&stream);

        while let Some(result) = stream.next().await {
            match result {
                Ok((trace_result, tx_hash)) => {
                    println!("Success for tx_hash {tx_hash:?}: {trace_result:?}");
                    successes += 1;
                }
                Err((error, tx_hash)) => {
                    println!("Error for tx_hash {tx_hash:?}: {error:?}");
                    failures += 1;
                }
            }
        }

        println!("Total successes: {successes}");
        println!("Total failures: {failures}");
    }

    #[tokio::test]
    #[ignore]
    async fn can_create_trace_call_many_stream() {
        let client = HttpClientBuilder::default().build("http://localhost:8545").unwrap();

        let call_request_1 = TransactionRequest::default();
        let call_request_2 = TransactionRequest::default();
        let trace_types = HashSet::from([TraceType::StateDiff, TraceType::VmTrace]);
        let calls = vec![(call_request_1, trace_types.clone()), (call_request_2, trace_types)];

        let mut stream = client.trace_call_many_stream(calls, None);

        assert_is_stream(&stream);

        while let Some(result) = stream.next().await {
            match result {
                Ok(trace_result) => {
                    println!("Success: {trace_result:?}");
                }
                Err(error) => {
                    println!("Error: {error:?}");
                }
            }
        }
    }
    #[tokio::test]
    #[ignore]
    async fn can_create_trace_get_stream() {
        let client = HttpClientBuilder::default().build("http://localhost:8545").unwrap();

        let tx_hash: B256 = "".parse().unwrap();

        let indices: Vec<Index> = vec![Index::from(0)];

        let mut stream = client.trace_get_stream(tx_hash, indices);

        while let Some(result) = stream.next().await {
            match result {
                Ok(trace) => {
                    println!("Received trace: {trace:?}");
                }
                Err(e) => {
                    println!("Error fetching trace: {e:?}");
                }
            }
        }
    }

    #[tokio::test]
    #[ignore]
    async fn can_create_trace_filter() {
        let client = HttpClientBuilder::default().build("http://localhost:8545").unwrap();

        let filter = TraceFilter {
            from_block: None,
            to_block: None,
            from_address: Vec::new(),
            to_address: Vec::new(),
            mode: TraceFilterMode::Union,
            after: None,
            count: None,
        };

        let filters = vec![filter];
        let mut stream = client.trace_filter_stream(filters);

        while let Some(result) = stream.next().await {
            match result {
                Ok(trace) => {
                    println!("Received trace: {trace:?}");
                }
                Err(e) => {
                    println!("Error fetching trace: {e:?}");
                }
            }
        }
    }

    #[tokio::test]
    #[ignore]
    async fn can_create_trace_call_stream() {
        let client = HttpClientBuilder::default().build("http://localhost:8545").unwrap();

        let trace_call_request = TraceCallRequest::default();

        let mut stream = client.trace_call_stream(trace_call_request);
        let mut successes = 0;
        let mut failures = 0;

        assert_is_stream(&stream);

        while let Some(result) = stream.next().await {
            match result {
                Ok(trace_result) => {
                    println!("Success: {trace_result:?}");
                    successes += 1;
                }
                Err((error, request)) => {
                    println!("Error for request {request:?}: {error:?}");
                    failures += 1;
                }
            }
        }

        println!("Total successes: {successes}");
        println!("Total failures: {failures}");
    }
}<|MERGE_RESOLUTION|>--- conflicted
+++ resolved
@@ -12,15 +12,6 @@
 use jsonrpsee::core::client::Error as RpcError;
 use reth_primitives::BlockId;
 use reth_rpc_api::clients::TraceApiClient;
-<<<<<<< HEAD
-use reth_rpc_types::trace::{
-    filter::TraceFilter,
-    parity::{LocalizedTransactionTrace, TraceResults, TraceType},
-    tracerequest::TraceCallRequest,
-};
-=======
-use reth_rpc_types::Index;
->>>>>>> 63dfa9a4
 use std::{
     collections::HashSet,
     pin::Pin,
