//! Some payload tests

use assert_matches::assert_matches;
use reth_interfaces::test_utils::generators::{
    self, random_block, random_block_range, random_header,
};
use reth_primitives::{
    bytes::{Bytes, BytesMut},
    proofs::{self},
    Block, SealedBlock, TransactionSigned, Withdrawal, H256, U256,
};
use reth_rpc_types_compat::engine::payload::{convert_to_execution_payload,convert_to_execution_payloadv1,try_convert_from_execution_payload_to_sealed_block};
use reth_rlp::{Decodable, DecodeError};
use reth_rpc_types::engine::{
<<<<<<< HEAD
    ExecutionPayload, ExecutionPayloadBodyV1, PayloadError, StandaloneWithdraw,
};
use reth_rpc_types_compat::engine::payload::convert_standalonewithdraw_to_withdrawal;
=======
    ExecutionPayload, ExecutionPayloadBodyV1, ExecutionPayloadV1, PayloadError,
};

>>>>>>> 723036b3
fn transform_block<F: FnOnce(Block) -> Block>(src: SealedBlock, f: F) -> ExecutionPayload {
    let unsealed = src.unseal();
    let mut transformed: Block = f(unsealed);
    // Recalculate roots
    transformed.header.transactions_root = proofs::calculate_transaction_root(&transformed.body);
    transformed.header.ommers_hash = proofs::calculate_ommers_root(&transformed.ommers);
    convert_to_execution_payload(SealedBlock {
        header: transformed.header.seal_slow(),
        body: transformed.body,
        ommers: transformed.ommers,
        withdrawals: transformed.withdrawals,
    })
    
}

#[test]
fn payload_body_roundtrip() {
    let mut rng = generators::rng();
    for block in random_block_range(&mut rng, 0..=99, H256::default(), 0..2) {
        let unsealed = block.clone().unseal();
        let payload_body: ExecutionPayloadBodyV1 = convert_to_execution_payloadv1(unsealed);

        assert_eq!(
            Ok(block.body),
            payload_body
                .transactions
                .iter()
                .map(|x| TransactionSigned::decode(&mut &x[..]))
                .collect::<Result<Vec<_>, _>>(),
        );
        let withdraw = payload_body.withdrawals.map(|withdrawals| {
            withdrawals
                .into_iter()
                .map(|withdrawal| convert_standalonewithdraw_to_withdrawal(withdrawal))
                .collect::<Vec<_>>()
        });
        assert_eq!(block.withdrawals, withdraw);
    }
}

#[test]
fn payload_validation() {
    let mut rng = generators::rng();
    let block = random_block(&mut rng, 100, Some(H256::random()), Some(3), Some(0));

    // Valid extra data
    let block_with_valid_extra_data = transform_block(block.clone(), |mut b| {
        b.header.extra_data = BytesMut::zeroed(32).freeze().into();
        b
    });
<<<<<<< HEAD
    assert_matches!(try_convert_from_execution_payload_to_sealed_block(block_with_valid_extra_data), Ok(_));
=======
    assert_matches!(block_with_valid_extra_data.try_into_sealed_block(None), Ok(_));
>>>>>>> 723036b3

    // Invalid extra data
    let block_with_invalid_extra_data: Bytes = BytesMut::zeroed(33).freeze();
    let invalid_extra_data_block = transform_block(block.clone(), |mut b| {
        b.header.extra_data = block_with_invalid_extra_data.clone().into();
        b
    });
    assert_matches!(
<<<<<<< HEAD
        try_convert_from_execution_payload_to_sealed_block(invalid_extra_data_block),
=======
        invalid_extra_data_block.try_into_sealed_block(None),
>>>>>>> 723036b3
        Err(PayloadError::ExtraData(data)) if data == block_with_invalid_extra_data
    );

    // Zero base fee
    let block_with_zero_base_fee = transform_block(block.clone(), |mut b| {
        b.header.base_fee_per_gas = Some(0);
        b
    });
    assert_matches!(
<<<<<<< HEAD
        try_convert_from_execution_payload_to_sealed_block(block_with_zero_base_fee),
=======
        block_with_zero_base_fee.try_into_sealed_block(None),
>>>>>>> 723036b3
        Err(PayloadError::BaseFee(val)) if val == U256::ZERO
    );

    // Invalid encoded transactions
<<<<<<< HEAD
    let mut payload_with_invalid_txs: ExecutionPayload = convert_to_execution_payload(block.clone());
=======
    let mut payload_with_invalid_txs: ExecutionPayloadV1 = block.clone().into();
>>>>>>> 723036b3
    payload_with_invalid_txs.transactions.iter_mut().for_each(|tx| {
        *tx = Bytes::new().into();
    });
    let payload_with_invalid_txs = Block::try_from(payload_with_invalid_txs);
    assert_matches!(
<<<<<<< HEAD
       try_convert_from_execution_payload_to_sealed_block(payload_with_invalid_txs),
=======
        payload_with_invalid_txs,
>>>>>>> 723036b3
        Err(PayloadError::Decode(DecodeError::InputTooShort))
    );

    // Non empty ommers
    let block_with_ommers = transform_block(block.clone(), |mut b| {
        b.ommers.push(random_header(&mut rng, 100, None).unseal());
        b
    });
    assert_matches!(
<<<<<<< HEAD
       try_convert_from_execution_payload_to_sealed_block(block_with_ommers.clone()),
=======
        block_with_ommers.clone().try_into_sealed_block(None),
>>>>>>> 723036b3
        Err(PayloadError::BlockHash { consensus, .. })
            if consensus == block_with_ommers.block_hash()
    );

    // None zero difficulty
    let block_with_difficulty = transform_block(block.clone(), |mut b| {
        b.header.difficulty = U256::from(1);
        b
    });
    assert_matches!(
<<<<<<< HEAD
       try_convert_from_execution_payload_to_sealed_block(block_with_difficulty.clone()),
        Err(PayloadError::BlockHash { consensus, .. }) if consensus == block_with_difficulty.block_hash
=======
        block_with_difficulty.clone().try_into_sealed_block(None),
        Err(PayloadError::BlockHash { consensus, .. }) if consensus == block_with_difficulty.block_hash()
>>>>>>> 723036b3
    );

    // None zero nonce
    let block_with_nonce = transform_block(block.clone(), |mut b| {
        b.header.nonce = 1;
        b
    });
    assert_matches!(
<<<<<<< HEAD
       try_convert_from_execution_payload_to_sealed_block(block_with_nonce.clone()),
        Err(PayloadError::BlockHash { consensus, .. }) if consensus == block_with_nonce.block_hash
=======
        block_with_nonce.clone().try_into_sealed_block(None),
        Err(PayloadError::BlockHash { consensus, .. }) if consensus == block_with_nonce.block_hash()
>>>>>>> 723036b3
    );

    // Valid block
    let valid_block = block;
    assert_matches!(TryInto::<SealedBlock>::try_into(valid_block), Ok(_));
}<|MERGE_RESOLUTION|>--- conflicted
+++ resolved
@@ -12,15 +12,10 @@
 use reth_rpc_types_compat::engine::payload::{convert_to_execution_payload,convert_to_execution_payloadv1,try_convert_from_execution_payload_to_sealed_block};
 use reth_rlp::{Decodable, DecodeError};
 use reth_rpc_types::engine::{
-<<<<<<< HEAD
     ExecutionPayload, ExecutionPayloadBodyV1, PayloadError, StandaloneWithdraw,
 };
 use reth_rpc_types_compat::engine::payload::convert_standalonewithdraw_to_withdrawal;
-=======
-    ExecutionPayload, ExecutionPayloadBodyV1, ExecutionPayloadV1, PayloadError,
-};
 
->>>>>>> 723036b3
 fn transform_block<F: FnOnce(Block) -> Block>(src: SealedBlock, f: F) -> ExecutionPayload {
     let unsealed = src.unseal();
     let mut transformed: Block = f(unsealed);
@@ -71,11 +66,8 @@
         b.header.extra_data = BytesMut::zeroed(32).freeze().into();
         b
     });
-<<<<<<< HEAD
-    assert_matches!(try_convert_from_execution_payload_to_sealed_block(block_with_valid_extra_data), Ok(_));
-=======
+
     assert_matches!(block_with_valid_extra_data.try_into_sealed_block(None), Ok(_));
->>>>>>> 723036b3
 
     // Invalid extra data
     let block_with_invalid_extra_data: Bytes = BytesMut::zeroed(33).freeze();
@@ -84,11 +76,8 @@
         b
     });
     assert_matches!(
-<<<<<<< HEAD
-        try_convert_from_execution_payload_to_sealed_block(invalid_extra_data_block),
-=======
+
         invalid_extra_data_block.try_into_sealed_block(None),
->>>>>>> 723036b3
         Err(PayloadError::ExtraData(data)) if data == block_with_invalid_extra_data
     );
 
@@ -98,30 +87,20 @@
         b
     });
     assert_matches!(
-<<<<<<< HEAD
-        try_convert_from_execution_payload_to_sealed_block(block_with_zero_base_fee),
-=======
+
         block_with_zero_base_fee.try_into_sealed_block(None),
->>>>>>> 723036b3
         Err(PayloadError::BaseFee(val)) if val == U256::ZERO
     );
 
     // Invalid encoded transactions
-<<<<<<< HEAD
     let mut payload_with_invalid_txs: ExecutionPayload = convert_to_execution_payload(block.clone());
-=======
-    let mut payload_with_invalid_txs: ExecutionPayloadV1 = block.clone().into();
->>>>>>> 723036b3
+
     payload_with_invalid_txs.transactions.iter_mut().for_each(|tx| {
         *tx = Bytes::new().into();
     });
     let payload_with_invalid_txs = Block::try_from(payload_with_invalid_txs);
     assert_matches!(
-<<<<<<< HEAD
        try_convert_from_execution_payload_to_sealed_block(payload_with_invalid_txs),
-=======
-        payload_with_invalid_txs,
->>>>>>> 723036b3
         Err(PayloadError::Decode(DecodeError::InputTooShort))
     );
 
@@ -131,11 +110,8 @@
         b
     });
     assert_matches!(
-<<<<<<< HEAD
        try_convert_from_execution_payload_to_sealed_block(block_with_ommers.clone()),
-=======
-        block_with_ommers.clone().try_into_sealed_block(None),
->>>>>>> 723036b3
+
         Err(PayloadError::BlockHash { consensus, .. })
             if consensus == block_with_ommers.block_hash()
     );
@@ -146,13 +122,9 @@
         b
     });
     assert_matches!(
-<<<<<<< HEAD
        try_convert_from_execution_payload_to_sealed_block(block_with_difficulty.clone()),
         Err(PayloadError::BlockHash { consensus, .. }) if consensus == block_with_difficulty.block_hash
-=======
-        block_with_difficulty.clone().try_into_sealed_block(None),
-        Err(PayloadError::BlockHash { consensus, .. }) if consensus == block_with_difficulty.block_hash()
->>>>>>> 723036b3
+
     );
 
     // None zero nonce
@@ -161,13 +133,9 @@
         b
     });
     assert_matches!(
-<<<<<<< HEAD
        try_convert_from_execution_payload_to_sealed_block(block_with_nonce.clone()),
         Err(PayloadError::BlockHash { consensus, .. }) if consensus == block_with_nonce.block_hash
-=======
-        block_with_nonce.clone().try_into_sealed_block(None),
-        Err(PayloadError::BlockHash { consensus, .. }) if consensus == block_with_nonce.block_hash()
->>>>>>> 723036b3
+
     );
 
     // Valid block
