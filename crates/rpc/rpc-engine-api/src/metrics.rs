--- conflicted
+++ resolved
@@ -30,13 +30,10 @@
     pub(crate) fork_choice_updated_v2: Histogram,
     /// Latency for `engine_forkchoiceUpdatedV3`
     pub(crate) fork_choice_updated_v3: Histogram,
-<<<<<<< HEAD
     /// Latency for `engine_forkchoiceUpdatedV4`
     pub(crate) fork_choice_updated_v4: Histogram,
     /// Time diff between `engine_newPayloadV*` and the next FCU
     pub(crate) new_payload_forkchoice_updated_time_diff: Histogram,
-=======
->>>>>>> 86213089
     /// Latency for `engine_getPayloadV1`
     pub(crate) get_payload_v1: Histogram,
     /// Latency for `engine_getPayloadV2`
@@ -57,69 +54,6 @@
     pub(crate) get_blobs_v2: Histogram,
 }
 
-<<<<<<< HEAD
-/// Metrics for engine API forkchoiceUpdated responses.
-#[derive(Metrics)]
-#[metrics(scope = "engine.rpc")]
-pub(crate) struct ForkchoiceUpdatedResponseMetrics {
-    /// The total count of forkchoice updated messages received.
-    pub(crate) forkchoice_updated_messages: Counter,
-    /// The total count of forkchoice updated messages that we responded to with
-    /// [`Invalid`](alloy_rpc_types_engine::PayloadStatusEnum#Invalid).
-    pub(crate) forkchoice_updated_invalid: Counter,
-    /// The total count of forkchoice updated messages that we responded to with
-    /// [`Valid`](alloy_rpc_types_engine::PayloadStatusEnum#Valid).
-    pub(crate) forkchoice_updated_valid: Counter,
-    /// The total count of forkchoice updated messages that we responded to with
-    /// [`Syncing`](alloy_rpc_types_engine::PayloadStatusEnum#Syncing).
-    pub(crate) forkchoice_updated_syncing: Counter,
-    /// The total count of forkchoice updated messages that we responded to with
-    /// [`Accepted`](alloy_rpc_types_engine::PayloadStatusEnum#Accepted).
-    pub(crate) forkchoice_updated_accepted: Counter,
-    /// The total count of forkchoice updated messages that we responded to with
-    /// `InclusionListUnsatisfied`
-    /// (`alloy_rpc_types_engine::PayloadStatusEnum#InclusionListUnsatisfied`).
-    pub(crate) forkchoice_updated_inclusion_list_unsatisfied: Counter,
-    /// The total count of forkchoice updated messages that were unsuccessful, i.e. we responded
-    /// with an error type that is not a [`PayloadStatusEnum`].
-    pub(crate) forkchoice_updated_error: Counter,
-}
-
-/// Metrics for engine API newPayload responses.
-#[derive(Metrics)]
-#[metrics(scope = "engine.rpc")]
-pub(crate) struct NewPayloadStatusResponseMetrics {
-    /// The total count of new payload messages received.
-    pub(crate) new_payload_messages: Counter,
-    /// The total count of new payload messages that we responded to with
-    /// [Invalid](alloy_rpc_types_engine::PayloadStatusEnum#Invalid).
-    pub(crate) new_payload_invalid: Counter,
-    /// The total count of new payload messages that we responded to with
-    /// [Valid](alloy_rpc_types_engine::PayloadStatusEnum#Valid).
-    pub(crate) new_payload_valid: Counter,
-    /// The total count of new payload messages that we responded to with
-    /// [Syncing](alloy_rpc_types_engine::PayloadStatusEnum#Syncing).
-    pub(crate) new_payload_syncing: Counter,
-    /// The total count of new payload messages that we responded to with
-    /// [Accepted](alloy_rpc_types_engine::PayloadStatusEnum#Accepted).
-    pub(crate) new_payload_accepted: Counter,
-    /// The total count of new payload messages that we responded to with
-    /// `InclusionListUnsatisfied`
-    /// (`alloy_rpc_types_engine::PayloadStatusEnum#InclusionListUnsatisfied`).
-    pub(crate) new_payload_inclusion_list_unsatisfied: Counter,
-    /// The total count of new payload messages that were unsuccessful, i.e. we responded with an
-    /// error type that is not a [`PayloadStatusEnum`].
-    pub(crate) new_payload_error: Counter,
-    /// The total gas of valid new payload messages received.
-    pub(crate) new_payload_total_gas: Histogram,
-    /// The gas per second of valid new payload messages received.
-    pub(crate) new_payload_gas_per_second: Histogram,
-    /// Latency for the last `engine_newPayloadV*` call
-    pub(crate) new_payload_last: Gauge,
-}
-
-=======
->>>>>>> 86213089
 #[derive(Metrics)]
 #[metrics(scope = "engine.rpc.blobs")]
 pub(crate) struct BlobMetrics {
@@ -135,7 +69,6 @@
     pub(crate) get_blobs_requests_success_total: Counter,
     /// Number of times getBlobsV2 responded with “miss”
     pub(crate) get_blobs_requests_failure_total: Counter,
-<<<<<<< HEAD
 }
 
 impl NewPayloadStatusResponseMetrics {
@@ -187,6 +120,4 @@
         }
         self.forkchoice_updated_messages.increment(1);
     }
-=======
->>>>>>> 86213089
 }