--- conflicted
+++ resolved
@@ -713,13 +713,8 @@
     use super::*;
     use assert_matches::assert_matches;
     use reth_beacon_consensus::BeaconEngineMessage;
-<<<<<<< HEAD
     use reth_net_p2p::test_utils::generators::random_block;
-    use reth_node_ethereum::EthEngineTypes;
-=======
     use reth_ethereum_engine_primitives::EthEngineTypes;
-    use reth_interfaces::test_utils::generators::random_block;
->>>>>>> 86980836
     use reth_payload_builder::test_utils::spawn_test_payload_service;
     use reth_primitives::{SealedBlock, B256, MAINNET};
     use reth_provider::test_utils::MockEthProvider;
