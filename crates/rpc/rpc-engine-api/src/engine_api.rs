--- conflicted
+++ resolved
@@ -239,8 +239,8 @@
             .inspect(|_| self.inner.on_new_payload_response())?)
     }
 
-    // Metrics version of `new_payload_v3`
-    async fn new_payload_v3_metered(
+    /// Metrics version of `new_payload_v3`
+    pub async fn new_payload_v3_metered(
         &self,
         payload: EngineT::ExecutionData,
     ) -> RpcResult<PayloadStatus> {
@@ -277,7 +277,7 @@
     }
 
     /// Metrics version of `new_payload_v4`
-    async fn new_payload_v4_metered(
+    pub async fn new_payload_v4_metered(
         &self,
         payload: EngineT::ExecutionData,
     ) -> RpcResult<PayloadStatus> {
@@ -859,84 +859,6 @@
 
         res
     }
-<<<<<<< HEAD
-
-    /// See also <https://github.com/ethereum/execution-apis/blob/fe8e13c288c592ec154ce25c534e26cb7ce0530d/src/engine/cancun.md#engine_newpayloadv3>
-    pub async fn new_payload_v3(
-        &self,
-        payload: EngineT::ExecutionData,
-    ) -> EngineApiResult<PayloadStatus> {
-        let payload_or_attrs = PayloadOrAttributes::<
-            '_,
-            EngineT::ExecutionData,
-            EngineT::PayloadAttributes,
-        >::from_execution_payload(&payload);
-        self.inner
-            .validator
-            .validate_version_specific_fields(EngineApiMessageVersion::V3, payload_or_attrs)?;
-
-        Ok(self
-            .inner
-            .beacon_consensus
-            .new_payload(payload)
-            .await
-            .inspect(|_| self.inner.on_new_payload_response())?)
-    }
-
-    /// Metrics version of `new_payload_v3`
-    pub async fn new_payload_v3_metered(
-        &self,
-        payload: EngineT::ExecutionData,
-    ) -> RpcResult<PayloadStatus> {
-        let start = Instant::now();
-        let gas_used = payload.gas_used();
-
-        let res = Self::new_payload_v3(self, payload).await;
-        let elapsed = start.elapsed();
-        self.inner.metrics.latency.new_payload_v3.record(elapsed);
-        self.inner.metrics.new_payload_response.update_response_metrics(&res, gas_used, elapsed);
-        Ok(res?)
-    }
-
-    /// See also <https://github.com/ethereum/execution-apis/blob/7907424db935b93c2fe6a3c0faab943adebe8557/src/engine/prague.md#engine_newpayloadv4>
-    pub async fn new_payload_v4(
-        &self,
-        payload: EngineT::ExecutionData,
-    ) -> EngineApiResult<PayloadStatus> {
-        let payload_or_attrs = PayloadOrAttributes::<
-            '_,
-            EngineT::ExecutionData,
-            EngineT::PayloadAttributes,
-        >::from_execution_payload(&payload);
-        self.inner
-            .validator
-            .validate_version_specific_fields(EngineApiMessageVersion::V4, payload_or_attrs)?;
-
-        Ok(self
-            .inner
-            .beacon_consensus
-            .new_payload(payload)
-            .await
-            .inspect(|_| self.inner.on_new_payload_response())?)
-    }
-
-    /// Metrics version of `new_payload_v4`
-    pub async fn new_payload_v4_metered(
-        &self,
-        payload: EngineT::ExecutionData,
-    ) -> RpcResult<PayloadStatus> {
-        let start = Instant::now();
-        let gas_used = payload.gas_used();
-
-        let res = Self::new_payload_v4(self, payload).await;
-
-        let elapsed = start.elapsed();
-        self.inner.metrics.latency.new_payload_v4.record(elapsed);
-        self.inner.metrics.new_payload_response.update_response_metrics(&res, gas_used, elapsed);
-        Ok(res?)
-    }
-=======
->>>>>>> 8de8e72a
 }
 
 impl<Provider, EngineT, Pool, Validator, ChainSpec>
