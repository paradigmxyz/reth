--- conflicted
+++ resolved
@@ -55,8 +55,7 @@
             let total_difficulty = EthBlocks::provider(self)
                 .header_td_by_number(block.number)
                 .map_err(Self::Error::from_eth_err)?
-<<<<<<< HEAD
-                .ok_or(EthApiError::UnknownBlockNumber)?;
+                .ok_or(EthApiError::HeaderNotFound(block_id))?;
             let block = from_block::<Self::TransactionCompat>(
                 block.unseal(),
                 total_difficulty,
@@ -64,12 +63,6 @@
                 Some(block_hash),
             )
             .map_err(Self::Error::from_eth_err)?;
-
-=======
-                .ok_or(EthApiError::HeaderNotFound(block_id))?;
-            let block = from_block(block.unseal(), total_difficulty, full.into(), Some(block_hash))
-                .map_err(Self::Error::from_eth_err)?;
->>>>>>> 7a20b413
             Ok(Some(block))
         }
     }
