//! Database access for `eth_` block RPC methods. Loads block and receipt data w.r.t. network.

use std::sync::Arc;

use alloy_rpc_types::{Header, Index};
use futures::Future;
use reth_primitives::{BlockId, Receipt, SealedBlock, SealedBlockWithSenders};
use reth_provider::{BlockIdReader, BlockReader, BlockReaderIdExt, HeaderProvider};
use reth_rpc_eth_types::EthStateCache;
use reth_rpc_types_compat::block::{from_block, uncle_block_from_header};

use crate::{FromEthApiError, FullEthApiTypes, RpcBlock, RpcReceipt};

use super::{LoadPendingBlock, LoadReceipt, SpawnBlocking};

/// Result type of the fetched block receipts.
pub type BlockReceiptsResult<N, E> = Result<Option<Vec<RpcReceipt<N>>>, E>;
/// Result type of the fetched block and its receipts.
pub type BlockAndReceiptsResult<E> = Result<Option<(SealedBlock, Arc<Vec<Receipt>>)>, E>;

/// Block related functions for the [`EthApiServer`](crate::EthApiServer) trait in the
/// `eth_` namespace.
pub trait EthBlocks: LoadBlock {
    /// Returns a handle for reading data from disk.
    ///
    /// Data access in default (L1) trait method implementations.
    fn provider(&self) -> impl HeaderProvider;

    /// Returns the block header for the given block id.
    fn rpc_block_header(
        &self,
        block_id: BlockId,
    ) -> impl Future<Output = Result<Option<Header>, Self::Error>> + Send
    where
        Self: FullEthApiTypes,
    {
        async move { Ok(self.rpc_block(block_id, false).await?.map(|block| block.header)) }
    }

    /// Returns the populated rpc block object for the given block id.
    ///
    /// If `full` is true, the block object will contain all transaction objects, otherwise it will
    /// only contain the transaction hashes.
    fn rpc_block(
        &self,
        block_id: BlockId,
        full: bool,
    ) -> impl Future<Output = Result<Option<RpcBlock<Self::NetworkTypes>>, Self::Error>> + Send
    where
        Self: FullEthApiTypes,
    {
        async move {
            let Some(block) = self.block_with_senders(block_id).await? else { return Ok(None) };
            let block_hash = block.hash();
            let mut total_difficulty = EthBlocks::provider(self)
                .header_td_by_number(block.number)
                .map_err(Self::Error::from_eth_err)?;
            if total_difficulty.is_none() {
                // if we failed to find td after we successfully loaded the block, try again using
                // the hash this only matters if the chain is currently transitioning the merge block and there's a reorg: <https://github.com/paradigmxyz/reth/issues/10941>
                total_difficulty = EthBlocks::provider(self)
                    .header_td(&block.hash())
                    .map_err(Self::Error::from_eth_err)?;
            }

<<<<<<< HEAD
            let block = from_block(
                block.unseal(),
=======
            let block = from_block::<Self::TransactionCompat>(
                (*block).clone().unseal(),
>>>>>>> 523bfb9c
                total_difficulty.unwrap_or_default(),
                full.into(),
                Some(block_hash),
                self.tx_resp_builder(),
            )
            .map_err(Self::Error::from_eth_err)?;
            Ok(Some(block))
        }
    }

    /// Returns the number transactions in the given block.
    ///
    /// Returns `None` if the block does not exist
    fn block_transaction_count(
        &self,
        block_id: BlockId,
    ) -> impl Future<Output = Result<Option<usize>, Self::Error>> + Send {
        async move {
            if block_id.is_pending() {
                // Pending block can be fetched directly without need for caching
                return Ok(LoadBlock::provider(self)
                    .pending_block()
                    .map_err(Self::Error::from_eth_err)?
                    .map(|block| block.body.transactions.len()))
            }

            let block_hash = match LoadBlock::provider(self)
                .block_hash_for_id(block_id)
                .map_err(Self::Error::from_eth_err)?
            {
                Some(block_hash) => block_hash,
                None => return Ok(None),
            };

            Ok(self
                .cache()
                .get_sealed_block_with_senders(block_hash)
                .await
                .map_err(Self::Error::from_eth_err)?
                .map(|b| b.body.transactions.len()))
        }
    }

    /// Helper function for `eth_getBlockReceipts`.
    ///
    /// Returns all transaction receipts in block, or `None` if block wasn't found.
    fn block_receipts(
        &self,
        block_id: BlockId,
    ) -> impl Future<Output = BlockReceiptsResult<Self::NetworkTypes, Self::Error>> + Send
    where
        Self: LoadReceipt;

    /// Helper method that loads a bock and all its receipts.
    fn load_block_and_receipts(
        &self,
        block_id: BlockId,
    ) -> impl Future<Output = BlockAndReceiptsResult<Self::Error>> + Send
    where
        Self: LoadReceipt,
    {
        async move {
            if block_id.is_pending() {
                // First, try to get the pending block from the provider, in case we already
                // received the actual pending block from the CL.
                if let Some((block, receipts)) = LoadBlock::provider(self)
                    .pending_block_and_receipts()
                    .map_err(Self::Error::from_eth_err)?
                {
                    return Ok(Some((block, Arc::new(receipts))));
                }

                // If no pending block from provider, build the pending block locally.
                if let Some((block, receipts)) = self.local_pending_block().await? {
                    return Ok(Some((block.block, Arc::new(receipts))));
                }
            }

            if let Some(block_hash) = LoadBlock::provider(self)
                .block_hash_for_id(block_id)
                .map_err(Self::Error::from_eth_err)?
            {
                return LoadReceipt::cache(self)
                    .get_block_and_receipts(block_hash)
                    .await
                    .map_err(Self::Error::from_eth_err)
                    .map(|b| b.map(|(b, r)| (b.block.clone(), r)))
            }

            Ok(None)
        }
    }

    /// Returns uncle headers of given block.
    ///
    /// Returns an empty vec if there are none.
    fn ommers(
        &self,
        block_id: BlockId,
    ) -> Result<Option<Vec<reth_primitives::Header>>, Self::Error> {
        LoadBlock::provider(self).ommers_by_id(block_id).map_err(Self::Error::from_eth_err)
    }

    /// Returns uncle block at given index in given block.
    ///
    /// Returns `None` if index out of range.
    fn ommer_by_block_and_index(
        &self,
        block_id: BlockId,
        index: Index,
    ) -> impl Future<Output = Result<Option<RpcBlock<Self::NetworkTypes>>, Self::Error>> + Send
    {
        async move {
            let uncles = if block_id.is_pending() {
                // Pending block can be fetched directly without need for caching
                LoadBlock::provider(self)
                    .pending_block()
                    .map_err(Self::Error::from_eth_err)?
                    .map(|block| block.body.ommers)
            } else {
                LoadBlock::provider(self)
                    .ommers_by_id(block_id)
                    .map_err(Self::Error::from_eth_err)?
            }
            .unwrap_or_default();

            Ok(uncles.into_iter().nth(index.into()).map(uncle_block_from_header))
        }
    }
}

/// Loads a block from database.
///
/// Behaviour shared by several `eth_` RPC methods, not exclusive to `eth_` blocks RPC methods.
pub trait LoadBlock: LoadPendingBlock + SpawnBlocking {
    // Returns a handle for reading data from disk.
    ///
    /// Data access in default (L1) trait method implementations.
    fn provider(&self) -> impl BlockReaderIdExt;

    /// Returns a handle for reading data from memory.
    ///
    /// Data access in default (L1) trait method implementations.
    fn cache(&self) -> &EthStateCache;

    /// Returns the block object for the given block id.
    fn block_with_senders(
        &self,
        block_id: BlockId,
    ) -> impl Future<Output = Result<Option<Arc<SealedBlockWithSenders>>, Self::Error>> + Send {
        async move {
            if block_id.is_pending() {
                // Pending block can be fetched directly without need for caching
                let maybe_pending = LoadPendingBlock::provider(self)
                    .pending_block_with_senders()
                    .map_err(Self::Error::from_eth_err)?;
                return if maybe_pending.is_some() {
                    Ok(maybe_pending.map(Arc::new))
                } else {
                    // If no pending block from provider, try to get local pending block
                    return match self.local_pending_block().await? {
                        Some((block, _)) => Ok(Some(Arc::new(block))),
                        None => Ok(None),
                    };
                };
            }

            let block_hash = match LoadPendingBlock::provider(self)
                .block_hash_for_id(block_id)
                .map_err(Self::Error::from_eth_err)?
            {
                Some(block_hash) => block_hash,
                None => return Ok(None),
            };

            self.cache()
                .get_sealed_block_with_senders(block_hash)
                .await
                .map_err(Self::Error::from_eth_err)
        }
    }
}<|MERGE_RESOLUTION|>--- conflicted
+++ resolved
@@ -63,13 +63,8 @@
                     .map_err(Self::Error::from_eth_err)?;
             }
 
-<<<<<<< HEAD
             let block = from_block(
-                block.unseal(),
-=======
-            let block = from_block::<Self::TransactionCompat>(
                 (*block).clone().unseal(),
->>>>>>> 523bfb9c
                 total_difficulty.unwrap_or_default(),
                 full.into(),
                 Some(block_hash),
