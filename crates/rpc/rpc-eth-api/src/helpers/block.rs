//! Database access for `eth_` block RPC methods. Loads block and receipt data w.r.t. network.

use std::sync::Arc;

use futures::Future;
use reth_primitives::{BlockId, Receipt, SealedBlock, SealedBlockWithSenders, TransactionMeta};
use reth_provider::{BlockIdReader, BlockReader, BlockReaderIdExt, HeaderProvider};
use reth_rpc_eth_types::{EthApiError, EthStateCache, ReceiptBuilder};
use reth_rpc_types::{AnyTransactionReceipt, Header, Index, Rich};
use reth_rpc_types_compat::{block::uncle_block_from_header, BlockBuilder, TransactionBuilder};

use crate::{Block, FromEthApiError, Transaction};

use super::{LoadPendingBlock, LoadReceipt, SpawnBlocking};

/// Block related functions for the [`EthApiServer`](crate::EthApiServer) trait in the
/// `eth_` namespace.
pub trait EthBlocks: LoadBlock {
    /// Returns a handle for reading data from disk.
    ///
    /// Data access in default (L1) trait method implementations.
    fn provider(&self) -> impl HeaderProvider;

    /// Returns the block header for the given block id.
    fn rpc_block_header(
        &self,
        block_id: BlockId,
    ) -> impl Future<Output = Result<Option<Header>, Self::Error>> + Send
    where
        Self::TransactionBuilder: TransactionBuilder<Transaction = Transaction<Self::NetworkTypes>>,
    {
        async move { Ok(self.rpc_block(block_id, false).await?.map(|block| block.inner.header)) }
    }

    /// Returns the populated rpc block object for the given block id.
    ///
    /// If `full` is true, the block object will contain all transaction objects, otherwise it will
    /// only contain the transaction hashes.
    fn rpc_block(
        &self,
        block_id: BlockId,
        full: bool,
    ) -> impl Future<Output = Result<Option<Block<Self::NetworkTypes>>, Self::Error>> + Send
    where
        Self::TransactionBuilder: TransactionBuilder<Transaction = Transaction<Self::NetworkTypes>>,
    {
        async move {
            let block = match self.block_with_senders(block_id).await? {
                Some(block) => block,
                None => return Ok(None),
            };
            let block_hash = block.hash();
            let total_difficulty = EthBlocks::provider(self)
                .header_td_by_number(block.number)
                .map_err(Self::Error::from_eth_err)?
                .ok_or(EthApiError::UnknownBlockNumber)?;
            let block = Self::BlockBuilder::from_block(
                block.unseal(),
                total_difficulty,
                full.into(),
                Some(block_hash),
            )
            .map_err(Self::Error::from_eth_err)?;
            Ok(Some(Rich { inner: block, extra_info: Default::default() }))
        }
    }

    /// Returns the number transactions in the given block.
    ///
    /// Returns `None` if the block does not exist
    fn block_transaction_count(
        &self,
        block_id: BlockId,
    ) -> impl Future<Output = Result<Option<usize>, Self::Error>> + Send {
        async move {
            if block_id.is_pending() {
                // Pending block can be fetched directly without need for caching
                return Ok(LoadBlock::provider(self)
                    .pending_block()
                    .map_err(Self::Error::from_eth_err)?
                    .map(|block| block.body.len()))
            }

            let block_hash = match LoadBlock::provider(self)
                .block_hash_for_id(block_id)
                .map_err(Self::Error::from_eth_err)?
            {
                Some(block_hash) => block_hash,
                None => return Ok(None),
            };

            Ok(self
                .cache()
                .get_block_transactions(block_hash)
                .await
                .map_err(Self::Error::from_eth_err)?
                .map(|txs| txs.len()))
        }
    }

    /// Helper function for `eth_getBlockReceipts`.
    ///
    /// Returns all transaction receipts in block, or `None` if block wasn't found.
    fn block_receipts(
        &self,
        block_id: BlockId,
    ) -> impl Future<Output = Result<Option<Vec<AnyTransactionReceipt>>, Self::Error>> + Send
    where
        Self: LoadReceipt,
    {
        async move {
            if let Some((block, receipts)) = self.load_block_and_receipts(block_id).await? {
                let block_number = block.number;
                let base_fee = block.base_fee_per_gas;
                let block_hash = block.hash();
                let excess_blob_gas = block.excess_blob_gas;
                let timestamp = block.timestamp;
                let block = block.unseal();

                let receipts = block
                    .body
                    .into_iter()
                    .zip(receipts.iter())
                    .enumerate()
                    .map(|(idx, (tx, receipt))| {
                        let meta = TransactionMeta {
                            tx_hash: tx.hash,
                            index: idx as u64,
                            block_hash,
                            block_number,
                            base_fee,
                            excess_blob_gas,
                            timestamp,
                        };

                        ReceiptBuilder::new(&tx, meta, receipt, &receipts)
                            .map(|builder| builder.build())
                            .map_err(Self::Error::from_eth_err)
                    })
                    .collect::<Result<Vec<_>, Self::Error>>();
                return receipts.map(Some)
            }

            Ok(None)
        }
    }

    /// Helper method that loads a bock and all its receipts.
    fn load_block_and_receipts(
        &self,
        block_id: BlockId,
    ) -> impl Future<Output = Result<Option<(SealedBlock, Arc<Vec<Receipt>>)>, Self::Error>> + Send
    where
        Self: LoadReceipt,
    {
        async move {
            if block_id.is_pending() {
                return Ok(LoadBlock::provider(self)
                    .pending_block_and_receipts()
                    .map_err(Self::Error::from_eth_err)?
                    .map(|(sb, receipts)| (sb, Arc::new(receipts))))
            }

            if let Some(block_hash) = LoadBlock::provider(self)
                .block_hash_for_id(block_id)
                .map_err(Self::Error::from_eth_err)?
            {
                return LoadReceipt::cache(self)
                    .get_block_and_receipts(block_hash)
                    .await
                    .map_err(Self::Error::from_eth_err)
            }

            Ok(None)
        }
    }

    /// Returns uncle headers of given block.
    ///
    /// Returns an empty vec if there are none.
    fn ommers(
        &self,
        block_id: BlockId,
    ) -> Result<Option<Vec<reth_primitives::Header>>, Self::Error> {
        LoadBlock::provider(self).ommers_by_id(block_id).map_err(Self::Error::from_eth_err)
    }

    /// Returns uncle block at given index in given block.
    ///
    /// Returns `None` if index out of range.
    fn ommer_by_block_and_index(
        &self,
        block_id: BlockId,
        index: Index,
    ) -> impl Future<Output = Result<Option<Block<Self::NetworkTypes>>, Self::Error>> + Send {
        async move {
            let uncles = if block_id.is_pending() {
                // Pending block can be fetched directly without need for caching
                LoadBlock::provider(self)
                    .pending_block()
                    .map_err(Self::Error::from_eth_err)?
                    .map(|block| block.ommers)
            } else {
                LoadBlock::provider(self)
                    .ommers_by_id(block_id)
                    .map_err(Self::Error::from_eth_err)?
            }
            .unwrap_or_default();

<<<<<<< HEAD
            let index = usize::from(index);
            let uncle = uncles.into_iter().nth(index).map(|header| Rich {
                inner: uncle_block_from_header(header),
                extra_info: Default::default(),
            });
=======
            let uncle = uncles
                .into_iter()
                .nth(index.into())
                .map(|header| uncle_block_from_header(header).into());
>>>>>>> 72ed7a9b
            Ok(uncle)
        }
    }
}

/// Loads a block from database.
///
/// Behaviour shared by several `eth_` RPC methods, not exclusive to `eth_` blocks RPC methods.
pub trait LoadBlock: LoadPendingBlock + SpawnBlocking {
    // Returns a handle for reading data from disk.
    ///
    /// Data access in default (L1) trait method implementations.
    fn provider(&self) -> impl BlockReaderIdExt;

    /// Returns a handle for reading data from memory.
    ///
    /// Data access in default (L1) trait method implementations.
    fn cache(&self) -> &EthStateCache;

    /// Returns the block object for the given block id.
    fn block(
        &self,
        block_id: BlockId,
    ) -> impl Future<Output = Result<Option<SealedBlock>, Self::Error>> + Send {
        async move {
            self.block_with_senders(block_id)
                .await
                .map(|maybe_block| maybe_block.map(|block| block.block))
        }
    }

    /// Returns the block object for the given block id.
    fn block_with_senders(
        &self,
        block_id: BlockId,
    ) -> impl Future<Output = Result<Option<SealedBlockWithSenders>, Self::Error>> + Send {
        async move {
            if block_id.is_pending() {
                // Pending block can be fetched directly without need for caching
                let maybe_pending = LoadPendingBlock::provider(self)
                    .pending_block_with_senders()
                    .map_err(Self::Error::from_eth_err)?;
                return if maybe_pending.is_some() {
                    Ok(maybe_pending)
                } else {
                    self.local_pending_block().await
                }
            }

            let block_hash = match LoadPendingBlock::provider(self)
                .block_hash_for_id(block_id)
                .map_err(Self::Error::from_eth_err)?
            {
                Some(block_hash) => block_hash,
                None => return Ok(None),
            };

            self.cache()
                .get_sealed_block_with_senders(block_hash)
                .await
                .map_err(Self::Error::from_eth_err)
        }
    }
}<|MERGE_RESOLUTION|>--- conflicted
+++ resolved
@@ -207,18 +207,10 @@
             }
             .unwrap_or_default();
 
-<<<<<<< HEAD
-            let index = usize::from(index);
-            let uncle = uncles.into_iter().nth(index).map(|header| Rich {
-                inner: uncle_block_from_header(header),
-                extra_info: Default::default(),
-            });
-=======
             let uncle = uncles
                 .into_iter()
                 .nth(index.into())
                 .map(|header| uncle_block_from_header(header).into());
->>>>>>> 72ed7a9b
             Ok(uncle)
         }
     }
