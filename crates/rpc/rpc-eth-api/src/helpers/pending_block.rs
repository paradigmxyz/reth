--- conflicted
+++ resolved
@@ -20,11 +20,7 @@
         BlockEnv, CfgEnv, CfgEnvWithHandlerCfg, EVMError, Env, ExecutionResult, InvalidTransaction,
         ResultAndState, SpecId,
     },
-<<<<<<< HEAD
-    Block, Header, Receipt, Requests, SealedBlockWithSenders, SealedHeader, ToRecoveredTransaction,
-=======
     Block, BlockBody, Header, Receipt, Requests, SealedBlockWithSenders, SealedHeader,
->>>>>>> f4cbfbcd
     TransactionSignedEcRecovered, EMPTY_OMMER_ROOT_HASH,
 };
 use reth_provider::{
