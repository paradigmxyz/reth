//! Database access for `eth_` transaction RPC methods. Loads transaction and receipt data w.r.t.
//! network.

use alloy_dyn_abi::TypedData;
use alloy_primitives::{Address, Bytes, TxHash, TxKind, B256, U256};
use futures::Future;
use reth_primitives::{
    BlockId, Receipt, SealedBlockWithSenders, TransactionMeta, TransactionSigned,
};
use reth_provider::{BlockNumReader, BlockReaderIdExt, ReceiptProvider, TransactionsProvider};
use reth_rpc_eth_types::{
    utils::{binary_search, recover_raw_transaction},
    EthApiError, EthStateCache, SignError, TransactionSource,
};
use reth_rpc_types::{
    transaction::{
        EIP1559TransactionRequest, EIP2930TransactionRequest, EIP4844TransactionRequest,
        LegacyTransactionRequest,
    },
    BlockNumberOrTag, TransactionInfo, TransactionRequest, TypedTransactionRequest,
};
use reth_rpc_types_compat::transaction::{from_recovered, from_recovered_with_block_context};
use reth_transaction_pool::{PoolTransaction, TransactionOrigin, TransactionPool};

use crate::{FromEthApiError, FullEthApiTypes, IntoEthApiError, RpcReceipt, RpcTransaction};

use super::{
    Call, EthApiSpec, EthSigner, LoadBlock, LoadFee, LoadPendingBlock, LoadReceipt, LoadState,
    SpawnBlocking,
};

/// Transaction related functions for the [`EthApiServer`](crate::EthApiServer) trait in
/// the `eth_` namespace.
///
/// This includes utilities for transaction tracing, transacting and inspection.
///
/// Async functions that are spawned onto the
/// [`BlockingTaskPool`](reth_tasks::pool::BlockingTaskPool) begin with `spawn_`
///
/// ## Calls
///
/// There are subtle differences between when transacting [`TransactionRequest`]:
///
/// The endpoints `eth_call` and `eth_estimateGas` and `eth_createAccessList` should always
/// __disable__ the base fee check in the
/// [`EnvWithHandlerCfg`](revm_primitives::CfgEnvWithHandlerCfg).
///
/// The behaviour for tracing endpoints is not consistent across clients.
/// Geth also disables the basefee check for tracing: <https://github.com/ethereum/go-ethereum/blob/bc0b87ca196f92e5af49bd33cc190ef0ec32b197/eth/tracers/api.go#L955-L955>
/// Erigon does not: <https://github.com/ledgerwatch/erigon/blob/aefb97b07d1c4fd32a66097a24eddd8f6ccacae0/turbo/transactions/tracing.go#L209-L209>
///
/// See also <https://github.com/paradigmxyz/reth/issues/6240>
///
/// This implementation follows the behaviour of Geth and disables the basefee check for tracing.
pub trait EthTransactions: LoadTransaction {
    /// Returns a handle for reading data from disk.
    ///
    /// Data access in default (L1) trait method implementations.
    fn provider(&self) -> impl BlockReaderIdExt;

    /// Returns a handle for signing data.
    ///
    /// Singer access in default (L1) trait method implementations.
    fn signers(&self) -> &parking_lot::RwLock<Vec<Box<dyn EthSigner>>>;

    /// Returns the transaction by hash.
    ///
    /// Checks the pool and state.
    ///
    /// Returns `Ok(None)` if no matching transaction was found.
    fn transaction_by_hash(
        &self,
        hash: B256,
    ) -> impl Future<Output = Result<Option<TransactionSource>, Self::Error>> + Send {
        LoadTransaction::transaction_by_hash(self, hash)
    }

    /// Get all transactions in the block with the given hash.
    ///
    /// Returns `None` if block does not exist.
    fn transactions_by_block(
        &self,
        block: B256,
    ) -> impl Future<Output = Result<Option<Vec<TransactionSigned>>, Self::Error>> + Send {
        async move {
            self.cache().get_block_transactions(block).await.map_err(Self::Error::from_eth_err)
        }
    }

    /// Returns the EIP-2718 encoded transaction by hash.
    ///
    /// If this is a pooled EIP-4844 transaction, the blob sidecar is included.
    ///
    /// Checks the pool and state.
    ///
    /// Returns `Ok(None)` if no matching transaction was found.
    fn raw_transaction_by_hash(
        &self,
        hash: B256,
    ) -> impl Future<Output = Result<Option<Bytes>, Self::Error>> + Send {
        async move {
            // Note: this is mostly used to fetch pooled transactions so we check the pool first
            if let Some(tx) =
                self.pool().get_pooled_transaction_element(hash).map(|tx| tx.envelope_encoded())
            {
                return Ok(Some(tx))
            }

            self.spawn_blocking_io(move |ref this| {
                Ok(LoadTransaction::provider(this)
                    .transaction_by_hash(hash)
                    .map_err(Self::Error::from_eth_err)?
                    .map(|tx| tx.envelope_encoded()))
            })
            .await
        }
    }

    /// Returns the _historical_ transaction and the block it was mined in
    fn historical_transaction_by_hash_at(
        &self,
        hash: B256,
    ) -> impl Future<Output = Result<Option<(TransactionSource, B256)>, Self::Error>> + Send {
        async move {
            match self.transaction_by_hash_at(hash).await? {
                None => Ok(None),
                Some((tx, at)) => Ok(at.as_block_hash().map(|hash| (tx, hash))),
            }
        }
    }

    /// Returns the transaction receipt for the given hash.
    ///
    /// Returns None if the transaction does not exist or is pending
    /// Note: The tx receipt is not available for pending transactions.
    fn transaction_receipt(
        &self,
        hash: B256,
    ) -> impl Future<Output = Result<Option<RpcReceipt<Self::NetworkTypes>>, Self::Error>> + Send
    where
        Self: LoadReceipt + 'static,
    {
        async move {
            match self.load_transaction_and_receipt(hash).await? {
                Some((tx, meta, receipt)) => {
                    self.build_transaction_receipt(tx, meta, receipt).await.map(Some)
                }
                None => Ok(None),
            }
        }
    }

    /// Helper method that loads a transaction and its receipt.
    fn load_transaction_and_receipt(
        &self,
        hash: TxHash,
    ) -> impl Future<
        Output = Result<Option<(TransactionSigned, TransactionMeta, Receipt)>, Self::Error>,
    > + Send
    where
        Self: 'static,
    {
        let this = self.clone();
        self.spawn_blocking_io(move |_| {
            let (tx, meta) = match LoadTransaction::provider(&this)
                .transaction_by_hash_with_meta(hash)
                .map_err(Self::Error::from_eth_err)?
            {
                Some((tx, meta)) => (tx, meta),
                None => return Ok(None),
            };

            let receipt = match EthTransactions::provider(&this)
                .receipt_by_hash(hash)
                .map_err(Self::Error::from_eth_err)?
            {
                Some(recpt) => recpt,
                None => return Ok(None),
            };

            Ok(Some((tx, meta, receipt)))
        })
    }

    /// Get transaction by [`BlockId`] and index of transaction within that block.
    ///
    /// Returns `Ok(None)` if the block does not exist, or index is out of range.
    fn transaction_by_block_and_tx_index(
        &self,
        block_id: BlockId,
        index: usize,
    ) -> impl Future<Output = Result<Option<RpcTransaction<Self::NetworkTypes>>, Self::Error>> + Send
    where
        Self: LoadBlock,
    {
        async move {
            if let Some(block) = self.block_with_senders(block_id).await? {
                let block_hash = block.hash();
                let block_number = block.number;
                let base_fee_per_gas = block.base_fee_per_gas;
                if let Some(tx) = block.into_transactions_ecrecovered().nth(index) {
                    let tx_info = TransactionInfo {
                        hash: Some(tx.hash()),
                        block_hash: Some(block_hash),
                        block_number: Some(block_number),
                        base_fee: base_fee_per_gas.map(u128::from),
                        index: Some(index as u64),
                    };

                    return Ok(Some(from_recovered_with_block_context::<Self::TransactionCompat>(
                        tx, tx_info,
                    )))
                }
            }

            Ok(None)
        }
    }

    /// Find a transaction by sender's address and nonce.
    fn get_transaction_by_sender_and_nonce(
        &self,
        sender: Address,
        nonce: u64,
        include_pending: bool,
    ) -> impl Future<Output = Result<Option<RpcTransaction<Self::NetworkTypes>>, Self::Error>> + Send
    where
        Self: LoadBlock + LoadState + FullEthApiTypes,
    {
        async move {
            // Check the pool first
            if include_pending {
                if let Some(tx) =
                    LoadState::pool(self).get_transaction_by_sender_and_nonce(sender, nonce)
                {
                    let transaction = tx.transaction.clone().into_consensus();
<<<<<<< HEAD
                    return Ok(Some(from_recovered(transaction.into())));
=======
                    return Ok(Some(from_recovered::<Self::TransactionCompat>(transaction)));
>>>>>>> 5e1b4942
                }
            }

            // Check if the sender is a contract
            if self.get_code(sender, None).await?.len() > 0 {
                return Ok(None);
            }

            let highest = self.transaction_count(sender, None).await?.saturating_to::<u64>();

            // If the nonce is higher or equal to the highest nonce, the transaction is pending or
            // not exists.
            if nonce >= highest {
                return Ok(None);
            }

            let Ok(high) = LoadBlock::provider(self).best_block_number() else {
                return Err(EthApiError::HeaderNotFound(BlockNumberOrTag::Latest.into()).into());
            };

            // Perform a binary search over the block range to find the block in which the sender's
            // nonce reached the requested nonce.
            let num = binary_search::<_, _, Self::Error>(1, high, |mid| async move {
                let mid_nonce =
                    self.transaction_count(sender, Some(mid.into())).await?.saturating_to::<u64>();

                Ok(mid_nonce > nonce)
            })
            .await?;

            let block_id = num.into();
            self.block_with_senders(block_id)
                .await?
                .and_then(|block| {
                    let block_hash = block.hash();
                    let block_number = block.number;
                    let base_fee_per_gas = block.base_fee_per_gas;

                    block
                        .into_transactions_ecrecovered()
                        .enumerate()
                        .find(|(_, tx)| tx.signer() == sender && tx.nonce() == nonce)
                        .map(|(index, tx)| {
                            let tx_info = TransactionInfo {
                                hash: Some(tx.hash()),
                                block_hash: Some(block_hash),
                                block_number: Some(block_number),
                                base_fee: base_fee_per_gas.map(u128::from),
                                index: Some(index as u64),
                            };
                            from_recovered_with_block_context::<Self::TransactionCompat>(
                                tx, tx_info,
                            )
                        })
                })
                .ok_or(EthApiError::HeaderNotFound(block_id).into())
                .map(Some)
        }
    }

    /// Get transaction, as raw bytes, by [`BlockId`] and index of transaction within that block.
    ///
    /// Returns `Ok(None)` if the block does not exist, or index is out of range.
    fn raw_transaction_by_block_and_tx_index(
        &self,
        block_id: BlockId,
        index: usize,
    ) -> impl Future<Output = Result<Option<Bytes>, Self::Error>> + Send
    where
        Self: LoadBlock,
    {
        async move {
            if let Some(block) = self.block_with_senders(block_id).await? {
                if let Some(tx) = block.transactions().nth(index) {
                    return Ok(Some(tx.envelope_encoded()))
                }
            }

            Ok(None)
        }
    }

    /// Decodes and recovers the transaction and submits it to the pool.
    ///
    /// Returns the hash of the transaction.
    fn send_raw_transaction(
        &self,
        tx: Bytes,
    ) -> impl Future<Output = Result<B256, Self::Error>> + Send {
        async move {
            let recovered = recover_raw_transaction(tx.clone())?;
            let pool_transaction =
                <Self::Pool as TransactionPool>::Transaction::from_pooled(recovered.into());

            // submit the transaction to the pool with a `Local` origin
            let hash = self
                .pool()
                .add_transaction(TransactionOrigin::Local, pool_transaction)
                .await
                .map_err(Self::Error::from_eth_err)?;

            Ok(hash)
        }
    }

    /// Signs transaction with a matching signer, if any and submits the transaction to the pool.
    /// Returns the hash of the signed transaction.
    fn send_transaction(
        &self,
        mut request: TransactionRequest,
    ) -> impl Future<Output = Result<B256, Self::Error>> + Send
    where
        Self: EthApiSpec + LoadBlock + LoadPendingBlock + LoadFee + Call,
    {
        async move {
            let from = match request.from {
                Some(from) => from,
                None => return Err(SignError::NoAccount.into_eth_err()),
            };

            if self.find_signer(&from).is_err() {
                return Err(SignError::NoAccount.into_eth_err())
            }

            // set nonce if not already set before
            if request.nonce.is_none() {
                let nonce = self.transaction_count(from, Some(BlockId::pending())).await?;
                // note: `.to()` can't panic because the nonce is constructed from a `u64`
                request.nonce = Some(nonce.to::<u64>());
            }

            let chain_id = self.chain_id();

            let estimated_gas =
                self.estimate_gas_at(request.clone(), BlockId::pending(), None).await?;
            let gas_limit = estimated_gas;

            let TransactionRequest {
                to,
                gas_price,
                max_fee_per_gas,
                max_priority_fee_per_gas,
                gas,
                value,
                input: data,
                nonce,
                mut access_list,
                max_fee_per_blob_gas,
                blob_versioned_hashes,
                sidecar,
                ..
            } = request;

            // todo: remove this inlining after https://github.com/alloy-rs/alloy/pull/183#issuecomment-1928161285
            let transaction = match (
                gas_price,
                max_fee_per_gas,
                access_list.take(),
                max_fee_per_blob_gas,
                blob_versioned_hashes,
                sidecar,
            ) {
                // legacy transaction
                // gas price required
                (Some(_), None, None, None, None, None) => {
                    Some(TypedTransactionRequest::Legacy(LegacyTransactionRequest {
                        nonce: nonce.unwrap_or_default(),
                        gas_price: U256::from(gas_price.unwrap_or_default()),
                        gas_limit: U256::from(gas.unwrap_or_default()),
                        value: value.unwrap_or_default(),
                        input: data.into_input().unwrap_or_default(),
                        kind: to.unwrap_or(TxKind::Create),
                        chain_id: None,
                    }))
                }
                // EIP2930
                // if only accesslist is set, and no eip1599 fees
                (_, None, Some(access_list), None, None, None) => {
                    Some(TypedTransactionRequest::EIP2930(EIP2930TransactionRequest {
                        nonce: nonce.unwrap_or_default(),
                        gas_price: U256::from(gas_price.unwrap_or_default()),
                        gas_limit: U256::from(gas.unwrap_or_default()),
                        value: value.unwrap_or_default(),
                        input: data.into_input().unwrap_or_default(),
                        kind: to.unwrap_or(TxKind::Create),
                        chain_id: 0,
                        access_list,
                    }))
                }
                // EIP1559
                // if 4844 fields missing
                // gas_price, max_fee_per_gas, access_list, max_fee_per_blob_gas,
                // blob_versioned_hashes, sidecar,
                (None, _, _, None, None, None) => {
                    // Empty fields fall back to the canonical transaction schema.
                    Some(TypedTransactionRequest::EIP1559(EIP1559TransactionRequest {
                        nonce: nonce.unwrap_or_default(),
                        max_fee_per_gas: U256::from(max_fee_per_gas.unwrap_or_default()),
                        max_priority_fee_per_gas: U256::from(
                            max_priority_fee_per_gas.unwrap_or_default(),
                        ),
                        gas_limit: U256::from(gas.unwrap_or_default()),
                        value: value.unwrap_or_default(),
                        input: data.into_input().unwrap_or_default(),
                        kind: to.unwrap_or(TxKind::Create),
                        chain_id: 0,
                        access_list: access_list.unwrap_or_default(),
                    }))
                }
                // EIP4884
                // all blob fields required
                (
                    None,
                    _,
                    _,
                    Some(max_fee_per_blob_gas),
                    Some(blob_versioned_hashes),
                    Some(sidecar),
                ) => {
                    // As per the EIP, we follow the same semantics as EIP-1559.
                    Some(TypedTransactionRequest::EIP4844(EIP4844TransactionRequest {
                        chain_id: 0,
                        nonce: nonce.unwrap_or_default(),
                        max_priority_fee_per_gas: U256::from(
                            max_priority_fee_per_gas.unwrap_or_default(),
                        ),
                        max_fee_per_gas: U256::from(max_fee_per_gas.unwrap_or_default()),
                        gas_limit: U256::from(gas.unwrap_or_default()),
                        value: value.unwrap_or_default(),
                        input: data.into_input().unwrap_or_default(),
                        to: match to {
                            Some(TxKind::Call(to)) => to,
                            _ => Address::default(),
                        },
                        access_list: access_list.unwrap_or_default(),

                        // eip-4844 specific.
                        max_fee_per_blob_gas: U256::from(max_fee_per_blob_gas),
                        blob_versioned_hashes,
                        sidecar,
                    }))
                }

                _ => None,
            };

            let transaction = match transaction {
                Some(TypedTransactionRequest::Legacy(mut req)) => {
                    req.chain_id = Some(chain_id.to());
                    req.gas_limit = gas_limit.saturating_to();
                    req.gas_price = self.legacy_gas_price(gas_price.map(U256::from)).await?;

                    TypedTransactionRequest::Legacy(req)
                }
                Some(TypedTransactionRequest::EIP2930(mut req)) => {
                    req.chain_id = chain_id.to();
                    req.gas_limit = gas_limit.saturating_to();
                    req.gas_price = self.legacy_gas_price(gas_price.map(U256::from)).await?;

                    TypedTransactionRequest::EIP2930(req)
                }
                Some(TypedTransactionRequest::EIP1559(mut req)) => {
                    let (max_fee_per_gas, max_priority_fee_per_gas) = self
                        .eip1559_fees(
                            max_fee_per_gas.map(U256::from),
                            max_priority_fee_per_gas.map(U256::from),
                        )
                        .await?;

                    req.chain_id = chain_id.to();
                    req.gas_limit = gas_limit.saturating_to();
                    req.max_fee_per_gas = max_fee_per_gas.saturating_to();
                    req.max_priority_fee_per_gas = max_priority_fee_per_gas.saturating_to();

                    TypedTransactionRequest::EIP1559(req)
                }
                Some(TypedTransactionRequest::EIP4844(mut req)) => {
                    let (max_fee_per_gas, max_priority_fee_per_gas) = self
                        .eip1559_fees(
                            max_fee_per_gas.map(U256::from),
                            max_priority_fee_per_gas.map(U256::from),
                        )
                        .await?;

                    req.max_fee_per_gas = max_fee_per_gas;
                    req.max_priority_fee_per_gas = max_priority_fee_per_gas;
                    req.max_fee_per_blob_gas =
                        self.eip4844_blob_fee(max_fee_per_blob_gas.map(U256::from)).await?;

                    req.chain_id = chain_id.to();
                    req.gas_limit = gas_limit;

                    TypedTransactionRequest::EIP4844(req)
                }
                None => return Err(EthApiError::ConflictingFeeFieldsInRequest.into()),
            };

            let signed_tx = self.sign_request(&from, transaction)?;

            let recovered =
                signed_tx.into_ecrecovered().ok_or(EthApiError::InvalidTransactionSignature)?;

            let pool_transaction = <<Self as LoadTransaction>::Pool as TransactionPool>::Transaction::try_from_consensus(recovered.into()).map_err(|_| EthApiError::TransactionConversionError)?;

            // submit the transaction to the pool with a `Local` origin
            let hash = LoadTransaction::pool(self)
                .add_transaction(TransactionOrigin::Local, pool_transaction)
                .await
                .map_err(Self::Error::from_eth_err)?;

            Ok(hash)
        }
    }

    /// Signs a transaction, with configured signers.
    fn sign_request(
        &self,
        from: &Address,
        request: TypedTransactionRequest,
    ) -> Result<TransactionSigned, Self::Error> {
        for signer in self.signers().read().iter() {
            if signer.is_signer_for(from) {
                return match signer.sign_transaction(request, from) {
                    Ok(tx) => Ok(tx),
                    Err(e) => Err(e.into_eth_err()),
                }
            }
        }
        Err(EthApiError::InvalidTransactionSignature.into())
    }

    /// Signs given message. Returns the signature.
    fn sign(
        &self,
        account: Address,
        message: Bytes,
    ) -> impl Future<Output = Result<Bytes, Self::Error>> + Send {
        async move {
            Ok(self
                .find_signer(&account)?
                .sign(account, &message)
                .await
                .map_err(Self::Error::from_eth_err)?
                .to_hex_bytes())
        }
    }

    /// Encodes and signs the typed data according EIP-712. Payload must implement Eip712 trait.
    fn sign_typed_data(&self, data: &TypedData, account: Address) -> Result<Bytes, Self::Error> {
        Ok(self
            .find_signer(&account)?
            .sign_typed_data(account, data)
            .map_err(Self::Error::from_eth_err)?
            .to_hex_bytes())
    }

    /// Returns the signer for the given account, if found in configured signers.
    fn find_signer(
        &self,
        account: &Address,
    ) -> Result<Box<(dyn EthSigner + 'static)>, Self::Error> {
        self.signers()
            .read()
            .iter()
            .find(|signer| signer.is_signer_for(account))
            .map(|signer| dyn_clone::clone_box(&**signer))
            .ok_or_else(|| SignError::NoAccount.into_eth_err())
    }
}

/// Loads a transaction from database.
///
/// Behaviour shared by several `eth_` RPC methods, not exclusive to `eth_` transactions RPC
/// methods.
pub trait LoadTransaction: SpawnBlocking + FullEthApiTypes {
    /// Transaction pool with pending transactions. [`TransactionPool::Transaction`] is the
    /// supported transaction type.
    type Pool: TransactionPool;

    /// Returns a handle for reading data from disk.
    ///
    /// Data access in default (L1) trait method implementations.
    fn provider(&self) -> impl TransactionsProvider;

    /// Returns a handle for reading data from memory.
    ///
    /// Data access in default (L1) trait method implementations.
    fn cache(&self) -> &EthStateCache;

    /// Returns a handle for reading data from pool.
    ///
    /// Data access in default (L1) trait method implementations.
    fn pool(&self) -> &Self::Pool;

    /// Returns the transaction by hash.
    ///
    /// Checks the pool and state.
    ///
    /// Returns `Ok(None)` if no matching transaction was found.
    fn transaction_by_hash(
        &self,
        hash: B256,
    ) -> impl Future<Output = Result<Option<TransactionSource>, Self::Error>> + Send {
        async move {
            // Try to find the transaction on disk
            let mut resp = self
                .spawn_blocking_io(move |this| {
                    match this
                        .provider()
                        .transaction_by_hash_with_meta(hash)
                        .map_err(Self::Error::from_eth_err)?
                    {
                        None => Ok(None),
                        Some((tx, meta)) => {
                            // Note: we assume this transaction is valid, because it's mined (or
                            // part of pending block) and already. We don't need to
                            // check for pre EIP-2 because this transaction could be pre-EIP-2.
                            let transaction = tx
                                .into_ecrecovered_unchecked()
                                .ok_or(EthApiError::InvalidTransactionSignature)?;

                            let tx = TransactionSource::Block {
                                transaction,
                                index: meta.index,
                                block_hash: meta.block_hash,
                                block_number: meta.block_number,
                                base_fee: meta.base_fee,
                            };
                            Ok(Some(tx))
                        }
                    }
                })
                .await?;

            if resp.is_none() {
                // tx not found on disk, check pool
                if let Some(tx) =
                    self.pool().get(&hash).map(|tx| tx.transaction.clone().into_consensus())
                {
                    resp = Some(TransactionSource::Pool(tx.into()));
                }
            }

            Ok(resp)
        }
    }

    /// Returns the transaction by including its corresponding [`BlockId`].
    ///
    /// Note: this supports pending transactions
    fn transaction_by_hash_at(
        &self,
        transaction_hash: B256,
    ) -> impl Future<Output = Result<Option<(TransactionSource, BlockId)>, Self::Error>> + Send
    {
        async move {
            Ok(self.transaction_by_hash(transaction_hash).await?.map(|tx| match tx {
                tx @ TransactionSource::Pool(_) => (tx, BlockId::pending()),
                tx @ TransactionSource::Block { block_hash, .. } => {
                    (tx, BlockId::Hash(block_hash.into()))
                }
            }))
        }
    }

    /// Fetches the transaction and the transaction's block
    fn transaction_and_block(
        &self,
        hash: B256,
    ) -> impl Future<Output = Result<Option<(TransactionSource, SealedBlockWithSenders)>, Self::Error>>
           + Send {
        async move {
            let (transaction, at) = match self.transaction_by_hash_at(hash).await? {
                None => return Ok(None),
                Some(res) => res,
            };

            // Note: this is always either hash or pending
            let block_hash = match at {
                BlockId::Hash(hash) => hash.block_hash,
                _ => return Ok(None),
            };
            let block = self
                .cache()
                .get_block_with_senders(block_hash)
                .await
                .map_err(Self::Error::from_eth_err)?;
            Ok(block.map(|block| (transaction, block.seal(block_hash))))
        }
    }
}<|MERGE_RESOLUTION|>--- conflicted
+++ resolved
@@ -234,11 +234,7 @@
                     LoadState::pool(self).get_transaction_by_sender_and_nonce(sender, nonce)
                 {
                     let transaction = tx.transaction.clone().into_consensus();
-<<<<<<< HEAD
-                    return Ok(Some(from_recovered(transaction.into())));
-=======
-                    return Ok(Some(from_recovered::<Self::TransactionCompat>(transaction)));
->>>>>>> 5e1b4942
+                    return Ok(Some(from_recovered::<Self::TransactionCompat>(transaction.into())));
                 }
             }
 
