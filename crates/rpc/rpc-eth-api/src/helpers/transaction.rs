--- conflicted
+++ resolved
@@ -208,16 +208,10 @@
                         index: Some(index as u64),
                     };
 
-<<<<<<< HEAD
                     return Ok(Some(from_recovered_with_block_context(
-                        tx,
+                        tx.clone().with_signer(*signer),
                         tx_info,
                         self.tx_resp_builder(),
-=======
-                    return Ok(Some(from_recovered_with_block_context::<Self::TransactionCompat>(
-                        tx.clone().with_signer(*signer),
-                        tx_info,
->>>>>>> 523bfb9c
                     )))
                 }
             }
@@ -294,14 +288,11 @@
                                 base_fee: base_fee_per_gas.map(u128::from),
                                 index: Some(index as u64),
                             };
-<<<<<<< HEAD
-                            from_recovered_with_block_context(tx, tx_info, self.tx_resp_builder())
-=======
-                            from_recovered_with_block_context::<Self::TransactionCompat>(
+                            from_recovered_with_block_context(
                                 tx.clone().with_signer(*signer),
                                 tx_info,
+                                self.tx_resp_builder(),
                             )
->>>>>>> 523bfb9c
                         })
                 })
                 .ok_or(EthApiError::HeaderNotFound(block_id).into())
