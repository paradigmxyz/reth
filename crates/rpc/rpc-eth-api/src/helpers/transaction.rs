//! Database access for `eth_` transaction RPC methods. Loads transaction and receipt data w.r.t.
//! network.

use std::{fmt, ops::Deref, sync::Arc};

use alloy_dyn_abi::TypedData;
use futures::Future;
use reth_primitives::{
    Address, BlockId, Bytes, Receipt, SealedBlockWithSenders, TransactionMeta, TransactionSigned,
    TxHash, TxKind, B256, U256,
};
use reth_provider::{BlockReaderIdExt, ReceiptProvider, TransactionsProvider};
use reth_rpc_eth_types::{
    utils::recover_raw_transaction, EthApiError, EthResult, EthStateCache, SignError,
    TransactionSource,
};
use reth_rpc_types::{
    transaction::{
        EIP1559TransactionRequest, EIP2930TransactionRequest, EIP4844TransactionRequest,
        LegacyTransactionRequest,
    },
    AnyTransactionReceipt, TransactionInfo, TransactionRequest, TypedTransactionRequest,
};
use reth_rpc_types_compat::{transaction::from_recovered_with_block_context, TransactionCompat};
use reth_transaction_pool::{PoolTransaction, TransactionOrigin, TransactionPool};

use crate::{FromEthApiError, IntoEthApiError, RpcTransaction};

use super::{
    Call, EthApiSpec, EthSigner, LoadBlock, LoadFee, LoadPendingBlock, LoadReceipt, SpawnBlocking,
};

/// Transaction related functions for the [`EthApiServer`](crate::EthApiServer) trait in
/// the `eth_` namespace.
///
/// This includes utilities for transaction tracing, transacting and inspection.
///
/// Async functions that are spawned onto the
/// [`BlockingTaskPool`](reth_tasks::pool::BlockingTaskPool) begin with `spawn_`
///
/// ## Calls
///
/// There are subtle differences between when transacting [`TransactionRequest`]:
///
/// The endpoints `eth_call` and `eth_estimateGas` and `eth_createAccessList` should always
/// __disable__ the base fee check in the
/// [`EnvWithHandlerCfg`](revm_primitives::CfgEnvWithHandlerCfg).
///
/// The behaviour for tracing endpoints is not consistent across clients.
/// Geth also disables the basefee check for tracing: <https://github.com/ethereum/go-ethereum/blob/bc0b87ca196f92e5af49bd33cc190ef0ec32b197/eth/tracers/api.go#L955-L955>
/// Erigon does not: <https://github.com/ledgerwatch/erigon/blob/aefb97b07d1c4fd32a66097a24eddd8f6ccacae0/turbo/transactions/tracing.go#L209-L209>
///
/// See also <https://github.com/paradigmxyz/reth/issues/6240>
///
/// This implementation follows the behaviour of Geth and disables the basefee check for tracing.
pub trait EthTransactions: LoadTransaction {
    /// Returns a handle for reading data from disk.
    ///
    /// Data access in default (L1) trait method implementations.
    fn provider(&self) -> impl BlockReaderIdExt;

    /// Returns a handle for forwarding received raw transactions.
    ///
    /// Access to transaction forwarder in default (L1) trait method implementations.
    fn raw_tx_forwarder(&self) -> Option<Arc<dyn RawTransactionForwarder>>;

    /// Returns a handle for signing data.
    ///
    /// Singer access in default (L1) trait method implementations.
    fn signers(&self) -> &parking_lot::RwLock<Vec<Box<dyn EthSigner>>>;

    /// Returns the transaction by hash.
    ///
    /// Checks the pool and state.
    ///
    /// Returns `Ok(None)` if no matching transaction was found.
    fn transaction_by_hash(
        &self,
        hash: B256,
    ) -> impl Future<Output = Result<Option<TransactionSource>, Self::Error>> + Send {
        LoadTransaction::transaction_by_hash(self, hash)
    }

    /// Get all transactions in the block with the given hash.
    ///
    /// Returns `None` if block does not exist.
    fn transactions_by_block(
        &self,
        block: B256,
    ) -> impl Future<Output = Result<Option<Vec<TransactionSigned>>, Self::Error>> + Send {
        async move {
            self.cache().get_block_transactions(block).await.map_err(Self::Error::from_eth_err)
        }
    }

    /// Returns the EIP-2718 encoded transaction by hash.
    ///
    /// If this is a pooled EIP-4844 transaction, the blob sidecar is included.
    ///
    /// Checks the pool and state.
    ///
    /// Returns `Ok(None)` if no matching transaction was found.
    fn raw_transaction_by_hash(
        &self,
        hash: B256,
    ) -> impl Future<Output = Result<Option<Bytes>, Self::Error>> + Send {
        async move {
            // Note: this is mostly used to fetch pooled transactions so we check the pool first
            if let Some(tx) =
                self.pool().get_pooled_transaction_element(hash).map(|tx| tx.envelope_encoded())
            {
                return Ok(Some(tx))
            }

            self.spawn_blocking_io(move |ref this| {
                Ok(LoadTransaction::provider(this)
                    .transaction_by_hash(hash)
                    .map_err(Self::Error::from_eth_err)?
                    .map(|tx| tx.envelope_encoded()))
            })
            .await
        }
    }

    /// Returns the _historical_ transaction and the block it was mined in
    fn historical_transaction_by_hash_at(
        &self,
        hash: B256,
    ) -> impl Future<Output = Result<Option<(TransactionSource, B256)>, Self::Error>> + Send {
        async move {
            match self.transaction_by_hash_at(hash).await? {
                None => Ok(None),
                Some((tx, at)) => Ok(at.as_block_hash().map(|hash| (tx, hash))),
            }
        }
    }

    /// Returns the transaction receipt for the given hash.
    ///
    /// Returns None if the transaction does not exist or is pending
    /// Note: The tx receipt is not available for pending transactions.
    fn transaction_receipt(
        &self,
        hash: B256,
    ) -> impl Future<Output = Result<Option<AnyTransactionReceipt>, Self::Error>> + Send
    where
        Self: LoadReceipt + 'static,
    {
        async move {
            match self.load_transaction_and_receipt(hash).await? {
                Some((tx, meta, receipt)) => {
                    self.build_transaction_receipt(tx, meta, receipt).await.map(Some)
                }
                None => Ok(None),
            }
        }
    }

    /// Helper method that loads a transaction and its receipt.
    fn load_transaction_and_receipt(
        &self,
        hash: TxHash,
    ) -> impl Future<
        Output = Result<Option<(TransactionSigned, TransactionMeta, Receipt)>, Self::Error>,
    > + Send
    where
        Self: 'static,
    {
        let this = self.clone();
        self.spawn_blocking_io(move |_| {
            let (tx, meta) = match LoadTransaction::provider(&this)
                .transaction_by_hash_with_meta(hash)
                .map_err(Self::Error::from_eth_err)?
            {
                Some((tx, meta)) => (tx, meta),
                None => return Ok(None),
            };

            let receipt = match EthTransactions::provider(&this)
                .receipt_by_hash(hash)
                .map_err(Self::Error::from_eth_err)?
            {
                Some(recpt) => recpt,
                None => return Ok(None),
            };

            Ok(Some((tx, meta, receipt)))
        })
    }

    /// Get transaction by [`BlockId`] and index of transaction within that block.
    ///
    /// Returns `Ok(None)` if the block does not exist, or index is out of range.
    fn transaction_by_block_and_tx_index(
        &self,
        block_id: BlockId,
        index: usize,
    ) -> impl Future<Output = Result<Option<RpcTransaction<Self::NetworkTypes>>, Self::Error>> + Send
    where
        Self: LoadBlock,
        Self::TransactionCompat:
            TransactionCompat<Transaction = RpcTransaction<Self::NetworkTypes>>,
    {
        async move {
            if let Some(block) = self.block_with_senders(block_id).await? {
                let block_hash = block.hash();
                let block_number = block.number;
                let base_fee_per_gas = block.base_fee_per_gas;
                if let Some(tx) = block.into_transactions_ecrecovered().nth(index) {
<<<<<<< HEAD
                    return Ok(Some(from_recovered_with_block_context::<Self::TransactionCompat>(
                        tx,
                        block_hash,
                        block_number,
                        base_fee_per_gas,
                        index,
                    )))
=======
                    let tx_info = TransactionInfo {
                        hash: Some(tx.hash()),
                        block_hash: Some(block_hash),
                        block_number: Some(block_number),
                        base_fee: base_fee_per_gas.map(u128::from),
                        index: Some(index as u64),
                    };
                    return Ok(Some(from_recovered_with_block_context(tx, tx_info)))
>>>>>>> c788b6a5
                }
            }

            Ok(None)
        }
    }

    /// Get transaction, as raw bytes, by [`BlockId`] and index of transaction within that block.
    ///
    /// Returns `Ok(None)` if the block does not exist, or index is out of range.
    fn raw_transaction_by_block_and_tx_index(
        &self,
        block_id: BlockId,
        index: usize,
    ) -> impl Future<Output = Result<Option<Bytes>, Self::Error>> + Send
    where
        Self: LoadBlock,
    {
        async move {
            if let Some(block) = self.block_with_senders(block_id).await? {
                if let Some(tx) = block.transactions().nth(index) {
                    return Ok(Some(tx.envelope_encoded()))
                }
            }

            Ok(None)
        }
    }

    /// Decodes and recovers the transaction and submits it to the pool.
    ///
    /// Returns the hash of the transaction.
    fn send_raw_transaction(
        &self,
        tx: Bytes,
    ) -> impl Future<Output = Result<B256, Self::Error>> + Send {
        async move {
            let recovered = recover_raw_transaction(tx.clone())?;
            let pool_transaction =
                <Self::Pool as TransactionPool>::Transaction::from_pooled(recovered);

            // On optimism, transactions are forwarded directly to the sequencer to be included in
            // blocks that it builds.
            if let Some(client) = self.raw_tx_forwarder().as_ref() {
                tracing::debug!( target: "rpc::eth",  "forwarding raw transaction to");
                let _ = client.forward_raw_transaction(&tx).await.inspect_err(|err| {
                    tracing::debug!(target: "rpc::eth", %err, hash=% *pool_transaction.hash(), "failed to forward raw transaction");
                });
            }

            // submit the transaction to the pool with a `Local` origin
            let hash = self
                .pool()
                .add_transaction(TransactionOrigin::Local, pool_transaction)
                .await
                .map_err(Self::Error::from_eth_err)?;

            Ok(hash)
        }
    }

    /// Signs transaction with a matching signer, if any and submits the transaction to the pool.
    /// Returns the hash of the signed transaction.
    fn send_transaction(
        &self,
        mut request: TransactionRequest,
    ) -> impl Future<Output = Result<B256, Self::Error>> + Send
    where
        Self: EthApiSpec + LoadBlock + LoadPendingBlock + LoadFee + Call,
    {
        async move {
            let from = match request.from {
                Some(from) => from,
                None => return Err(SignError::NoAccount.into_eth_err()),
            };

            if self.find_signer(&from).is_err() {
                return Err(SignError::NoAccount.into_eth_err());
            }

            // set nonce if not already set before
            if request.nonce.is_none() {
                let nonce = self.transaction_count(from, Some(BlockId::pending())).await?;
                // note: `.to()` can't panic because the nonce is constructed from a `u64`
                request.nonce = Some(nonce.to::<u64>());
            }

            let chain_id = self.chain_id();

            let estimated_gas =
                self.estimate_gas_at(request.clone(), BlockId::pending(), None).await?;
            let gas_limit = estimated_gas;

            let TransactionRequest {
                to,
                gas_price,
                max_fee_per_gas,
                max_priority_fee_per_gas,
                gas,
                value,
                input: data,
                nonce,
                mut access_list,
                max_fee_per_blob_gas,
                blob_versioned_hashes,
                sidecar,
                ..
            } = request;

            // todo: remove this inlining after https://github.com/alloy-rs/alloy/pull/183#issuecomment-1928161285
            let transaction = match (
                gas_price,
                max_fee_per_gas,
                access_list.take(),
                max_fee_per_blob_gas,
                blob_versioned_hashes,
                sidecar,
            ) {
                // legacy transaction
                // gas price required
                (Some(_), None, None, None, None, None) => {
                    Some(TypedTransactionRequest::Legacy(LegacyTransactionRequest {
                        nonce: nonce.unwrap_or_default(),
                        gas_price: U256::from(gas_price.unwrap_or_default()),
                        gas_limit: U256::from(gas.unwrap_or_default()),
                        value: value.unwrap_or_default(),
                        input: data.into_input().unwrap_or_default(),
                        kind: to.unwrap_or(TxKind::Create),
                        chain_id: None,
                    }))
                }
                // EIP2930
                // if only accesslist is set, and no eip1599 fees
                (_, None, Some(access_list), None, None, None) => {
                    Some(TypedTransactionRequest::EIP2930(EIP2930TransactionRequest {
                        nonce: nonce.unwrap_or_default(),
                        gas_price: U256::from(gas_price.unwrap_or_default()),
                        gas_limit: U256::from(gas.unwrap_or_default()),
                        value: value.unwrap_or_default(),
                        input: data.into_input().unwrap_or_default(),
                        kind: to.unwrap_or(TxKind::Create),
                        chain_id: 0,
                        access_list,
                    }))
                }
                // EIP1559
                // if 4844 fields missing
                // gas_price, max_fee_per_gas, access_list, max_fee_per_blob_gas,
                // blob_versioned_hashes, sidecar,
                (None, _, _, None, None, None) => {
                    // Empty fields fall back to the canonical transaction schema.
                    Some(TypedTransactionRequest::EIP1559(EIP1559TransactionRequest {
                        nonce: nonce.unwrap_or_default(),
                        max_fee_per_gas: U256::from(max_fee_per_gas.unwrap_or_default()),
                        max_priority_fee_per_gas: U256::from(
                            max_priority_fee_per_gas.unwrap_or_default(),
                        ),
                        gas_limit: U256::from(gas.unwrap_or_default()),
                        value: value.unwrap_or_default(),
                        input: data.into_input().unwrap_or_default(),
                        kind: to.unwrap_or(TxKind::Create),
                        chain_id: 0,
                        access_list: access_list.unwrap_or_default(),
                    }))
                }
                // EIP4884
                // all blob fields required
                (
                    None,
                    _,
                    _,
                    Some(max_fee_per_blob_gas),
                    Some(blob_versioned_hashes),
                    Some(sidecar),
                ) => {
                    // As per the EIP, we follow the same semantics as EIP-1559.
                    Some(TypedTransactionRequest::EIP4844(EIP4844TransactionRequest {
                        chain_id: 0,
                        nonce: nonce.unwrap_or_default(),
                        max_priority_fee_per_gas: U256::from(
                            max_priority_fee_per_gas.unwrap_or_default(),
                        ),
                        max_fee_per_gas: U256::from(max_fee_per_gas.unwrap_or_default()),
                        gas_limit: U256::from(gas.unwrap_or_default()),
                        value: value.unwrap_or_default(),
                        input: data.into_input().unwrap_or_default(),
                        to: match to {
                            Some(TxKind::Call(to)) => to,
                            _ => Address::default(),
                        },
                        access_list: access_list.unwrap_or_default(),

                        // eip-4844 specific.
                        max_fee_per_blob_gas: U256::from(max_fee_per_blob_gas),
                        blob_versioned_hashes,
                        sidecar,
                    }))
                }

                _ => None,
            };

            let transaction = match transaction {
                Some(TypedTransactionRequest::Legacy(mut req)) => {
                    req.chain_id = Some(chain_id.to());
                    req.gas_limit = gas_limit.saturating_to();
                    req.gas_price = self.legacy_gas_price(gas_price.map(U256::from)).await?;

                    TypedTransactionRequest::Legacy(req)
                }
                Some(TypedTransactionRequest::EIP2930(mut req)) => {
                    req.chain_id = chain_id.to();
                    req.gas_limit = gas_limit.saturating_to();
                    req.gas_price = self.legacy_gas_price(gas_price.map(U256::from)).await?;

                    TypedTransactionRequest::EIP2930(req)
                }
                Some(TypedTransactionRequest::EIP1559(mut req)) => {
                    let (max_fee_per_gas, max_priority_fee_per_gas) = self
                        .eip1559_fees(
                            max_fee_per_gas.map(U256::from),
                            max_priority_fee_per_gas.map(U256::from),
                        )
                        .await?;

                    req.chain_id = chain_id.to();
                    req.gas_limit = gas_limit.saturating_to();
                    req.max_fee_per_gas = max_fee_per_gas.saturating_to();
                    req.max_priority_fee_per_gas = max_priority_fee_per_gas.saturating_to();

                    TypedTransactionRequest::EIP1559(req)
                }
                Some(TypedTransactionRequest::EIP4844(mut req)) => {
                    let (max_fee_per_gas, max_priority_fee_per_gas) = self
                        .eip1559_fees(
                            max_fee_per_gas.map(U256::from),
                            max_priority_fee_per_gas.map(U256::from),
                        )
                        .await?;

                    req.max_fee_per_gas = max_fee_per_gas;
                    req.max_priority_fee_per_gas = max_priority_fee_per_gas;
                    req.max_fee_per_blob_gas =
                        self.eip4844_blob_fee(max_fee_per_blob_gas.map(U256::from)).await?;

                    req.chain_id = chain_id.to();
                    req.gas_limit = gas_limit;

                    TypedTransactionRequest::EIP4844(req)
                }
                None => return Err(EthApiError::ConflictingFeeFieldsInRequest.into()),
            };

            let signed_tx = self.sign_request(&from, transaction)?;

            let recovered =
                signed_tx.into_ecrecovered().ok_or(EthApiError::InvalidTransactionSignature)?;

            let pool_transaction = match recovered.try_into() {
                Ok(converted) => converted,
                Err(_) => return Err(EthApiError::TransactionConversionError.into()),
            };

            // submit the transaction to the pool with a `Local` origin
            let hash = LoadTransaction::pool(self)
                .add_transaction(TransactionOrigin::Local, pool_transaction)
                .await
                .map_err(Self::Error::from_eth_err)?;

            Ok(hash)
        }
    }

    /// Signs a transaction, with configured signers.
    fn sign_request(
        &self,
        from: &Address,
        request: TypedTransactionRequest,
    ) -> Result<TransactionSigned, Self::Error> {
        for signer in self.signers().read().iter() {
            if signer.is_signer_for(from) {
                return match signer.sign_transaction(request, from) {
                    Ok(tx) => Ok(tx),
                    Err(e) => Err(e.into_eth_err()),
                }
            }
        }
        Err(EthApiError::InvalidTransactionSignature.into())
    }

    /// Signs given message. Returns the signature.
    fn sign(
        &self,
        account: Address,
        message: Bytes,
    ) -> impl Future<Output = Result<Bytes, Self::Error>> + Send {
        async move {
            Ok(self
                .find_signer(&account)?
                .sign(account, &message)
                .await
                .map_err(Self::Error::from_eth_err)?
                .to_hex_bytes())
        }
    }

    /// Encodes and signs the typed data according EIP-712. Payload must implement Eip712 trait.
    fn sign_typed_data(&self, data: &TypedData, account: Address) -> Result<Bytes, Self::Error> {
        Ok(self
            .find_signer(&account)?
            .sign_typed_data(account, data)
            .map_err(Self::Error::from_eth_err)?
            .to_hex_bytes())
    }

    /// Returns the signer for the given account, if found in configured signers.
    fn find_signer(
        &self,
        account: &Address,
    ) -> Result<Box<(dyn EthSigner + 'static)>, Self::Error> {
        self.signers()
            .read()
            .iter()
            .find(|signer| signer.is_signer_for(account))
            .map(|signer| dyn_clone::clone_box(&**signer))
            .ok_or_else(|| SignError::NoAccount.into_eth_err())
    }
}

/// Loads a transaction from database.
///
/// Behaviour shared by several `eth_` RPC methods, not exclusive to `eth_` transactions RPC
/// methods.
pub trait LoadTransaction: SpawnBlocking {
    /// Transaction pool with pending transactions. [`TransactionPool::Transaction`] is the
    /// supported transaction type.
    type Pool: TransactionPool;

    /// Returns a handle for reading data from disk.
    ///
    /// Data access in default (L1) trait method implementations.
    fn provider(&self) -> impl TransactionsProvider;

    /// Returns a handle for reading data from memory.
    ///
    /// Data access in default (L1) trait method implementations.
    fn cache(&self) -> &EthStateCache;

    /// Returns a handle for reading data from pool.
    ///
    /// Data access in default (L1) trait method implementations.
    fn pool(&self) -> &Self::Pool;

    /// Returns the transaction by hash.
    ///
    /// Checks the pool and state.
    ///
    /// Returns `Ok(None)` if no matching transaction was found.
    fn transaction_by_hash(
        &self,
        hash: B256,
    ) -> impl Future<Output = Result<Option<TransactionSource>, Self::Error>> + Send {
        async move {
            // Try to find the transaction on disk
            let mut resp = self
                .spawn_blocking_io(move |this| {
                    match this
                        .provider()
                        .transaction_by_hash_with_meta(hash)
                        .map_err(Self::Error::from_eth_err)?
                    {
                        None => Ok(None),
                        Some((tx, meta)) => {
                            // Note: we assume this transaction is valid, because it's mined (or
                            // part of pending block) and already. We don't need to
                            // check for pre EIP-2 because this transaction could be pre-EIP-2.
                            let transaction = tx
                                .into_ecrecovered_unchecked()
                                .ok_or(EthApiError::InvalidTransactionSignature)?;

                            let tx = TransactionSource::Block {
                                transaction,
                                index: meta.index,
                                block_hash: meta.block_hash,
                                block_number: meta.block_number,
                                base_fee: meta.base_fee,
                            };
                            Ok(Some(tx))
                        }
                    }
                })
                .await?;

            if resp.is_none() {
                // tx not found on disk, check pool
                if let Some(tx) =
                    self.pool().get(&hash).map(|tx| tx.transaction.clone().into_consensus())
                {
                    resp = Some(TransactionSource::Pool(tx));
                }
            }

            Ok(resp)
        }
    }

    /// Returns the transaction by including its corresponding [`BlockId`].
    ///
    /// Note: this supports pending transactions
    fn transaction_by_hash_at(
        &self,
        transaction_hash: B256,
    ) -> impl Future<Output = Result<Option<(TransactionSource, BlockId)>, Self::Error>> + Send
    {
        async move {
            Ok(self.transaction_by_hash(transaction_hash).await?.map(|tx| match tx {
                tx @ TransactionSource::Pool(_) => (tx, BlockId::pending()),
                tx @ TransactionSource::Block { block_hash, .. } => {
                    (tx, BlockId::Hash(block_hash.into()))
                }
            }))
        }
    }

    /// Fetches the transaction and the transaction's block
    fn transaction_and_block(
        &self,
        hash: B256,
    ) -> impl Future<Output = Result<Option<(TransactionSource, SealedBlockWithSenders)>, Self::Error>>
           + Send {
        async move {
            let (transaction, at) = match self.transaction_by_hash_at(hash).await? {
                None => return Ok(None),
                Some(res) => res,
            };

            // Note: this is always either hash or pending
            let block_hash = match at {
                BlockId::Hash(hash) => hash.block_hash,
                _ => return Ok(None),
            };
            let block = self
                .cache()
                .get_block_with_senders(block_hash)
                .await
                .map_err(Self::Error::from_eth_err)?;
            Ok(block.map(|block| (transaction, block.seal(block_hash))))
        }
    }
}

/// A trait that allows for forwarding raw transactions.
///
/// For example to a sequencer.
#[async_trait::async_trait]
pub trait RawTransactionForwarder: fmt::Debug + Send + Sync + 'static {
    /// Forwards raw transaction bytes for `eth_sendRawTransaction`
    async fn forward_raw_transaction(&self, raw: &[u8]) -> EthResult<()>;
}

/// Configure server's forwarder for `eth_sendRawTransaction`, at runtime.
pub trait UpdateRawTxForwarder {
    /// Sets a forwarder for `eth_sendRawTransaction`
    ///
    /// Note: this might be removed in the future in favor of a more generic approach.
    fn set_eth_raw_transaction_forwarder(&self, forwarder: Arc<dyn RawTransactionForwarder>);
}

impl<T, K> UpdateRawTxForwarder for T
where
    T: Deref<Target = Arc<K>>,
    K: UpdateRawTxForwarder,
{
    fn set_eth_raw_transaction_forwarder(&self, forwarder: Arc<dyn RawTransactionForwarder>) {
        self.deref().deref().set_eth_raw_transaction_forwarder(forwarder);
    }
}<|MERGE_RESOLUTION|>--- conflicted
+++ resolved
@@ -207,15 +207,6 @@
                 let block_number = block.number;
                 let base_fee_per_gas = block.base_fee_per_gas;
                 if let Some(tx) = block.into_transactions_ecrecovered().nth(index) {
-<<<<<<< HEAD
-                    return Ok(Some(from_recovered_with_block_context::<Self::TransactionCompat>(
-                        tx,
-                        block_hash,
-                        block_number,
-                        base_fee_per_gas,
-                        index,
-                    )))
-=======
                     let tx_info = TransactionInfo {
                         hash: Some(tx.hash()),
                         block_hash: Some(block_hash),
@@ -223,8 +214,10 @@
                         base_fee: base_fee_per_gas.map(u128::from),
                         index: Some(index as u64),
                     };
-                    return Ok(Some(from_recovered_with_block_context(tx, tx_info)))
->>>>>>> c788b6a5
+
+                    return Ok(Some(from_recovered_with_block_context::<Self::TransactionCompat>(
+                        tx, tx_info,
+                    )))
                 }
             }
 
