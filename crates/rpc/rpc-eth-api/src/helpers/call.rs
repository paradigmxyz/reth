//! Loads a pending block from database. Helper trait for `eth_` transaction, call and trace RPC
//! methods.

use core::fmt;

use super::{LoadBlock, LoadPendingBlock, LoadState, LoadTransaction, SpawnBlocking, Trace};
use crate::{
    helpers::estimate::EstimateCall, FromEvmError, FullEthApiTypes, RpcBlock, RpcNodeCore,
};
use alloy_consensus::{transaction::TxHashRef, BlockHeader};
use alloy_eips::eip2930::AccessListResult;
use alloy_evm::overrides::{apply_block_overrides, apply_state_overrides, OverrideBlockHashes};
use alloy_network::TransactionBuilder;
use alloy_primitives::{Bytes, B256, U256};
use alloy_rpc_types_eth::{
    simulate::{SimBlock, SimulatePayload, SimulatedBlock},
    state::{EvmOverrides, StateOverride},
    BlockId, Bundle, EthCallResponse, StateContext, TransactionInfo,
};
use futures::Future;
use reth_errors::{ProviderError, RethError};
use reth_evm::{
    env::BlockEnvironment, ConfigureEvm, Evm, EvmEnvFor, HaltReasonFor, InspectorFor,
    TransactionEnv, TxEnvFor,
};
use reth_node_api::BlockBody;
use reth_primitives_traits::Recovered;
use reth_revm::{database::StateProviderDatabase, db::State};
use reth_rpc_convert::{RpcConvert, RpcTxReq};
use reth_rpc_eth_types::{
    cache::db::{StateCacheDbRefMutWrapper, StateProviderTraitObjWrapper},
    error::FromEthApiError,
    simulate::{self, EthSimulateError},
    EthApiError, StateCacheDb,
};
use reth_storage_api::{BlockIdReader, ProviderTx};
use revm::{
    context::Block,
<<<<<<< HEAD
    context_interface::{
        result::{ExecutionResult, ResultAndState},
        Transaction,
    },
    database::bal::BalDatabaseError,
=======
    context_interface::{result::ResultAndState, Transaction},
>>>>>>> 5e073240
    Database, DatabaseCommit,
};
use revm_inspectors::{access_list::AccessListInspector, transfer::TransferInspector};
use tracing::{trace, warn};

/// Result type for `eth_simulateV1` RPC method.
pub type SimulatedBlocksResult<N, E> = Result<Vec<SimulatedBlock<RpcBlock<N>>>, E>;

/// Execution related functions for the [`EthApiServer`](crate::EthApiServer) trait in
/// the `eth_` namespace.
pub trait EthCall: EstimateCall + Call + LoadPendingBlock + LoadBlock + FullEthApiTypes {
    /// Estimate gas needed for execution of the `request` at the [`BlockId`].
    fn estimate_gas_at(
        &self,
        request: RpcTxReq<<Self::RpcConvert as RpcConvert>::Network>,
        at: BlockId,
        state_override: Option<StateOverride>,
    ) -> impl Future<Output = Result<U256, Self::Error>> + Send {
        EstimateCall::estimate_gas_at(self, request, at, state_override)
    }

    /// `eth_simulateV1` executes an arbitrary number of transactions on top of the requested state.
    /// The transactions are packed into individual blocks. Overrides can be provided.
    ///
    /// See also: <https://github.com/ethereum/go-ethereum/pull/27720>
    fn simulate_v1(
        &self,
        payload: SimulatePayload<RpcTxReq<<Self::RpcConvert as RpcConvert>::Network>>,
        block: Option<BlockId>,
    ) -> impl Future<Output = SimulatedBlocksResult<Self::NetworkTypes, Self::Error>> + Send {
        async move {
            if payload.block_state_calls.len() > self.max_simulate_blocks() as usize {
                return Err(EthApiError::InvalidParams("too many blocks.".to_string()).into())
            }

            let block = block.unwrap_or_default();

            let SimulatePayload {
                block_state_calls,
                trace_transfers,
                validation,
                return_full_transactions,
            } = payload;

            if block_state_calls.is_empty() {
                return Err(EthApiError::InvalidParams(String::from("calls are empty.")).into())
            }

            let base_block =
                self.recovered_block(block).await?.ok_or(EthApiError::HeaderNotFound(block))?;
            let mut parent = base_block.sealed_header().clone();

            let this = self.clone();
            self.spawn_with_state_at_block(block, move |state| {
                //todo?
                let mut db = State::builder()
                    .with_database(StateProviderDatabase::new(state))
                    .with_bal_builder()
                    .build();
                db.bal_state.bal_index = 0;
                db.bal_state.bal_builder = Some(revm::state::bal::Bal::new());
                let mut blocks: Vec<SimulatedBlock<RpcBlock<Self::NetworkTypes>>> =
                    Vec::with_capacity(block_state_calls.len());
                for block in block_state_calls {
                    let mut evm_env = this
                        .evm_config()
                        .next_evm_env(&parent, &this.next_env_attributes(&parent)?)
                        .map_err(RethError::other)
                        .map_err(Self::Error::from_eth_err)?;

                    // Always disable EIP-3607
                    evm_env.cfg_env.disable_eip3607 = true;

                    if !validation {
                        // If not explicitly required, we disable nonce check <https://github.com/paradigmxyz/reth/issues/16108>
                        evm_env.cfg_env.disable_nonce_check = true;
                        evm_env.cfg_env.disable_base_fee = true;
                        evm_env.cfg_env.tx_gas_limit_cap = Some(u64::MAX);
                        evm_env.block_env.inner_mut().basefee = 0;
                    }

                    let SimBlock { block_overrides, state_overrides, calls } = block;

                    if let Some(block_overrides) = block_overrides {
                        // ensure we don't allow uncapped gas limit per block
                        if let Some(gas_limit_override) = block_overrides.gas_limit &&
                            gas_limit_override > evm_env.block_env.gas_limit() &&
                            gas_limit_override > this.call_gas_limit()
                        {
                            return Err(EthApiError::other(EthSimulateError::GasLimitReached).into())
                        }
                        apply_block_overrides(
                            block_overrides,
                            &mut db,
                            evm_env.block_env.inner_mut(),
                        );
                    }
                    if let Some(state_overrides) = state_overrides {
                        apply_state_overrides(state_overrides, &mut db)
                            .map_err(Self::Error::from_eth_err)?;
                    }

                    let block_gas_limit = evm_env.block_env.gas_limit();
                    let chain_id = evm_env.cfg_env.chain_id;

                    let default_gas_limit = {
                        let total_specified_gas =
                            calls.iter().filter_map(|tx| tx.as_ref().gas_limit()).sum::<u64>();
                        let txs_without_gas_limit =
                            calls.iter().filter(|tx| tx.as_ref().gas_limit().is_none()).count();

                        if total_specified_gas > block_gas_limit {
                            return Err(EthApiError::Other(Box::new(
                                EthSimulateError::BlockGasLimitExceeded,
                            ))
                            .into())
                        }

                        if txs_without_gas_limit > 0 {
                            (block_gas_limit - total_specified_gas) / txs_without_gas_limit as u64
                        } else {
                            0
                        }
                    };

                    let ctx = this
                        .evm_config()
                        .context_for_next_block(&parent, this.next_env_attributes(&parent)?)
                        .map_err(RethError::other)
                        .map_err(Self::Error::from_eth_err)?;
                    let (result, results) = if trace_transfers {
                        // prepare inspector to capture transfer inside the evm so they are recorded
                        // and included in logs
                        let inspector = TransferInspector::new(false).with_logs(true);
                        let evm = this
                            .evm_config()
                            .evm_with_env_and_inspector(&mut db, evm_env, inspector);
                        let builder = this.evm_config().create_block_builder(evm, &parent, ctx);
                        simulate::execute_transactions(
                            builder,
                            calls,
                            default_gas_limit,
                            chain_id,
                            this.tx_resp_builder(),
                        )?
                    } else {
                        let evm = this.evm_config().evm_with_env(&mut db, evm_env);
                        let builder = this.evm_config().create_block_builder(evm, &parent, ctx);
                        simulate::execute_transactions(
                            builder,
                            calls,
                            default_gas_limit,
                            chain_id,
                            this.tx_resp_builder(),
                        )?
                    };

                    parent = result.block.clone_sealed_header();

                    let block = simulate::build_simulated_block(
                        result.block,
                        results,
                        return_full_transactions.into(),
                        this.tx_resp_builder(),
                    )?;

                    blocks.push(block);
                }

                Ok(blocks)
            })
            .await
        }
    }

    /// Executes the call request (`eth_call`) and returns the output
    fn call(
        &self,
        request: RpcTxReq<<Self::RpcConvert as RpcConvert>::Network>,
        block_number: Option<BlockId>,
        overrides: EvmOverrides,
    ) -> impl Future<Output = Result<Bytes, Self::Error>> + Send {
        async move {
            let res =
                self.transact_call_at(request, block_number.unwrap_or_default(), overrides).await?;

            Self::Error::ensure_success(res.result)
        }
    }

    /// Simulate arbitrary number of transactions at an arbitrary blockchain index, with the
    /// optionality of state overrides
    fn call_many(
        &self,
        bundles: Vec<Bundle<RpcTxReq<<Self::RpcConvert as RpcConvert>::Network>>>,
        state_context: Option<StateContext>,
        mut state_override: Option<StateOverride>,
    ) -> impl Future<Output = Result<Vec<Vec<EthCallResponse>>, Self::Error>> + Send {
        async move {
            // Check if the vector of bundles is empty
            if bundles.is_empty() {
                return Err(EthApiError::InvalidParams(String::from("bundles are empty.")).into());
            }

            let StateContext { transaction_index, block_number } =
                state_context.unwrap_or_default();
            let transaction_index = transaction_index.unwrap_or_default();

            let mut target_block = block_number.unwrap_or_default();
            let is_block_target_pending = target_block.is_pending();

            // if it's not pending, we should always use block_hash over block_number to ensure that
            // different provider calls query data related to the same block.
            if !is_block_target_pending {
                target_block = self
                    .provider()
                    .block_hash_for_id(target_block)
                    .map_err(|_| EthApiError::HeaderNotFound(target_block))?
                    .ok_or_else(|| EthApiError::HeaderNotFound(target_block))?
                    .into();
            }

            let ((evm_env, _), block) = futures::try_join!(
                self.evm_env_at(target_block),
                self.recovered_block(target_block)
            )?;

            let block = block.ok_or(EthApiError::HeaderNotFound(target_block))?;

            // we're essentially replaying the transactions in the block here, hence we need the
            // state that points to the beginning of the block, which is the state at
            // the parent block
            let mut at = block.parent_hash();
            let mut replay_block_txs = true;

            let num_txs =
                transaction_index.index().unwrap_or_else(|| block.body().transactions().len());
            // but if all transactions are to be replayed, we can use the state at the block itself,
            // however only if we're not targeting the pending block, because for pending we can't
            // rely on the block's state being available
            if !is_block_target_pending && num_txs == block.body().transactions().len() {
                at = block.hash();
                replay_block_txs = false;
            }

            let this = self.clone();
            self.spawn_with_state_at_block(at.into(), move |state| {
                let mut all_results = Vec::with_capacity(bundles.len());
                let mut db = State::builder()
                    .with_database(StateProviderDatabase::new(state))
                    .with_bal_builder()
                    .build();
                db.bal_state.bal_index = 0;
                db.bal_state.bal_builder = Some(revm::state::bal::Bal::new());

                if replay_block_txs {
                    // only need to replay the transactions in the block if not all transactions are
                    // to be replayed
                    let block_transactions = block.transactions_recovered().take(num_txs);
                    for tx in block_transactions {
                        let tx_env = RpcNodeCore::evm_config(&this).tx_env(tx);
                        let res = this.transact(&mut db, evm_env.clone(), tx_env)?;
                        db.commit(res.state);
                    }
                }

                // transact all bundles
                for (bundle_index, bundle) in bundles.into_iter().enumerate() {
                    let Bundle { transactions, block_override } = bundle;
                    if transactions.is_empty() {
                        // Skip empty bundles
                        continue;
                    }

                    let mut bundle_results = Vec::with_capacity(transactions.len());
                    let block_overrides = block_override.map(Box::new);

                    // transact all transactions in the bundle
                    for (tx_index, tx) in transactions.into_iter().enumerate() {
                        // Apply overrides, state overrides are only applied for the first tx in the
                        // request
                        let overrides =
                            EvmOverrides::new(state_override.take(), block_overrides.clone());

                        let (current_evm_env, prepared_tx) = this
                            .prepare_call_env(evm_env.clone(), tx, &mut db, overrides)
                            .map_err(|err| {
                                Self::Error::from_eth_err(EthApiError::call_many_error(
                                    bundle_index,
                                    tx_index,
                                    err.into(),
                                ))
                            })?;
                        let res = this.transact(&mut db, current_evm_env, prepared_tx).map_err(
                            |err| {
                                Self::Error::from_eth_err(EthApiError::call_many_error(
                                    bundle_index,
                                    tx_index,
                                    err.into(),
                                ))
                            },
                        )?;

                        match Self::Error::ensure_success(res.result) {
                            Ok(output) => {
                                bundle_results
                                    .push(EthCallResponse { value: Some(output), error: None });
                            }
                            Err(err) => {
                                bundle_results.push(EthCallResponse {
                                    value: None,
                                    error: Some(err.to_string()),
                                });
                            }
                        }

                        // Commit state changes after each transaction to allow subsequent calls to
                        // see the updates
                        db.commit(res.state);
                    }

                    all_results.push(bundle_results);
                }

                Ok(all_results)
            })
            .await
        }
    }

    /// Creates [`AccessListResult`] for the [`RpcTxReq`] at the given
    /// [`BlockId`], or latest block.
    fn create_access_list_at(
        &self,
        request: RpcTxReq<<Self::RpcConvert as RpcConvert>::Network>,
        block_number: Option<BlockId>,
        state_override: Option<StateOverride>,
    ) -> impl Future<Output = Result<AccessListResult, Self::Error>> + Send
    where
        Self: Trace,
    {
        async move {
            let block_id = block_number.unwrap_or_default();
            let (evm_env, at) = self.evm_env_at(block_id).await?;

            self.spawn_blocking_io_fut(move |this| async move {
                this.create_access_list_with(evm_env, at, request, state_override).await
            })
            .await
        }
    }

    /// Creates [`AccessListResult`] for the [`RpcTxReq`] at the given
    /// [`BlockId`].
    fn create_access_list_with(
        &self,
        mut evm_env: EvmEnvFor<Self::Evm>,
        at: BlockId,
        request: RpcTxReq<<Self::RpcConvert as RpcConvert>::Network>,
        state_override: Option<StateOverride>,
    ) -> impl Future<Output = Result<AccessListResult, Self::Error>> + Send
    where
        Self: Trace,
    {
        self.spawn_blocking_io_fut(move |this| async move {
            let state = this.state_at_block_id(at).await?;
            let mut db = State::builder()
                .with_database(StateProviderDatabase::new(state))
                .with_bal_builder()
                .build();
            db.bal_state.bal_index = 0;
            db.bal_state.bal_builder = Some(revm::state::bal::Bal::new());

            if let Some(state_overrides) = state_override {
                apply_state_overrides(state_overrides, &mut db)
                    .map_err(Self::Error::from_eth_err)?;
            }

            let mut tx_env = this.create_txn_env(&evm_env, request.clone(), &mut db)?;

            // we want to disable this in eth_createAccessList, since this is common practice used
            // by other node impls and providers <https://github.com/foundry-rs/foundry/issues/4388>
            evm_env.cfg_env.disable_block_gas_limit = true;

            // The basefee should be ignored for eth_createAccessList
            // See:
            // <https://github.com/ethereum/go-ethereum/blob/8990c92aea01ca07801597b00c0d83d4e2d9b811/internal/ethapi/api.go#L1476-L1476>
            evm_env.cfg_env.disable_base_fee = true;

            // Disabled because eth_createAccessList is sometimes used with non-eoa senders
            evm_env.cfg_env.disable_eip3607 = true;

            if request.as_ref().gas_limit().is_none() && tx_env.gas_price() > 0 {
                let cap = this.caller_gas_allowance(&mut db, &evm_env, &tx_env)?;
                // no gas limit was provided in the request, so we need to cap the request's gas
                // limit
                tx_env.set_gas_limit(cap.min(evm_env.block_env.gas_limit()));
            }

            // can consume the list since we're not using the request anymore
            let initial = request.as_ref().access_list().cloned().unwrap_or_default();

            let mut inspector = AccessListInspector::new(initial);

            let result = this.inspect(&mut db, evm_env.clone(), tx_env.clone(), &mut inspector)?;
            let access_list = inspector.into_access_list();
            let gas_used = result.result.gas_used();
            tx_env.set_access_list(access_list.clone());
            if let Err(err) = Self::Error::ensure_success(result.result) {
                return Ok(AccessListResult {
                    access_list,
                    gas_used: U256::from(gas_used),
                    error: Some(err.to_string()),
                });
            }

            // transact again to get the exact gas used
            let result = this.transact(&mut db, evm_env, tx_env)?;
            let gas_used = result.result.gas_used();
            let error = Self::Error::ensure_success(result.result).err().map(|e| e.to_string());

            Ok(AccessListResult { access_list, gas_used: U256::from(gas_used), error })
        })
    }
}

/// Executes code on state.
pub trait Call:
    LoadState<
        RpcConvert: RpcConvert<Evm = Self::Evm>,
        Error: FromEvmError<Self::Evm>
                   + From<<Self::RpcConvert as RpcConvert>::Error>
                   + From<ProviderError>,
    > + SpawnBlocking
{
    /// Returns default gas limit to use for `eth_call` and tracing RPC methods.
    ///
    /// Data access in default trait method implementations.
    fn call_gas_limit(&self) -> u64;

    /// Returns the maximum number of blocks accepted for `eth_simulateV1`.
    fn max_simulate_blocks(&self) -> u64;

    /// Returns the maximum memory the EVM can allocate per RPC request.
    fn evm_memory_limit(&self) -> u64;

    /// Returns the max gas limit that the caller can afford given a transaction environment.
    fn caller_gas_allowance(
        &self,
        mut db: impl Database<Error: Into<EthApiError>>,
        _evm_env: &EvmEnvFor<Self::Evm>,
        tx_env: &TxEnvFor<Self::Evm>,
    ) -> Result<u64, Self::Error> {
        alloy_evm::call::caller_gas_allowance(&mut db, tx_env).map_err(Self::Error::from_eth_err)
    }

    /// Executes the closure with the state that corresponds to the given [`BlockId`].
    fn with_state_at_block<F, R>(
        &self,
        at: BlockId,
        f: F,
    ) -> impl Future<Output = Result<R, Self::Error>> + Send
    where
        R: Send + 'static,
        F: FnOnce(Self, StateProviderTraitObjWrapper<'_>) -> Result<R, Self::Error>
            + Send
            + 'static,
    {
        self.spawn_blocking_io_fut(move |this| async move {
            let state = this.state_at_block_id(at).await?;
            f(this, StateProviderTraitObjWrapper(&state))
        })
    }

    /// Executes the `TxEnv` against the given [Database] without committing state
    /// changes.
    fn transact<DB>(
        &self,
        db: DB,
        evm_env: EvmEnvFor<Self::Evm>,
        tx_env: TxEnvFor<Self::Evm>,
    ) -> Result<ResultAndState<HaltReasonFor<Self::Evm>>, Self::Error>
    where
        DB: Database<Error = BalDatabaseError<ProviderError>> + fmt::Debug,
    {
        let mut evm = self.evm_config().evm_with_env(db, evm_env);
        let res = evm.transact(tx_env).map_err(Self::Error::from_evm_err)?;

        Ok(res)
    }

    /// Executes the [`reth_evm::EvmEnv`] against the given [Database] without committing state
    /// changes.
    fn transact_with_inspector<DB, I>(
        &self,
        db: DB,
        evm_env: EvmEnvFor<Self::Evm>,
        tx_env: TxEnvFor<Self::Evm>,
        inspector: I,
    ) -> Result<ResultAndState<HaltReasonFor<Self::Evm>>, Self::Error>
    where
        DB: Database<Error = BalDatabaseError<ProviderError>> + fmt::Debug,
        I: InspectorFor<Self::Evm, DB>,
    {
        let mut evm = self.evm_config().evm_with_env_and_inspector(db, evm_env, inspector);
        let res = evm.transact(tx_env).map_err(Self::Error::from_evm_err)?;

        Ok(res)
    }

    /// Executes the call request at the given [`BlockId`].
    fn transact_call_at(
        &self,
        request: RpcTxReq<<Self::RpcConvert as RpcConvert>::Network>,
        at: BlockId,
        overrides: EvmOverrides,
    ) -> impl Future<Output = Result<ResultAndState<HaltReasonFor<Self::Evm>>, Self::Error>> + Send
    where
        Self: LoadPendingBlock,
    {
        let this = self.clone();
        self.spawn_with_call_at(request, at, overrides, move |db, evm_env, tx_env| {
            this.transact(db, evm_env, tx_env)
        })
    }

    /// Executes the closure with the state that corresponds to the given [`BlockId`] on a new task
    fn spawn_with_state_at_block<F, R>(
        &self,
        at: BlockId,
        f: F,
    ) -> impl Future<Output = Result<R, Self::Error>> + Send
    where
        F: FnOnce(StateProviderTraitObjWrapper<'_>) -> Result<R, Self::Error> + Send + 'static,
        R: Send + 'static,
    {
        self.spawn_blocking_io_fut(move |this| async move {
            let state = this.state_at_block_id(at).await?;
            f(StateProviderTraitObjWrapper(&state))
        })
    }

    /// Prepares the state and env for the given [`RpcTxReq`] at the given [`BlockId`] and
    /// executes the closure on a new task returning the result of the closure.
    ///
    /// This returns the configured [`reth_evm::EvmEnv`] for the given [`RpcTxReq`] at
    /// the given [`BlockId`] and with configured call settings: `prepare_call_env`.
    ///
    /// This is primarily used by `eth_call`.
    ///
    /// # Blocking behaviour
    ///
    /// This assumes executing the call is relatively more expensive on IO than CPU because it
    /// transacts a single transaction on an empty in memory database. Because `eth_call`s are
    /// usually allowed to consume a lot of gas, this also allows a lot of memory operations so
    /// we assume this is not primarily CPU bound and instead spawn the call on a regular tokio task
    /// instead, where blocking IO is less problematic.
    fn spawn_with_call_at<F, R>(
        &self,
        request: RpcTxReq<<Self::RpcConvert as RpcConvert>::Network>,
        at: BlockId,
        overrides: EvmOverrides,
        f: F,
    ) -> impl Future<Output = Result<R, Self::Error>> + Send
    where
        Self: LoadPendingBlock,
        F: FnOnce(
                StateCacheDbRefMutWrapper<'_, '_>,
                EvmEnvFor<Self::Evm>,
                TxEnvFor<Self::Evm>,
            ) -> Result<R, Self::Error>
            + Send
            + 'static,
        R: Send + 'static,
    {
        async move {
            let (evm_env, at) = self.evm_env_at(at).await?;
            let this = self.clone();
            self.spawn_blocking_io_fut(move |_| async move {
                let state = this.state_at_block_id(at).await?;
                let mut db = State::builder()
                    .with_database(StateProviderDatabase::new(StateProviderTraitObjWrapper(&state)))
                    .with_bal_builder()
                    .build();
                db.bal_state.bal_index = 0;
                db.bal_state.bal_builder = Some(revm::state::bal::Bal::new());

                let (evm_env, tx_env) =
                    this.prepare_call_env(evm_env, request, &mut db, overrides)?;

                f(StateCacheDbRefMutWrapper(&mut db), evm_env, tx_env)
            })
            .await
        }
    }

    /// Retrieves the transaction if it exists and executes it.
    ///
    /// Before the transaction is executed, all previous transaction in the block are applied to the
    /// state by executing them first.
    /// The callback `f` is invoked with the [`ResultAndState`] after the transaction was executed
    /// and the database that points to the beginning of the transaction.
    ///
    /// Note: Implementers should use a threadpool where blocking is allowed, such as
    /// [`BlockingTaskPool`](reth_tasks::pool::BlockingTaskPool).
    fn spawn_replay_transaction<F, R>(
        &self,
        hash: B256,
        f: F,
    ) -> impl Future<Output = Result<Option<R>, Self::Error>> + Send
    where
        Self: LoadBlock + LoadTransaction,
        F: FnOnce(
                TransactionInfo,
                ResultAndState<HaltReasonFor<Self::Evm>>,
                StateCacheDb<'_>,
            ) -> Result<R, Self::Error>
            + Send
            + 'static,
        R: Send + 'static,
    {
        async move {
            let (transaction, block) = match self.transaction_and_block(hash).await? {
                None => return Ok(None),
                Some(res) => res,
            };
            let (tx, tx_info) = transaction.split();

            let (evm_env, _) = self.evm_env_at(block.hash().into()).await?;

            // we need to get the state of the parent block because we're essentially replaying the
            // block the transaction is included in
            let parent_block = block.parent_hash();

            let this = self.clone();
            self.spawn_with_state_at_block(parent_block.into(), move |state| {
                let mut db = State::builder()
                    .with_database(StateProviderDatabase::new(state))
                    .with_bal_builder()
                    .build();
                db.bal_state.bal_index = 0;
                db.bal_state.bal_builder = Some(revm::state::bal::Bal::new());
                let block_txs = block.transactions_recovered();

                // replay all transactions prior to the targeted transaction
                this.replay_transactions_until(&mut db, evm_env.clone(), block_txs, *tx.tx_hash())?;

                let tx_env = RpcNodeCore::evm_config(&this).tx_env(tx);

                let res = this.transact(&mut db, evm_env, tx_env)?;
                f(tx_info, res, db)
            })
            .await
            .map(Some)
        }
    }

    /// Replays all the transactions until the target transaction is found.
    ///
    /// All transactions before the target transaction are executed and their changes are written to
    /// the _runtime_ db ([`State`]).
    ///
    /// Note: This assumes the target transaction is in the given iterator.
    /// Returns the index of the target transaction in the given iterator.
    fn replay_transactions_until<'a, DB, I>(
        &self,
        db: &mut DB,
        evm_env: EvmEnvFor<Self::Evm>,
        transactions: I,
        target_tx_hash: B256,
    ) -> Result<usize, Self::Error>
    where
        DB: Database<Error = BalDatabaseError<ProviderError>> + DatabaseCommit + core::fmt::Debug,
        I: IntoIterator<Item = Recovered<&'a ProviderTx<Self::Provider>>>,
    {
        let mut evm = self.evm_config().evm_with_env(db, evm_env);
        let mut index = 0;
        for tx in transactions {
            if *tx.tx_hash() == target_tx_hash {
                // reached the target transaction
                break
            }

            let tx_env = self.evm_config().tx_env(tx);
            evm.transact_commit(tx_env).map_err(Self::Error::from_evm_err)?;
            index += 1;
        }
        Ok(index)
    }

    ///
    /// All `TxEnv` fields are derived from the given [`RpcTxReq`], if fields are
    /// `None`, they fall back to the [`reth_evm::EvmEnv`]'s settings.
    fn create_txn_env(
        &self,
        evm_env: &EvmEnvFor<Self::Evm>,
        mut request: RpcTxReq<<Self::RpcConvert as RpcConvert>::Network>,
        mut db: impl Database<Error: Into<EthApiError>>,
    ) -> Result<TxEnvFor<Self::Evm>, Self::Error> {
        if request.as_ref().nonce().is_none() {
            let nonce = db
                .basic(request.as_ref().from().unwrap_or_default())
                .map_err(Into::into)?
                .map(|acc| acc.nonce)
                .unwrap_or_default();
            request.as_mut().set_nonce(nonce);
        }

        Ok(self.tx_resp_builder().tx_env(request, evm_env)?)
    }

    /// Prepares the [`reth_evm::EvmEnv`] for execution of calls.
    ///
    /// Does not commit any changes to the underlying database.
    ///
    /// ## EVM settings
    ///
    /// This modifies certain EVM settings to mirror geth's `SkipAccountChecks` when transacting requests, see also: <https://github.com/ethereum/go-ethereum/blob/380688c636a654becc8f114438c2a5d93d2db032/core/state_transition.go#L145-L148>:
    ///
    ///  - `disable_eip3607` is set to `true`
    ///  - `disable_base_fee` is set to `true`
    ///  - `nonce` is set to `None`
    ///
    /// In addition, this changes the block's gas limit to the configured [`Self::call_gas_limit`].
    #[expect(clippy::type_complexity)]
    fn prepare_call_env<DB>(
        &self,
        mut evm_env: EvmEnvFor<Self::Evm>,
        mut request: RpcTxReq<<Self::RpcConvert as RpcConvert>::Network>,
        db: &mut DB,
        overrides: EvmOverrides,
    ) -> Result<(EvmEnvFor<Self::Evm>, TxEnvFor<Self::Evm>), Self::Error>
    where
        DB: Database + DatabaseCommit + OverrideBlockHashes,
        EthApiError: From<<DB as Database>::Error>,
    {
        // track whether the request has a gas limit set
        let request_has_gas_limit = request.as_ref().gas_limit().is_some();

        if let Some(requested_gas) = request.as_ref().gas_limit() {
            let global_gas_cap = self.call_gas_limit();
            if global_gas_cap != 0 && global_gas_cap < requested_gas {
                warn!(target: "rpc::eth::call", ?request, ?global_gas_cap, "Capping gas limit to global gas cap");
                request.as_mut().set_gas_limit(global_gas_cap);
            }
        } else {
            // cap request's gas limit to call gas limit
            request.as_mut().set_gas_limit(self.call_gas_limit());
        }

        // Disable block gas limit check to allow executing transactions with higher gas limit (call
        // gas limit): https://github.com/paradigmxyz/reth/issues/18577
        evm_env.cfg_env.disable_block_gas_limit = true;

        // Disabled because eth_call is sometimes used with eoa senders
        // See <https://github.com/paradigmxyz/reth/issues/1959>
        evm_env.cfg_env.disable_eip3607 = true;

        // The basefee should be ignored for eth_call
        // See:
        // <https://github.com/ethereum/go-ethereum/blob/ee8e83fa5f6cb261dad2ed0a7bbcde4930c41e6c/internal/ethapi/api.go#L985>
        evm_env.cfg_env.disable_base_fee = true;

        // Disable EIP-7825 transaction gas limit to support larger transactions
        evm_env.cfg_env.tx_gas_limit_cap = Some(u64::MAX);

        // Disable additional fee charges, e.g. opstack operator fee charge
        // See:
        // <https://github.com/paradigmxyz/reth/issues/18470>
        evm_env.cfg_env.disable_fee_charge = true;

        evm_env.cfg_env.memory_limit = self.evm_memory_limit();

        // set nonce to None so that the correct nonce is chosen by the EVM
        request.as_mut().take_nonce();

        if let Some(block_overrides) = overrides.block {
            apply_block_overrides(*block_overrides, db, evm_env.block_env.inner_mut());
        }
        if let Some(state_overrides) = overrides.state {
            apply_state_overrides(state_overrides, db)
                .map_err(EthApiError::from_state_overrides_err)?;
        }

        let mut tx_env = self.create_txn_env(&evm_env, request, &mut *db)?;

        // lower the basefee to 0 to avoid breaking EVM invariants (basefee < gasprice): <https://github.com/ethereum/go-ethereum/blob/355228b011ef9a85ebc0f21e7196f892038d49f0/internal/ethapi/api.go#L700-L704>
        if tx_env.gas_price() == 0 {
            evm_env.block_env.inner_mut().basefee = 0;
        }

        if !request_has_gas_limit {
            // No gas limit was provided in the request, so we need to cap the transaction gas limit
            if tx_env.gas_price() > 0 {
                // If gas price is specified, cap transaction gas limit with caller allowance
                trace!(target: "rpc::eth::call", ?tx_env, "Applying gas limit cap with caller allowance");
                let cap = self.caller_gas_allowance(db, &evm_env, &tx_env)?;
                // ensure we cap gas_limit to the block's
                tx_env.set_gas_limit(cap.min(evm_env.block_env.gas_limit()));
            }
        }

        Ok((evm_env, tx_env))
    }
}<|MERGE_RESOLUTION|>--- conflicted
+++ resolved
@@ -36,15 +36,8 @@
 use reth_storage_api::{BlockIdReader, ProviderTx};
 use revm::{
     context::Block,
-<<<<<<< HEAD
-    context_interface::{
-        result::{ExecutionResult, ResultAndState},
-        Transaction,
-    },
+    context_interface::{result::ResultAndState, Transaction},
     database::bal::BalDatabaseError,
-=======
-    context_interface::{result::ResultAndState, Transaction},
->>>>>>> 5e073240
     Database, DatabaseCommit,
 };
 use revm_inspectors::{access_list::AccessListInspector, transfer::TransferInspector};
