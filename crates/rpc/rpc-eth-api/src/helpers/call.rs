//! Loads a pending block from database. Helper trait for `eth_` transaction, call and trace RPC
//! methods.

use futures::Future;
use reth_evm::{ConfigureEvm, ConfigureEvmEnv};
use reth_primitives::{
    revm_primitives::{
        BlockEnv, CfgEnvWithHandlerCfg, EnvWithHandlerCfg, ExecutionResult, HaltReason,
        ResultAndState, TransactTo, TxEnv,
    },
    transaction::AccessListResult,
    Bytes, TransactionSignedEcRecovered, TxKind, B256, U256,
};
use reth_provider::{ChainSpecProvider, StateProvider};
use reth_revm::{database::StateProviderDatabase, db::CacheDB, DatabaseRef};
use reth_rpc_eth_types::{
    cache::db::{StateCacheDbRefMutWrapper, StateProviderTraitObjWrapper},
    error::ensure_success,
    revm_utils::{
        apply_block_overrides, apply_state_overrides, caller_gas_allowance,
        cap_tx_gas_limit_with_caller_allowance, get_precompiles, CallFees,
    },
    EthApiError, RevertError, RpcInvalidTransactionError, StateCacheDb,
};
use reth_rpc_server_types::constants::gas_oracle::{
    CALL_STIPEND_GAS, ESTIMATE_GAS_ERROR_RATIO, MIN_TRANSACTION_GAS,
};
use reth_rpc_types::{
    state::{EvmOverrides, StateOverride},
    BlockId, Bundle, EthCallResponse, StateContext, TransactionInfo, TransactionRequest,
};
use revm::{Database, DatabaseCommit};
use revm_inspectors::access_list::AccessListInspector;
use tracing::trace;

use crate::{AsEthApiError, FromEthApiError, FromEvmError, IntoEthApiError};

use super::{LoadBlock, LoadPendingBlock, LoadState, LoadTransaction, SpawnBlocking, Trace};

/// Execution related functions for the [`EthApiServer`](crate::EthApiServer) trait in
/// the `eth_` namespace.
pub trait EthCall: Call + LoadPendingBlock {
    /// Estimate gas needed for execution of the `request` at the [`BlockId`].
    fn estimate_gas_at(
        &self,
        request: TransactionRequest,
        at: BlockId,
        state_override: Option<StateOverride>,
    ) -> impl Future<Output = Result<U256, Self::Error>> + Send {
        Call::estimate_gas_at(self, request, at, state_override)
    }

    /// Executes the call request (`eth_call`) and returns the output
    fn call(
        &self,
        request: TransactionRequest,
        block_number: Option<BlockId>,
        overrides: EvmOverrides,
    ) -> impl Future<Output = Result<Bytes, Self::Error>> + Send {
        async move {
            let (res, _env) =
                self.transact_call_at(request, block_number.unwrap_or_default(), overrides).await?;

            ensure_success(res.result).map_err(Self::Error::from_eth_err)
        }
    }

    /// Simulate arbitrary number of transactions at an arbitrary blockchain index, with the
    /// optionality of state overrides
    fn call_many(
        &self,
        bundle: Bundle,
        state_context: Option<StateContext>,
        mut state_override: Option<StateOverride>,
    ) -> impl Future<Output = Result<Vec<EthCallResponse>, Self::Error>> + Send
    where
        Self: LoadBlock,
    {
        async move {
            let Bundle { transactions, block_override } = bundle;
            if transactions.is_empty() {
                return Err(
                    EthApiError::InvalidParams(String::from("transactions are empty.")).into()
                )
            }

            let StateContext { transaction_index, block_number } =
                state_context.unwrap_or_default();
            let transaction_index = transaction_index.unwrap_or_default();

            let target_block = block_number.unwrap_or_default();
            let is_block_target_pending = target_block.is_pending();

            let ((cfg, block_env, _), block) = futures::try_join!(
                self.evm_env_at(target_block),
                self.block_with_senders(target_block)
            )?;

            let Some(block) = block else { return Err(EthApiError::UnknownBlockNumber.into()) };
            let gas_limit = self.call_gas_limit();

            // we're essentially replaying the transactions in the block here, hence we need the
            // state that points to the beginning of the block, which is the state at
            // the parent block
            let mut at = block.parent_hash;
            let mut replay_block_txs = true;

            let num_txs = transaction_index.index().unwrap_or(block.body.len());
            // but if all transactions are to be replayed, we can use the state at the block itself,
            // however only if we're not targeting the pending block, because for pending we can't
            // rely on the block's state being available
            if !is_block_target_pending && num_txs == block.body.len() {
                at = block.hash();
                replay_block_txs = false;
            }

            let this = self.clone();
            self.spawn_with_state_at_block(at.into(), move |state| {
                let mut results = Vec::with_capacity(transactions.len());
                let mut db = CacheDB::new(StateProviderDatabase::new(state));

                if replay_block_txs {
                    // only need to replay the transactions in the block if not all transactions are
                    // to be replayed
                    let transactions = block.into_transactions_ecrecovered().take(num_txs);
                    for tx in transactions {
                        let env = EnvWithHandlerCfg::new_with_cfg_env(
                            cfg.clone(),
                            block_env.clone(),
                            Call::evm_config(&this).tx_env(&tx),
                        );
                        let (res, _) = this.transact(&mut db, env)?;
                        db.commit(res.state);
                    }
                }

                let block_overrides = block_override.map(Box::new);

                let mut transactions = transactions.into_iter().peekable();
                while let Some(tx) = transactions.next() {
                    // apply state overrides only once, before the first transaction
                    let state_overrides = state_override.take();
                    let overrides = EvmOverrides::new(state_overrides, block_overrides.clone());

                    let env = this
                        .prepare_call_env(
                            cfg.clone(),
                            block_env.clone(),
                            tx,
                            gas_limit,
                            &mut db,
                            overrides,
                        )
                        .map(Into::into)?;
                    let (res, _) = this.transact(&mut db, env)?;

                    match ensure_success(res.result) {
                        Ok(output) => {
                            results.push(EthCallResponse { value: Some(output), error: None });
                        }
                        Err(err) => {
                            results.push(EthCallResponse {
                                value: None,
                                error: Some(err.to_string()),
                            });
                        }
                    }

                    if transactions.peek().is_some() {
                        // need to apply the state changes of this call before executing the next
                        // call
                        db.commit(res.state);
                    }
                }

                Ok(results)
            })
            .await
        }
    }

    /// Creates [`AccessListResult`] for the [`TransactionRequest`] at the given
    /// [`BlockId`], or latest block.
    fn create_access_list_at(
        &self,
        request: TransactionRequest,
        block_number: Option<BlockId>,
<<<<<<< HEAD
    ) -> impl Future<Output = EthResult<AccessListResult>> + Send
=======
    ) -> impl Future<Output = Result<AccessListWithGasUsed, Self::Error>> + Send
>>>>>>> 0b91e03f
    where
        Self: Trace,
    {
        async move {
            let block_id = block_number.unwrap_or_default();
            let (cfg, block, at) = self.evm_env_at(block_id).await?;

            self.spawn_blocking_io(move |this| {
                this.create_access_list_with(cfg, block, at, request)
            })
            .await
        }
    }

    /// Creates [`AccessListResult`] for the [`TransactionRequest`] at the given
    /// [`BlockId`].
    fn create_access_list_with(
        &self,
        cfg: CfgEnvWithHandlerCfg,
        block: BlockEnv,
        at: BlockId,
        mut request: TransactionRequest,
<<<<<<< HEAD
    ) -> EthResult<AccessListResult>
=======
    ) -> Result<AccessListWithGasUsed, Self::Error>
>>>>>>> 0b91e03f
    where
        Self: Trace,
    {
        let state = self.state_at_block_id(at)?;

        let mut env = self.build_call_evm_env(cfg, block, request.clone())?;

        // we want to disable this in eth_createAccessList, since this is common practice used by
        // other node impls and providers <https://github.com/foundry-rs/foundry/issues/4388>
        env.cfg.disable_block_gas_limit = true;

        // The basefee should be ignored for eth_createAccessList
        // See:
        // <https://github.com/ethereum/go-ethereum/blob/8990c92aea01ca07801597b00c0d83d4e2d9b811/internal/ethapi/api.go#L1476-L1476>
        env.cfg.disable_base_fee = true;

        let mut db = CacheDB::new(StateProviderDatabase::new(state));

        if request.gas.is_none() && env.tx.gas_price > U256::ZERO {
            // no gas limit was provided in the request, so we need to cap the request's gas limit
            cap_tx_gas_limit_with_caller_allowance(&mut db, &mut env.tx)?;
        }

        let from = request.from.unwrap_or_default();
        let to = if let Some(TxKind::Call(to)) = request.to {
            to
        } else {
            let nonce =
                db.basic_ref(from).map_err(Self::Error::from_eth_err)?.unwrap_or_default().nonce;
            from.create(nonce)
        };

        // can consume the list since we're not using the request anymore
        let initial = request.access_list.take().unwrap_or_default();

        let precompiles = get_precompiles(env.handler_cfg.spec_id);
        let mut inspector = AccessListInspector::new(initial, from, to, precompiles);

        let (result, env) = self.inspect(&mut db, env, &mut inspector)?;
        let access_list = inspector.into_access_list();

        match result.result {
            ExecutionResult::Halt { reason, gas_used } => {
                let error =
                    Some(RpcInvalidTransactionError::halt(reason, env.tx.gas_limit).to_string());
                return Ok(AccessListResult { access_list, gas_used: U256::from(gas_used), error })
            }
<<<<<<< HEAD
            ExecutionResult::Revert { output, gas_used } => {
                let error = Some(RevertError::new(output).to_string());
                return Ok(AccessListResult { access_list, gas_used: U256::from(gas_used), error })
            }
            ExecutionResult::Success { .. } => {}
        };
=======
            ExecutionResult::Success { .. } => Ok(()),
        }
        .map_err(Self::Error::from_eth_err)?;

        let access_list = inspector.into_access_list();
>>>>>>> 0b91e03f

        let cfg_with_spec_id =
            CfgEnvWithHandlerCfg { cfg_env: env.cfg.clone(), handler_cfg: env.handler_cfg };

        // calculate the gas used using the access list
        request.access_list = Some(access_list.clone());
        let gas_used =
            self.estimate_gas_with(cfg_with_spec_id, env.block.clone(), request, &*db.db, None)?;

        Ok(AccessListResult { access_list, gas_used, error: None })
    }
}

/// Executes code on state.
pub trait Call: LoadState + SpawnBlocking {
    /// Returns default gas limit to use for `eth_call` and tracing RPC methods.
    ///
    /// Data access in default trait method implementations.
    fn call_gas_limit(&self) -> u64;

    /// Returns a handle for reading evm config.
    ///
    /// Data access in default (L1) trait method implementations.
    fn evm_config(&self) -> &impl ConfigureEvm;

    /// Executes the closure with the state that corresponds to the given [`BlockId`].
    fn with_state_at_block<F, R>(&self, at: BlockId, f: F) -> Result<R, Self::Error>
    where
        F: FnOnce(StateProviderTraitObjWrapper<'_>) -> Result<R, Self::Error>,
    {
        let state = self.state_at_block_id(at)?;
        f(StateProviderTraitObjWrapper(&state))
    }

    /// Executes the [`EnvWithHandlerCfg`] against the given [Database] without committing state
    /// changes.
    fn transact<DB>(
        &self,
        db: DB,
        env: EnvWithHandlerCfg,
    ) -> Result<(ResultAndState, EnvWithHandlerCfg), Self::Error>
    where
        DB: Database,
        EthApiError: From<DB::Error>,
    {
        let mut evm = self.evm_config().evm_with_env(db, env);
        let res = evm.transact().map_err(Self::Error::from_evm_err)?;
        let (_, env) = evm.into_db_and_env_with_handler_cfg();
        Ok((res, env))
    }

    /// Executes the call request at the given [`BlockId`].
    fn transact_call_at(
        &self,
        request: TransactionRequest,
        at: BlockId,
        overrides: EvmOverrides,
    ) -> impl Future<Output = Result<(ResultAndState, EnvWithHandlerCfg), Self::Error>> + Send
    where
        Self: LoadPendingBlock,
    {
        let this = self.clone();
        self.spawn_with_call_at(request, at, overrides, move |db, env| this.transact(db, env))
    }

    /// Executes the closure with the state that corresponds to the given [`BlockId`] on a new task
    fn spawn_with_state_at_block<F, R>(
        &self,
        at: BlockId,
        f: F,
    ) -> impl Future<Output = Result<R, Self::Error>> + Send
    where
        F: FnOnce(StateProviderTraitObjWrapper<'_>) -> Result<R, Self::Error> + Send + 'static,
        R: Send + 'static,
    {
        self.spawn_tracing(move |this| {
            let state = this.state_at_block_id(at)?;
            f(StateProviderTraitObjWrapper(&state))
        })
    }

    /// Prepares the state and env for the given [`TransactionRequest`] at the given [`BlockId`] and
    /// executes the closure on a new task returning the result of the closure.
    ///
    /// This returns the configured [`EnvWithHandlerCfg`] for the given [`TransactionRequest`] at
    /// the given [`BlockId`] and with configured call settings: `prepare_call_env`.
    fn spawn_with_call_at<F, R>(
        &self,
        request: TransactionRequest,
        at: BlockId,
        overrides: EvmOverrides,
        f: F,
    ) -> impl Future<Output = Result<R, Self::Error>> + Send
    where
        Self: LoadPendingBlock,
        F: FnOnce(StateCacheDbRefMutWrapper<'_, '_>, EnvWithHandlerCfg) -> Result<R, Self::Error>
            + Send
            + 'static,
        R: Send + 'static,
    {
        async move {
            let (cfg, block_env, at) = self.evm_env_at(at).await?;
            let this = self.clone();
            self.spawn_tracing(move |_| {
                let state = this.state_at_block_id(at)?;
                let mut db =
                    CacheDB::new(StateProviderDatabase::new(StateProviderTraitObjWrapper(&state)));

                let env = this.prepare_call_env(
                    cfg,
                    block_env,
                    request,
                    this.call_gas_limit(),
                    &mut db,
                    overrides,
                )?;

                f(StateCacheDbRefMutWrapper(&mut db), env)
            })
            .await
        }
    }

    /// Retrieves the transaction if it exists and executes it.
    ///
    /// Before the transaction is executed, all previous transaction in the block are applied to the
    /// state by executing them first.
    /// The callback `f` is invoked with the [`ResultAndState`] after the transaction was executed
    /// and the database that points to the beginning of the transaction.
    ///
    /// Note: Implementers should use a threadpool where blocking is allowed, such as
    /// [`BlockingTaskPool`](reth_tasks::pool::BlockingTaskPool).
    fn spawn_replay_transaction<F, R>(
        &self,
        hash: B256,
        f: F,
    ) -> impl Future<Output = Result<Option<R>, Self::Error>> + Send
    where
        Self: LoadBlock + LoadPendingBlock + LoadTransaction,
        F: FnOnce(TransactionInfo, ResultAndState, StateCacheDb<'_>) -> Result<R, Self::Error>
            + Send
            + 'static,
        R: Send + 'static,
    {
        async move {
            let (transaction, block) = match self.transaction_and_block(hash).await? {
                None => return Ok(None),
                Some(res) => res,
            };
            let (tx, tx_info) = transaction.split();

            let (cfg, block_env, _) = self.evm_env_at(block.hash().into()).await?;

            // we need to get the state of the parent block because we're essentially replaying the
            // block the transaction is included in
            let parent_block = block.parent_hash;
            let block_txs = block.into_transactions_ecrecovered();

            let this = self.clone();
            self.spawn_with_state_at_block(parent_block.into(), move |state| {
                let mut db = CacheDB::new(StateProviderDatabase::new(state));

                // replay all transactions prior to the targeted transaction
                this.replay_transactions_until(
                    &mut db,
                    cfg.clone(),
                    block_env.clone(),
                    block_txs,
                    tx.hash,
                )?;

                let env = EnvWithHandlerCfg::new_with_cfg_env(
                    cfg,
                    block_env,
                    Call::evm_config(&this).tx_env(&tx),
                );

                let (res, _) = this.transact(&mut db, env)?;
                f(tx_info, res, db)
            })
            .await
            .map(Some)
        }
    }

    /// Replays all the transactions until the target transaction is found.
    ///
    /// All transactions before the target transaction are executed and their changes are written to
    /// the _runtime_ db ([`CacheDB`]).
    ///
    /// Note: This assumes the target transaction is in the given iterator.
    /// Returns the index of the target transaction in the given iterator.
    fn replay_transactions_until<DB>(
        &self,
        db: &mut CacheDB<DB>,
        cfg: CfgEnvWithHandlerCfg,
        block_env: BlockEnv,
        transactions: impl IntoIterator<Item = TransactionSignedEcRecovered>,
        target_tx_hash: B256,
    ) -> Result<usize, Self::Error>
    where
        DB: DatabaseRef,
        EthApiError: From<DB::Error>,
    {
        let env = EnvWithHandlerCfg::new_with_cfg_env(cfg, block_env, Default::default());

        let mut evm = self.evm_config().evm_with_env(db, env);
        let mut index = 0;
        for tx in transactions {
            if tx.hash() == target_tx_hash {
                // reached the target transaction
                break
            }

            let sender = tx.signer();
            self.evm_config().fill_tx_env(evm.tx_mut(), &tx.into_signed(), sender);
            evm.transact_commit().map_err(Self::Error::from_evm_err)?;
            index += 1;
        }
        Ok(index)
    }

    /// Estimate gas needed for execution of the `request` at the [`BlockId`].
    fn estimate_gas_at(
        &self,
        request: TransactionRequest,
        at: BlockId,
        state_override: Option<StateOverride>,
    ) -> impl Future<Output = Result<U256, Self::Error>> + Send
    where
        Self: LoadPendingBlock,
    {
        async move {
            let (cfg, block_env, at) = self.evm_env_at(at).await?;

            self.spawn_blocking_io(move |this| {
                let state = this.state_at_block_id(at)?;
                this.estimate_gas_with(cfg, block_env, request, state, state_override)
            })
            .await
        }
    }

    /// Estimates the gas usage of the `request` with the state.
    ///
    /// This will execute the [`TransactionRequest`] and find the best gas limit via binary search
    fn estimate_gas_with<S>(
        &self,
        mut cfg: CfgEnvWithHandlerCfg,
        block: BlockEnv,
        request: TransactionRequest,
        state: S,
        state_override: Option<StateOverride>,
    ) -> Result<U256, Self::Error>
    where
        S: StateProvider,
    {
        // Disabled because eth_estimateGas is sometimes used with eoa senders
        // See <https://github.com/paradigmxyz/reth/issues/1959>
        cfg.disable_eip3607 = true;

        // The basefee should be ignored for eth_createAccessList
        // See:
        // <https://github.com/ethereum/go-ethereum/blob/ee8e83fa5f6cb261dad2ed0a7bbcde4930c41e6c/internal/ethapi/api.go#L985>
        cfg.disable_base_fee = true;

        // Keep a copy of gas related request values
        let tx_request_gas_limit = request.gas;
        let tx_request_gas_price = request.gas_price;
        let block_env_gas_limit = block.gas_limit;

        // Determine the highest possible gas limit, considering both the request's specified limit
        // and the block's limit.
        let mut highest_gas_limit = tx_request_gas_limit
            .map(|tx_gas_limit| U256::from(tx_gas_limit).max(block_env_gas_limit))
            .unwrap_or(block_env_gas_limit);

        // Configure the evm env
        let mut env = self.build_call_evm_env(cfg, block, request)?;
        let mut db = CacheDB::new(StateProviderDatabase::new(state));

        // Apply any state overrides if specified.
        if let Some(state_override) = state_override {
            apply_state_overrides(state_override, &mut db).map_err(Self::Error::from_eth_err)?;
        }

        // Optimize for simple transfer transactions, potentially reducing the gas estimate.
        if env.tx.data.is_empty() {
            if let TransactTo::Call(to) = env.tx.transact_to {
                if let Ok(code) = db.db.account_code(to) {
                    let no_code_callee = code.map(|code| code.is_empty()).unwrap_or(true);
                    if no_code_callee {
                        // If the tx is a simple transfer (call to an account with no code) we can
                        // shortcircuit. But simply returning
                        // `MIN_TRANSACTION_GAS` is dangerous because there might be additional
                        // field combos that bump the price up, so we try executing the function
                        // with the minimum gas limit to make sure.
                        let mut env = env.clone();
                        env.tx.gas_limit = MIN_TRANSACTION_GAS;
                        if let Ok((res, _)) = self.transact(&mut db, env) {
                            if res.result.is_success() {
                                return Ok(U256::from(MIN_TRANSACTION_GAS))
                            }
                        }
                    }
                }
            }
        }

        // Check funds of the sender (only useful to check if transaction gas price is more than 0).
        //
        // The caller allowance is check by doing `(account.balance - tx.value) / tx.gas_price`
        if env.tx.gas_price > U256::ZERO {
            // cap the highest gas limit by max gas caller can afford with given gas price
            highest_gas_limit = highest_gas_limit
                .min(caller_gas_allowance(&mut db, &env.tx).map_err(Self::Error::from_eth_err)?);
        }

        // We can now normalize the highest gas limit to a u64
        let mut highest_gas_limit: u64 =
            highest_gas_limit.try_into().unwrap_or(self.provider().chain_spec().max_gas_limit);

        // If the provided gas limit is less than computed cap, use that
        env.tx.gas_limit = env.tx.gas_limit.min(highest_gas_limit);

        trace!(target: "rpc::eth::estimate", ?env, "Starting gas estimation");

        // Execute the transaction with the highest possible gas limit.
        let (mut res, mut env) = match self.transact(&mut db, env.clone()) {
            // Handle the exceptional case where the transaction initialization uses too much gas.
            // If the gas price or gas limit was specified in the request, retry the transaction
            // with the block's gas limit to determine if the failure was due to
            // insufficient gas.
            Err(err)
                if err.is_gas_too_high() &&
                    (tx_request_gas_limit.is_some() || tx_request_gas_price.is_some()) =>
            {
                return Err(self.map_out_of_gas_err(block_env_gas_limit, env, &mut db))
            }
            // Propagate other results (successful or other errors).
            ethres => ethres?,
        };

        let gas_refund = match res.result {
            ExecutionResult::Success { gas_refunded, .. } => gas_refunded,
            ExecutionResult::Halt { reason, gas_used } => {
                // here we don't check for invalid opcode because already executed with highest gas
                // limit
                return Err(RpcInvalidTransactionError::halt(reason, gas_used).into_eth_err())
            }
            ExecutionResult::Revert { output, .. } => {
                // if price or limit was included in the request then we can execute the request
                // again with the block's gas limit to check if revert is gas related or not
                return if tx_request_gas_limit.is_some() || tx_request_gas_price.is_some() {
                    Err(self.map_out_of_gas_err(block_env_gas_limit, env, &mut db))
                } else {
                    // the transaction did revert
                    Err(RpcInvalidTransactionError::Revert(RevertError::new(output)).into_eth_err())
                }
            }
        };

        // At this point we know the call succeeded but want to find the _best_ (lowest) gas the
        // transaction succeeds with. We find this by doing a binary search over the possible range.

        // we know the tx succeeded with the configured gas limit, so we can use that as the
        // highest, in case we applied a gas cap due to caller allowance above
        highest_gas_limit = env.tx.gas_limit;

        // NOTE: this is the gas the transaction used, which is less than the
        // transaction requires to succeed.
        let mut gas_used = res.result.gas_used();
        // the lowest value is capped by the gas used by the unconstrained transaction
        let mut lowest_gas_limit = gas_used.saturating_sub(1);

        // As stated in Geth, there is a good chance that the transaction will pass if we set the
        // gas limit to the execution gas used plus the gas refund, so we check this first
        // <https://github.com/ethereum/go-ethereum/blob/a5a4fa7032bb248f5a7c40f4e8df2b131c4186a4/eth/gasestimator/gasestimator.go#L135
        //
        // Calculate the optimistic gas limit by adding gas used and gas refund,
        // then applying a 64/63 multiplier to account for gas forwarding rules.
        let optimistic_gas_limit = (gas_used + gas_refund + CALL_STIPEND_GAS) * 64 / 63;
        if optimistic_gas_limit < highest_gas_limit {
            // Set the transaction's gas limit to the calculated optimistic gas limit.
            env.tx.gas_limit = optimistic_gas_limit;
            // Re-execute the transaction with the new gas limit and update the result and
            // environment.
            (res, env) = self.transact(&mut db, env)?;
            // Update the gas used based on the new result.
            gas_used = res.result.gas_used();
            // Update the gas limit estimates (highest and lowest) based on the execution result.
            self.update_estimated_gas_range(
                res.result,
                optimistic_gas_limit,
                &mut highest_gas_limit,
                &mut lowest_gas_limit,
            )?;
        };

        // Pick a point that's close to the estimated gas
        let mut mid_gas_limit = std::cmp::min(
            gas_used * 3,
            ((highest_gas_limit as u128 + lowest_gas_limit as u128) / 2) as u64,
        );

        trace!(target: "rpc::eth::estimate", ?env, ?highest_gas_limit, ?lowest_gas_limit, ?mid_gas_limit, "Starting binary search for gas");

        // Binary search narrows the range to find the minimum gas limit needed for the transaction
        // to succeed.
        while (highest_gas_limit - lowest_gas_limit) > 1 {
            // An estimation error is allowed once the current gas limit range used in the binary
            // search is small enough (less than 1.5% of the highest gas limit)
            // <https://github.com/ethereum/go-ethereum/blob/a5a4fa7032bb248f5a7c40f4e8df2b131c4186a4/eth/gasestimator/gasestimator.go#L152
            if (highest_gas_limit - lowest_gas_limit) as f64 / (highest_gas_limit as f64) <
                ESTIMATE_GAS_ERROR_RATIO
            {
                break
            };

            env.tx.gas_limit = mid_gas_limit;

            // Execute transaction and handle potential gas errors, adjusting limits accordingly.
            match self.transact(&mut db, env.clone()) {
                Err(err) if err.is_gas_too_high() => {
                    // Increase the lowest gas limit if gas is too high
                    lowest_gas_limit = mid_gas_limit;
                }
                // Handle other cases, including successful transactions.
                ethres => {
                    // Unpack the result and environment if the transaction was successful.
                    (res, env) = ethres?;
                    // Update the estimated gas range based on the transaction result.
                    self.update_estimated_gas_range(
                        res.result,
                        mid_gas_limit,
                        &mut highest_gas_limit,
                        &mut lowest_gas_limit,
                    )?;
                }
            }

            // New midpoint
            mid_gas_limit = ((highest_gas_limit as u128 + lowest_gas_limit as u128) / 2) as u64;
        }

        Ok(U256::from(highest_gas_limit))
    }

    /// Updates the highest and lowest gas limits for binary search based on the execution result.
    ///
    /// This function refines the gas limit estimates used in a binary search to find the optimal
    /// gas limit for a transaction. It adjusts the highest or lowest gas limits depending on
    /// whether the execution succeeded, reverted, or halted due to specific reasons.
    #[inline]
    fn update_estimated_gas_range(
        &self,
        result: ExecutionResult,
        tx_gas_limit: u64,
        highest_gas_limit: &mut u64,
        lowest_gas_limit: &mut u64,
    ) -> Result<(), Self::Error> {
        match result {
            ExecutionResult::Success { .. } => {
                // Cap the highest gas limit with the succeeding gas limit.
                *highest_gas_limit = tx_gas_limit;
            }
            ExecutionResult::Revert { .. } => {
                // Increase the lowest gas limit.
                *lowest_gas_limit = tx_gas_limit;
            }
            ExecutionResult::Halt { reason, .. } => {
                match reason {
                    HaltReason::OutOfGas(_) | HaltReason::InvalidFEOpcode => {
                        // Both `OutOfGas` and `InvalidEFOpcode` can occur dynamically if the gas
                        // left is too low. Treat this as an out of gas
                        // condition, knowing that the call succeeds with a
                        // higher gas limit.
                        //
                        // Common usage of invalid opcode in OpenZeppelin:
                        // <https://github.com/OpenZeppelin/openzeppelin-contracts/blob/94697be8a3f0dfcd95dfb13ffbd39b5973f5c65d/contracts/metatx/ERC2771Forwarder.sol#L360-L367>

                        // Increase the lowest gas limit.
                        *lowest_gas_limit = tx_gas_limit;
                    }
                    err => {
                        // These cases should be unreachable because we know the transaction
                        // succeeds, but if they occur, treat them as an
                        // error.
                        return Err(RpcInvalidTransactionError::EvmHalt(err).into_eth_err())
                    }
                }
            }
        };

        Ok(())
    }

    /// Executes the requests again after an out of gas error to check if the error is gas related
    /// or not
    #[inline]
    fn map_out_of_gas_err<S>(
        &self,
        env_gas_limit: U256,
        mut env: EnvWithHandlerCfg,
        db: &mut CacheDB<StateProviderDatabase<S>>,
    ) -> Self::Error
    where
        S: StateProvider,
    {
        let req_gas_limit = env.tx.gas_limit;
        env.tx.gas_limit = env_gas_limit.try_into().unwrap_or(u64::MAX);
        let (res, _) = match self.transact(db, env) {
            Ok(res) => res,
            Err(err) => return err,
        };
        match res.result {
            ExecutionResult::Success { .. } => {
                // transaction succeeded by manually increasing the gas limit to
                // highest, which means the caller lacks funds to pay for the tx
                RpcInvalidTransactionError::BasicOutOfGas(req_gas_limit).into_eth_err()
            }
            ExecutionResult::Revert { output, .. } => {
                // reverted again after bumping the limit
                RpcInvalidTransactionError::Revert(RevertError::new(output)).into_eth_err()
            }
            ExecutionResult::Halt { reason, .. } => {
                RpcInvalidTransactionError::EvmHalt(reason).into_eth_err()
            }
        }
    }

    /// Configures a new [`TxEnv`]  for the [`TransactionRequest`]
    ///
    /// All [`TxEnv`] fields are derived from the given [`TransactionRequest`], if fields are
    /// `None`, they fall back to the [`BlockEnv`]'s settings.
    fn create_txn_env(
        &self,
        block_env: &BlockEnv,
        request: TransactionRequest,
    ) -> Result<TxEnv, Self::Error> {
        // Ensure that if versioned hashes are set, they're not empty
        if request.blob_versioned_hashes.as_ref().map_or(false, |hashes| hashes.is_empty()) {
            return Err(RpcInvalidTransactionError::BlobTransactionMissingBlobHashes.into_eth_err())
        }

        let TransactionRequest {
            from,
            to,
            gas_price,
            max_fee_per_gas,
            max_priority_fee_per_gas,
            gas,
            value,
            input,
            nonce,
            access_list,
            chain_id,
            blob_versioned_hashes,
            max_fee_per_blob_gas,
            // authorization_list,
            ..
        } = request;

        let CallFees { max_priority_fee_per_gas, gas_price, max_fee_per_blob_gas } =
            CallFees::ensure_fees(
                gas_price.map(U256::from),
                max_fee_per_gas.map(U256::from),
                max_priority_fee_per_gas.map(U256::from),
                block_env.basefee,
                blob_versioned_hashes.as_deref(),
                max_fee_per_blob_gas.map(U256::from),
                block_env.get_blob_gasprice().map(U256::from),
            )?;

        let gas_limit = gas.unwrap_or_else(|| block_env.gas_limit.min(U256::from(u64::MAX)).to());

        #[allow(clippy::needless_update)]
        let env = TxEnv {
            gas_limit: gas_limit
                .try_into()
                .map_err(|_| RpcInvalidTransactionError::GasUintOverflow)
                .map_err(Self::Error::from_eth_err)?,
            nonce,
            caller: from.unwrap_or_default(),
            gas_price,
            gas_priority_fee: max_priority_fee_per_gas,
            transact_to: to.unwrap_or(TxKind::Create),
            value: value.unwrap_or_default(),
            data: input
                .try_into_unique_input()
                .map_err(Self::Error::from_eth_err)?
                .unwrap_or_default(),
            chain_id,
            access_list: access_list.unwrap_or_default().into(),
            // EIP-4844 fields
            blob_hashes: blob_versioned_hashes.unwrap_or_default(),
            max_fee_per_blob_gas,
            // EIP-7702 fields
            // authorization_list: TODO
            ..Default::default()
        };

        Ok(env)
    }

    /// Creates a new [`EnvWithHandlerCfg`] to be used for executing the [`TransactionRequest`] in
    /// `eth_call`.
    ///
    /// Note: this does _not_ access the Database to check the sender.
    fn build_call_evm_env(
        &self,
        cfg: CfgEnvWithHandlerCfg,
        block: BlockEnv,
        request: TransactionRequest,
    ) -> Result<EnvWithHandlerCfg, Self::Error> {
        let tx = self.create_txn_env(&block, request)?;
        Ok(EnvWithHandlerCfg::new_with_cfg_env(cfg, block, tx))
    }

    /// Prepares the [`EnvWithHandlerCfg`] for execution.
    ///
    /// Does not commit any changes to the underlying database.
    ///
    /// EVM settings:
    ///  - `disable_block_gas_limit` is set to `true`
    ///  - `disable_eip3607` is set to `true`
    ///  - `disable_base_fee` is set to `true`
    ///  - `nonce` is set to `None`
    fn prepare_call_env<DB>(
        &self,
        mut cfg: CfgEnvWithHandlerCfg,
        mut block: BlockEnv,
        request: TransactionRequest,
        gas_limit: u64,
        db: &mut CacheDB<DB>,
        overrides: EvmOverrides,
    ) -> Result<EnvWithHandlerCfg, Self::Error>
    where
        DB: DatabaseRef,
        EthApiError: From<<DB as DatabaseRef>::Error>,
    {
        // we want to disable this in eth_call, since this is common practice used by other node
        // impls and providers <https://github.com/foundry-rs/foundry/issues/4388>
        cfg.disable_block_gas_limit = true;

        // Disabled because eth_call is sometimes used with eoa senders
        // See <https://github.com/paradigmxyz/reth/issues/1959>
        cfg.disable_eip3607 = true;

        // The basefee should be ignored for eth_call
        // See:
        // <https://github.com/ethereum/go-ethereum/blob/ee8e83fa5f6cb261dad2ed0a7bbcde4930c41e6c/internal/ethapi/api.go#L985>
        cfg.disable_base_fee = true;

        // apply block overrides, we need to apply them first so that they take effect when we we
        // create the evm env via `build_call_evm_env`, e.g. basefee
        if let Some(mut block_overrides) = overrides.block {
            if let Some(block_hashes) = block_overrides.block_hash.take() {
                // override block hashes
                db.block_hashes
                    .extend(block_hashes.into_iter().map(|(num, hash)| (U256::from(num), hash)))
            }
            apply_block_overrides(*block_overrides, &mut block);
        }

        let request_gas = request.gas;
        let mut env = self.build_call_evm_env(cfg, block, request)?;
        // set nonce to None so that the next nonce is used when transacting the call
        env.tx.nonce = None;

        // apply state overrides
        if let Some(state_overrides) = overrides.state {
            apply_state_overrides(state_overrides, db)?;
        }

        if request_gas.is_none() {
            // No gas limit was provided in the request, so we need to cap the transaction gas limit
            if env.tx.gas_price > U256::ZERO {
                // If gas price is specified, cap transaction gas limit with caller allowance
                trace!(target: "rpc::eth::call", ?env, "Applying gas limit cap with caller allowance");
                cap_tx_gas_limit_with_caller_allowance(db, &mut env.tx)?;
            } else {
                // If no gas price is specified, use maximum allowed gas limit. The reason for this
                // is that both Erigon and Geth use pre-configured gas cap even if
                // it's possible to derive the gas limit from the block:
                // <https://github.com/ledgerwatch/erigon/blob/eae2d9a79cb70dbe30b3a6b79c436872e4605458/cmd/rpcdaemon/commands/trace_adhoc.go#L956
                // https://github.com/ledgerwatch/erigon/blob/eae2d9a79cb70dbe30b3a6b79c436872e4605458/eth/ethconfig/config.go#L94>
                trace!(target: "rpc::eth::call", ?env, "Applying gas limit cap as the maximum gas limit");
                env.tx.gas_limit = gas_limit;
            }
        }

        Ok(env)
    }
}<|MERGE_RESOLUTION|>--- conflicted
+++ resolved
@@ -185,11 +185,7 @@
         &self,
         request: TransactionRequest,
         block_number: Option<BlockId>,
-<<<<<<< HEAD
-    ) -> impl Future<Output = EthResult<AccessListResult>> + Send
-=======
-    ) -> impl Future<Output = Result<AccessListWithGasUsed, Self::Error>> + Send
->>>>>>> 0b91e03f
+    ) -> impl Future<Output = Result<AccessListResult, Self::Error>> + Send
     where
         Self: Trace,
     {
@@ -212,11 +208,7 @@
         block: BlockEnv,
         at: BlockId,
         mut request: TransactionRequest,
-<<<<<<< HEAD
-    ) -> EthResult<AccessListResult>
-=======
-    ) -> Result<AccessListWithGasUsed, Self::Error>
->>>>>>> 0b91e03f
+    ) -> Result<AccessListResult, Self::Error>
     where
         Self: Trace,
     {
@@ -264,20 +256,12 @@
                     Some(RpcInvalidTransactionError::halt(reason, env.tx.gas_limit).to_string());
                 return Ok(AccessListResult { access_list, gas_used: U256::from(gas_used), error })
             }
-<<<<<<< HEAD
             ExecutionResult::Revert { output, gas_used } => {
                 let error = Some(RevertError::new(output).to_string());
                 return Ok(AccessListResult { access_list, gas_used: U256::from(gas_used), error })
             }
             ExecutionResult::Success { .. } => {}
         };
-=======
-            ExecutionResult::Success { .. } => Ok(()),
-        }
-        .map_err(Self::Error::from_eth_err)?;
-
-        let access_list = inspector.into_access_list();
->>>>>>> 0b91e03f
 
         let cfg_with_spec_id =
             CfgEnvWithHandlerCfg { cfg_env: env.cfg.clone(), handler_cfg: env.handler_cfg };
