--- conflicted
+++ resolved
@@ -90,19 +90,7 @@
                 self.recovered_block(block).await?.ok_or(EthApiError::HeaderNotFound(block))?;
             let mut parent = base_block.sealed_header().clone();
 
-<<<<<<< HEAD
-            let this = self.clone();
-            self.spawn_with_state_at_block(block, move |state| {
-                //todo?
-                let mut db = State::builder()
-                    .with_database(StateProviderDatabase::new(state))
-                    .with_bal_builder()
-                    .build();
-                db.bal_state.bal_index = 0;
-                db.bal_state.bal_builder = Some(revm::state::bal::Bal::new());
-=======
             self.spawn_with_state_at_block(block, move |this, mut db| {
->>>>>>> 014f115c
                 let mut blocks: Vec<SimulatedBlock<RpcBlock<Self::NetworkTypes>>> =
                     Vec::with_capacity(block_state_calls.len());
                 for block in block_state_calls {
@@ -289,15 +277,6 @@
 
             self.spawn_with_state_at_block(at, move |this, mut db| {
                 let mut all_results = Vec::with_capacity(bundles.len());
-<<<<<<< HEAD
-                let mut db = State::builder()
-                    .with_database(StateProviderDatabase::new(state))
-                    .with_bal_builder()
-                    .build();
-                db.bal_state.bal_index = 0;
-                db.bal_state.bal_builder = Some(revm::state::bal::Bal::new());
-=======
->>>>>>> 014f115c
 
                 if replay_block_txs {
                     // only need to replay the transactions in the block if not all transactions are
@@ -623,20 +602,7 @@
     {
         async move {
             let (evm_env, at) = self.evm_env_at(at).await?;
-<<<<<<< HEAD
-            let this = self.clone();
-            self.spawn_blocking_io_fut(move |_| async move {
-                let state = this.state_at_block_id(at).await?;
-                let mut db = State::builder()
-                    .with_database(StateProviderDatabase::new(StateProviderTraitObjWrapper(&state)))
-                    .with_bal_builder()
-                    .build();
-                db.bal_state.bal_index = 0;
-                db.bal_state.bal_builder = Some(revm::state::bal::Bal::new());
-
-=======
             self.spawn_with_state_at_block(at, move |this, mut db| {
->>>>>>> 014f115c
                 let (evm_env, tx_env) =
                     this.prepare_call_env(evm_env, request, &mut db, overrides)?;
 
@@ -684,18 +650,7 @@
             // block the transaction is included in
             let parent_block = block.parent_hash();
 
-<<<<<<< HEAD
-            let this = self.clone();
-            self.spawn_with_state_at_block(parent_block.into(), move |state| {
-                let mut db = State::builder()
-                    .with_database(StateProviderDatabase::new(state))
-                    .with_bal_builder()
-                    .build();
-                db.bal_state.bal_index = 0;
-                db.bal_state.bal_builder = Some(revm::state::bal::Bal::new());
-=======
             self.spawn_with_state_at_block(parent_block, move |this, mut db| {
->>>>>>> 014f115c
                 let block_txs = block.transactions_recovered();
 
                 // replay all transactions prior to the targeted transaction
