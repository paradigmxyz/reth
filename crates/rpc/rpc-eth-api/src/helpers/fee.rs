//! Loads fee history from database. Helper trait for `eth_` fee and transaction RPC methods.

use futures::Future;
use reth_primitives::U256;
use reth_provider::{BlockIdReader, BlockReaderIdExt, ChainSpecProvider, HeaderProvider};
use reth_rpc_eth_types::{
    fee_history::calculate_reward_percentiles_for_block, EthApiError, EthStateCache,
    FeeHistoryCache, FeeHistoryEntry, GasPriceOracle, RpcInvalidTransactionError,
};
use reth_rpc_types::{BlockNumberOrTag, FeeHistory};
use tracing::debug;

use crate::FromEthApiError;

use super::LoadBlock;

/// Fee related functions for the [`EthApiServer`](crate::EthApiServer) trait in the
/// `eth_` namespace.
pub trait EthFees: LoadFee {
    /// Returns a suggestion for a gas price for legacy transactions.
    ///
    /// See also: <https://github.com/ethereum/pm/issues/328#issuecomment-853234014>
    fn gas_price(&self) -> impl Future<Output = Result<U256, Self::Error>> + Send
    where
        Self: LoadBlock,
    {
        LoadFee::gas_price(self)
    }

    /// Returns a suggestion for a base fee for blob transactions.
    fn blob_base_fee(&self) -> impl Future<Output = Result<U256, Self::Error>> + Send
    where
        Self: LoadBlock,
    {
        LoadFee::blob_base_fee(self)
    }

    /// Returns a suggestion for the priority fee (the tip)
    fn suggested_priority_fee(&self) -> impl Future<Output = Result<U256, Self::Error>> + Send
    where
        Self: 'static,
    {
        LoadFee::suggested_priority_fee(self)
    }

    /// Reports the fee history, for the given amount of blocks, up until the given newest block.
    ///
    /// If `reward_percentiles` are provided the [`FeeHistory`] will include the _approximated_
    /// rewards for the requested range.
    fn fee_history(
        &self,
        mut block_count: u64,
        newest_block: BlockNumberOrTag,
        reward_percentiles: Option<Vec<f64>>,
    ) -> impl Future<Output = Result<FeeHistory, Self::Error>> + Send {
        async move {
            if block_count == 0 {
                return Ok(FeeHistory::default())
            }

            // See https://github.com/ethereum/go-ethereum/blob/2754b197c935ee63101cbbca2752338246384fec/eth/gasprice/feehistory.go#L218C8-L225
            let max_fee_history = if reward_percentiles.is_none() {
                self.gas_oracle().config().max_header_history
            } else {
                self.gas_oracle().config().max_block_history
            };

            if block_count > max_fee_history {
                debug!(
                    requested = block_count,
                    truncated = max_fee_history,
                    "Sanitizing fee history block count"
                );
                block_count = max_fee_history
            }

            let Some(end_block) = LoadFee::provider(self)
                .block_number_for_id(newest_block.into())
<<<<<<< HEAD
                .map_err(Self::Error::from_err)?
=======
                .map_err(Self::Error::from_eth_err)?
>>>>>>> 0a4b717d
            else {
                return Err(EthApiError::UnknownBlockNumber.into())
            };

            // need to add 1 to the end block to get the correct (inclusive) range
            let end_block_plus = end_block + 1;
            // Ensure that we would not be querying outside of genesis
            if end_block_plus < block_count {
                block_count = end_block_plus;
            }

            // If reward percentiles were specified, we
            // need to validate that they are monotonically
            // increasing and 0 <= p <= 100
            // Note: The types used ensure that the percentiles are never < 0
            if let Some(percentiles) = &reward_percentiles {
                if percentiles.windows(2).any(|w| w[0] > w[1] || w[0] > 100.) {
                    return Err(EthApiError::InvalidRewardPercentiles.into())
                }
            }

            // Fetch the headers and ensure we got all of them
            //
            // Treat a request for 1 block as a request for `newest_block..=newest_block`,
            // otherwise `newest_block - 2
            // NOTE: We ensured that block count is capped
            let start_block = end_block_plus - block_count;

            // Collect base fees, gas usage ratios and (optionally) reward percentile data
            let mut base_fee_per_gas: Vec<u128> = Vec::new();
            let mut gas_used_ratio: Vec<f64> = Vec::new();

            let mut base_fee_per_blob_gas: Vec<u128> = Vec::new();
            let mut blob_gas_used_ratio: Vec<f64> = Vec::new();

            let mut rewards: Vec<Vec<u128>> = Vec::new();

            // Check if the requested range is within the cache bounds
            let fee_entries = self.fee_history_cache().get_history(start_block, end_block).await;

            if let Some(fee_entries) = fee_entries {
                if fee_entries.len() != block_count as usize {
                    return Err(EthApiError::InvalidBlockRange.into())
                }

                for entry in &fee_entries {
                    base_fee_per_gas.push(entry.base_fee_per_gas as u128);
                    gas_used_ratio.push(entry.gas_used_ratio);
                    base_fee_per_blob_gas.push(entry.base_fee_per_blob_gas.unwrap_or_default());
                    blob_gas_used_ratio.push(entry.blob_gas_used_ratio);

                    if let Some(percentiles) = &reward_percentiles {
                        let mut block_rewards = Vec::with_capacity(percentiles.len());
                        for &percentile in percentiles {
                            block_rewards.push(self.approximate_percentile(entry, percentile));
                        }
                        rewards.push(block_rewards);
                    }
                }
                let last_entry = fee_entries.last().expect("is not empty");

                // Also need to include the `base_fee_per_gas` and `base_fee_per_blob_gas` for the
                // next block
                base_fee_per_gas
                    .push(last_entry.next_block_base_fee(&LoadFee::provider(self).chain_spec())
                        as u128);

                base_fee_per_blob_gas.push(last_entry.next_block_blob_fee().unwrap_or_default());
            } else {
            // read the requested header range
<<<<<<< HEAD
            let headers = LoadFee::provider(self).sealed_headers_range(start_block..=end_block).map_err(Self::Error::from_err)?;
=======
            let headers = LoadFee::provider(self).sealed_headers_range(start_block..=end_block).map_err(Self::Error::from_eth_err)?;
>>>>>>> 0a4b717d
            if headers.len() != block_count as usize {
                return Err(EthApiError::InvalidBlockRange.into())
            }

            for header in &headers {
                base_fee_per_gas.push(header.base_fee_per_gas.unwrap_or_default() as u128);
                gas_used_ratio.push(header.gas_used as f64 / header.gas_limit as f64);
                base_fee_per_blob_gas.push(header.blob_fee().unwrap_or_default());
                blob_gas_used_ratio.push(
                    header.blob_gas_used.unwrap_or_default() as f64 /
                        reth_primitives::constants::eip4844::MAX_DATA_GAS_PER_BLOCK as f64,
                );

                // Percentiles were specified, so we need to collect reward percentile ino
                if let Some(percentiles) = &reward_percentiles {
                    let (transactions, receipts) = LoadFee::cache(self)
                        .get_transactions_and_receipts(header.hash())
<<<<<<< HEAD
                        .await.map_err(Self::Error::from_err)?
=======
                        .await.map_err(Self::Error::from_eth_err)?
>>>>>>> 0a4b717d
                        .ok_or(EthApiError::InvalidBlockRange)?;
                    rewards.push(
                        calculate_reward_percentiles_for_block(
                            percentiles,
                            header.gas_used,
                            header.base_fee_per_gas.unwrap_or_default(),
                            &transactions,
                            &receipts,
                        )
                        .unwrap_or_default(),
                    );
                }
            }

            // The spec states that `base_fee_per_gas` "[..] includes the next block after the
            // newest of the returned range, because this value can be derived from the
            // newest block"
            //
            // The unwrap is safe since we checked earlier that we got at least 1 header.
            let last_header = headers.last().expect("is present");
            base_fee_per_gas.push(
                LoadFee::provider(self).chain_spec().base_fee_params_at_timestamp(last_header.timestamp).next_block_base_fee(
                    last_header.gas_used as u128,
                    last_header.gas_limit as u128,
                    last_header.base_fee_per_gas.unwrap_or_default() as u128,
                ));

            // Same goes for the `base_fee_per_blob_gas`:
            // > "[..] includes the next block after the newest of the returned range, because this value can be derived from the newest block.
            base_fee_per_blob_gas
                .push(last_header.next_block_blob_fee().unwrap_or_default());
        };

            Ok(FeeHistory {
                base_fee_per_gas,
                gas_used_ratio,
                base_fee_per_blob_gas,
                blob_gas_used_ratio,
                oldest_block: start_block,
                reward: reward_percentiles.map(|_| rewards),
            })
        }
    }

    /// Approximates reward at a given percentile for a specific block
    /// Based on the configured resolution
    fn approximate_percentile(&self, entry: &FeeHistoryEntry, requested_percentile: f64) -> u128 {
        let resolution = self.fee_history_cache().resolution();
        let rounded_percentile =
            (requested_percentile * resolution as f64).round() / resolution as f64;
        let clamped_percentile = rounded_percentile.clamp(0.0, 100.0);

        // Calculate the index in the precomputed rewards array
        let index = (clamped_percentile / (1.0 / resolution as f64)).round() as usize;
        // Fetch the reward from the FeeHistoryEntry
        entry.rewards.get(index).cloned().unwrap_or_default()
    }
}

/// Loads fee from database.
///
/// Behaviour shared by several `eth_` RPC methods, not exclusive to `eth_` fees RPC methods.
pub trait LoadFee: LoadBlock {
    // Returns a handle for reading data from disk.
    ///
    /// Data access in default (L1) trait method implementations.
    fn provider(&self) -> impl BlockIdReader + HeaderProvider + ChainSpecProvider;

    /// Returns a handle for reading data from memory.
    ///
    /// Data access in default (L1) trait method implementations.
    fn cache(&self) -> &EthStateCache;

    /// Returns a handle for reading gas price.
    ///
    /// Data access in default (L1) trait method implementations.
    fn gas_oracle(&self) -> &GasPriceOracle<impl BlockReaderIdExt>;

    /// Returns a handle for reading fee history data from memory.
    ///
    /// Data access in default (L1) trait method implementations.
    fn fee_history_cache(&self) -> &FeeHistoryCache;

    /// Returns the gas price if it is set, otherwise fetches a suggested gas price for legacy
    /// transactions.
    fn legacy_gas_price(
        &self,
        gas_price: Option<U256>,
    ) -> impl Future<Output = Result<U256, Self::Error>> + Send {
        async move {
            match gas_price {
                Some(gas_price) => Ok(gas_price),
                None => {
                    // fetch a suggested gas price
                    self.gas_price().await
                }
            }
        }
    }

    /// Returns the EIP-1559 fees if they are set, otherwise fetches a suggested gas price for
    /// EIP-1559 transactions.
    ///
    /// Returns (`max_fee`, `priority_fee`)
    fn eip1559_fees(
        &self,
        max_fee_per_gas: Option<U256>,
        max_priority_fee_per_gas: Option<U256>,
    ) -> impl Future<Output = Result<(U256, U256), Self::Error>> + Send {
        async move {
            let max_fee_per_gas = match max_fee_per_gas {
                Some(max_fee_per_gas) => max_fee_per_gas,
                None => {
                    // fetch pending base fee
                    let base_fee = self
                        .block(BlockNumberOrTag::Pending.into())
                        .await?
                        .ok_or(EthApiError::UnknownBlockNumber)?
                        .base_fee_per_gas
                        .ok_or_else(|| {
                            EthApiError::InvalidTransaction(
                                RpcInvalidTransactionError::TxTypeNotSupported,
                            )
                        })?;
                    U256::from(base_fee)
                }
            };

            let max_priority_fee_per_gas = match max_priority_fee_per_gas {
                Some(max_priority_fee_per_gas) => max_priority_fee_per_gas,
                None => self.suggested_priority_fee().await?,
            };
            Ok((max_fee_per_gas, max_priority_fee_per_gas))
        }
    }

    /// Returns the EIP-4844 blob fee if it is set, otherwise fetches a blob fee.
    fn eip4844_blob_fee(
        &self,
        blob_fee: Option<U256>,
    ) -> impl Future<Output = Result<U256, Self::Error>> + Send {
        async move {
            match blob_fee {
                Some(blob_fee) => Ok(blob_fee),
                None => self.blob_base_fee().await,
            }
        }
    }

    /// Returns a suggestion for a gas price for legacy transactions.
    ///
    /// See also: <https://github.com/ethereum/pm/issues/328#issuecomment-853234014>
    fn gas_price(&self) -> impl Future<Output = Result<U256, Self::Error>> + Send {
        let header = self.block(BlockNumberOrTag::Latest.into());
        let suggested_tip = self.suggested_priority_fee();
        async move {
            let (header, suggested_tip) = futures::try_join!(header, suggested_tip)?;
            let base_fee = header.and_then(|h| h.base_fee_per_gas).unwrap_or_default();
            Ok(suggested_tip + U256::from(base_fee))
        }
    }

    /// Returns a suggestion for a base fee for blob transactions.
    fn blob_base_fee(&self) -> impl Future<Output = Result<U256, Self::Error>> + Send {
        async move {
            self.block(BlockNumberOrTag::Latest.into())
                .await?
                .and_then(|h: reth_primitives::SealedBlock| h.next_block_blob_fee())
                .ok_or(EthApiError::ExcessBlobGasNotSet.into())
                .map(U256::from)
        }
    }

    /// Returns a suggestion for the priority fee (the tip)
    fn suggested_priority_fee(&self) -> impl Future<Output = Result<U256, Self::Error>> + Send
    where
        Self: 'static,
    {
<<<<<<< HEAD
        async move { self.gas_oracle().suggest_tip_cap().await.map_err(Self::Error::from_err) }
=======
        async move { self.gas_oracle().suggest_tip_cap().await.map_err(Self::Error::from_eth_err) }
>>>>>>> 0a4b717d
    }
}<|MERGE_RESOLUTION|>--- conflicted
+++ resolved
@@ -76,11 +76,7 @@
 
             let Some(end_block) = LoadFee::provider(self)
                 .block_number_for_id(newest_block.into())
-<<<<<<< HEAD
-                .map_err(Self::Error::from_err)?
-=======
                 .map_err(Self::Error::from_eth_err)?
->>>>>>> 0a4b717d
             else {
                 return Err(EthApiError::UnknownBlockNumber.into())
             };
@@ -151,11 +147,7 @@
                 base_fee_per_blob_gas.push(last_entry.next_block_blob_fee().unwrap_or_default());
             } else {
             // read the requested header range
-<<<<<<< HEAD
-            let headers = LoadFee::provider(self).sealed_headers_range(start_block..=end_block).map_err(Self::Error::from_err)?;
-=======
             let headers = LoadFee::provider(self).sealed_headers_range(start_block..=end_block).map_err(Self::Error::from_eth_err)?;
->>>>>>> 0a4b717d
             if headers.len() != block_count as usize {
                 return Err(EthApiError::InvalidBlockRange.into())
             }
@@ -173,11 +165,7 @@
                 if let Some(percentiles) = &reward_percentiles {
                     let (transactions, receipts) = LoadFee::cache(self)
                         .get_transactions_and_receipts(header.hash())
-<<<<<<< HEAD
-                        .await.map_err(Self::Error::from_err)?
-=======
                         .await.map_err(Self::Error::from_eth_err)?
->>>>>>> 0a4b717d
                         .ok_or(EthApiError::InvalidBlockRange)?;
                     rewards.push(
                         calculate_reward_percentiles_for_block(
@@ -356,10 +344,6 @@
     where
         Self: 'static,
     {
-<<<<<<< HEAD
-        async move { self.gas_oracle().suggest_tip_cap().await.map_err(Self::Error::from_err) }
-=======
         async move { self.gas_oracle().suggest_tip_cap().await.map_err(Self::Error::from_eth_err) }
->>>>>>> 0a4b717d
     }
 }