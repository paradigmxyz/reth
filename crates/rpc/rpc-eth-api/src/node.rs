--- conflicted
+++ resolved
@@ -65,13 +65,9 @@
 
 impl<T> RpcNodeCore for T
 where
-<<<<<<< HEAD
     T: FullNodeComponents<
-        Provider: StorageReader + ChainSpecProvider<ChainSpec: EthereumHardforks>,
+        Provider: StorageReader + ChainSpecProvider<ChainSpec: Hardforks + EthereumHardforks>,
     >,
-=======
-    T: FullNodeComponents<Provider: ChainSpecProvider<ChainSpec: Hardforks + EthereumHardforks>>,
->>>>>>> 3d8033a0
 {
     type Primitives = PrimitivesTy<T::Types>;
     type Provider = T::Provider;
