--- conflicted
+++ resolved
@@ -1,21 +1,11 @@
 //! Implementation of the [`jsonrpsee`] generated [`EthApiServer`] trait. Handles RPC requests for
 //! the `eth_` namespace.
 use alloy_dyn_abi::TypedData;
-<<<<<<< HEAD
-use ethereum_json_rpc_client::CertifiedResult;
-use jsonrpsee::{core::RpcResult, proc_macros::rpc};
-use reth_primitives::{Address, BlockId, BlockNumberOrTag, Bytes, B256, B64, U256, U64};
-use reth_rpc_eth_types::EthApiError;
-use reth_rpc_server_types::{result::internal_rpc_err, ToRpcResult};
-use reth_rpc_types::{
-    serde_helpers::JsonStorageKey,
-=======
 use alloy_eips::{eip2930::AccessListResult, BlockId, BlockNumberOrTag};
 use alloy_json_rpc::RpcObject;
 use alloy_primitives::{Address, Bytes, B256, B64, U256, U64};
 use alloy_rpc_types_eth::{
     simulate::{SimulatePayload, SimulatedBlock},
->>>>>>> 15fac087
     state::{EvmOverrides, StateOverride},
     transaction::TransactionRequest,
     BlockOverrides, Bundle, EIP1186AccountProofResponse, EthCallResponse, FeeHistory, Index,
@@ -26,16 +16,12 @@
 use reth_rpc_server_types::{result::internal_rpc_err, ToRpcResult};
 use tracing::trace;
 
-<<<<<<< HEAD
-use crate::helpers::{
-    bitfinity_evm_rpc::BitfinityEvmRpc, EthApiSpec, EthBlocks, EthCall, EthFees, EthState,
-    EthTransactions, LoadReceipt, Trace,
-=======
+use crate::helpers::bitfinity_evm_rpc::BitfinityEvmRpc;
 use crate::{
     helpers::{EthApiSpec, EthBlocks, EthCall, EthFees, EthState, EthTransactions, FullEthApi},
     RpcBlock, RpcHeader, RpcReceipt, RpcTransaction,
->>>>>>> 15fac087
 };
+use ethereum_json_rpc_client::CertifiedResult;
 
 /// Helper trait, unifies functionality that must be supported to implement all RPC methods for
 /// server.
@@ -399,20 +385,8 @@
         RpcHeader<T::NetworkTypes>,
     > for T
 where
-<<<<<<< HEAD
-    Self: EthApiSpec
-        + EthTransactions
-        + EthBlocks
-        + EthState
-        + EthCall
-        + EthFees
-        + Trace
-        + LoadReceipt
-        + BitfinityEvmRpc,
-=======
     T: FullEthApi,
     jsonrpsee_types::error::ErrorObject<'static>: From<T::Error>,
->>>>>>> 15fac087
 {
     /// Handler for: `eth_protocolVersion`
     async fn protocol_version(&self) -> RpcResult<U64> {
@@ -734,11 +708,7 @@
     /// Handler for: `eth_gasPrice`
     async fn gas_price(&self) -> RpcResult<U256> {
         trace!(target: "rpc::eth", "Serving eth_gasPrice");
-<<<<<<< HEAD
-        // return Ok(EthFees::gas_price(self).await?)
-        BitfinityEvmRpc::gas_price(self).await
-=======
-        Ok(EthFees::gas_price(self).await?)
+        Ok(BitfinityEvmRpc::gas_price(self).await?)
     }
 
     /// Handler for: `eth_getAccount`
@@ -749,28 +719,18 @@
     ) -> RpcResult<Option<alloy_rpc_types_eth::Account>> {
         trace!(target: "rpc::eth", "Serving eth_getAccount");
         Ok(EthState::get_account(self, address, block).await?)
->>>>>>> 15fac087
     }
 
     /// Handler for: `eth_maxPriorityFeePerGas`
     async fn max_priority_fee_per_gas(&self) -> RpcResult<U256> {
         trace!(target: "rpc::eth", "Serving eth_maxPriorityFeePerGas");
-<<<<<<< HEAD
-        // return Ok(EthFees::suggested_priority_fee(self).await?)
-        BitfinityEvmRpc::max_priority_fee_per_gas(self).await
-=======
-        Ok(EthFees::suggested_priority_fee(self).await?)
->>>>>>> 15fac087
+        Ok(BitfinityEvmRpc::max_priority_fee_per_gas(self).await?)
     }
 
     /// Handler for: `eth_blobBaseFee`
     async fn blob_base_fee(&self) -> RpcResult<U256> {
         trace!(target: "rpc::eth", "Serving eth_blobBaseFee");
-<<<<<<< HEAD
-        return Ok(EthFees::blob_base_fee(self).await?);
-=======
         Ok(EthFees::blob_base_fee(self).await?)
->>>>>>> 15fac087
     }
 
     // FeeHistory is calculated based on lazy evaluation of fees for historical blocks, and further
@@ -789,13 +749,7 @@
         reward_percentiles: Option<Vec<f64>>,
     ) -> RpcResult<FeeHistory> {
         trace!(target: "rpc::eth", ?block_count, ?newest_block, ?reward_percentiles, "Serving eth_feeHistory");
-<<<<<<< HEAD
-        return Ok(
-            EthFees::fee_history(self, block_count.to(), newest_block, reward_percentiles).await?
-        );
-=======
         Ok(EthFees::fee_history(self, block_count.to(), newest_block, reward_percentiles).await?)
->>>>>>> 15fac087
     }
 
     /// Handler for: `eth_mining`
