--- conflicted
+++ resolved
@@ -1,10 +1,6 @@
 //! Implementation of the [`jsonrpsee`] generated [`EthApiServer`] trait. Handles RPC requests for
 //! the `eth_` namespace.
 
-use crate::helpers::{
-    transaction::UpdateRawTxForwarder, EthApiSpec, EthBlocks, EthCall, EthFees, EthState,
-    EthTransactions, FullEthApi,
-};
 use alloy_dyn_abi::TypedData;
 use alloy_json_rpc::RpcObject;
 use jsonrpsee::{core::RpcResult, proc_macros::rpc};
@@ -21,7 +17,6 @@
 };
 use tracing::trace;
 
-<<<<<<< HEAD
 use crate::{
     helpers::{
         transaction::UpdateRawTxForwarder, EthApiSpec, EthBlocks, EthCall, EthFees, EthState,
@@ -30,8 +25,6 @@
     Block, Transaction,
 };
 
-=======
->>>>>>> f8e6e2e3
 /// Helper trait, unifies functionality that must be supported to implement all RPC methods for
 /// server.
 pub trait FullEthApiServer:
