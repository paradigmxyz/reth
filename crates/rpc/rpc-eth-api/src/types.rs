//! Trait for specifying `eth` network dependent API types.

use crate::{AsEthApiError, FromEthApiError, RpcNodeCore};
use alloy_json_rpc::RpcObject;
use alloy_network::{Network, ReceiptResponse, TransactionResponse};
use alloy_rpc_types_eth::Block;
use reth_provider::{ProviderTx, ReceiptProvider, TransactionsProvider};
use reth_rpc_types_compat::TransactionCompat;
use reth_transaction_pool::{PoolTransaction, TransactionPool};
use std::{
    error::Error,
    fmt::{self},
};

/// RPC types used by the `eth_` RPC API.
///
/// This is a subset of [`alloy_network::Network`] trait with only RPC response types kept.
pub trait RpcTypes {
    /// Header response type.
    type Header: RpcObject;
    /// Receipt response type.
    type Receipt: RpcObject + ReceiptResponse;
    /// Transaction response type.
    type Transaction: RpcObject + TransactionResponse;
}

<<<<<<< HEAD
use crate::{
    helpers::bitfinity_evm_rpc::BitfinityEvmRpc, AsEthApiError, FromEthApiError, FromEvmError,
    RpcNodeCore,
};
=======
impl<T> RpcTypes for T
where
    T: Network,
{
    type Header = T::HeaderResponse;
    type Receipt = T::ReceiptResponse;
    type Transaction = T::TransactionResponse;
}
>>>>>>> 90c514ca

/// Network specific `eth` API types.
///
/// This trait defines the network specific rpc types and helpers required for the `eth_` and
/// adjacent endpoints. `NetworkTypes` is [`Network`] as defined by the alloy crate, see also
/// [`alloy_network::Ethereum`].
///
/// This type is stateful so that it can provide additional context if necessary, e.g. populating
/// receipts with additional data.
pub trait EthApiTypes: Send + Sync + Clone {
    /// Extension of [`FromEthApiError`], with network specific errors.
    type Error: Into<jsonrpsee_types::error::ErrorObject<'static>>
        + FromEthApiError
        + AsEthApiError
        + Error
        + Send
        + Sync;
    /// Blockchain primitive types, specific to network, e.g. block and transaction.
    type NetworkTypes: RpcTypes;
    /// Conversion methods for transaction RPC type.
    type TransactionCompat: Send + Sync + Clone + fmt::Debug;

    /// Returns reference to transaction response builder.
    fn tx_resp_builder(&self) -> &Self::TransactionCompat;
}

/// Adapter for network specific transaction type.
pub type RpcTransaction<T> = <T as RpcTypes>::Transaction;

/// Adapter for network specific block type.
pub type RpcBlock<T> = Block<RpcTransaction<T>, RpcHeader<T>>;

/// Adapter for network specific receipt type.
pub type RpcReceipt<T> = <T as RpcTypes>::Receipt;

/// Adapter for network specific header type.
pub type RpcHeader<T> = <T as RpcTypes>::Header;

/// Adapter for network specific error type.
pub type RpcError<T> = <T as EthApiTypes>::Error;

/// Helper trait holds necessary trait bounds on [`EthApiTypes`] to implement `eth` API.
pub trait FullEthApiTypes
where
    Self: RpcNodeCore<
            Provider: TransactionsProvider + ReceiptProvider,
            Pool: TransactionPool<
                Transaction: PoolTransaction<Consensus = ProviderTx<Self::Provider>>,
            >,
        > + EthApiTypes<
            TransactionCompat: TransactionCompat<
                <Self::Provider as TransactionsProvider>::Transaction,
                Transaction = RpcTransaction<Self::NetworkTypes>,
                Error = RpcError<Self>,
            >,
        > + BitfinityEvmRpc<Transaction = <Self::Provider as TransactionsProvider>::Transaction>,
{
}

impl<T> FullEthApiTypes for T where
    T: RpcNodeCore<
            Provider: TransactionsProvider + ReceiptProvider,
            Pool: TransactionPool<
                Transaction: PoolTransaction<Consensus = ProviderTx<Self::Provider>>,
            >,
        > + EthApiTypes<
            TransactionCompat: TransactionCompat<
                <Self::Provider as TransactionsProvider>::Transaction,
                Transaction = RpcTransaction<T::NetworkTypes>,
                Error = RpcError<T>,
            >,
        > + BitfinityEvmRpc<Transaction = <Self::Provider as TransactionsProvider>::Transaction>
{
}<|MERGE_RESOLUTION|>--- conflicted
+++ resolved
@@ -24,12 +24,6 @@
     type Transaction: RpcObject + TransactionResponse;
 }
 
-<<<<<<< HEAD
-use crate::{
-    helpers::bitfinity_evm_rpc::BitfinityEvmRpc, AsEthApiError, FromEthApiError, FromEvmError,
-    RpcNodeCore,
-};
-=======
 impl<T> RpcTypes for T
 where
     T: Network,
@@ -38,7 +32,6 @@
     type Receipt = T::ReceiptResponse;
     type Transaction = T::TransactionResponse;
 }
->>>>>>> 90c514ca
 
 /// Network specific `eth` API types.
 ///
