--- conflicted
+++ resolved
@@ -5,15 +5,10 @@
     Block as PrimitiveBlock, BlockWithSenders, Header as PrimitiveHeader, Withdrawals, B256, U256,
 };
 use reth_rpc_types::{
-<<<<<<< HEAD
-    Block, BlockError, BlockTransactions, BlockTransactionsKind, Header, TransactionInfo,
+    Block, BlockError, BlockTransactions, BlockTransactionsKind, Header, TransactionInfo,  WithOtherFields,
 };
 
 use crate::{transaction::from_recovered_with_block_context, TransactionCompat};
-=======
-    Block, BlockError, BlockTransactions, BlockTransactionsKind, Header, WithOtherFields,
-};
->>>>>>> 27d4e8c3
 
 /// Converts the given primitive block into a [`Block`] response with the given
 /// [`BlockTransactionsKind`]
@@ -24,11 +19,7 @@
     total_difficulty: U256,
     kind: BlockTransactionsKind,
     block_hash: Option<B256>,
-<<<<<<< HEAD
 ) -> Result<Block<T::Transaction>, BlockError> {
-=======
-) -> Result<Block<WithOtherFields<Transaction>>, BlockError> {
->>>>>>> 27d4e8c3
     match kind {
         BlockTransactionsKind::Hashes => {
             Ok(from_block_with_tx_hashes::<T::Transaction>(block, total_difficulty, block_hash))
@@ -46,11 +37,7 @@
     block: BlockWithSenders,
     total_difficulty: U256,
     block_hash: Option<B256>,
-<<<<<<< HEAD
 ) -> Block<T> {
-=======
-) -> Block<WithOtherFields<Transaction>> {
->>>>>>> 27d4e8c3
     let block_hash = block_hash.unwrap_or_else(|| block.header.hash_slow());
     let transactions = block.body.iter().map(|tx| tx.hash()).collect();
 
@@ -72,11 +59,7 @@
     mut block: BlockWithSenders,
     total_difficulty: U256,
     block_hash: Option<B256>,
-<<<<<<< HEAD
 ) -> Result<Block<T::Transaction>, BlockError> {
-=======
-) -> Result<Block<WithOtherFields<Transaction>>, BlockError> {
->>>>>>> 27d4e8c3
     let block_hash = block_hash.unwrap_or_else(|| block.block.header.hash_slow());
     let block_number = block.block.number;
     let base_fee_per_gas = block.block.base_fee_per_gas;
@@ -176,13 +159,8 @@
     block_hash: B256,
     block: PrimitiveBlock,
     total_difficulty: U256,
-<<<<<<< HEAD
     transactions: BlockTransactions<T>,
 ) -> Block<T> {
-=======
-    transactions: BlockTransactions<WithOtherFields<Transaction>>,
-) -> Block<WithOtherFields<Transaction>> {
->>>>>>> 27d4e8c3
     let uncles = block.ommers.into_iter().map(|h| h.hash_slow()).collect();
     let mut header = from_primitive_with_hash(block.header.seal(block_hash));
     header.total_difficulty = Some(total_difficulty);
@@ -198,11 +176,7 @@
 
 /// Build an RPC block response representing
 /// an Uncle from its header.
-<<<<<<< HEAD
 pub fn uncle_block_from_header<T>(header: PrimitiveHeader) -> Block<T> {
-=======
-pub fn uncle_block_from_header(header: PrimitiveHeader) -> Block<WithOtherFields<Transaction>> {
->>>>>>> 27d4e8c3
     let hash = header.hash_slow();
     let rpc_header = from_primitive_with_hash(header.clone().seal(hash));
     let uncle_block = PrimitiveBlock { header, ..Default::default() };
