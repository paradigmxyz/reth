//! Standalone Conversion Functions for Handling Different Versions of Execution Payloads in
//! Ethereum's Engine

use alloy_consensus::Header;
use alloy_eips::{eip2718::Encodable2718, eip4895::Withdrawals, eip7685::RequestsOrHash};
use alloy_primitives::U256;
use alloy_rpc_types_engine::{
    payload::{ExecutionPayloadBodyV1, ExecutionPayloadFieldV2},
    CancunPayloadFields, ExecutionPayload, ExecutionPayloadSidecar, ExecutionPayloadV1,
    ExecutionPayloadV2, ExecutionPayloadV3, PraguePayloadFields,
};
use reth_primitives::{BlockBody, SealedBlock};
use reth_primitives_traits::{BlockBody as _, SignedTransaction};

/// Converts [`SealedBlock`] to [`ExecutionPayload`]
pub fn block_to_payload<T: SignedTransaction>(
    value: SealedBlock<Header, BlockBody<T>>,
) -> (ExecutionPayload, ExecutionPayloadSidecar) {
    let cancun = if let Some(parent_beacon_block_root) = value.parent_beacon_block_root {
        Some(CancunPayloadFields {
            parent_beacon_block_root,
            versioned_hashes: value.body().blob_versioned_hashes_iter().copied().collect(),
        })
    } else {
        None
    };

    let prague = value
        .requests_hash
        .map(|requests_hash| PraguePayloadFields { requests: RequestsOrHash::Hash(requests_hash) });

    let sidecar = match (cancun, prague) {
        (Some(cancun), Some(prague)) => ExecutionPayloadSidecar::v4(cancun, prague),
        (Some(cancun), None) => ExecutionPayloadSidecar::v3(cancun),
        _ => ExecutionPayloadSidecar::none(),
    };

    let execution_payload = if value.header.parent_beacon_block_root.is_some() {
        // block with parent beacon block root: V3
        ExecutionPayload::V3(block_to_payload_v3(value))
    } else if value.body().withdrawals.is_some() {
        // block with withdrawals: V2
        ExecutionPayload::V2(block_to_payload_v2(value))
    } else {
        // otherwise V1
        ExecutionPayload::V1(block_to_payload_v1(value))
    };

    (execution_payload, sidecar)
}

/// Converts [`SealedBlock`] to [`ExecutionPayloadV1`]
pub fn block_to_payload_v1<T: Encodable2718>(
    value: SealedBlock<Header, BlockBody<T>>,
) -> ExecutionPayloadV1 {
    let transactions =
        value.body().transactions.iter().map(|tx| tx.encoded_2718().into()).collect::<Vec<_>>();
    ExecutionPayloadV1 {
        parent_hash: value.parent_hash,
        fee_recipient: value.beneficiary,
        state_root: value.state_root,
        receipts_root: value.receipts_root,
        logs_bloom: value.logs_bloom,
        prev_randao: value.mix_hash,
        block_number: value.number,
        gas_limit: value.gas_limit,
        gas_used: value.gas_used,
        timestamp: value.timestamp,
        extra_data: value.extra_data.clone(),
        base_fee_per_gas: U256::from(value.base_fee_per_gas.unwrap_or_default()),
        block_hash: value.hash(),
        transactions,
    }
}

/// Converts [`SealedBlock`] to [`ExecutionPayloadV2`]
pub fn block_to_payload_v2<T: Encodable2718>(
    mut value: SealedBlock<Header, BlockBody<T>>,
) -> ExecutionPayloadV2 {
    ExecutionPayloadV2 {
        withdrawals: value.body().withdrawals.clone().map(Withdrawals::into_inner).unwrap_or_default(),
        payload_inner: block_to_payload_v1(value),
    }
}

/// Converts [`SealedBlock`] to [`ExecutionPayloadV3`], and returns the parent beacon block root.
pub fn block_to_payload_v3<T: Encodable2718>(
    value: SealedBlock<Header, BlockBody<T>>,
) -> ExecutionPayloadV3 {
    ExecutionPayloadV3 {
        blob_gas_used: value.blob_gas_used.unwrap_or_default(),
        excess_blob_gas: value.excess_blob_gas.unwrap_or_default(),
        payload_inner: block_to_payload_v2(value),
    }
}

/// Converts [`SealedBlock`] to [`ExecutionPayloadFieldV2`]
pub fn convert_block_to_payload_field_v2<T: Encodable2718>(
    value: SealedBlock<Header, BlockBody<T>>,
) -> ExecutionPayloadFieldV2 {
    // if there are withdrawals, return V2
    if value.body().withdrawals.is_some() {
        ExecutionPayloadFieldV2::V2(block_to_payload_v2(value))
    } else {
        ExecutionPayloadFieldV2::V1(block_to_payload_v1(value))
    }
}

<<<<<<< HEAD
/// Converts [`SealedBlock`] to [`ExecutionPayloadInputV2`]
pub fn convert_block_to_payload_input_v2(value: SealedBlock) -> ExecutionPayloadInputV2 {
    ExecutionPayloadInputV2 {
        withdrawals: value.body().withdrawals.clone().map(Withdrawals::into_inner),
        execution_payload: block_to_payload_v1(value),
    }
}

=======
>>>>>>> 3c9139e3
/// Converts a [`reth_primitives_traits::Block`] to [`ExecutionPayloadBodyV1`]
pub fn convert_to_payload_body_v1(
    value: impl reth_primitives_traits::Block,
) -> ExecutionPayloadBodyV1 {
    let transactions = value.body().transactions().iter().map(|tx| tx.encoded_2718().into());
    ExecutionPayloadBodyV1 {
        transactions: transactions.collect(),
        withdrawals: value.body().withdrawals().cloned().map(Withdrawals::into_inner),
    }
}

/// Transforms a [`SealedBlock`] into a [`ExecutionPayloadV1`]
pub fn execution_payload_from_sealed_block(value: SealedBlock) -> ExecutionPayloadV1 {
    let transactions = value.encoded_2718_transactions();
    ExecutionPayloadV1 {
        parent_hash: value.parent_hash,
        fee_recipient: value.beneficiary,
        state_root: value.state_root,
        receipts_root: value.receipts_root,
        logs_bloom: value.logs_bloom,
        prev_randao: value.mix_hash,
        block_number: value.number,
        gas_limit: value.gas_limit,
        gas_used: value.gas_used,
        timestamp: value.timestamp,
        extra_data: value.extra_data.clone(),
        base_fee_per_gas: U256::from(value.base_fee_per_gas.unwrap_or_default()),
        block_hash: value.hash(),
        transactions,
    }
}

#[cfg(test)]
mod tests {
    use super::block_to_payload_v3;
    use alloy_primitives::{b256, hex, Bytes, U256};
    use alloy_rpc_types_engine::{
        CancunPayloadFields, ExecutionPayload, ExecutionPayloadSidecar, ExecutionPayloadV1,
        ExecutionPayloadV2, ExecutionPayloadV3,
    };
    use reth_primitives::{Block, BlockExt, TransactionSigned};

    #[test]
    fn roundtrip_payload_to_block() {
        let first_transaction_raw = Bytes::from_static(&hex!("02f9017a8501a1f0ff438211cc85012a05f2008512a05f2000830249f094d5409474fd5a725eab2ac9a8b26ca6fb51af37ef80b901040cc7326300000000000000000000000000000000000000000000000000000000000000a000000000000000000000000000000000000000000000001bdd2ed4b616c800000000000000000000000000001e9ee781dd4b97bdef92e5d1785f73a1f931daa20000000000000000000000007a40026a3b9a41754a95eec8c92c6b99886f440c000000000000000000000000000000000000000000000000000000000000000000000000000000000000000000000000000000000000000000000000000000020000000000000000000000009ae80eb647dd09968488fa1d7e412bf8558a0b7a0000000000000000000000000f9815537d361cb02befd9918c95c97d4d8a4a2bc001a0ba8f1928bb0efc3fcd01524a2039a9a2588fa567cd9a7cc18217e05c615e9d69a0544bfd11425ac7748e76b3795b57a5563e2b0eff47b5428744c62ff19ccfc305")[..]);
        let second_transaction_raw = Bytes::from_static(&hex!("03f901388501a1f0ff430c843b9aca00843b9aca0082520894e7249813d8ccf6fa95a2203f46a64166073d58878080c005f8c6a00195f6dff17753fc89b60eac6477026a805116962c9e412de8015c0484e661c1a001aae314061d4f5bbf158f15d9417a238f9589783f58762cd39d05966b3ba2fba0013f5be9b12e7da06f0dd11a7bdc4e0db8ef33832acc23b183bd0a2c1408a757a0019d9ac55ea1a615d92965e04d960cb3be7bff121a381424f1f22865bd582e09a001def04412e76df26fefe7b0ed5e10580918ae4f355b074c0cfe5d0259157869a0011c11a415db57e43db07aef0de9280b591d65ca0cce36c7002507f8191e5d4a80a0c89b59970b119187d97ad70539f1624bbede92648e2dc007890f9658a88756c5a06fb2e3d4ce2c438c0856c2de34948b7032b1aadc4642a9666228ea8cdc7786b7")[..]);

        let new_payload = ExecutionPayloadV3 {
            payload_inner: ExecutionPayloadV2 {
                payload_inner: ExecutionPayloadV1 {
                    base_fee_per_gas:  U256::from(7u64),
                    block_number: 0xa946u64,
                    block_hash: hex!("a5ddd3f286f429458a39cafc13ffe89295a7efa8eb363cf89a1a4887dbcf272b").into(),
                    logs_bloom: hex!("00200004000000000000000080000000000200000000000000000000000000000000200000000000000000000000000000000000800000000200000000000000000000000000000000000008000000200000000000000000000001000000000000000000000000000000800000000000000000000100000000000030000000000000000040000000000000000000000000000000000800080080404000000000000008000000000008200000000000200000000000000000000000000000000000000002000000000000000000000000000000000000001000000000000000000000000000000000000000000000000000000000000100000000000000000000").into(),
                    extra_data: hex!("d883010d03846765746888676f312e32312e31856c696e7578").into(),
                    gas_limit: 0x1c9c380,
                    gas_used: 0x1f4a9,
                    timestamp: 0x651f35b8,
                    fee_recipient: hex!("f97e180c050e5ab072211ad2c213eb5aee4df134").into(),
                    parent_hash: hex!("d829192799c73ef28a7332313b3c03af1f2d5da2c36f8ecfafe7a83a3bfb8d1e").into(),
                    prev_randao: hex!("753888cc4adfbeb9e24e01c84233f9d204f4a9e1273f0e29b43c4c148b2b8b7e").into(),
                    receipts_root: hex!("4cbc48e87389399a0ea0b382b1c46962c4b8e398014bf0cc610f9c672bee3155").into(),
                    state_root: hex!("017d7fa2b5adb480f5e05b2c95cb4186e12062eed893fc8822798eed134329d1").into(),
                    transactions: vec![first_transaction_raw, second_transaction_raw],
                },
                withdrawals: vec![],
            },
            blob_gas_used: 0xc0000,
            excess_blob_gas: 0x580000,
        };

        let mut block: Block = new_payload.clone().try_into_block().unwrap();

        // this newPayload came with a parent beacon block root, we need to manually insert it
        // before hashing
        let parent_beacon_block_root =
            b256!("531cd53b8e68deef0ea65edfa3cda927a846c307b0907657af34bc3f313b5871");
        block.header.parent_beacon_block_root = Some(parent_beacon_block_root);

        let converted_payload = block_to_payload_v3(block.seal_slow());

        // ensure the payloads are the same
        assert_eq!(new_payload, converted_payload);
    }

    #[test]
    fn payload_to_block_rejects_network_encoded_tx() {
        let first_transaction_raw = Bytes::from_static(&hex!("b9017e02f9017a8501a1f0ff438211cc85012a05f2008512a05f2000830249f094d5409474fd5a725eab2ac9a8b26ca6fb51af37ef80b901040cc7326300000000000000000000000000000000000000000000000000000000000000a000000000000000000000000000000000000000000000001bdd2ed4b616c800000000000000000000000000001e9ee781dd4b97bdef92e5d1785f73a1f931daa20000000000000000000000007a40026a3b9a41754a95eec8c92c6b99886f440c000000000000000000000000000000000000000000000000000000000000000000000000000000000000000000000000000000000000000000000000000000020000000000000000000000009ae80eb647dd09968488fa1d7e412bf8558a0b7a0000000000000000000000000f9815537d361cb02befd9918c95c97d4d8a4a2bc001a0ba8f1928bb0efc3fcd01524a2039a9a2588fa567cd9a7cc18217e05c615e9d69a0544bfd11425ac7748e76b3795b57a5563e2b0eff47b5428744c62ff19ccfc305")[..]);
        let second_transaction_raw = Bytes::from_static(&hex!("b9013c03f901388501a1f0ff430c843b9aca00843b9aca0082520894e7249813d8ccf6fa95a2203f46a64166073d58878080c005f8c6a00195f6dff17753fc89b60eac6477026a805116962c9e412de8015c0484e661c1a001aae314061d4f5bbf158f15d9417a238f9589783f58762cd39d05966b3ba2fba0013f5be9b12e7da06f0dd11a7bdc4e0db8ef33832acc23b183bd0a2c1408a757a0019d9ac55ea1a615d92965e04d960cb3be7bff121a381424f1f22865bd582e09a001def04412e76df26fefe7b0ed5e10580918ae4f355b074c0cfe5d0259157869a0011c11a415db57e43db07aef0de9280b591d65ca0cce36c7002507f8191e5d4a80a0c89b59970b119187d97ad70539f1624bbede92648e2dc007890f9658a88756c5a06fb2e3d4ce2c438c0856c2de34948b7032b1aadc4642a9666228ea8cdc7786b7")[..]);

        let new_payload = ExecutionPayloadV3 {
            payload_inner: ExecutionPayloadV2 {
                payload_inner: ExecutionPayloadV1 {
                    base_fee_per_gas:  U256::from(7u64),
                    block_number: 0xa946u64,
                    block_hash: hex!("a5ddd3f286f429458a39cafc13ffe89295a7efa8eb363cf89a1a4887dbcf272b").into(),
                    logs_bloom: hex!("00200004000000000000000080000000000200000000000000000000000000000000200000000000000000000000000000000000800000000200000000000000000000000000000000000008000000200000000000000000000001000000000000000000000000000000800000000000000000000100000000000030000000000000000040000000000000000000000000000000000800080080404000000000000008000000000008200000000000200000000000000000000000000000000000000002000000000000000000000000000000000000001000000000000000000000000000000000000000000000000000000000000100000000000000000000").into(),
                    extra_data: hex!("d883010d03846765746888676f312e32312e31856c696e7578").into(),
                    gas_limit: 0x1c9c380,
                    gas_used: 0x1f4a9,
                    timestamp: 0x651f35b8,
                    fee_recipient: hex!("f97e180c050e5ab072211ad2c213eb5aee4df134").into(),
                    parent_hash: hex!("d829192799c73ef28a7332313b3c03af1f2d5da2c36f8ecfafe7a83a3bfb8d1e").into(),
                    prev_randao: hex!("753888cc4adfbeb9e24e01c84233f9d204f4a9e1273f0e29b43c4c148b2b8b7e").into(),
                    receipts_root: hex!("4cbc48e87389399a0ea0b382b1c46962c4b8e398014bf0cc610f9c672bee3155").into(),
                    state_root: hex!("017d7fa2b5adb480f5e05b2c95cb4186e12062eed893fc8822798eed134329d1").into(),
                    transactions: vec![first_transaction_raw, second_transaction_raw],
                },
                withdrawals: vec![],
            },
            blob_gas_used: 0xc0000,
            excess_blob_gas: 0x580000,
        };

        let _block = new_payload
            .try_into_block::<TransactionSigned>()
            .expect_err("execution payload conversion requires typed txs without a rlp header");
    }

    #[test]
    fn devnet_invalid_block_hash_repro() {
        let deser_block = r#"
        {
            "parentHash": "0xae8315ee86002e6269a17dd1e9516a6cf13223e9d4544d0c32daff826fb31acc",
            "feeRecipient": "0xf97e180c050e5ab072211ad2c213eb5aee4df134",
            "stateRoot": "0x03787f1579efbaa4a8234e72465eb4e29ef7e62f61242d6454661932e1a282a1",
            "receiptsRoot": "0x56e81f171bcc55a6ff8345e692c0f86e5b48e01b996cadc001622fb5e363b421",
            "logsBloom": "0x00000000000000000000000000000000000000000000000000000000000000000000000000000000000000000000000000000000000000000000000000000000000000000000000000000000000000000000000000000000000000000000000000000000000000000000000000000000000000000000000000000000000000000000000000000000000000000000000000000000000000000000000000000000000000000000000000000000000000000000000000000000000000000000000000000000000000000000000000000000000000000000000000000000000000000000000000000000000000000000000000000000000000000000000000000000",
            "prevRandao": "0x918e86b497dc15de7d606457c36ca583e24d9b0a110a814de46e33d5bb824a66",
            "blockNumber": "0x6a784",
            "gasLimit": "0x1c9c380",
            "gasUsed": "0x0",
            "timestamp": "0x65bc1d60",
            "extraData": "0x9a726574682f76302e312e302d616c7068612e31362f6c696e7578",
            "baseFeePerGas": "0x8",
            "blobGasUsed": "0x0",
            "excessBlobGas": "0x0",
            "blockHash": "0x340c157eca9fd206b87c17f0ecbe8d411219de7188a0a240b635c88a96fe91c5",
            "transactions": [],
            "withdrawals": [
                {
                    "index": "0x5ab202",
                    "validatorIndex": "0xb1b",
                    "address": "0x388ea662ef2c223ec0b047d41bf3c0f362142ad5",
                    "amount": "0x19b3d"
                },
                {
                    "index": "0x5ab203",
                    "validatorIndex": "0xb1c",
                    "address": "0x388ea662ef2c223ec0b047d41bf3c0f362142ad5",
                    "amount": "0x15892"
                },
                {
                    "index": "0x5ab204",
                    "validatorIndex": "0xb1d",
                    "address": "0x388ea662ef2c223ec0b047d41bf3c0f362142ad5",
                    "amount": "0x19b3d"
                },
                {
                    "index": "0x5ab205",
                    "validatorIndex": "0xb1e",
                    "address": "0x388ea662ef2c223ec0b047d41bf3c0f362142ad5",
                    "amount": "0x19b3d"
                },
                {
                    "index": "0x5ab206",
                    "validatorIndex": "0xb1f",
                    "address": "0x388ea662ef2c223ec0b047d41bf3c0f362142ad5",
                    "amount": "0x19b3d"
                },
                {
                    "index": "0x5ab207",
                    "validatorIndex": "0xb20",
                    "address": "0x388ea662ef2c223ec0b047d41bf3c0f362142ad5",
                    "amount": "0x19b3d"
                },
                {
                    "index": "0x5ab208",
                    "validatorIndex": "0xb21",
                    "address": "0x388ea662ef2c223ec0b047d41bf3c0f362142ad5",
                    "amount": "0x15892"
                },
                {
                    "index": "0x5ab209",
                    "validatorIndex": "0xb22",
                    "address": "0x388ea662ef2c223ec0b047d41bf3c0f362142ad5",
                    "amount": "0x19b3d"
                },
                {
                    "index": "0x5ab20a",
                    "validatorIndex": "0xb23",
                    "address": "0x388ea662ef2c223ec0b047d41bf3c0f362142ad5",
                    "amount": "0x19b3d"
                },
                {
                    "index": "0x5ab20b",
                    "validatorIndex": "0xb24",
                    "address": "0x388ea662ef2c223ec0b047d41bf3c0f362142ad5",
                    "amount": "0x17db2"
                },
                {
                    "index": "0x5ab20c",
                    "validatorIndex": "0xb25",
                    "address": "0x388ea662ef2c223ec0b047d41bf3c0f362142ad5",
                    "amount": "0x19b3d"
                },
                {
                    "index": "0x5ab20d",
                    "validatorIndex": "0xb26",
                    "address": "0x388ea662ef2c223ec0b047d41bf3c0f362142ad5",
                    "amount": "0x19b3d"
                },
                {
                    "index": "0x5ab20e",
                    "validatorIndex": "0xa91",
                    "address": "0x388ea662ef2c223ec0b047d41bf3c0f362142ad5",
                    "amount": "0x15892"
                },
                {
                    "index": "0x5ab20f",
                    "validatorIndex": "0xa92",
                    "address": "0x388ea662ef2c223ec0b047d41bf3c0f362142ad5",
                    "amount": "0x1c05d"
                },
                {
                    "index": "0x5ab210",
                    "validatorIndex": "0xa93",
                    "address": "0x388ea662ef2c223ec0b047d41bf3c0f362142ad5",
                    "amount": "0x15892"
                },
                {
                    "index": "0x5ab211",
                    "validatorIndex": "0xa94",
                    "address": "0x388ea662ef2c223ec0b047d41bf3c0f362142ad5",
                    "amount": "0x19b3d"
                }
            ]
        }
        "#;

        // deserialize payload
        let payload: ExecutionPayload =
            serde_json::from_str::<ExecutionPayloadV3>(deser_block).unwrap().into();

        // NOTE: the actual block hash here is incorrect, it is a result of a bug, this was the
        // fix:
        // <https://github.com/paradigmxyz/reth/pull/6328>
        let block_hash_with_blob_fee_fields =
            b256!("a7cdd5f9e54147b53a15833a8c45dffccbaed534d7fdc23458f45102a4bf71b0");

        let versioned_hashes = vec![];
        let parent_beacon_block_root =
            b256!("1162de8a0f4d20d86b9ad6e0a2575ab60f00a433dc70d9318c8abc9041fddf54");

        // set up cancun payload fields
        let cancun_fields = CancunPayloadFields { parent_beacon_block_root, versioned_hashes };

        // convert into block
        let block = payload
            .try_into_block_with_sidecar::<TransactionSigned>(&ExecutionPayloadSidecar::v3(
                cancun_fields,
            ))
            .unwrap();

        // Ensure the actual hash is calculated if we set the fields to what they should be
        assert_eq!(block_hash_with_blob_fee_fields, block.header.hash_slow());
    }
}<|MERGE_RESOLUTION|>--- conflicted
+++ resolved
@@ -19,7 +19,7 @@
     let cancun = if let Some(parent_beacon_block_root) = value.parent_beacon_block_root {
         Some(CancunPayloadFields {
             parent_beacon_block_root,
-            versioned_hashes: value.body().blob_versioned_hashes_iter().copied().collect(),
+            versioned_hashes: value.body.blob_versioned_hashes_iter().copied().collect(),
         })
     } else {
         None
@@ -38,7 +38,7 @@
     let execution_payload = if value.header.parent_beacon_block_root.is_some() {
         // block with parent beacon block root: V3
         ExecutionPayload::V3(block_to_payload_v3(value))
-    } else if value.body().withdrawals.is_some() {
+    } else if value.body.withdrawals.is_some() {
         // block with withdrawals: V2
         ExecutionPayload::V2(block_to_payload_v2(value))
     } else {
@@ -54,7 +54,7 @@
     value: SealedBlock<Header, BlockBody<T>>,
 ) -> ExecutionPayloadV1 {
     let transactions =
-        value.body().transactions.iter().map(|tx| tx.encoded_2718().into()).collect::<Vec<_>>();
+        value.body.transactions.iter().map(|tx| tx.encoded_2718().into()).collect::<Vec<_>>();
     ExecutionPayloadV1 {
         parent_hash: value.parent_hash,
         fee_recipient: value.beneficiary,
@@ -78,7 +78,7 @@
     mut value: SealedBlock<Header, BlockBody<T>>,
 ) -> ExecutionPayloadV2 {
     ExecutionPayloadV2 {
-        withdrawals: value.body().withdrawals.clone().map(Withdrawals::into_inner).unwrap_or_default(),
+        withdrawals: value.body.withdrawals.take().unwrap_or_default().into_inner(),
         payload_inner: block_to_payload_v1(value),
     }
 }
@@ -99,24 +99,13 @@
     value: SealedBlock<Header, BlockBody<T>>,
 ) -> ExecutionPayloadFieldV2 {
     // if there are withdrawals, return V2
-    if value.body().withdrawals.is_some() {
+    if value.body.withdrawals.is_some() {
         ExecutionPayloadFieldV2::V2(block_to_payload_v2(value))
     } else {
         ExecutionPayloadFieldV2::V1(block_to_payload_v1(value))
     }
 }
 
-<<<<<<< HEAD
-/// Converts [`SealedBlock`] to [`ExecutionPayloadInputV2`]
-pub fn convert_block_to_payload_input_v2(value: SealedBlock) -> ExecutionPayloadInputV2 {
-    ExecutionPayloadInputV2 {
-        withdrawals: value.body().withdrawals.clone().map(Withdrawals::into_inner),
-        execution_payload: block_to_payload_v1(value),
-    }
-}
-
-=======
->>>>>>> 3c9139e3
 /// Converts a [`reth_primitives_traits::Block`] to [`ExecutionPayloadBodyV1`]
 pub fn convert_to_payload_body_v1(
     value: impl reth_primitives_traits::Block,
