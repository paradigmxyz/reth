//! Compatibility functions for rpc `Transaction` type.

<<<<<<< HEAD
pub use signature::*;
=======
use alloy_rpc_types::{
    request::{TransactionInput, TransactionRequest},
    TransactionInfo,
};
use reth_primitives::{Address, TransactionSignedEcRecovered, TxKind, TxType};
use reth_rpc_types::Transaction;
use signature::from_primitive_signature;
>>>>>>> c788b6a5
pub use typed::*;

mod signature;
mod typed;

<<<<<<< HEAD
use std::fmt;

use alloy_rpc_types::request::{TransactionInput, TransactionRequest};
use reth_primitives::{BlockNumber, TransactionSigned, TransactionSignedEcRecovered, TxType, B256};
use reth_rpc_types::{Transaction, WithOtherFields};

/// Create a new rpc transaction result for a mined transaction, using the given block hash,
/// number, and tx index fields to populate the corresponding fields in the rpc result.
///
/// The block hash, number, and tx index fields should be from the original block where the
/// transaction was mined.
pub fn from_recovered_with_block_context<T: TransactionCompat>(
    tx: TransactionSignedEcRecovered,
    block_hash: B256,
    block_number: BlockNumber,
    base_fee: Option<u64>,
    tx_index: usize,
) -> T::Transaction {
    T::fill(tx, Some(block_hash), Some(block_number), base_fee, Some(tx_index))
=======
/// Create a new rpc transaction result for a mined transaction, using the given [`TransactionInfo`]
/// to populate the corresponding fields in the rpc result.
pub fn from_recovered_with_block_context(
    tx: TransactionSignedEcRecovered,
    tx_info: TransactionInfo,
) -> Transaction {
    fill(tx, tx_info)
>>>>>>> c788b6a5
}

/// Create a new rpc transaction result for a _pending_ signed transaction, setting block
/// environment related fields to `None`.
<<<<<<< HEAD
pub fn from_recovered<T: TransactionCompat>(tx: TransactionSignedEcRecovered) -> T::Transaction {
    T::fill(tx, None, None, None, None)
}

/// Builds RPC transaction w.r.t. network.
pub trait TransactionCompat: Send + Sync + Unpin + Clone + fmt::Debug {
    /// RPC transaction response type.
    type Transaction: Send + Clone + Default + fmt::Debug;

    /// Returns gas price and max fee per gas w.r.t. network specific transaction type.
    fn gas_price(signed_tx: &TransactionSigned, base_fee: Option<u64>) -> GasPrice {
        match signed_tx.tx_type() {
            TxType::Legacy | TxType::Eip2930 => {
                GasPrice { gas_price: Some(signed_tx.max_fee_per_gas()), max_fee_per_gas: None }
            }
            TxType::Eip1559 | TxType::Eip4844 => {
                // the gas price field for EIP1559 is set to `min(tip, gasFeeCap - baseFee) +
                // baseFee`
                let gas_price = base_fee
                    .and_then(|base_fee| {
                        signed_tx
                            .effective_tip_per_gas(Some(base_fee))
                            .map(|tip| tip + base_fee as u128)
                    })
                    .unwrap_or_else(|| signed_tx.max_fee_per_gas());

                GasPrice {
                    gas_price: Some(gas_price),
                    max_fee_per_gas: Some(signed_tx.max_fee_per_gas()),
                }
            }
            _ => GasPrice::default(),
=======
pub fn from_recovered(tx: TransactionSignedEcRecovered) -> Transaction {
    fill(tx, TransactionInfo::default())
}

/// Create a new rpc transaction result for a _pending_ signed transaction, setting block
/// environment related fields to `None`.
fn fill(tx: TransactionSignedEcRecovered, tx_info: TransactionInfo) -> Transaction {
    let signer = tx.signer();
    let signed_tx = tx.into_signed();

    let to: Option<Address> = match signed_tx.kind() {
        TxKind::Create => None,
        TxKind::Call(to) => Some(Address(*to)),
    };

    #[allow(unreachable_patterns)]
    let (gas_price, max_fee_per_gas) = match signed_tx.tx_type() {
        TxType::Legacy | TxType::Eip2930 => (Some(signed_tx.max_fee_per_gas()), None),
        TxType::Eip1559 | TxType::Eip4844 => {
            // the gas price field for EIP1559 is set to `min(tip, gasFeeCap - baseFee) +
            // baseFee`
            let gas_price = tx_info
                .base_fee
                .and_then(|base_fee| {
                    signed_tx.effective_tip_per_gas(Some(base_fee as u64)).map(|tip| tip + base_fee)
                })
                .unwrap_or_else(|| signed_tx.max_fee_per_gas());

            (Some(gas_price), Some(signed_tx.max_fee_per_gas()))
        }
        _ => {
            // OP-deposit
            (Some(signed_tx.max_fee_per_gas()), None)
>>>>>>> c788b6a5
        }
    }

    /// Create a new rpc transaction result for a _pending_ signed transaction, setting block
    /// environment related fields to `None`.
    fn fill(
        tx: TransactionSignedEcRecovered,
        block_hash: Option<B256>,
        block_number: Option<BlockNumber>,
        base_fee: Option<u64>,
        transaction_index: Option<usize>,
    ) -> Self::Transaction;
}

impl TransactionCompat for () {
    // this noop impl depends on integration in `reth_rpc_eth_api::EthApiTypes` noop impl, and
    // `alloy_network::AnyNetwork`
    type Transaction = WithOtherFields<Transaction>;

<<<<<<< HEAD
    fn fill(
        _tx: TransactionSignedEcRecovered,
        _block_hash: Option<B256>,
        _block_number: Option<BlockNumber>,
        _base_fee: Option<u64>,
        _transaction_index: Option<usize>,
    ) -> Self::Transaction {
        WithOtherFields::default()
=======
    Transaction {
        hash: signed_tx.hash(),
        nonce: signed_tx.nonce(),
        from: signer,
        to,
        value: signed_tx.value(),
        gas_price,
        max_fee_per_gas,
        max_priority_fee_per_gas: signed_tx.max_priority_fee_per_gas(),
        signature: Some(signature),
        gas: signed_tx.gas_limit() as u128,
        input: signed_tx.input().clone(),
        chain_id,
        access_list,
        transaction_type: Some(signed_tx.tx_type() as u8),

        // These fields are set to None because they are not stored as part of the transaction
        block_hash: tx_info.block_hash,
        block_number: tx_info.block_number,
        transaction_index: tx_info.index,
        // EIP-4844 fields
        max_fee_per_blob_gas: signed_tx.max_fee_per_blob_gas(),
        blob_versioned_hashes,
        authorization_list,
        // Optimism fields
        #[cfg(feature = "optimism")]
        other: reth_rpc_types::optimism::OptimismTransactionFields {
            source_hash: signed_tx.source_hash(),
            mint: signed_tx.mint(),
            // only include is_system_tx if true: <https://github.com/ethereum-optimism/op-geth/blob/641e996a2dcf1f81bac9416cb6124f86a69f1de7/internal/ethapi/api.go#L1518-L1518>
            is_system_tx: (signed_tx.is_deposit() && signed_tx.is_system_transaction())
                .then_some(true),
        }
        .into(),
        #[cfg(not(feature = "optimism"))]
        other: Default::default(),
>>>>>>> c788b6a5
    }
}

/// Gas price and max fee per gas for a transaction. Helper type to format transaction RPC response.
#[derive(Debug, Default)]
pub struct GasPrice {
    /// Gas price for transaction.
    pub gas_price: Option<u128>,
    /// Max fee per gas for transaction.
    pub max_fee_per_gas: Option<u128>,
}

/// Convert [`TransactionSignedEcRecovered`] to [`TransactionRequest`]
pub fn transaction_to_call_request(tx: TransactionSignedEcRecovered) -> TransactionRequest {
    let from = tx.signer();
    let to = Some(tx.transaction.to().into());
    let gas = tx.transaction.gas_limit();
    let value = tx.transaction.value();
    let input = tx.transaction.input().clone();
    let nonce = tx.transaction.nonce();
    let chain_id = tx.transaction.chain_id();
    let access_list = tx.transaction.access_list().cloned();
    let max_fee_per_blob_gas = tx.transaction.max_fee_per_blob_gas();
    let _authorization_list = tx.transaction.authorization_list();
    let blob_versioned_hashes = tx.transaction.blob_versioned_hashes();
    let tx_type = tx.transaction.tx_type();

    // fees depending on the transaction type
    let (gas_price, max_fee_per_gas) = if tx.is_dynamic_fee() {
        (None, Some(tx.max_fee_per_gas()))
    } else {
        (Some(tx.max_fee_per_gas()), None)
    };
    let max_priority_fee_per_gas = tx.transaction.max_priority_fee_per_gas();

    TransactionRequest {
        from: Some(from),
        to,
        gas_price,
        max_fee_per_gas,
        max_priority_fee_per_gas,
        gas: Some(gas as u128),
        value: Some(value),
        input: TransactionInput::new(input),
        nonce: Some(nonce),
        chain_id,
        access_list,
        max_fee_per_blob_gas,
        blob_versioned_hashes,
        transaction_type: Some(tx_type.into()),
        sidecar: None,
    }
}<|MERGE_RESOLUTION|>--- conflicted
+++ resolved
@@ -1,27 +1,16 @@
 //! Compatibility functions for rpc `Transaction` type.
 
-<<<<<<< HEAD
 pub use signature::*;
-=======
-use alloy_rpc_types::{
-    request::{TransactionInput, TransactionRequest},
-    TransactionInfo,
-};
-use reth_primitives::{Address, TransactionSignedEcRecovered, TxKind, TxType};
-use reth_rpc_types::Transaction;
-use signature::from_primitive_signature;
->>>>>>> c788b6a5
 pub use typed::*;
 
 mod signature;
 mod typed;
 
-<<<<<<< HEAD
 use std::fmt;
 
 use alloy_rpc_types::request::{TransactionInput, TransactionRequest};
-use reth_primitives::{BlockNumber, TransactionSigned, TransactionSignedEcRecovered, TxType, B256};
-use reth_rpc_types::{Transaction, WithOtherFields};
+use reth_primitives::{TransactionSigned, TransactionSignedEcRecovered, TxType};
+use reth_rpc_types::{Transaction, TransactionInfo, WithOtherFields};
 
 /// Create a new rpc transaction result for a mined transaction, using the given block hash,
 /// number, and tx index fields to populate the corresponding fields in the rpc result.
@@ -30,28 +19,15 @@
 /// transaction was mined.
 pub fn from_recovered_with_block_context<T: TransactionCompat>(
     tx: TransactionSignedEcRecovered,
-    block_hash: B256,
-    block_number: BlockNumber,
-    base_fee: Option<u64>,
-    tx_index: usize,
+    tx_info: TransactionInfo,
 ) -> T::Transaction {
-    T::fill(tx, Some(block_hash), Some(block_number), base_fee, Some(tx_index))
-=======
-/// Create a new rpc transaction result for a mined transaction, using the given [`TransactionInfo`]
-/// to populate the corresponding fields in the rpc result.
-pub fn from_recovered_with_block_context(
-    tx: TransactionSignedEcRecovered,
-    tx_info: TransactionInfo,
-) -> Transaction {
-    fill(tx, tx_info)
->>>>>>> c788b6a5
+    T::fill(tx, tx_info)
 }
 
 /// Create a new rpc transaction result for a _pending_ signed transaction, setting block
 /// environment related fields to `None`.
-<<<<<<< HEAD
 pub fn from_recovered<T: TransactionCompat>(tx: TransactionSignedEcRecovered) -> T::Transaction {
-    T::fill(tx, None, None, None, None)
+    T::fill(tx, TransactionInfo::default())
 }
 
 /// Builds RPC transaction w.r.t. network.
@@ -82,53 +58,12 @@
                 }
             }
             _ => GasPrice::default(),
-=======
-pub fn from_recovered(tx: TransactionSignedEcRecovered) -> Transaction {
-    fill(tx, TransactionInfo::default())
-}
-
-/// Create a new rpc transaction result for a _pending_ signed transaction, setting block
-/// environment related fields to `None`.
-fn fill(tx: TransactionSignedEcRecovered, tx_info: TransactionInfo) -> Transaction {
-    let signer = tx.signer();
-    let signed_tx = tx.into_signed();
-
-    let to: Option<Address> = match signed_tx.kind() {
-        TxKind::Create => None,
-        TxKind::Call(to) => Some(Address(*to)),
-    };
-
-    #[allow(unreachable_patterns)]
-    let (gas_price, max_fee_per_gas) = match signed_tx.tx_type() {
-        TxType::Legacy | TxType::Eip2930 => (Some(signed_tx.max_fee_per_gas()), None),
-        TxType::Eip1559 | TxType::Eip4844 => {
-            // the gas price field for EIP1559 is set to `min(tip, gasFeeCap - baseFee) +
-            // baseFee`
-            let gas_price = tx_info
-                .base_fee
-                .and_then(|base_fee| {
-                    signed_tx.effective_tip_per_gas(Some(base_fee as u64)).map(|tip| tip + base_fee)
-                })
-                .unwrap_or_else(|| signed_tx.max_fee_per_gas());
-
-            (Some(gas_price), Some(signed_tx.max_fee_per_gas()))
-        }
-        _ => {
-            // OP-deposit
-            (Some(signed_tx.max_fee_per_gas()), None)
->>>>>>> c788b6a5
         }
     }
 
     /// Create a new rpc transaction result for a _pending_ signed transaction, setting block
     /// environment related fields to `None`.
-    fn fill(
-        tx: TransactionSignedEcRecovered,
-        block_hash: Option<B256>,
-        block_number: Option<BlockNumber>,
-        base_fee: Option<u64>,
-        transaction_index: Option<usize>,
-    ) -> Self::Transaction;
+    fn fill(tx: TransactionSignedEcRecovered, tx_inf: TransactionInfo) -> Self::Transaction;
 }
 
 impl TransactionCompat for () {
@@ -136,53 +71,8 @@
     // `alloy_network::AnyNetwork`
     type Transaction = WithOtherFields<Transaction>;
 
-<<<<<<< HEAD
-    fn fill(
-        _tx: TransactionSignedEcRecovered,
-        _block_hash: Option<B256>,
-        _block_number: Option<BlockNumber>,
-        _base_fee: Option<u64>,
-        _transaction_index: Option<usize>,
-    ) -> Self::Transaction {
+    fn fill(_tx: TransactionSignedEcRecovered, _tx_info: TransactionInfo) -> Self::Transaction {
         WithOtherFields::default()
-=======
-    Transaction {
-        hash: signed_tx.hash(),
-        nonce: signed_tx.nonce(),
-        from: signer,
-        to,
-        value: signed_tx.value(),
-        gas_price,
-        max_fee_per_gas,
-        max_priority_fee_per_gas: signed_tx.max_priority_fee_per_gas(),
-        signature: Some(signature),
-        gas: signed_tx.gas_limit() as u128,
-        input: signed_tx.input().clone(),
-        chain_id,
-        access_list,
-        transaction_type: Some(signed_tx.tx_type() as u8),
-
-        // These fields are set to None because they are not stored as part of the transaction
-        block_hash: tx_info.block_hash,
-        block_number: tx_info.block_number,
-        transaction_index: tx_info.index,
-        // EIP-4844 fields
-        max_fee_per_blob_gas: signed_tx.max_fee_per_blob_gas(),
-        blob_versioned_hashes,
-        authorization_list,
-        // Optimism fields
-        #[cfg(feature = "optimism")]
-        other: reth_rpc_types::optimism::OptimismTransactionFields {
-            source_hash: signed_tx.source_hash(),
-            mint: signed_tx.mint(),
-            // only include is_system_tx if true: <https://github.com/ethereum-optimism/op-geth/blob/641e996a2dcf1f81bac9416cb6124f86a69f1de7/internal/ethapi/api.go#L1518-L1518>
-            is_system_tx: (signed_tx.is_deposit() && signed_tx.is_system_transaction())
-                .then_some(true),
-        }
-        .into(),
-        #[cfg(not(feature = "optimism"))]
-        other: Default::default(),
->>>>>>> c788b6a5
     }
 }
 
