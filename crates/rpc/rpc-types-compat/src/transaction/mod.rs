--- conflicted
+++ resolved
@@ -44,39 +44,9 @@
         + Clone
         + fmt::Debug;
 
-<<<<<<< HEAD
     /// RPC transaction error type.
     type TransactionError: error::Error;
 
-    ///
-    /// Formats gas price and max fee per gas for RPC transaction response w.r.t. network specific
-    /// transaction type.
-    fn gas_price(signed_tx: &TransactionSigned, base_fee: Option<u64>) -> GasPrice {
-        #[allow(unreachable_patterns)]
-        match signed_tx.tx_type() {
-            TxType::Legacy | TxType::Eip2930 => {
-                GasPrice { gas_price: Some(signed_tx.max_fee_per_gas()), max_fee_per_gas: None }
-            }
-            TxType::Eip1559 | TxType::Eip4844 | TxType::Eip7702 => {
-                // the gas price field for EIP1559 is set to `min(tip, gasFeeCap - baseFee) +
-                // baseFee`
-                let gas_price = base_fee
-                    .and_then(|base_fee| {
-                        signed_tx.effective_tip_per_gas(base_fee).map(|tip| tip + base_fee as u128)
-                    })
-                    .unwrap_or_else(|| signed_tx.max_fee_per_gas());
-
-                GasPrice {
-                    gas_price: Some(gas_price),
-                    max_fee_per_gas: Some(signed_tx.max_fee_per_gas()),
-                }
-            }
-            _ => GasPrice::default(),
-        }
-    }
-
-=======
->>>>>>> 302ed291
     /// Create a new rpc transaction result for a _pending_ signed transaction, setting block
     /// environment related fields to `None`.
     fn fill(
