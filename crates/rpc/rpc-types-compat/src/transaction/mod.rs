--- conflicted
+++ resolved
@@ -4,11 +4,7 @@
     BlockNumber, Transaction as PrimitiveTransaction, TransactionKind as PrimitiveTransactionKind,
     TransactionSignedEcRecovered, TxType, B256, U128, U256, U64,
 };
-<<<<<<< HEAD
-use reth_rpc_types::{access_list::AccessListItem, Transaction};
-=======
-use reth_rpc_types::{CallInput, CallRequest, Transaction};
->>>>>>> 3adc627a
+use reth_rpc_types::{access_list::AccessListItem, CallInput, CallRequest, Transaction};
 use signature::from_primitive_signature;
 /// Create a new rpc transaction result for a mined transaction, using the given block hash,
 /// number, and tx index fields to populate the corresponding fields in the rpc result.
