--- conflicted
+++ resolved
@@ -2,12 +2,7 @@
 
 use alloy_rpc_types::request::{TransactionInput, TransactionRequest};
 use reth_primitives::{
-<<<<<<< HEAD
-    BlockNumber, Transaction as PrimitiveTransaction, TransactionSignedEcRecovered, TxKind, TxType,
-    B256,
-=======
     BlockNumber, TransactionSignedEcRecovered, TxKind as PrimitiveTransactionKind, TxType, B256,
->>>>>>> e0989525
 };
 use reth_rpc_types::Transaction;
 use signature::from_primitive_signature;
