--- conflicted
+++ resolved
@@ -14,11 +14,7 @@
 [dependencies]
 # reth
 reth-primitives-traits.workspace = true
-<<<<<<< HEAD
-reth-storage-api.workspace = true
-=======
-reth-storage-api = { workspace = true, features = ["serde", "serde-bincode-compat"], optional = true }
->>>>>>> 10f83448
+reth-storage-api = { workspace = true, optional = true }
 reth-evm.workspace = true
 
 # ethereum
@@ -28,17 +24,10 @@
 alloy-network.workspace = true
 
 # optimism
-<<<<<<< HEAD
-op-alloy-consensus.workspace = true
-op-alloy-rpc-types.workspace = true
-reth-optimism-primitives.workspace = true
-op-revm.workspace = true
-=======
 op-alloy-consensus = { workspace = true, optional = true }
 op-alloy-rpc-types = { workspace = true, optional = true }
-reth-optimism-primitives = { workspace = true, features = ["serde", "serde-bincode-compat"], optional = true }
+reth-optimism-primitives = { workspace = true, optional = true }
 op-revm = { workspace = true, optional = true }
->>>>>>> 10f83448
 
 # revm
 revm-context.workspace = true
