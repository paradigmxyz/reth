--- conflicted
+++ resolved
@@ -43,48 +43,6 @@
         Tasks: TaskSpawner,
         Events: CanonStateSubscriptions,
     {
-<<<<<<< HEAD
-        FeeHistoryCacheBuilder::build(self)
-    }
-
-    /// Returns a new [`GasPriceOracle`] for the context.
-    pub fn new_gas_price_oracle(&self) -> GasPriceOracle<Provider> {
-        GasPriceOracleBuilder::build(self)
-    }
-}
-
-/// Builds `eth_` core api component [`GasPriceOracle`], for given context.
-#[derive(Debug)]
-pub struct GasPriceOracleBuilder;
-
-impl GasPriceOracleBuilder {
-    /// Builds a [`GasPriceOracle`], for given context.
-    pub fn build<Provider, Pool, EvmConfig, Network, Tasks, Events>(
-        ctx: &EthApiBuilderCtx<Provider, Pool, EvmConfig, Network, Tasks, Events>,
-    ) -> GasPriceOracle<Provider>
-    where
-        Provider: BlockReaderIdExt + Clone,
-    {
-        GasPriceOracle::new(ctx.provider.clone(), ctx.config.gas_oracle, ctx.cache.clone())
-    }
-}
-
-/// Builds `eth_` core api component [`FeeHistoryCache`], for given context.
-#[derive(Debug)]
-pub struct FeeHistoryCacheBuilder;
-
-impl FeeHistoryCacheBuilder {
-    /// Builds a [`FeeHistoryCache`], for given context.
-    pub fn build<Provider, Pool, EvmConfig, Network, Tasks, Events>(
-        ctx: &EthApiBuilderCtx<Provider, Pool, EvmConfig, Network, Tasks, Events>,
-    ) -> FeeHistoryCache
-    where
-        Provider: ChainSpecProvider + BlockReaderIdExt + Clone + 'static,
-        Tasks: TaskSpawner,
-        Events: CanonStateSubscriptions,
-    {
-=======
->>>>>>> 51594c9a
         let fee_history_cache =
             FeeHistoryCache::new(self.cache.clone(), self.config.fee_history_cache);
 
