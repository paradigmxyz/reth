//! Implementation specific Errors for the `eth_` namespace.

pub mod api;
use crate::error::api::FromEvmHalt;
use alloy_eips::BlockId;
use alloy_evm::{call::CallError, overrides::StateOverrideError};
use alloy_primitives::{Address, Bytes, B256, U256};
use alloy_rpc_types_eth::{error::EthRpcErrorCode, request::TransactionInputError, BlockError};
use alloy_sol_types::{ContractError, RevertReason};
use alloy_transport::{RpcError, TransportErrorKind};
pub use api::{AsEthApiError, FromEthApiError, FromEvmError, IntoEthApiError};
use core::time::Duration;
use reth_errors::{BlockExecutionError, BlockValidationError, RethError};
use reth_primitives_traits::transaction::{error::InvalidTransactionError, signed::RecoveryError};
use reth_rpc_convert::{CallFeesError, EthTxEnvError, TransactionConversionError};
use reth_rpc_server_types::result::{
    block_id_to_str, internal_rpc_err, invalid_params_rpc_err, rpc_err, rpc_error_with_code,
};
use reth_transaction_pool::error::{
    Eip4844PoolTransactionError, Eip7702PoolTransactionError, InvalidPoolTransactionError,
    PoolError, PoolErrorKind, PoolTransactionError,
};
use revm::context_interface::result::{
    EVMError, ExecutionResult, HaltReason, InvalidHeader, InvalidTransaction, OutOfGasError,
};
use revm_inspectors::tracing::MuxError;
use std::convert::Infallible;
use tokio::sync::oneshot::error::RecvError;

/// A trait to convert an error to an RPC error.
pub trait ToRpcError: core::error::Error + Send + Sync + 'static {
    /// Converts the error to a JSON-RPC error object.
    fn to_rpc_error(&self) -> jsonrpsee_types::ErrorObject<'static>;
}

impl ToRpcError for jsonrpsee_types::ErrorObject<'static> {
    fn to_rpc_error(&self) -> jsonrpsee_types::ErrorObject<'static> {
        self.clone()
    }
}

impl ToRpcError for RpcError<TransportErrorKind> {
    fn to_rpc_error(&self) -> jsonrpsee_types::ErrorObject<'static> {
        match self {
            Self::ErrorResp(payload) => jsonrpsee_types::error::ErrorObject::owned(
                payload.code as i32,
                payload.message.clone(),
                payload.data.clone(),
            ),
            err => internal_rpc_err(err.to_string()),
        }
    }
}

/// Result alias
pub type EthResult<T> = Result<T, EthApiError>;

/// Errors that can occur when interacting with the `eth_` namespace
#[derive(Debug, thiserror::Error)]
pub enum EthApiError {
    /// When a raw transaction is empty
    #[error("empty transaction data")]
    EmptyRawTransactionData,
    /// When decoding a signed transaction fails
    #[error("failed to decode signed transaction")]
    FailedToDecodeSignedTransaction,
    /// When the transaction signature is invalid
    #[error("invalid transaction signature")]
    InvalidTransactionSignature,
    /// Errors related to the transaction pool
    #[error(transparent)]
    PoolError(#[from] RpcPoolError),
    /// Header not found for block hash/number/tag
    #[error("header not found")]
    HeaderNotFound(BlockId),
    /// Header range not found for start block hash/number/tag to end block hash/number/tag
    #[error("header range not found, start block {0:?}, end block {1:?}")]
    HeaderRangeNotFound(BlockId, BlockId),
    /// Thrown when historical data is not available because it has been pruned
    ///
    /// This error is intended for use as a standard response when historical data is
    /// requested that has been pruned according to the node's data retention policy.
    ///
    /// See also <https://eips.ethereum.org/EIPS/eip-4444>
    #[error("pruned history unavailable")]
    PrunedHistoryUnavailable,
    /// Receipts not found for block hash/number/tag
    #[error("receipts not found")]
    ReceiptsNotFound(BlockId),
    /// Thrown when an unknown block or transaction index is encountered
    #[error("unknown block or tx index")]
    UnknownBlockOrTxIndex,
    /// When an invalid block range is provided
    #[error("invalid block range")]
    InvalidBlockRange,
    /// Thrown when the target block for proof computation exceeds the maximum configured window.
    #[error("distance to target block exceeds maximum proof window")]
    ExceedsMaxProofWindow,
    /// An internal error where prevrandao is not set in the evm's environment
    #[error("prevrandao not in the EVM's environment after merge")]
    PrevrandaoNotSet,
    /// `excess_blob_gas` is not set for Cancun and above
    #[error("excess blob gas missing in the EVM's environment after Cancun")]
    ExcessBlobGasNotSet,
    /// Thrown when a call or transaction request (`eth_call`, `eth_estimateGas`,
    /// `eth_sendTransaction`) contains conflicting fields (legacy, EIP-1559)
    #[error("both gasPrice and (maxFeePerGas or maxPriorityFeePerGas) specified")]
    ConflictingFeeFieldsInRequest,
    /// Errors related to invalid transactions
    #[error(transparent)]
    InvalidTransaction(#[from] RpcInvalidTransactionError),
    /// Thrown when constructing an RPC block from primitive block data fails
    #[error(transparent)]
    InvalidBlockData(#[from] BlockError),
    /// Thrown when an `AccountOverride` contains conflicting `state` and `stateDiff` fields
    #[error("account {0:?} has both 'state' and 'stateDiff'")]
    BothStateAndStateDiffInOverride(Address),
    /// Other internal error
    #[error(transparent)]
    Internal(RethError),
    /// Error related to signing
    #[error(transparent)]
    Signing(#[from] SignError),
    /// Thrown when a requested transaction is not found
    #[error("transaction not found")]
    TransactionNotFound,
    /// Some feature is unsupported
    #[error("unsupported")]
    Unsupported(&'static str),
    /// General purpose error for invalid params
    #[error("{0}")]
    InvalidParams(String),
    /// When the tracer config does not match the tracer
    #[error("invalid tracer config")]
    InvalidTracerConfig,
    /// When the percentile array is invalid
    #[error("invalid reward percentiles")]
    InvalidRewardPercentiles,
    /// Error thrown when a spawned blocking task failed to deliver an anticipated response.
    ///
    /// This only happens if the blocking task panics and is aborted before it can return a
    /// response back to the request handler.
    #[error("internal blocking task error")]
    InternalBlockingTaskError,
    /// Error thrown when a spawned blocking task failed to deliver an anticipated response
    #[error("internal eth error")]
    InternalEthError,
    /// Error thrown when a (tracing) call exceeds the configured timeout
    #[error("execution aborted (timeout = {0:?})")]
    ExecutionTimedOut(Duration),
    /// Internal Error thrown by the javascript tracer
    #[error("{0}")]
    InternalJsTracerError(String),
    #[error(transparent)]
    /// Call Input error when both `data` and `input` fields are set and not equal.
    TransactionInputError(#[from] TransactionInputError),
    /// Evm generic purpose error.
    #[error("Revm error: {0}")]
    EvmCustom(String),
    /// Bytecode override is invalid.
    ///
    /// This can happen if bytecode provided in an
    /// [`AccountOverride`](alloy_rpc_types_eth::state::AccountOverride) is malformed, e.g. invalid
    /// 7702 bytecode.
    #[error("Invalid bytecode: {0}")]
    InvalidBytecode(String),
    /// Error encountered when converting a transaction type
    #[error("Transaction conversion error")]
    TransactionConversionError,
    /// Error thrown when tracing with a muxTracer fails
    #[error(transparent)]
    MuxTracerError(#[from] MuxError),
    /// Error thrown when waiting for transaction confirmation times out
    #[error(
        "Transaction {hash} was added to the mempool but wasn't confirmed within {duration:?}."
    )]
    TransactionConfirmationTimeout {
        /// Hash of the transaction that timed out
        hash: B256,
        /// Duration that was waited before timing out
        duration: Duration,
    },
    /// Error thrown when batch tx response channel fails
    #[error(transparent)]
    BatchTxRecvError(#[from] RecvError),
    /// Error thrown when batch tx send channel fails
    #[error("Batch transaction sender channel closed")]
    BatchTxSendError,
    /// Error that occurred during `call_many` execution with bundle and transaction context
    #[error("call_many error in bundle {bundle_index} and transaction {tx_index}: {}", .error.message())]
    CallManyError {
        /// Bundle index where the error occurred
        bundle_index: usize,
        /// Transaction index within the bundle where the error occurred  
        tx_index: usize,
        /// The underlying error object
        error: jsonrpsee_types::ErrorObject<'static>,
    },
    /// Any other error
    #[error("{0}")]
    Other(Box<dyn ToRpcError>),
}

impl EthApiError {
    /// crates a new [`EthApiError::Other`] variant.
    pub fn other<E: ToRpcError>(err: E) -> Self {
        Self::Other(Box::new(err))
    }

    /// Creates a new [`EthApiError::CallManyError`] variant.
    pub const fn call_many_error(
        bundle_index: usize,
        tx_index: usize,
        error: jsonrpsee_types::ErrorObject<'static>,
    ) -> Self {
        Self::CallManyError { bundle_index, tx_index, error }
    }

    /// Returns `true` if error is [`RpcInvalidTransactionError::GasTooHigh`]
    pub const fn is_gas_too_high(&self) -> bool {
        matches!(
            self,
            Self::InvalidTransaction(
                RpcInvalidTransactionError::GasTooHigh |
                    RpcInvalidTransactionError::GasLimitTooHigh
            )
        )
    }

    /// Returns `true` if error is [`RpcInvalidTransactionError::GasTooLow`]
    pub const fn is_gas_too_low(&self) -> bool {
        matches!(self, Self::InvalidTransaction(RpcInvalidTransactionError::GasTooLow))
    }

    /// Returns the [`RpcInvalidTransactionError`] if this is a [`EthApiError::InvalidTransaction`]
    pub const fn as_invalid_transaction(&self) -> Option<&RpcInvalidTransactionError> {
        match self {
            Self::InvalidTransaction(e) => Some(e),
            _ => None,
        }
    }

    /// Converts the given [`StateOverrideError`] into a new [`EthApiError`] instance.
    pub fn from_state_overrides_err<E>(err: StateOverrideError<E>) -> Self
    where
        E: Into<Self>,
    {
        err.into()
    }

    /// Converts the given [`CallError`] into a new [`EthApiError`] instance.
    pub fn from_call_err<E>(err: CallError<E>) -> Self
    where
        E: Into<Self>,
    {
        err.into()
    }

    /// Converts this error into the rpc error object.
    pub fn into_rpc_err(self) -> jsonrpsee_types::error::ErrorObject<'static> {
        self.into()
    }
}

impl From<EthApiError> for jsonrpsee_types::error::ErrorObject<'static> {
    fn from(error: EthApiError) -> Self {
        match error {
            EthApiError::FailedToDecodeSignedTransaction |
            EthApiError::InvalidTransactionSignature |
            EthApiError::EmptyRawTransactionData |
            EthApiError::InvalidBlockRange |
            EthApiError::ExceedsMaxProofWindow |
            EthApiError::ConflictingFeeFieldsInRequest |
            EthApiError::Signing(_) |
            EthApiError::BothStateAndStateDiffInOverride(_) |
            EthApiError::InvalidTracerConfig |
            EthApiError::TransactionConversionError |
            EthApiError::InvalidRewardPercentiles |
            EthApiError::InvalidBytecode(_) => invalid_params_rpc_err(error.to_string()),
            EthApiError::InvalidTransaction(err) => err.into(),
            EthApiError::PoolError(err) => err.into(),
            EthApiError::PrevrandaoNotSet |
            EthApiError::ExcessBlobGasNotSet |
            EthApiError::InvalidBlockData(_) |
            EthApiError::Internal(_) |
            EthApiError::EvmCustom(_) => internal_rpc_err(error.to_string()),
            EthApiError::UnknownBlockOrTxIndex | EthApiError::TransactionNotFound => {
                rpc_error_with_code(EthRpcErrorCode::ResourceNotFound.code(), error.to_string())
            }
            EthApiError::HeaderNotFound(id) | EthApiError::ReceiptsNotFound(id) => {
                rpc_error_with_code(
                    EthRpcErrorCode::ResourceNotFound.code(),
                    format!("block not found: {}", block_id_to_str(id)),
                )
            }
            EthApiError::HeaderRangeNotFound(start_id, end_id) => rpc_error_with_code(
                EthRpcErrorCode::ResourceNotFound.code(),
                format!(
                    "{error}: start block: {}, end block: {}",
                    block_id_to_str(start_id),
                    block_id_to_str(end_id),
                ),
            ),
            err @ EthApiError::TransactionConfirmationTimeout { .. } => rpc_error_with_code(
                EthRpcErrorCode::TransactionConfirmationTimeout.code(),
                err.to_string(),
            ),
            EthApiError::Unsupported(msg) => internal_rpc_err(msg),
            EthApiError::InternalJsTracerError(msg) => internal_rpc_err(msg),
            EthApiError::InvalidParams(msg) => invalid_params_rpc_err(msg),
            err @ EthApiError::ExecutionTimedOut(_) => rpc_error_with_code(
                jsonrpsee_types::error::CALL_EXECUTION_FAILED_CODE,
                err.to_string(),
            ),
            err @ (EthApiError::InternalBlockingTaskError | EthApiError::InternalEthError) => {
                internal_rpc_err(err.to_string())
            }
            err @ EthApiError::TransactionInputError(_) => invalid_params_rpc_err(err.to_string()),
            EthApiError::PrunedHistoryUnavailable => rpc_error_with_code(4444, error.to_string()),
            EthApiError::Other(err) => err.to_rpc_error(),
            EthApiError::MuxTracerError(msg) => internal_rpc_err(msg.to_string()),
            EthApiError::BatchTxRecvError(err) => internal_rpc_err(err.to_string()),
            EthApiError::BatchTxSendError => {
                internal_rpc_err("Batch transaction sender channel closed".to_string())
            }
            EthApiError::CallManyError { bundle_index, tx_index, error } => {
                jsonrpsee_types::error::ErrorObject::owned(
                    error.code(),
                    format!(
                        "call_many error in bundle {bundle_index} and transaction {tx_index}: {}",
                        error.message()
                    ),
                    error.data(),
                )
            }
        }
    }
}

impl From<TransactionConversionError> for EthApiError {
    fn from(_: TransactionConversionError) -> Self {
        Self::TransactionConversionError
    }
}

impl<E> From<CallError<E>> for EthApiError
where
    E: Into<Self>,
{
    fn from(value: CallError<E>) -> Self {
        match value {
            CallError::Database(err) => err.into(),
            CallError::InsufficientFunds(insufficient_funds_error) => {
                Self::InvalidTransaction(RpcInvalidTransactionError::InsufficientFunds {
                    cost: insufficient_funds_error.cost,
                    balance: insufficient_funds_error.balance,
                })
            }
        }
    }
}

impl<E> From<StateOverrideError<E>> for EthApiError
where
    E: Into<Self>,
{
    fn from(value: StateOverrideError<E>) -> Self {
        match value {
            StateOverrideError::InvalidBytecode(bytecode_decode_error) => {
                Self::InvalidBytecode(bytecode_decode_error.to_string())
            }
            StateOverrideError::BothStateAndStateDiff(address) => {
                Self::BothStateAndStateDiffInOverride(address)
            }
            StateOverrideError::Database(err) => err.into(),
        }
    }
}

impl From<EthTxEnvError> for EthApiError {
    fn from(value: EthTxEnvError) -> Self {
        match value {
            EthTxEnvError::CallFees(CallFeesError::BlobTransactionMissingBlobHashes) => {
                Self::InvalidTransaction(
                    RpcInvalidTransactionError::BlobTransactionMissingBlobHashes,
                )
            }
            EthTxEnvError::CallFees(CallFeesError::FeeCapTooLow) => {
                Self::InvalidTransaction(RpcInvalidTransactionError::FeeCapTooLow)
            }
            EthTxEnvError::CallFees(CallFeesError::ConflictingFeeFieldsInRequest) => {
                Self::ConflictingFeeFieldsInRequest
            }
            EthTxEnvError::CallFees(CallFeesError::TipAboveFeeCap) => {
                Self::InvalidTransaction(RpcInvalidTransactionError::TipAboveFeeCap)
            }
            EthTxEnvError::CallFees(CallFeesError::TipVeryHigh) => {
                Self::InvalidTransaction(RpcInvalidTransactionError::TipVeryHigh)
            }
            EthTxEnvError::Input(err) => Self::TransactionInputError(err),
        }
    }
}

#[cfg(feature = "js-tracer")]
impl From<revm_inspectors::tracing::js::JsInspectorError> for EthApiError {
    fn from(error: revm_inspectors::tracing::js::JsInspectorError) -> Self {
        match error {
            err @ revm_inspectors::tracing::js::JsInspectorError::JsError(_) => {
                Self::InternalJsTracerError(err.to_string())
            }
            err => Self::InvalidParams(err.to_string()),
        }
    }
}

impl From<RethError> for EthApiError {
    fn from(error: RethError) -> Self {
        match error {
            RethError::Provider(err) => err.into(),
            err => Self::Internal(err),
        }
    }
}

impl From<BlockExecutionError> for EthApiError {
    fn from(error: BlockExecutionError) -> Self {
        match error {
            BlockExecutionError::Validation(validation_error) => match validation_error {
                BlockValidationError::InvalidTx { error, .. } => {
                    if let Some(invalid_tx) = error.as_invalid_tx_err() {
                        Self::InvalidTransaction(RpcInvalidTransactionError::from(
                            invalid_tx.clone(),
                        ))
                    } else {
                        Self::InvalidTransaction(RpcInvalidTransactionError::other(
                            rpc_error_with_code(
                                EthRpcErrorCode::TransactionRejected.code(),
                                error.to_string(),
                            ),
                        ))
                    }
                }
                _ => Self::Internal(RethError::Execution(BlockExecutionError::Validation(
                    validation_error,
                ))),
            },
            BlockExecutionError::Internal(internal_error) => {
                Self::Internal(RethError::Execution(BlockExecutionError::Internal(internal_error)))
            }
        }
    }
}

impl From<reth_errors::ProviderError> for EthApiError {
    fn from(error: reth_errors::ProviderError) -> Self {
        use reth_errors::ProviderError;
        match error {
            ProviderError::HeaderNotFound(hash) => Self::HeaderNotFound(hash.into()),
            ProviderError::BlockHashNotFound(hash) | ProviderError::UnknownBlockHash(hash) => {
                Self::HeaderNotFound(hash.into())
            }
            ProviderError::BestBlockNotFound => Self::HeaderNotFound(BlockId::latest()),
            ProviderError::BlockNumberForTransactionIndexNotFound => Self::UnknownBlockOrTxIndex,
            ProviderError::TotalDifficultyNotFound(num) => Self::HeaderNotFound(num.into()),
            ProviderError::FinalizedBlockNotFound => Self::HeaderNotFound(BlockId::finalized()),
            ProviderError::SafeBlockNotFound => Self::HeaderNotFound(BlockId::safe()),
            err => Self::Internal(err.into()),
        }
    }
}

impl From<InvalidHeader> for EthApiError {
    fn from(value: InvalidHeader) -> Self {
        match value {
            InvalidHeader::ExcessBlobGasNotSet => Self::ExcessBlobGasNotSet,
            InvalidHeader::PrevrandaoNotSet => Self::PrevrandaoNotSet,
        }
    }
}

impl<T, TxError> From<EVMError<T, TxError>> for EthApiError
where
    T: Into<Self>,
    TxError: reth_evm::InvalidTxError,
{
    fn from(err: EVMError<T, TxError>) -> Self {
        match err {
            EVMError::Transaction(invalid_tx) => {
                // Try to get the underlying InvalidTransaction if available
                if let Some(eth_tx_err) = invalid_tx.as_invalid_tx_err() {
                    // Handle the special NonceTooLow case
                    match eth_tx_err {
                        InvalidTransaction::NonceTooLow { tx, state } => {
                            Self::InvalidTransaction(RpcInvalidTransactionError::NonceTooLow {
                                tx: *tx,
                                state: *state,
                            })
                        }
                        _ => RpcInvalidTransactionError::from(eth_tx_err.clone()).into(),
                    }
                } else {
                    // For custom transaction errors that don't wrap InvalidTransaction,
                    // convert to a custom error message
                    Self::EvmCustom(invalid_tx.to_string())
                }
            }
            EVMError::Header(err) => err.into(),
            EVMError::Database(err) => err.into(),
            EVMError::Custom(err) => Self::EvmCustom(err),
        }
    }
}

impl From<RecoveryError> for EthApiError {
    fn from(_: RecoveryError) -> Self {
        Self::InvalidTransactionSignature
    }
}

impl From<Infallible> for EthApiError {
    fn from(_: Infallible) -> Self {
        unreachable!()
    }
}

/// An error due to invalid transaction.
///
/// The only reason this exists is to maintain compatibility with other clients de-facto standard
/// error messages.
///
/// These error variants can be thrown when the transaction is checked prior to execution.
///
/// These variants also cover all errors that can be thrown by revm.
///
/// ## Nomenclature
///
/// This type is explicitly modeled after geth's error variants and uses
///   `fee cap` for `max_fee_per_gas`
///   `tip` for `max_priority_fee_per_gas`
#[derive(thiserror::Error, Debug)]
pub enum RpcInvalidTransactionError {
    /// returned if the nonce of a transaction is lower than the one present in the local chain.
    #[error("nonce too low: next nonce {state}, tx nonce {tx}")]
    NonceTooLow {
        /// The nonce of the transaction.
        tx: u64,
        /// The current state of the nonce in the local chain.
        state: u64,
    },
    /// returned if the nonce of a transaction is higher than the next one expected based on the
    /// local chain.
    #[error("nonce too high")]
    NonceTooHigh,
    /// Returned if the nonce of a transaction is too high
    /// Incrementing the nonce would lead to invalid state (overflow)
    #[error("nonce has max value")]
    NonceMaxValue,
    /// thrown if the transaction sender doesn't have enough funds for a transfer
    #[error("insufficient funds for transfer")]
    InsufficientFundsForTransfer,
    /// thrown if creation transaction provides the init code bigger than init code size limit.
    #[error("max initcode size exceeded")]
    MaxInitCodeSizeExceeded,
    /// Represents the inability to cover max fee + value (account balance too low).
    #[error("insufficient funds for gas * price + value: have {balance} want {cost}")]
    InsufficientFunds {
        /// Transaction cost.
        cost: U256,
        /// Current balance of transaction sender.
        balance: U256,
    },
    /// This is similar to [`Self::InsufficientFunds`] but with a different error message and
    /// exists for compatibility reasons.
    ///
    /// This error is used in `eth_estimateCall` when the highest available gas limit, capped with
    /// the allowance of the caller is too low: [`Self::GasTooLow`].
    #[error("gas required exceeds allowance ({gas_limit})")]
    GasRequiredExceedsAllowance {
        /// The gas limit the transaction was executed with.
        gas_limit: u64,
    },
    /// Thrown when calculating gas usage
    #[error("gas uint64 overflow")]
    GasUintOverflow,
    /// Thrown if the transaction is specified to use less gas than required to start the
    /// invocation.
    #[error("intrinsic gas too low")]
    GasTooLow,
    /// Thrown if the transaction gas exceeds the limit
    #[error("intrinsic gas too high")]
    GasTooHigh,
    /// Thrown if the transaction gas limit exceeds the maximum
    #[error("gas limit too high")]
    GasLimitTooHigh,
    /// Thrown if a transaction is not supported in the current network configuration.
    #[error("transaction type not supported")]
    TxTypeNotSupported,
    /// Thrown to ensure no one is able to specify a transaction with a tip higher than the total
    /// fee cap.
    #[error("max priority fee per gas higher than max fee per gas")]
    TipAboveFeeCap,
    /// A sanity error to avoid huge numbers specified in the tip field.
    #[error("max priority fee per gas higher than 2^256-1")]
    TipVeryHigh,
    /// A sanity error to avoid huge numbers specified in the fee cap field.
    #[error("max fee per gas higher than 2^256-1")]
    FeeCapVeryHigh,
    /// Thrown post London if the transaction's fee is less than the base fee of the block
    #[error("max fee per gas less than block base fee")]
    FeeCapTooLow,
    /// Thrown if the sender of a transaction is a contract.
    #[error("sender is not an EOA")]
    SenderNoEOA,
    /// Gas limit was exceeded during execution.
    /// Contains the gas limit.
    #[error("out of gas: gas required exceeds: {0}")]
    BasicOutOfGas(u64),
    /// Gas limit was exceeded during memory expansion.
    /// Contains the gas limit.
    #[error("out of gas: gas exhausted during memory expansion: {0}")]
    MemoryOutOfGas(u64),
    /// Gas limit was exceeded during precompile execution.
    /// Contains the gas limit.
    #[error("out of gas: gas exhausted during precompiled contract execution: {0}")]
    PrecompileOutOfGas(u64),
    /// An operand to an opcode was invalid or out of range.
    /// Contains the gas limit.
    #[error("out of gas: invalid operand to an opcode: {0}")]
    InvalidOperandOutOfGas(u64),
    /// Thrown if executing a transaction failed during estimate/call
    #[error(transparent)]
    Revert(RevertError),
    /// Unspecific EVM halt error.
    #[error("EVM error: {0:?}")]
    EvmHalt(HaltReason),
    /// Invalid chain id set for the transaction.
    #[error("invalid chain ID")]
    InvalidChainId,
    /// The transaction is before Spurious Dragon and has a chain ID
    #[error("transactions before Spurious Dragon should not have a chain ID")]
    OldLegacyChainId,
    /// The transitions is before Berlin and has access list
    #[error("transactions before Berlin should not have access list")]
    AccessListNotSupported,
    /// `max_fee_per_blob_gas` is not supported for blocks before the Cancun hardfork.
    #[error("max_fee_per_blob_gas is not supported for blocks before the Cancun hardfork")]
    MaxFeePerBlobGasNotSupported,
    /// `blob_hashes`/`blob_versioned_hashes` is not supported for blocks before the Cancun
    /// hardfork.
    #[error("blob_versioned_hashes is not supported for blocks before the Cancun hardfork")]
    BlobVersionedHashesNotSupported,
    /// Block `blob_base_fee` is greater than tx-specified `max_fee_per_blob_gas` after Cancun.
    #[error("max fee per blob gas less than block blob gas fee")]
    BlobFeeCapTooLow,
    /// Blob transaction has a versioned hash with an invalid blob
    #[error("blob hash version mismatch")]
    BlobHashVersionMismatch,
    /// Blob transaction has no versioned hashes
    #[error("blob transaction missing blob hashes")]
    BlobTransactionMissingBlobHashes,
    /// Blob transaction has too many blobs
    #[error("blob transaction exceeds max blobs per block; got {have}")]
    TooManyBlobs {
        /// The number of blobs in the transaction.
        have: usize,
    },
    /// Blob transaction is a create transaction
    #[error("blob transaction is a create transaction")]
    BlobTransactionIsCreate,
    /// EIP-7702 is not enabled.
    #[error("EIP-7702 authorization list not supported")]
    AuthorizationListNotSupported,
    /// EIP-7702 transaction has invalid fields set.
    #[error("EIP-7702 authorization list has invalid fields")]
    AuthorizationListInvalidFields,
    /// Transaction priority fee is below the minimum required priority fee.
    #[error("transaction priority fee below minimum required priority fee {minimum_priority_fee}")]
    PriorityFeeBelowMinimum {
        /// Minimum required priority fee.
        minimum_priority_fee: u128,
    },
    /// Any other error
    #[error("{0}")]
    Other(Box<dyn ToRpcError>),
}

impl RpcInvalidTransactionError {
    /// crates a new [`RpcInvalidTransactionError::Other`] variant.
    pub fn other<E: ToRpcError>(err: E) -> Self {
        Self::Other(Box::new(err))
    }

    /// Returns the rpc error code for this error.
    pub const fn error_code(&self) -> i32 {
        match self {
            Self::InvalidChainId |
            Self::GasTooLow |
            Self::GasTooHigh |
            Self::GasRequiredExceedsAllowance { .. } |
            Self::NonceTooLow { .. } |
            Self::NonceTooHigh { .. } |
            Self::FeeCapTooLow |
            Self::FeeCapVeryHigh => EthRpcErrorCode::InvalidInput.code(),
            Self::Revert(_) => EthRpcErrorCode::ExecutionError.code(),
            _ => EthRpcErrorCode::TransactionRejected.code(),
        }
    }

    /// Converts the halt error
    ///
    /// Takes the configured gas limit of the transaction which is attached to the error
    pub fn halt(reason: HaltReason, gas_limit: u64) -> Self {
        match reason {
            HaltReason::OutOfGas(err) => Self::out_of_gas(err, gas_limit),
            HaltReason::NonceOverflow => Self::NonceMaxValue,
            err => Self::EvmHalt(err),
        }
    }

    /// Converts the out of gas error
    pub const fn out_of_gas(reason: OutOfGasError, gas_limit: u64) -> Self {
        match reason {
            OutOfGasError::Basic | OutOfGasError::ReentrancySentry => {
                Self::BasicOutOfGas(gas_limit)
            }
            OutOfGasError::Memory | OutOfGasError::MemoryLimit => Self::MemoryOutOfGas(gas_limit),
            OutOfGasError::Precompile => Self::PrecompileOutOfGas(gas_limit),
            OutOfGasError::InvalidOperand => Self::InvalidOperandOutOfGas(gas_limit),
        }
    }

    /// Converts this error into the rpc error object.
    pub fn into_rpc_err(self) -> jsonrpsee_types::error::ErrorObject<'static> {
        self.into()
    }
}

impl From<RpcInvalidTransactionError> for jsonrpsee_types::error::ErrorObject<'static> {
    fn from(err: RpcInvalidTransactionError) -> Self {
        match err {
            RpcInvalidTransactionError::Revert(revert) => {
                // include out data if some
                rpc_err(
                    revert.error_code(),
                    revert.to_string(),
                    revert.output.as_ref().map(|out| out.as_ref()),
                )
            }
            RpcInvalidTransactionError::Other(err) => err.to_rpc_error(),
            err => rpc_err(err.error_code(), err.to_string(), None),
        }
    }
}

impl From<InvalidTransaction> for RpcInvalidTransactionError {
    fn from(err: InvalidTransaction) -> Self {
        match err {
            InvalidTransaction::InvalidChainId | InvalidTransaction::MissingChainId => {
                Self::InvalidChainId
            }
            InvalidTransaction::PriorityFeeGreaterThanMaxFee => Self::TipAboveFeeCap,
            InvalidTransaction::GasPriceLessThanBasefee => Self::FeeCapTooLow,
            InvalidTransaction::CallerGasLimitMoreThanBlock |
            InvalidTransaction::TxGasLimitGreaterThanCap { .. } => {
                // tx.gas > block.gas_limit
                Self::GasTooHigh
            }
            InvalidTransaction::CallGasCostMoreThanGasLimit { .. } => {
                // tx.gas < cost
                Self::GasTooLow
            }
            InvalidTransaction::GasFloorMoreThanGasLimit { .. } => {
                // Post prague EIP-7623 tx floor calldata gas cost > tx.gas_limit
                // where floor gas is the minimum amount of gas that will be spent
                // In other words, the tx's gas limit is lower that the minimum gas requirements of
                // the tx's calldata
                Self::GasTooLow
            }
            InvalidTransaction::RejectCallerWithCode => Self::SenderNoEOA,
            InvalidTransaction::LackOfFundForMaxFee { fee, balance } => {
                Self::InsufficientFunds { cost: *fee, balance: *balance }
            }
            InvalidTransaction::OverflowPaymentInTransaction => Self::GasUintOverflow,
            InvalidTransaction::NonceOverflowInTransaction => Self::NonceMaxValue,
            InvalidTransaction::CreateInitCodeSizeLimit => Self::MaxInitCodeSizeExceeded,
            InvalidTransaction::NonceTooHigh { .. } => Self::NonceTooHigh,
            InvalidTransaction::NonceTooLow { tx, state } => Self::NonceTooLow { tx, state },
            InvalidTransaction::AccessListNotSupported => Self::AccessListNotSupported,
            InvalidTransaction::MaxFeePerBlobGasNotSupported => Self::MaxFeePerBlobGasNotSupported,
            InvalidTransaction::BlobVersionedHashesNotSupported => {
                Self::BlobVersionedHashesNotSupported
            }
<<<<<<< HEAD
            InvalidTransaction::BlobGasPriceGreaterThanMax {
                block_blob_gas_price: _,
                tx_max_fee_per_blob_gas: _,
            } => Self::BlobFeeCapTooLow,
=======
            InvalidTransaction::BlobGasPriceGreaterThanMax { .. } => Self::BlobFeeCapTooLow,
>>>>>>> a718752b
            InvalidTransaction::EmptyBlobs => Self::BlobTransactionMissingBlobHashes,
            InvalidTransaction::BlobVersionNotSupported => Self::BlobHashVersionMismatch,
            InvalidTransaction::TooManyBlobs { have, .. } => Self::TooManyBlobs { have },
            InvalidTransaction::BlobCreateTransaction => Self::BlobTransactionIsCreate,
            InvalidTransaction::AuthorizationListNotSupported => {
                Self::AuthorizationListNotSupported
            }
            InvalidTransaction::AuthorizationListInvalidFields |
            InvalidTransaction::EmptyAuthorizationList => Self::AuthorizationListInvalidFields,
            InvalidTransaction::Eip2930NotSupported |
            InvalidTransaction::Eip1559NotSupported |
            InvalidTransaction::Eip4844NotSupported |
            InvalidTransaction::Eip7702NotSupported |
            InvalidTransaction::Eip7873NotSupported => Self::TxTypeNotSupported,
            InvalidTransaction::Eip7873MissingTarget => {
                Self::other(internal_rpc_err(err.to_string()))
            }
<<<<<<< HEAD
            InvalidTransaction::Str(_) => todo!(),
=======
            InvalidTransaction::Str(_) => Self::other(internal_rpc_err(err.to_string())),
>>>>>>> a718752b
        }
    }
}

impl From<InvalidTransactionError> for RpcInvalidTransactionError {
    fn from(err: InvalidTransactionError) -> Self {
        use InvalidTransactionError;
        // This conversion is used to convert any transaction errors that could occur inside the
        // txpool (e.g. `eth_sendRawTransaction`) to their corresponding RPC
        match err {
            InvalidTransactionError::InsufficientFunds(res) => {
                Self::InsufficientFunds { cost: res.expected, balance: res.got }
            }
            InvalidTransactionError::NonceNotConsistent { tx, state } => {
                Self::NonceTooLow { tx, state }
            }
            InvalidTransactionError::OldLegacyChainId => {
                // Note: this should be unreachable since Spurious Dragon now enabled
                Self::OldLegacyChainId
            }
            InvalidTransactionError::ChainIdMismatch => Self::InvalidChainId,
            InvalidTransactionError::Eip2930Disabled |
            InvalidTransactionError::Eip1559Disabled |
            InvalidTransactionError::Eip4844Disabled |
            InvalidTransactionError::Eip7702Disabled |
            InvalidTransactionError::TxTypeNotSupported => Self::TxTypeNotSupported,
            InvalidTransactionError::GasUintOverflow => Self::GasUintOverflow,
            InvalidTransactionError::GasTooLow => Self::GasTooLow,
            InvalidTransactionError::GasTooHigh => Self::GasTooHigh,
            InvalidTransactionError::TipAboveFeeCap => Self::TipAboveFeeCap,
            InvalidTransactionError::FeeCapTooLow => Self::FeeCapTooLow,
            InvalidTransactionError::SignerAccountHasBytecode => Self::SenderNoEOA,
            InvalidTransactionError::GasLimitTooHigh => Self::GasLimitTooHigh,
        }
    }
}

/// Represents a reverted transaction and its output data.
///
/// Displays "execution reverted(: reason)?" if the reason is a string.
#[derive(Debug, Clone, thiserror::Error)]
pub struct RevertError {
    /// The transaction output data
    ///
    /// Note: this is `None` if output was empty
    output: Option<Bytes>,
}

// === impl RevertError ==

impl RevertError {
    /// Wraps the output bytes
    ///
    /// Note: this is intended to wrap an revm output
    pub fn new(output: Bytes) -> Self {
        if output.is_empty() {
            Self { output: None }
        } else {
            Self { output: Some(output) }
        }
    }

    /// Returns error code to return for this error.
    pub const fn error_code(&self) -> i32 {
        EthRpcErrorCode::ExecutionError.code()
    }
}

impl std::fmt::Display for RevertError {
    fn fmt(&self, f: &mut std::fmt::Formatter<'_>) -> std::fmt::Result {
        f.write_str("execution reverted")?;
        if let Some(reason) = self.output.as_ref().and_then(|out| RevertReason::decode(out)) {
            let error = reason.to_string();
            let mut error = error.as_str();
            if matches!(reason, RevertReason::ContractError(ContractError::Revert(_))) {
                // we strip redundant `revert: ` prefix from the revert reason
                error = error.trim_start_matches("revert: ");
            }
            write!(f, ": {error}")?;
        }
        Ok(())
    }
}

/// A helper error type that's mainly used to mirror `geth` Txpool's error messages
#[derive(Debug, thiserror::Error)]
pub enum RpcPoolError {
    /// When the transaction is already known
    #[error("already known")]
    AlreadyKnown,
    /// When the sender is invalid
    #[error("invalid sender")]
    InvalidSender,
    /// When the transaction is underpriced
    #[error("transaction underpriced")]
    Underpriced,
    /// When the transaction pool is full
    #[error("txpool is full")]
    TxPoolOverflow,
    /// When the replacement transaction is underpriced
    #[error("replacement transaction underpriced")]
    ReplaceUnderpriced,
    /// When the transaction exceeds the block gas limit
    #[error("exceeds block gas limit")]
    ExceedsGasLimit,
    /// When the transaction gas limit exceeds the maximum transaction gas limit
    #[error("exceeds max transaction gas limit")]
    MaxTxGasLimitExceeded,
    /// Thrown when a new transaction is added to the pool, but then immediately discarded to
    /// respect the tx fee exceeds the configured cap
    #[error("tx fee ({max_tx_fee_wei} wei) exceeds the configured cap ({tx_fee_cap_wei} wei)")]
    ExceedsFeeCap {
        /// max fee in wei of new tx submitted to the pool (e.g. 0.11534 ETH)
        max_tx_fee_wei: u128,
        /// configured tx fee cap in wei (e.g. 1.0 ETH)
        tx_fee_cap_wei: u128,
    },
    /// When a negative value is encountered
    #[error("negative value")]
    NegativeValue,
    /// When oversized data is encountered
    #[error("oversized data")]
    OversizedData,
    /// When the max initcode size is exceeded
    #[error("max initcode size exceeded")]
    ExceedsMaxInitCodeSize,
    /// Errors related to invalid transactions
    #[error(transparent)]
    Invalid(#[from] RpcInvalidTransactionError),
    /// Custom pool error
    #[error(transparent)]
    PoolTransactionError(Box<dyn PoolTransactionError>),
    /// EIP-4844 related error
    #[error(transparent)]
    Eip4844(#[from] Eip4844PoolTransactionError),
    /// EIP-7702 related error
    #[error(transparent)]
    Eip7702(#[from] Eip7702PoolTransactionError),
    /// Thrown if a conflicting transaction type is already in the pool
    ///
    /// In other words, thrown if a transaction with the same sender that violates the exclusivity
    /// constraint (blob vs normal tx)
    #[error("address already reserved")]
    AddressAlreadyReserved,
    /// Other unspecified error
    #[error(transparent)]
    Other(Box<dyn core::error::Error + Send + Sync>),
}

impl From<RpcPoolError> for jsonrpsee_types::error::ErrorObject<'static> {
    fn from(error: RpcPoolError) -> Self {
        match error {
            RpcPoolError::Invalid(err) => err.into(),
            RpcPoolError::TxPoolOverflow => {
                rpc_error_with_code(EthRpcErrorCode::TransactionRejected.code(), error.to_string())
            }
            RpcPoolError::AlreadyKnown |
            RpcPoolError::InvalidSender |
            RpcPoolError::Underpriced |
            RpcPoolError::ReplaceUnderpriced |
            RpcPoolError::ExceedsGasLimit |
            RpcPoolError::MaxTxGasLimitExceeded |
            RpcPoolError::ExceedsFeeCap { .. } |
            RpcPoolError::NegativeValue |
            RpcPoolError::OversizedData |
            RpcPoolError::ExceedsMaxInitCodeSize |
            RpcPoolError::PoolTransactionError(_) |
            RpcPoolError::Eip4844(_) |
            RpcPoolError::Eip7702(_) |
            RpcPoolError::AddressAlreadyReserved => {
                rpc_error_with_code(EthRpcErrorCode::InvalidInput.code(), error.to_string())
            }
            RpcPoolError::Other(other) => internal_rpc_err(other.to_string()),
        }
    }
}

impl From<PoolError> for RpcPoolError {
    fn from(err: PoolError) -> Self {
        match err.kind {
            PoolErrorKind::ReplacementUnderpriced => Self::ReplaceUnderpriced,
            PoolErrorKind::FeeCapBelowMinimumProtocolFeeCap(_) => Self::Underpriced,
            PoolErrorKind::SpammerExceededCapacity(_) | PoolErrorKind::DiscardedOnInsert => {
                Self::TxPoolOverflow
            }
            PoolErrorKind::InvalidTransaction(err) => err.into(),
            PoolErrorKind::Other(err) => Self::Other(err),
            PoolErrorKind::AlreadyImported => Self::AlreadyKnown,
            PoolErrorKind::ExistingConflictingTransactionType(_, _) => Self::AddressAlreadyReserved,
        }
    }
}

impl From<InvalidPoolTransactionError> for RpcPoolError {
    fn from(err: InvalidPoolTransactionError) -> Self {
        match err {
            InvalidPoolTransactionError::Consensus(err) => Self::Invalid(err.into()),
            InvalidPoolTransactionError::ExceedsGasLimit(_, _) => Self::ExceedsGasLimit,
            InvalidPoolTransactionError::MaxTxGasLimitExceeded(_, _) => Self::MaxTxGasLimitExceeded,
            InvalidPoolTransactionError::ExceedsFeeCap { max_tx_fee_wei, tx_fee_cap_wei } => {
                Self::ExceedsFeeCap { max_tx_fee_wei, tx_fee_cap_wei }
            }
            InvalidPoolTransactionError::ExceedsMaxInitCodeSize(_, _) => {
                Self::ExceedsMaxInitCodeSize
            }
            InvalidPoolTransactionError::IntrinsicGasTooLow => {
                Self::Invalid(RpcInvalidTransactionError::GasTooLow)
            }
            InvalidPoolTransactionError::OversizedData(_, _) => Self::OversizedData,
            InvalidPoolTransactionError::Underpriced => Self::Underpriced,
            InvalidPoolTransactionError::Eip2681 => {
                Self::Invalid(RpcInvalidTransactionError::NonceMaxValue)
            }
            InvalidPoolTransactionError::Other(err) => Self::PoolTransactionError(err),
            InvalidPoolTransactionError::Eip4844(err) => Self::Eip4844(err),
            InvalidPoolTransactionError::Eip7702(err) => Self::Eip7702(err),
            InvalidPoolTransactionError::Overdraft { cost, balance } => {
                Self::Invalid(RpcInvalidTransactionError::InsufficientFunds { cost, balance })
            }
            InvalidPoolTransactionError::PriorityFeeBelowMinimum { minimum_priority_fee } => {
                Self::Invalid(RpcInvalidTransactionError::PriorityFeeBelowMinimum {
                    minimum_priority_fee,
                })
            }
        }
    }
}

impl From<PoolError> for EthApiError {
    fn from(err: PoolError) -> Self {
        Self::PoolError(RpcPoolError::from(err))
    }
}

/// Errors returned from a sign request.
#[derive(Debug, thiserror::Error)]
pub enum SignError {
    /// Error occurred while trying to sign data.
    #[error("could not sign")]
    CouldNotSign,
    /// Signer for requested account not found.
    #[error("unknown account")]
    NoAccount,
    /// `TypedData` has invalid format.
    #[error("given typed data is not valid")]
    InvalidTypedData,
    /// Invalid transaction request in `sign_transaction`.
    #[error("invalid transaction request")]
    InvalidTransactionRequest,
    /// No chain ID was given.
    #[error("no chainid")]
    NoChainId,
}

/// Converts the evm [`ExecutionResult`] into a result where `Ok` variant is the output bytes if it
/// is [`ExecutionResult::Success`].
pub fn ensure_success<Halt, Error: FromEvmHalt<Halt> + FromEthApiError>(
    result: ExecutionResult<Halt>,
) -> Result<Bytes, Error> {
    match result {
        ExecutionResult::Success { output, .. } => Ok(output.into_data()),
        ExecutionResult::Revert { output, .. } => {
            Err(Error::from_eth_err(RpcInvalidTransactionError::Revert(RevertError::new(output))))
        }
        ExecutionResult::Halt { reason, gas_used } => Err(Error::from_evm_halt(reason, gas_used)),
    }
}

#[cfg(test)]
mod tests {
    use super::*;
    use alloy_sol_types::{Revert, SolError};
    use revm::primitives::b256;

    #[test]
    fn timed_out_error() {
        let err = EthApiError::ExecutionTimedOut(Duration::from_secs(10));
        assert_eq!(err.to_string(), "execution aborted (timeout = 10s)");
    }

    #[test]
    fn header_not_found_message() {
        let err: jsonrpsee_types::error::ErrorObject<'static> =
            EthApiError::HeaderNotFound(BlockId::hash(b256!(
                "0x1a15e3c30cf094a99826869517b16d185d45831d3a494f01030b0001a9d3ebb9"
            )))
            .into();
        assert_eq!(
            err.message(),
            "block not found: hash 0x1a15e3c30cf094a99826869517b16d185d45831d3a494f01030b0001a9d3ebb9"
        );
        let err: jsonrpsee_types::error::ErrorObject<'static> =
            EthApiError::HeaderNotFound(BlockId::hash_canonical(b256!(
                "0x1a15e3c30cf094a99826869517b16d185d45831d3a494f01030b0001a9d3ebb9"
            )))
            .into();
        assert_eq!(
            err.message(),
            "block not found: canonical hash 0x1a15e3c30cf094a99826869517b16d185d45831d3a494f01030b0001a9d3ebb9"
        );
        let err: jsonrpsee_types::error::ErrorObject<'static> =
            EthApiError::HeaderNotFound(BlockId::number(100000)).into();
        assert_eq!(err.message(), "block not found: 0x186a0");
        let err: jsonrpsee_types::error::ErrorObject<'static> =
            EthApiError::HeaderNotFound(BlockId::latest()).into();
        assert_eq!(err.message(), "block not found: latest");
        let err: jsonrpsee_types::error::ErrorObject<'static> =
            EthApiError::HeaderNotFound(BlockId::safe()).into();
        assert_eq!(err.message(), "block not found: safe");
        let err: jsonrpsee_types::error::ErrorObject<'static> =
            EthApiError::HeaderNotFound(BlockId::finalized()).into();
        assert_eq!(err.message(), "block not found: finalized");
    }

    #[test]
    fn receipts_not_found_message() {
        let err: jsonrpsee_types::error::ErrorObject<'static> =
            EthApiError::ReceiptsNotFound(BlockId::hash(b256!(
                "0x1a15e3c30cf094a99826869517b16d185d45831d3a494f01030b0001a9d3ebb9"
            )))
            .into();
        assert_eq!(
            err.message(),
            "block not found: hash 0x1a15e3c30cf094a99826869517b16d185d45831d3a494f01030b0001a9d3ebb9"
        );
        let err: jsonrpsee_types::error::ErrorObject<'static> =
            EthApiError::ReceiptsNotFound(BlockId::hash_canonical(b256!(
                "0x1a15e3c30cf094a99826869517b16d185d45831d3a494f01030b0001a9d3ebb9"
            )))
            .into();
        assert_eq!(
            err.message(),
            "block not found: canonical hash 0x1a15e3c30cf094a99826869517b16d185d45831d3a494f01030b0001a9d3ebb9"
        );
        let err: jsonrpsee_types::error::ErrorObject<'static> =
            EthApiError::ReceiptsNotFound(BlockId::number(100000)).into();
        assert_eq!(err.code(), EthRpcErrorCode::ResourceNotFound.code());
        assert_eq!(err.message(), "block not found: 0x186a0");
        let err: jsonrpsee_types::error::ErrorObject<'static> =
            EthApiError::ReceiptsNotFound(BlockId::latest()).into();
        assert_eq!(err.message(), "block not found: latest");
        let err: jsonrpsee_types::error::ErrorObject<'static> =
            EthApiError::ReceiptsNotFound(BlockId::safe()).into();
        assert_eq!(err.message(), "block not found: safe");
        let err: jsonrpsee_types::error::ErrorObject<'static> =
            EthApiError::ReceiptsNotFound(BlockId::finalized()).into();
        assert_eq!(err.message(), "block not found: finalized");
        let err: jsonrpsee_types::error::ErrorObject<'static> =
            EthApiError::ReceiptsNotFound(BlockId::pending()).into();
        assert_eq!(err.message(), "block not found: pending");
        let err: jsonrpsee_types::error::ErrorObject<'static> =
            EthApiError::ReceiptsNotFound(BlockId::earliest()).into();
        assert_eq!(err.message(), "block not found: earliest");
    }

    #[test]
    fn revert_err_display() {
        let revert = Revert::from("test_revert_reason");
        let err = RevertError::new(revert.abi_encode().into());
        let msg = err.to_string();
        assert_eq!(msg, "execution reverted: test_revert_reason");
    }
}<|MERGE_RESOLUTION|>--- conflicted
+++ resolved
@@ -791,14 +791,7 @@
             InvalidTransaction::BlobVersionedHashesNotSupported => {
                 Self::BlobVersionedHashesNotSupported
             }
-<<<<<<< HEAD
-            InvalidTransaction::BlobGasPriceGreaterThanMax {
-                block_blob_gas_price: _,
-                tx_max_fee_per_blob_gas: _,
-            } => Self::BlobFeeCapTooLow,
-=======
             InvalidTransaction::BlobGasPriceGreaterThanMax { .. } => Self::BlobFeeCapTooLow,
->>>>>>> a718752b
             InvalidTransaction::EmptyBlobs => Self::BlobTransactionMissingBlobHashes,
             InvalidTransaction::BlobVersionNotSupported => Self::BlobHashVersionMismatch,
             InvalidTransaction::TooManyBlobs { have, .. } => Self::TooManyBlobs { have },
@@ -816,11 +809,7 @@
             InvalidTransaction::Eip7873MissingTarget => {
                 Self::other(internal_rpc_err(err.to_string()))
             }
-<<<<<<< HEAD
-            InvalidTransaction::Str(_) => todo!(),
-=======
             InvalidTransaction::Str(_) => Self::other(internal_rpc_err(err.to_string())),
->>>>>>> a718752b
         }
     }
 }
