//! Helper traits to wrap generic l1 errors, in network specific error type configured in
//! `reth_rpc_eth_api::EthApiTypes`.

use crate::{EthApiError, RevertError};
use alloy_primitives::Bytes;
use reth_errors::ProviderError;
use reth_evm::{ConfigureEvm, EvmErrorFor, HaltReasonFor};
<<<<<<< HEAD
use reth_revm::db::bal::BalDatabaseError;
use revm::context_interface::result::HaltReason;
=======
use revm::{context::result::ExecutionResult, context_interface::result::HaltReason};
>>>>>>> 5e073240

use super::RpcInvalidTransactionError;

/// Helper trait to wrap core [`EthApiError`].
pub trait FromEthApiError: From<EthApiError> {
    /// Converts from error via [`EthApiError`].
    fn from_eth_err<E>(err: E) -> Self
    where
        EthApiError: From<E>;
}

impl<T> FromEthApiError for T
where
    T: From<EthApiError>,
{
    fn from_eth_err<E>(err: E) -> Self
    where
        EthApiError: From<E>,
    {
        T::from(EthApiError::from(err))
    }
}

/// Helper trait to wrap core [`EthApiError`].
pub trait IntoEthApiError: Into<EthApiError> {
    /// Converts into error via [`EthApiError`].
    fn into_eth_err<E>(self) -> E
    where
        E: FromEthApiError;
}

impl<T> IntoEthApiError for T
where
    EthApiError: From<T>,
{
    fn into_eth_err<E>(self) -> E
    where
        E: FromEthApiError,
    {
        E::from_eth_err(self)
    }
}

/// Helper trait to access wrapped core error.
pub trait AsEthApiError {
    /// Returns reference to [`EthApiError`], if this an error variant inherited from core
    /// functionality.
    fn as_err(&self) -> Option<&EthApiError>;

    /// Returns `true` if error is
    /// [`RpcInvalidTransactionError::GasTooHigh`].
    fn is_gas_too_high(&self) -> bool {
        if let Some(err) = self.as_err() {
            return err.is_gas_too_high()
        }

        false
    }

    /// Returns `true` if error is
    /// [`RpcInvalidTransactionError::GasTooLow`].
    fn is_gas_too_low(&self) -> bool {
        if let Some(err) = self.as_err() {
            return err.is_gas_too_low()
        }

        false
    }
}

impl AsEthApiError for EthApiError {
    fn as_err(&self) -> Option<&EthApiError> {
        Some(self)
    }
}

/// Helper trait to convert from revm errors.
pub trait FromEvmError<Evm: ConfigureEvm>:
<<<<<<< HEAD
    From<EvmErrorFor<Evm, BalDatabaseError<ProviderError>>> + FromEvmHalt<HaltReasonFor<Evm>>
=======
    From<EvmErrorFor<Evm, ProviderError>> + FromEvmHalt<HaltReasonFor<Evm>> + FromRevert
>>>>>>> 5e073240
{
    /// Converts from EVM error to this type.
    fn from_evm_err(err: EvmErrorFor<Evm, BalDatabaseError<ProviderError>>) -> Self {
        err.into()
    }

    /// Ensures the execution result is successful or returns an error,
    fn ensure_success(result: ExecutionResult<HaltReasonFor<Evm>>) -> Result<Bytes, Self> {
        match result {
            ExecutionResult::Success { output, .. } => Ok(output.into_data()),
            ExecutionResult::Revert { output, .. } => Err(Self::from_revert(output)),
            ExecutionResult::Halt { reason, gas_used } => {
                Err(Self::from_evm_halt(reason, gas_used))
            }
        }
    }
}

impl<T, Evm> FromEvmError<Evm> for T
where
<<<<<<< HEAD
    T: From<EvmErrorFor<Evm, BalDatabaseError<ProviderError>>> + FromEvmHalt<HaltReasonFor<Evm>>,
=======
    T: From<EvmErrorFor<Evm, ProviderError>> + FromEvmHalt<HaltReasonFor<Evm>> + FromRevert,
>>>>>>> 5e073240
    Evm: ConfigureEvm,
{
}

/// Helper trait to convert from revm errors.
pub trait FromEvmHalt<Halt> {
    /// Converts from EVM halt to this type.
    fn from_evm_halt(halt: Halt, gas_limit: u64) -> Self;
}

impl FromEvmHalt<HaltReason> for EthApiError {
    fn from_evm_halt(halt: HaltReason, gas_limit: u64) -> Self {
        RpcInvalidTransactionError::halt(halt, gas_limit).into()
    }
}

/// Helper trait to construct errors from unexpected reverts.
pub trait FromRevert {
    /// Constructs an error from revert bytes.
    ///
    /// This is only invoked when revert was unexpected (`eth_call`, `eth_estimateGas`, etc).
    fn from_revert(output: Bytes) -> Self;
}

impl FromRevert for EthApiError {
    fn from_revert(output: Bytes) -> Self {
        RpcInvalidTransactionError::Revert(RevertError::new(output)).into()
    }
}<|MERGE_RESOLUTION|>--- conflicted
+++ resolved
@@ -5,12 +5,8 @@
 use alloy_primitives::Bytes;
 use reth_errors::ProviderError;
 use reth_evm::{ConfigureEvm, EvmErrorFor, HaltReasonFor};
-<<<<<<< HEAD
 use reth_revm::db::bal::BalDatabaseError;
-use revm::context_interface::result::HaltReason;
-=======
 use revm::{context::result::ExecutionResult, context_interface::result::HaltReason};
->>>>>>> 5e073240
 
 use super::RpcInvalidTransactionError;
 
@@ -89,11 +85,9 @@
 
 /// Helper trait to convert from revm errors.
 pub trait FromEvmError<Evm: ConfigureEvm>:
-<<<<<<< HEAD
-    From<EvmErrorFor<Evm, BalDatabaseError<ProviderError>>> + FromEvmHalt<HaltReasonFor<Evm>>
-=======
-    From<EvmErrorFor<Evm, ProviderError>> + FromEvmHalt<HaltReasonFor<Evm>> + FromRevert
->>>>>>> 5e073240
+    From<EvmErrorFor<Evm, BalDatabaseError<ProviderError>>>
+    + FromEvmHalt<HaltReasonFor<Evm>>
+    + FromRevert
 {
     /// Converts from EVM error to this type.
     fn from_evm_err(err: EvmErrorFor<Evm, BalDatabaseError<ProviderError>>) -> Self {
@@ -114,11 +108,9 @@
 
 impl<T, Evm> FromEvmError<Evm> for T
 where
-<<<<<<< HEAD
-    T: From<EvmErrorFor<Evm, BalDatabaseError<ProviderError>>> + FromEvmHalt<HaltReasonFor<Evm>>,
-=======
-    T: From<EvmErrorFor<Evm, ProviderError>> + FromEvmHalt<HaltReasonFor<Evm>> + FromRevert,
->>>>>>> 5e073240
+    T: From<EvmErrorFor<Evm, BalDatabaseError<ProviderError>>>
+        + FromEvmHalt<HaltReasonFor<Evm>>
+        + FromRevert,
     Evm: ConfigureEvm,
 {
 }
