//! An implementation of the eth gas price oracle, used for providing gas price estimates based on
//! previous blocks.

use super::{EthApiError, EthResult, EthStateCache, RpcInvalidTransactionError};
use alloy_consensus::{
    constants::GWEI_TO_WEI, transaction::SignerRecoverable, BlockHeader, Transaction,
};
use alloy_eips::BlockNumberOrTag;
use alloy_primitives::{B256, U256};
use alloy_rpc_types_eth::BlockId;
use derive_more::{Deref, DerefMut, From, Into};
use itertools::Itertools;
<<<<<<< HEAD
use reth_primitives_traits::BlockBody;
=======
>>>>>>> 41ed7e0b
use reth_rpc_server_types::{
    constants,
    constants::gas_oracle::{
        DEFAULT_GAS_PRICE_BLOCKS, DEFAULT_GAS_PRICE_PERCENTILE, DEFAULT_IGNORE_GAS_PRICE,
        DEFAULT_MAX_GAS_PRICE, MAX_HEADER_HISTORY, MAX_REWARD_PERCENTILE_COUNT, SAMPLE_NUMBER,
    },
};
use reth_storage_api::{BlockReader, BlockReaderIdExt};
use schnellru::{ByLength, LruMap};
use serde::{Deserialize, Serialize};
use std::fmt::{self, Debug, Formatter};
use tokio::sync::Mutex;
use tracing::warn;

/// The default gas limit for `eth_call` and adjacent calls. See
/// [`RPC_DEFAULT_GAS_CAP`](constants::gas_oracle::RPC_DEFAULT_GAS_CAP).
pub const RPC_DEFAULT_GAS_CAP: GasCap = GasCap(constants::gas_oracle::RPC_DEFAULT_GAS_CAP);

/// Settings for the [`GasPriceOracle`]
#[derive(Debug, Clone, Copy, Eq, PartialEq, Serialize, Deserialize)]
#[serde(rename_all = "camelCase")]
pub struct GasPriceOracleConfig {
    /// The number of populated blocks to produce the gas price estimate
    pub blocks: u32,

    /// The percentile of gas prices to use for the estimate
    pub percentile: u32,

    /// The maximum number of headers to keep in the cache
    pub max_header_history: u64,

    /// The maximum number of blocks for estimating gas price
    pub max_block_history: u64,

    /// The maximum number for reward percentiles.
    ///
    /// This effectively limits how many transactions and receipts are fetched to compute the
    /// reward percentile.
    pub max_reward_percentile_count: u64,

    /// The default gas price to use if there are no blocks to use
    pub default: Option<U256>,

    /// The maximum gas price to use for the estimate
    pub max_price: Option<U256>,

    /// The minimum gas price, under which the sample will be ignored
    pub ignore_price: Option<U256>,
}

impl Default for GasPriceOracleConfig {
    fn default() -> Self {
        Self {
            blocks: DEFAULT_GAS_PRICE_BLOCKS,
            percentile: DEFAULT_GAS_PRICE_PERCENTILE,
            max_header_history: MAX_HEADER_HISTORY,
            max_block_history: MAX_HEADER_HISTORY,
            max_reward_percentile_count: MAX_REWARD_PERCENTILE_COUNT,
            default: None,
            max_price: Some(DEFAULT_MAX_GAS_PRICE),
            ignore_price: Some(DEFAULT_IGNORE_GAS_PRICE),
        }
    }
}

/// Calculates a gas price depending on recent blocks.
#[derive(Debug)]
pub struct GasPriceOracle<Provider>
where
    Provider: BlockReader,
{
    /// The type used to subscribe to block events and get block info
    provider: Provider,
    /// The cache for blocks
    cache: EthStateCache<Provider::Block, Provider::Receipt>,
    /// The config for the oracle
    oracle_config: GasPriceOracleConfig,
    /// The price under which the sample will be ignored.
    ignore_price: Option<u128>,
    /// Stores the latest calculated price and its block hash and Cache stores the lowest effective
    /// tip values of recent blocks
    inner: Mutex<GasPriceOracleInner>,
}

impl<Provider> GasPriceOracle<Provider>
where
    Provider: BlockReaderIdExt,
{
    /// Creates and returns the [`GasPriceOracle`].
    pub fn new(
        provider: Provider,
        mut oracle_config: GasPriceOracleConfig,
        cache: EthStateCache<Provider::Block, Provider::Receipt>,
    ) -> Self {
        // sanitize the percentile to be less than 100
        if oracle_config.percentile > 100 {
            warn!(prev_percentile = ?oracle_config.percentile, "Invalid configured gas price percentile, assuming 100.");
            oracle_config.percentile = 100;
        }
        let ignore_price = oracle_config.ignore_price.map(|price| price.saturating_to());

        // this is the number of blocks that we will cache the values for
        let cached_values = (oracle_config.blocks * 5).max(oracle_config.max_block_history as u32);
        let inner = Mutex::new(GasPriceOracleInner {
            last_price: Default::default(),
            lowest_effective_tip_cache: EffectiveTipLruCache(LruMap::new(ByLength::new(
                cached_values,
            ))),
        });

        Self { provider, oracle_config, cache, ignore_price, inner }
    }

    /// Returns the configuration of the gas price oracle.
    pub const fn config(&self) -> &GasPriceOracleConfig {
        &self.oracle_config
    }

    /// Suggests a gas price estimate based on recent blocks, using the configured percentile.
    pub async fn suggest_tip_cap(&self) -> EthResult<U256> {
        let header = self
            .provider
            .sealed_header_by_number_or_tag(BlockNumberOrTag::Latest)?
            .ok_or(EthApiError::HeaderNotFound(BlockId::latest()))?;

        let mut inner = self.inner.lock().await;

        // if we have stored a last price, then we check whether or not it was for the same head
        if inner.last_price.block_hash == header.hash() {
            return Ok(inner.last_price.price)
        }

        // if all responses are empty, then we can return a maximum of 2*check_block blocks' worth
        // of prices
        //
        // we only return more than check_block blocks' worth of prices if one or more return empty
        // transactions
        let mut current_hash = header.hash();
        let mut results = Vec::new();
        let mut populated_blocks = 0;

        // we only check a maximum of 2 * max_block_history, or the number of blocks in the chain
        let max_blocks = if self.oracle_config.max_block_history * 2 > header.number() {
            header.number()
        } else {
            self.oracle_config.max_block_history * 2
        };

        for _ in 0..max_blocks {
            // Check if current hash is in cache
            let (parent_hash, block_values) =
                if let Some(vals) = inner.lowest_effective_tip_cache.get(&current_hash) {
                    vals.to_owned()
                } else {
                    // Otherwise we fetch it using get_block_values
                    let (parent_hash, block_values) = self
                        .get_block_values(current_hash, SAMPLE_NUMBER)
                        .await?
                        .ok_or(EthApiError::HeaderNotFound(current_hash.into()))?;
                    inner
                        .lowest_effective_tip_cache
                        .insert(current_hash, (parent_hash, block_values.clone()));
                    (parent_hash, block_values)
                };

            if block_values.is_empty() {
                results.push(U256::from(inner.last_price.price));
            } else {
                results.extend(block_values);
                populated_blocks += 1;
            }

            // break when we have enough populated blocks
            if populated_blocks >= self.oracle_config.blocks {
                break
            }

            current_hash = parent_hash;
        }

        // sort results then take the configured percentile result
        let mut price = if results.is_empty() {
            inner.last_price.price
        } else {
            results.sort_unstable();
            *results.get((results.len() - 1) * self.oracle_config.percentile as usize / 100).expect(
                "gas price index is a percent of nonzero array length, so a value always exists",
            )
        };

        // constrain to the max price
        if let Some(max_price) = self.oracle_config.max_price {
            if price > max_price {
                price = max_price;
            }
        }

        inner.last_price = GasPriceOracleResult { block_hash: header.hash(), price };

        Ok(price)
    }

    /// Get the `limit` lowest effective tip values for the given block. If the oracle has a
    /// configured `ignore_price` threshold, then tip values under that threshold will be ignored
    /// before returning a result.
    ///
    /// If the block cannot be found, then this will return `None`.
    ///
    /// This method also returns the parent hash for the given block.
    async fn get_block_values(
        &self,
        block_hash: B256,
        limit: usize,
    ) -> EthResult<Option<(B256, Vec<U256>)>> {
        // check the cache (this will hit the disk if the block is not cached)
        let Some(block) = self.cache.get_recovered_block(block_hash).await? else {
            return Ok(None)
        };

        let base_fee_per_gas = block.base_fee_per_gas();
        let parent_hash = block.parent_hash();

        // sort the functions by ascending effective tip first
        let sorted_transactions = block.transactions_recovered().sorted_by_cached_key(|tx| {
            if let Some(base_fee) = base_fee_per_gas {
                (*tx).effective_tip_per_gas(base_fee)
            } else {
                Some((*tx).priority_fee_or_price())
            }
        });

        let mut prices = Vec::with_capacity(limit);

        for tx in sorted_transactions {
            let effective_tip = if let Some(base_fee) = base_fee_per_gas {
                tx.effective_tip_per_gas(base_fee)
            } else {
                Some(tx.priority_fee_or_price())
            };

            // ignore transactions with a tip under the configured threshold
            if let Some(ignore_under) = self.ignore_price {
                if effective_tip < Some(ignore_under) {
                    continue
                }
            }

            // check if the sender was the coinbase, if so, ignore
            if tx.signer() == block.beneficiary() {
                continue
            }

            // a `None` effective_gas_tip represents a transaction where the max_fee_per_gas is
            // less than the base fee which would be invalid
            prices.push(U256::from(effective_tip.ok_or(RpcInvalidTransactionError::FeeCapTooLow)?));

            // we have enough entries
            if prices.len() >= limit {
                break
            }
        }

        Ok(Some((parent_hash, prices)))
    }

    /// Get the median tip value for the given block. This is useful for determining
    /// tips when a block is at capacity.
    ///
    /// If the block cannot be found or has no transactions, this will return `None`.
    pub async fn get_block_median_tip(&self, block_hash: B256) -> EthResult<Option<U256>> {
        // check the cache (this will hit the disk if the block is not cached)
        let Some(block) = self.cache.get_recovered_block(block_hash).await? else {
            return Ok(None)
        };

        let base_fee_per_gas = block.base_fee_per_gas();

        // Filter, sort and collect the prices
        let prices = block
            .transactions_recovered()
            .filter_map(|tx| {
                if let Some(base_fee) = base_fee_per_gas {
                    (*tx).effective_tip_per_gas(base_fee)
                } else {
                    Some((*tx).priority_fee_or_price())
                }
            })
            .sorted()
            .collect::<Vec<_>>();

        let median = if prices.is_empty() {
            // if there are no prices, return `None`
            None
        } else if prices.len() % 2 == 1 {
            Some(U256::from(prices[prices.len() / 2]))
        } else {
            Some(U256::from((prices[prices.len() / 2 - 1] + prices[prices.len() / 2]) / 2))
        };

        Ok(median)
    }
}
/// Container type for mutable inner state of the [`GasPriceOracle`]
#[derive(Debug)]
struct GasPriceOracleInner {
    last_price: GasPriceOracleResult,
    lowest_effective_tip_cache: EffectiveTipLruCache,
}

/// Wrapper struct for `LruMap`
#[derive(Deref, DerefMut)]
pub struct EffectiveTipLruCache(LruMap<B256, (B256, Vec<U256>), ByLength>);

impl Debug for EffectiveTipLruCache {
    fn fmt(&self, f: &mut Formatter<'_>) -> fmt::Result {
        f.debug_struct("EffectiveTipLruCache")
            .field("cache_length", &self.len())
            .field("cache_memory_usage", &self.memory_usage())
            .finish()
    }
}

/// Stores the last result that the oracle returned
#[derive(Debug, Clone)]
pub struct GasPriceOracleResult {
    /// The block hash that the oracle used to calculate the price
    pub block_hash: B256,
    /// The price that the oracle calculated
    pub price: U256,
}

impl Default for GasPriceOracleResult {
    fn default() -> Self {
        Self { block_hash: B256::ZERO, price: U256::from(GWEI_TO_WEI) }
    }
}

/// The wrapper type for gas limit
#[derive(Debug, Clone, Copy, From, Into)]
pub struct GasCap(pub u64);

impl Default for GasCap {
    fn default() -> Self {
        RPC_DEFAULT_GAS_CAP
    }
}

#[cfg(test)]
mod tests {
    use super::*;

    #[test]
    fn max_price_sanity() {
        assert_eq!(DEFAULT_MAX_GAS_PRICE, U256::from(500_000_000_000u64));
        assert_eq!(DEFAULT_MAX_GAS_PRICE, U256::from(500 * GWEI_TO_WEI))
    }

    #[test]
    fn ignore_price_sanity() {
        assert_eq!(DEFAULT_IGNORE_GAS_PRICE, U256::from(2u64));
    }
}<|MERGE_RESOLUTION|>--- conflicted
+++ resolved
@@ -10,10 +10,6 @@
 use alloy_rpc_types_eth::BlockId;
 use derive_more::{Deref, DerefMut, From, Into};
 use itertools::Itertools;
-<<<<<<< HEAD
-use reth_primitives_traits::BlockBody;
-=======
->>>>>>> 41ed7e0b
 use reth_rpc_server_types::{
     constants,
     constants::gas_oracle::{
