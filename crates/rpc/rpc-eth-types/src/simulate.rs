--- conflicted
+++ resolved
@@ -203,60 +203,7 @@
         calls.push(call);
     }
 
-<<<<<<< HEAD
-    // TODO: uncomment once performance cost is acceptable
-    //
-    // let mut hashed_state = HashedPostState::default();
-    // for (address, account) in &db.accounts {
-    //     let hashed_address = keccak256(address);
-    //     hashed_state.accounts.insert(hashed_address, Some(account.info.clone().into()));
-
-    //     let storage = hashed_state
-    //         .storages
-    //         .entry(hashed_address)
-    //         .or_insert_with(||
-    // HashedStorage::new(account.account_state.is_storage_cleared()));
-
-    //     for (slot, value) in &account.storage {
-    //         let slot = B256::from(*slot);
-    //         let hashed_slot = keccak256(slot);
-    //         storage.storage.insert(hashed_slot, *value);
-    //     }
-    // }
-
-    // let state_root = db.db.state_root(hashed_state).map_err(T::Error::from_eth_err)?;
-    let state_root = B256::ZERO;
-
-    let header = alloy_consensus::Header {
-        beneficiary: block_env.coinbase,
-        difficulty: block_env.difficulty,
-        number: block_env.number.to(),
-        timestamp: block_env.timestamp.to(),
-        base_fee_per_gas: Some(block_env.basefee.to()),
-        gas_limit: block_env.gas_limit.to(),
-        gas_used: calls.iter().map(|c| c.gas_used).sum(),
-        blob_gas_used: Some(0),
-        parent_hash,
-        receipts_root: calculate_receipt_root(&receipts),
-        transactions_root: calculate_transaction_root(&transactions),
-        state_root,
-        logs_bloom: alloy_primitives::logs_bloom(
-            receipts.iter().flat_map(|r| r.receipt.logs.iter()),
-        ),
-        mix_hash: block_env.prevrandao.unwrap_or_default(),
-        ..Default::default()
-    };
-
-    let block = BlockWithSenders {
-        block: reth_primitives::Block {
-            header,
-            body: BlockBody { transactions, ..Default::default() },
-        },
-        senders,
-    };
-=======
     let block = BlockWithSenders::new_unchecked(block, senders);
->>>>>>> abc4ff97
 
     let txs_kind =
         if full_transactions { BlockTransactionsKind::Full } else { BlockTransactionsKind::Hashes };
