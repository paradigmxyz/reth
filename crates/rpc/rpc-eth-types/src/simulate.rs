//! Utilities for serving `eth_simulateV1`

use alloy_consensus::{BlockHeader, Transaction as _, TxType};
use alloy_rpc_types_eth::{
    simulate::{SimCallResult, SimulateError, SimulatedBlock},
    transaction::TransactionRequest,
    Block, BlockTransactionsKind, Header,
};
use jsonrpsee_types::ErrorObject;
use reth_primitives::BlockWithSenders;
use reth_primitives_traits::{block::BlockTx, BlockBody as _, SignedTransaction};
use reth_rpc_server_types::result::rpc_err;
use reth_rpc_types_compat::{block::from_block, TransactionCompat};
use revm::Database;
use revm_primitives::{Address, Bytes, ExecutionResult, TxKind};

use crate::{
    error::{api::FromEthApiError, ToRpcError},
    EthApiError, RevertError, RpcInvalidTransactionError,
};

/// Errors which may occur during `eth_simulateV1` execution.
#[derive(Debug, thiserror::Error)]
pub enum EthSimulateError {
    /// Total gas limit of transactions for the block exceeds the block gas limit.
    #[error("Block gas limit exceeded by the block's transactions")]
    BlockGasLimitExceeded,
    /// Max gas limit for entire operation exceeded.
    #[error("Client adjustable limit reached")]
    GasLimitReached,
}

impl EthSimulateError {
    const fn error_code(&self) -> i32 {
        match self {
            Self::BlockGasLimitExceeded => -38015,
            Self::GasLimitReached => -38026,
        }
    }
}

impl ToRpcError for EthSimulateError {
    fn to_rpc_error(&self) -> ErrorObject<'static> {
        rpc_err(self.error_code(), self.to_string(), None)
    }
}

/// Goes over the list of [`TransactionRequest`]s and populates missing fields trying to resolve
/// them into primitive transactions.
///
/// If validation is enabled, the function will return error if any of the transactions can't be
/// built right away.
pub fn resolve_transaction<DB: Database, Tx, T: TransactionCompat<Tx>>(
    mut tx: TransactionRequest,
    validation: bool,
    default_gas_limit: u64,
    chain_id: u64,
    db: &mut DB,
    tx_resp_builder: &T,
) -> Result<Tx, EthApiError>
where
    EthApiError: From<DB::Error>,
{
<<<<<<< HEAD
    let mut transactions = Vec::with_capacity(txs.len());

    let default_gas_limit = {
        let total_specified_gas = txs.iter().filter_map(|tx| tx.gas).sum::<u64>();
        let txs_without_gas_limit = txs.iter().filter(|tx| tx.gas.is_none()).count();

        if total_specified_gas > block_gas_limit {
            return Err(EthApiError::Other(Box::new(EthSimulateError::BlockGasLimitExceeded)));
        }

        if txs_without_gas_limit > 0 {
            (block_gas_limit - total_specified_gas) / txs_without_gas_limit as u64
        } else {
            0
        }
=======
    if tx.buildable_type().is_none() && validation {
        return Err(EthApiError::TransactionConversionError);
    }
    // If we're missing any fields and validation is disabled, we try filling nonce, gas and
    // gas price.
    let tx_type = tx.preferred_type();

    let from = if let Some(from) = tx.from {
        from
    } else {
        tx.from = Some(Address::ZERO);
        Address::ZERO
>>>>>>> 934fd1f7
    };

    if tx.nonce.is_none() {
        tx.nonce = Some(db.basic(from)?.map(|acc| acc.nonce).unwrap_or_default());
    }

    if tx.gas.is_none() {
        tx.gas = Some(default_gas_limit);
    }

    if tx.chain_id.is_none() {
        tx.chain_id = Some(chain_id);
    }

    if tx.to.is_none() {
        tx.to = Some(TxKind::Create);
    }

    match tx_type {
        TxType::Legacy | TxType::Eip2930 => {
            if tx.gas_price.is_none() {
                tx.gas_price = Some(0);
            }
        }
        _ => {
            if tx.max_fee_per_gas.is_none() {
                tx.max_fee_per_gas = Some(0);
                tx.max_priority_fee_per_gas = Some(0);
            }
        }
    }

    tx_resp_builder.build_simulate_v1_transaction(tx).map_err(|e| EthApiError::other(e.into()))
}

/// Handles outputs of the calls execution and builds a [`SimulatedBlock`].
#[expect(clippy::type_complexity)]
pub fn build_simulated_block<T, B>(
    senders: Vec<Address>,
    results: Vec<ExecutionResult>,
    full_transactions: bool,
    tx_resp_builder: &T,
    block: B,
) -> Result<SimulatedBlock<Block<T::Transaction, Header<B::Header>>>, T::Error>
where
    T: TransactionCompat<BlockTx<B>, Error: FromEthApiError>,
    B: reth_primitives_traits::Block,
{
    let mut calls: Vec<SimCallResult> = Vec::with_capacity(results.len());

    let mut log_index = 0;
    for (index, (result, tx)) in results.iter().zip(block.body().transactions()).enumerate() {
        let call = match result {
            ExecutionResult::Halt { reason, gas_used } => {
                let error = RpcInvalidTransactionError::halt(*reason, tx.gas_limit());
                SimCallResult {
                    return_data: Bytes::new(),
                    error: Some(SimulateError {
                        code: error.error_code(),
                        message: error.to_string(),
                    }),
                    gas_used: *gas_used,
                    logs: Vec::new(),
                    status: false,
                }
            }
            ExecutionResult::Revert { output, gas_used } => {
                let error = RevertError::new(output.clone());
                SimCallResult {
                    return_data: output.clone(),
                    error: Some(SimulateError {
                        code: error.error_code(),
                        message: error.to_string(),
                    }),
                    gas_used: *gas_used,
                    status: false,
                    logs: Vec::new(),
                }
            }
            ExecutionResult::Success { output, gas_used, logs, .. } => SimCallResult {
                return_data: output.clone().into_data(),
                error: None,
                gas_used: *gas_used,
                logs: logs
                    .iter()
                    .map(|log| {
                        log_index += 1;
                        alloy_rpc_types_eth::Log {
                            inner: log.clone(),
                            log_index: Some(log_index - 1),
                            transaction_index: Some(index as u64),
                            transaction_hash: Some(*tx.tx_hash()),
                            block_number: Some(block.header().number()),
                            block_timestamp: Some(block.header().timestamp()),
                            ..Default::default()
                        }
                    })
                    .collect(),
                status: true,
            },
        };

        calls.push(call);
    }

    let block = BlockWithSenders::new_unchecked(block, senders);

    let txs_kind =
        if full_transactions { BlockTransactionsKind::Full } else { BlockTransactionsKind::Hashes };

    let block = from_block(block, txs_kind, None, tx_resp_builder)?;
    Ok(SimulatedBlock { inner: block, calls })
}<|MERGE_RESOLUTION|>--- conflicted
+++ resolved
@@ -61,23 +61,6 @@
 where
     EthApiError: From<DB::Error>,
 {
-<<<<<<< HEAD
-    let mut transactions = Vec::with_capacity(txs.len());
-
-    let default_gas_limit = {
-        let total_specified_gas = txs.iter().filter_map(|tx| tx.gas).sum::<u64>();
-        let txs_without_gas_limit = txs.iter().filter(|tx| tx.gas.is_none()).count();
-
-        if total_specified_gas > block_gas_limit {
-            return Err(EthApiError::Other(Box::new(EthSimulateError::BlockGasLimitExceeded)));
-        }
-
-        if txs_without_gas_limit > 0 {
-            (block_gas_limit - total_specified_gas) / txs_without_gas_limit as u64
-        } else {
-            0
-        }
-=======
     if tx.buildable_type().is_none() && validation {
         return Err(EthApiError::TransactionConversionError);
     }
@@ -90,7 +73,6 @@
     } else {
         tx.from = Some(Address::ZERO);
         Address::ZERO
->>>>>>> 934fd1f7
     };
 
     if tx.nonce.is_none() {
