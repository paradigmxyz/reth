--- conflicted
+++ resolved
@@ -204,11 +204,7 @@
         calls.push(call);
     }
 
-<<<<<<< HEAD
-    let block = BlockWithSenders { block, senders };
-=======
     let block = BlockWithSenders::new_unchecked(block, senders);
->>>>>>> 328d4937
 
     let txs_kind =
         if full_transactions { BlockTransactionsKind::Full } else { BlockTransactionsKind::Hashes };
