use crate::{
    constants,
    constants::{DEFAULT_MAX_BLOCKS_PER_FILTER, DEFAULT_MAX_LOGS_PER_RESPONSE},
    error::{RpcError, ServerKind},
    EthConfig,
};
use hyper::header::AUTHORIZATION;
pub use jsonrpsee::server::ServerBuilder;
use jsonrpsee::{
    http_client::HeaderMap,
    server::{RpcModule, ServerHandle},
    Methods,
};
use reth_network_api::{NetworkInfo, Peers};
use reth_node_api::{ConfigureEvmEnv, EngineTypes};
use reth_provider::{
    BlockReaderIdExt, CanonStateSubscriptions, ChainSpecProvider, EvmEnvProvider, HeaderProvider,
    ReceiptProviderIdExt, StateProviderFactory,
};
use reth_rpc::{
    eth::{
        cache::EthStateCache, gas_oracle::GasPriceOracle, EthFilterConfig, FeeHistoryCache,
        FeeHistoryCacheConfig,
    },
    AuthLayer, BlockingTaskPool, Claims, EngineEthApi, EthApi, EthFilter,
    EthSubscriptionIdProvider, JwtAuthValidator, JwtSecret,
};
use reth_rpc_api::{servers::*, EngineApiServer};
use reth_tasks::TaskSpawner;
use reth_transaction_pool::TransactionPool;
use std::{
    net::{IpAddr, Ipv4Addr, SocketAddr},
    time::{Duration, SystemTime, UNIX_EPOCH},
};

/// Configure and launch a _standalone_ auth server with `engine` and a _new_ `eth` namespace.
#[allow(clippy::too_many_arguments)]
pub async fn launch<Provider, Pool, Network, Tasks, EngineApi, EngineT, EvmConfig, Events>(
    provider: Provider,
    pool: Pool,
    network: Network,
    executor: Tasks,
    engine_api: EngineApi,
    socket_addr: SocketAddr,
    secret: JwtSecret,
    evm_config: EvmConfig,
    events: Events,
) -> Result<AuthServerHandle, RpcError>
where
    Provider: BlockReaderIdExt
        + ChainSpecProvider
        + EvmEnvProvider
        + HeaderProvider
        + ReceiptProviderIdExt
        + StateProviderFactory
        + Clone
        + Unpin
        + 'static,
    Pool: TransactionPool + Clone + 'static,
    Network: NetworkInfo + Peers + Clone + 'static,
    Tasks: TaskSpawner + Clone + 'static,
    EngineT: EngineTypes + 'static,
    EngineApi: EngineApiServer<EngineT>,
<<<<<<< HEAD
    EvmConfig: EvmEnvConfig + 'static,
    Events: CanonStateSubscriptions + Clone + 'static,
=======
    EvmConfig: ConfigureEvmEnv + 'static,
>>>>>>> 51d367a7
{
    // spawn a new cache task
    let eth_cache = EthStateCache::spawn_with(
        provider.clone(),
        Default::default(),
        executor.clone(),
        evm_config.clone(),
    );

    let gas_oracle = GasPriceOracle::new(provider.clone(), Default::default(), eth_cache.clone());

    let fee_history_cache =
        FeeHistoryCache::new(eth_cache.clone(), FeeHistoryCacheConfig::default());
    let eth_api = EthApi::with_spawner(
        provider.clone(),
        pool.clone(),
        network.clone(),
        eth_cache.clone(),
        gas_oracle,
        EthConfig::default().rpc_gas_cap,
        Box::new(executor.clone()),
        BlockingTaskPool::build().expect("failed to build tracing pool"),
        fee_history_cache,
        evm_config,
    );
    let config = EthFilterConfig::default()
        .max_logs_per_response(DEFAULT_MAX_LOGS_PER_RESPONSE)
        .max_blocks_per_filter(DEFAULT_MAX_BLOCKS_PER_FILTER);

    let eth_filter = EthFilter::new::<Events, Network>(
        provider.clone(),
        pool.clone(),
        eth_cache.clone(),
        config,
        Box::new(executor.clone()),
        events.clone(),
    );
    launch_with_eth_api::<Provider, Pool, Network, EngineApi, EngineT, EvmConfig>(
        eth_api,
        eth_filter,
        engine_api,
        socket_addr,
        secret,
    )
    .await
}

/// Configure and launch a _standalone_ auth server with existing EthApi implementation.
pub async fn launch_with_eth_api<Provider, Pool, Network, EngineApi, EngineT, EvmConfig>(
    eth_api: EthApi<Provider, Pool, Network, EvmConfig>,
    eth_filter: EthFilter<Provider, Pool>,
    engine_api: EngineApi,
    socket_addr: SocketAddr,
    secret: JwtSecret,
) -> Result<AuthServerHandle, RpcError>
where
    Provider: BlockReaderIdExt
        + ChainSpecProvider
        + EvmEnvProvider
        + HeaderProvider
        + StateProviderFactory
        + Clone
        + Unpin
        + 'static,
    Pool: TransactionPool + Clone + 'static,
    Network: NetworkInfo + Peers + Clone + 'static,
    EngineT: EngineTypes + 'static,
    EngineApi: EngineApiServer<EngineT>,
    EvmConfig: ConfigureEvmEnv + 'static,
{
    // Configure the module and start the server.
    let mut module = RpcModule::new(());
    module.merge(engine_api.into_rpc()).expect("No conflicting methods");
    let engine_eth = EngineEthApi::new(eth_api, eth_filter);
    module.merge(engine_eth.into_rpc()).expect("No conflicting methods");

    // Create auth middleware.
    let middleware =
        tower::ServiceBuilder::new().layer(AuthLayer::new(JwtAuthValidator::new(secret.clone())));

    // By default, both http and ws are enabled.
    let server = ServerBuilder::new()
        .set_middleware(middleware)
        .build(socket_addr)
        .await
        .map_err(|err| RpcError::from_jsonrpsee_error(err, ServerKind::Auth(socket_addr)))?;

    let local_addr = server.local_addr()?;

    let handle = server.start(module);
    Ok(AuthServerHandle { handle, local_addr, secret })
}

/// Server configuration for the auth server.
#[derive(Debug)]
pub struct AuthServerConfig {
    /// Where the server should listen.
    pub(crate) socket_addr: SocketAddr,
    /// The secret for the auth layer of the server.
    pub(crate) secret: JwtSecret,
    /// Configs for JSON-RPC Http.
    pub(crate) server_config: ServerBuilder,
}

// === impl AuthServerConfig ===

impl AuthServerConfig {
    /// Convenience function to create a new `AuthServerConfig`.
    pub fn builder(secret: JwtSecret) -> AuthServerConfigBuilder {
        AuthServerConfigBuilder::new(secret)
    }

    /// Returns the address the server will listen on.
    pub fn address(&self) -> SocketAddr {
        self.socket_addr
    }

    /// Convenience function to start a server in one step.
    pub async fn start(self, module: AuthRpcModule) -> Result<AuthServerHandle, RpcError> {
        let Self { socket_addr, secret, server_config } = self;

        // Create auth middleware.
        let middleware = tower::ServiceBuilder::new()
            .layer(AuthLayer::new(JwtAuthValidator::new(secret.clone())));

        // By default, both http and ws are enabled.
        let server =
            server_config.set_middleware(middleware).build(socket_addr).await.map_err(|err| {
                RpcError::from_jsonrpsee_error(err, ServerKind::Auth(socket_addr))
            })?;

        let local_addr = server.local_addr()?;

        let handle = server.start(module.inner);
        Ok(AuthServerHandle { handle, local_addr, secret })
    }
}

/// Builder type for configuring an `AuthServerConfig`.
#[derive(Debug)]
pub struct AuthServerConfigBuilder {
    socket_addr: Option<SocketAddr>,
    secret: JwtSecret,
    server_config: Option<ServerBuilder>,
}

// === impl AuthServerConfigBuilder ===

impl AuthServerConfigBuilder {
    /// Create a new `AuthServerConfigBuilder` with the given `secret`.
    pub fn new(secret: JwtSecret) -> Self {
        Self { socket_addr: None, secret, server_config: None }
    }

    /// Set the socket address for the server.
    pub fn socket_addr(mut self, socket_addr: SocketAddr) -> Self {
        self.socket_addr = Some(socket_addr);
        self
    }

    /// Set the socket address for the server.
    pub fn maybe_socket_addr(mut self, socket_addr: Option<SocketAddr>) -> Self {
        self.socket_addr = socket_addr;
        self
    }

    /// Set the secret for the server.
    pub fn secret(mut self, secret: JwtSecret) -> Self {
        self.secret = secret;
        self
    }

    /// Configures the JSON-RPC server
    ///
    /// Note: this always configures an [EthSubscriptionIdProvider]
    /// [IdProvider](jsonrpsee::server::IdProvider) for convenience.
    pub fn with_server_config(mut self, config: ServerBuilder) -> Self {
        self.server_config = Some(config.set_id_provider(EthSubscriptionIdProvider::default()));
        self
    }

    /// Build the `AuthServerConfig`.
    pub fn build(self) -> AuthServerConfig {
        AuthServerConfig {
            socket_addr: self.socket_addr.unwrap_or_else(|| {
                SocketAddr::new(IpAddr::V4(Ipv4Addr::LOCALHOST), constants::DEFAULT_AUTH_PORT)
            }),
            secret: self.secret,
            server_config: self.server_config.unwrap_or_else(|| {
                ServerBuilder::new()
                    // This needs to large enough to handle large eth_getLogs responses and maximum
                    // payload bodies limit for `engine_getPayloadBodiesByRangeV`
                    // ~750MB per response should be enough
                    .max_response_body_size(750 * 1024 * 1024)
                    // Connections to this server are always authenticated, hence this only affects
                    // connections from the CL or any other client that uses JWT, this should be
                    // more than enough so that the CL (or multiple CL nodes) will never get rate
                    // limited
                    .max_connections(500)
                    // bump the default request size slightly, there aren't any methods exposed with
                    // dynamic request params that can exceed this
                    .max_request_body_size(5 * 1024 * 1024)
                    .set_id_provider(EthSubscriptionIdProvider::default())
            }),
        }
    }
}

/// Holds installed modules for the auth server.
#[derive(Debug, Clone)]
pub struct AuthRpcModule {
    pub(crate) inner: RpcModule<()>,
}

// === impl AuthRpcModule ===

impl AuthRpcModule {
    /// Create a new `AuthRpcModule` with the given `engine_api`.
    pub fn new<EngineApi, EngineT>(engine: EngineApi) -> Self
    where
        EngineT: EngineTypes + 'static,
        EngineApi: EngineApiServer<EngineT>,
    {
        let mut module = RpcModule::new(());
        module.merge(engine.into_rpc()).expect("No conflicting methods");
        Self { inner: module }
    }

    /// Get a reference to the inner `RpcModule`.
    pub fn module_mut(&mut self) -> &mut RpcModule<()> {
        &mut self.inner
    }

    /// Merge the given [Methods] in the configured authenticated methods.
    ///
    /// Fails if any of the methods in other is present already.
    pub fn merge_auth_methods(
        &mut self,
        other: impl Into<Methods>,
    ) -> Result<bool, jsonrpsee::core::error::Error> {
        self.module_mut().merge(other.into()).map(|_| true)
    }

    /// Convenience function for starting a server
    pub async fn start_server(
        self,
        config: AuthServerConfig,
    ) -> Result<AuthServerHandle, RpcError> {
        config.start(self).await
    }
}

/// A handle to the spawned auth server.
///
/// When this type is dropped or [AuthServerHandle::stop] has been called the server will be
/// stopped.
#[derive(Clone, Debug)]
#[must_use = "Server stops if dropped"]
pub struct AuthServerHandle {
    local_addr: SocketAddr,
    handle: ServerHandle,
    secret: JwtSecret,
}

// === impl AuthServerHandle ===

impl AuthServerHandle {
    /// Returns the [`SocketAddr`] of the http server if started.
    pub fn local_addr(&self) -> SocketAddr {
        self.local_addr
    }

    /// Tell the server to stop without waiting for the server to stop.
    pub fn stop(self) -> Result<(), RpcError> {
        Ok(self.handle.stop()?)
    }

    /// Returns the url to the http server
    pub fn http_url(&self) -> String {
        format!("http://{}", self.local_addr)
    }

    /// Returns the url to the ws server
    pub fn ws_url(&self) -> String {
        format!("ws://{}", self.local_addr)
    }

    fn bearer(&self) -> String {
        format!(
            "Bearer {}",
            self.secret
                .encode(&Claims {
                    iat: (SystemTime::now().duration_since(UNIX_EPOCH).unwrap() +
                        Duration::from_secs(60))
                    .as_secs(),
                    exp: None,
                })
                .unwrap()
        )
    }

    /// Returns a http client connected to the server.
    pub fn http_client(&self) -> jsonrpsee::http_client::HttpClient {
        jsonrpsee::http_client::HttpClientBuilder::default()
            .set_headers(HeaderMap::from_iter([(AUTHORIZATION, self.bearer().parse().unwrap())]))
            .build(self.http_url())
            .expect("Failed to create http client")
    }

    /// Returns a ws client connected to the server.
    pub async fn ws_client(&self) -> jsonrpsee::ws_client::WsClient {
        jsonrpsee::ws_client::WsClientBuilder::default()
            .set_headers(HeaderMap::from_iter([(AUTHORIZATION, self.bearer().parse().unwrap())]))
            .build(self.ws_url())
            .await
            .expect("Failed to create ws client")
    }
}<|MERGE_RESOLUTION|>--- conflicted
+++ resolved
@@ -61,12 +61,8 @@
     Tasks: TaskSpawner + Clone + 'static,
     EngineT: EngineTypes + 'static,
     EngineApi: EngineApiServer<EngineT>,
-<<<<<<< HEAD
     EvmConfig: EvmEnvConfig + 'static,
     Events: CanonStateSubscriptions + Clone + 'static,
-=======
-    EvmConfig: ConfigureEvmEnv + 'static,
->>>>>>> 51d367a7
 {
     // spawn a new cache task
     let eth_cache = EthStateCache::spawn_with(
