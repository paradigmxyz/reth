<<<<<<< HEAD
use crate::{
    constants,
    constants::{DEFAULT_MAX_BLOCKS_PER_FILTER, DEFAULT_MAX_LOGS_PER_RESPONSE},
    error::{RpcError, ServerKind},
    EthConfig,
};
use http::header::AUTHORIZATION;
=======
use crate::error::{RpcError, ServerKind};
use hyper::header::AUTHORIZATION;
pub use jsonrpsee::server::ServerBuilder;
>>>>>>> 79113551
use jsonrpsee::{
    core::RegisterMethodError,
    http_client::{transport::HttpBackend, HeaderMap},
    server::{AlreadyStoppedError, RpcModule},
    Methods,
};
use reth_engine_primitives::EngineTypes;
pub use reth_ipc::server::Builder as IpcServerBuilder;
use reth_rpc::EthSubscriptionIdProvider;
use reth_rpc_api::servers::*;
use reth_rpc_layer::{
    secret_to_bearer_header, AuthClientLayer, AuthClientService, AuthLayer, JwtAuthValidator,
    JwtSecret,
};
use reth_rpc_server_types::constants;
use std::net::{IpAddr, Ipv4Addr, SocketAddr};
use tower::layer::util::Identity;

<<<<<<< HEAD
pub use jsonrpsee::server::ServerBuilder;
pub use reth_ipc::server::Builder as IpcServerBuilder;

/// Configure and launch a _standalone_ auth server with `engine` and a _new_ `eth` namespace.
#[allow(clippy::too_many_arguments)]
pub async fn launch<Provider, Pool, Network, Tasks, EngineApi, EngineT, EvmConfig>(
    provider: Provider,
    pool: Pool,
    network: Network,
    executor: Tasks,
    engine_api: EngineApi,
    socket_addr: SocketAddr,
    secret: JwtSecret,
    evm_config: EvmConfig,
) -> Result<AuthServerHandle, RpcError>
where
    Provider: BlockReaderIdExt
        + ChainSpecProvider
        + EvmEnvProvider
        + HeaderProvider
        + ReceiptProviderIdExt
        + StateProviderFactory
        + Clone
        + Unpin
        + 'static,
    Pool: TransactionPool + Clone + 'static,
    Network: NetworkInfo + Peers + Clone + 'static,
    Tasks: TaskSpawner + Clone + 'static,
    EngineT: EngineTypes + 'static,
    EngineApi: EngineApiServer<EngineT>,
    EvmConfig: ConfigureEvm + 'static,
{
    // spawn a new cache task
    let eth_cache = EthStateCache::spawn_with(
        provider.clone(),
        Default::default(),
        executor.clone(),
        evm_config.clone(),
    );

    let gas_oracle = GasPriceOracle::new(provider.clone(), Default::default(), eth_cache.clone());

    let fee_history_cache =
        FeeHistoryCache::new(eth_cache.clone(), FeeHistoryCacheConfig::default());
    let eth_api = EthApi::with_spawner(
        provider.clone(),
        pool.clone(),
        network,
        eth_cache.clone(),
        gas_oracle,
        EthConfig::default().rpc_gas_cap,
        Box::new(executor.clone()),
        BlockingTaskPool::build().expect("failed to build tracing pool"),
        fee_history_cache,
        evm_config,
        None,
    );
    let config = EthFilterConfig::default()
        .max_logs_per_response(DEFAULT_MAX_LOGS_PER_RESPONSE)
        .max_blocks_per_filter(DEFAULT_MAX_BLOCKS_PER_FILTER);
    let eth_filter =
        EthFilter::new(provider, pool, eth_cache.clone(), config, Box::new(executor.clone()));
    launch_with_eth_api(eth_api, eth_filter, engine_api, socket_addr, secret).await
}

/// Configure and launch a _standalone_ auth server with existing EthApi implementation.
pub async fn launch_with_eth_api<Provider, Pool, Network, EngineApi, EngineT, EvmConfig>(
    eth_api: EthApi<Provider, Pool, Network, EvmConfig>,
    eth_filter: EthFilter<Provider, Pool>,
    engine_api: EngineApi,
    socket_addr: SocketAddr,
    secret: JwtSecret,
) -> Result<AuthServerHandle, RpcError>
where
    Provider: BlockReaderIdExt
        + ChainSpecProvider
        + EvmEnvProvider
        + HeaderProvider
        + StateProviderFactory
        + Clone
        + Unpin
        + 'static,
    Pool: TransactionPool + Clone + 'static,
    Network: NetworkInfo + Peers + Clone + 'static,
    EngineT: EngineTypes + 'static,
    EngineApi: EngineApiServer<EngineT>,
    EvmConfig: ConfigureEvm + 'static,
{
    // Configure the module and start the server.
    let mut module = RpcModule::new(());
    module.merge(engine_api.into_rpc()).expect("No conflicting methods");
    let engine_eth = EngineEthApi::new(eth_api, eth_filter);
    module.merge(engine_eth.into_rpc()).expect("No conflicting methods");

    // Create auth middleware.
    let middleware =
        tower::ServiceBuilder::new().layer(AuthLayer::new(JwtAuthValidator::new(secret)));

    // By default, both http and ws are enabled.
    let server = ServerBuilder::new()
        .set_http_middleware(middleware)
        .build(socket_addr)
        .await
        .map_err(|err| RpcError::server_error(err, ServerKind::Auth(socket_addr)))?;

    let local_addr = server
        .local_addr()
        .map_err(|err| RpcError::server_error(err, ServerKind::Auth(socket_addr)))?;

    let handle = server.start(module);

    Ok(AuthServerHandle { handle, local_addr, secret, ipc_endpoint: None, ipc_handle: None })
}

=======
>>>>>>> 79113551
/// Server configuration for the auth server.
#[derive(Debug)]
pub struct AuthServerConfig {
    /// Where the server should listen.
    pub(crate) socket_addr: SocketAddr,
    /// The secret for the auth layer of the server.
    pub(crate) secret: JwtSecret,
    /// Configs for JSON-RPC Http.
    pub(crate) server_config: ServerBuilder<Identity, Identity>,
    /// Configs for IPC server
    pub(crate) ipc_server_config: Option<IpcServerBuilder<Identity, Identity>>,
    /// IPC endpoint
    pub(crate) ipc_endpoint: Option<String>,
}

// === impl AuthServerConfig ===

impl AuthServerConfig {
    /// Convenience function to create a new `AuthServerConfig`.
    pub const fn builder(secret: JwtSecret) -> AuthServerConfigBuilder {
        AuthServerConfigBuilder::new(secret)
    }

    /// Returns the address the server will listen on.
    pub const fn address(&self) -> SocketAddr {
        self.socket_addr
    }

    /// Convenience function to start a server in one step.
    pub async fn start(self, module: AuthRpcModule) -> Result<AuthServerHandle, RpcError> {
        let Self { socket_addr, secret, server_config, ipc_server_config, ipc_endpoint } = self;

        // Create auth middleware.
        let middleware =
            tower::ServiceBuilder::new().layer(AuthLayer::new(JwtAuthValidator::new(secret)));

        // By default, both http and ws are enabled.
        let server = server_config
            .set_http_middleware(middleware)
            .build(socket_addr)
            .await
            .map_err(|err| RpcError::server_error(err, ServerKind::Auth(socket_addr)))?;

        let local_addr = server
            .local_addr()
            .map_err(|err| RpcError::server_error(err, ServerKind::Auth(socket_addr)))?;

        let handle = server.start(module.inner.clone());
        let mut ipc_handle: Option<reth_ipc::server::ServerHandle> = None;

        if let Some(ipc_server_config) = ipc_server_config {
            let ipc_endpoint_str = ipc_endpoint
                .clone()
                .unwrap_or_else(|| constants::DEFAULT_ENGINE_API_IPC_ENDPOINT.to_string());
            let ipc_server = ipc_server_config.build(ipc_endpoint_str);
            let res = ipc_server
                .start(module.inner)
                .await
                .map_err(reth_ipc::server::IpcServerStartError::from)?;
            ipc_handle = Some(res);
        }

        Ok(AuthServerHandle { handle, local_addr, secret, ipc_endpoint, ipc_handle })
    }
}

/// Builder type for configuring an `AuthServerConfig`.
#[derive(Debug)]
pub struct AuthServerConfigBuilder {
    socket_addr: Option<SocketAddr>,
    secret: JwtSecret,
    server_config: Option<ServerBuilder<Identity, Identity>>,
    ipc_server_config: Option<IpcServerBuilder<Identity, Identity>>,
    ipc_endpoint: Option<String>,
}

// === impl AuthServerConfigBuilder ===

impl AuthServerConfigBuilder {
    /// Create a new `AuthServerConfigBuilder` with the given `secret`.
    pub const fn new(secret: JwtSecret) -> Self {
        Self {
            socket_addr: None,
            secret,
            server_config: None,
            ipc_server_config: None,
            ipc_endpoint: None,
        }
    }

    /// Set the socket address for the server.
    pub const fn socket_addr(mut self, socket_addr: SocketAddr) -> Self {
        self.socket_addr = Some(socket_addr);
        self
    }

    /// Set the socket address for the server.
    pub const fn maybe_socket_addr(mut self, socket_addr: Option<SocketAddr>) -> Self {
        self.socket_addr = socket_addr;
        self
    }

    /// Set the secret for the server.
    pub const fn secret(mut self, secret: JwtSecret) -> Self {
        self.secret = secret;
        self
    }

    /// Configures the JSON-RPC server
    ///
    /// Note: this always configures an [`EthSubscriptionIdProvider`]
    /// [`IdProvider`](jsonrpsee::server::IdProvider) for convenience.
    pub fn with_server_config(mut self, config: ServerBuilder<Identity, Identity>) -> Self {
        self.server_config = Some(config.set_id_provider(EthSubscriptionIdProvider::default()));
        self
    }

    /// Set the ipc endpoint for the server.
    pub fn ipc_endpoint(mut self, ipc_endpoint: String) -> Self {
        self.ipc_endpoint = Some(ipc_endpoint);
        self
    }

    /// Configures the IPC server
    ///
    /// Note: this always configures an [`EthSubscriptionIdProvider`]
    pub fn with_ipc_config(mut self, config: IpcServerBuilder<Identity, Identity>) -> Self {
        self.ipc_server_config = Some(config.set_id_provider(EthSubscriptionIdProvider::default()));
        self
    }

    /// Build the `AuthServerConfig`.
    pub fn build(self) -> AuthServerConfig {
        AuthServerConfig {
            socket_addr: self.socket_addr.unwrap_or_else(|| {
                SocketAddr::new(IpAddr::V4(Ipv4Addr::LOCALHOST), constants::DEFAULT_AUTH_PORT)
            }),
            secret: self.secret,
            server_config: self.server_config.unwrap_or_else(|| {
                ServerBuilder::new()
                    // This needs to large enough to handle large eth_getLogs responses and maximum
                    // payload bodies limit for `engine_getPayloadBodiesByRangeV`
                    // ~750MB per response should be enough
                    .max_response_body_size(750 * 1024 * 1024)
                    // Connections to this server are always authenticated, hence this only affects
                    // connections from the CL or any other client that uses JWT, this should be
                    // more than enough so that the CL (or multiple CL nodes) will never get rate
                    // limited
                    .max_connections(500)
                    // bump the default request size slightly, there aren't any methods exposed with
                    // dynamic request params that can exceed this
                    .max_request_body_size(128 * 1024 * 1024)
                    .set_id_provider(EthSubscriptionIdProvider::default())
            }),
            ipc_server_config: self.ipc_server_config.map(|ipc_server_config| {
                ipc_server_config
                    .max_response_body_size(750 * 1024 * 1024)
                    .max_connections(500)
                    .max_request_body_size(128 * 1024 * 1024)
                    .set_id_provider(EthSubscriptionIdProvider::default())
            }),
            ipc_endpoint: self.ipc_endpoint,
        }
    }
}

/// Holds installed modules for the auth server.
#[derive(Debug, Clone)]
pub struct AuthRpcModule {
    pub(crate) inner: RpcModule<()>,
}

// === impl AuthRpcModule ===

impl AuthRpcModule {
    /// Create a new `AuthRpcModule` with the given `engine_api`.
    pub fn new<EngineApi, EngineT>(engine: EngineApi) -> Self
    where
        EngineT: EngineTypes + 'static,
        EngineApi: EngineApiServer<EngineT>,
    {
        let mut module = RpcModule::new(());
        module.merge(engine.into_rpc()).expect("No conflicting methods");
        Self { inner: module }
    }

    /// Get a reference to the inner `RpcModule`.
    pub fn module_mut(&mut self) -> &mut RpcModule<()> {
        &mut self.inner
    }

    /// Merge the given [Methods] in the configured authenticated methods.
    ///
    /// Fails if any of the methods in other is present already.
    pub fn merge_auth_methods(
        &mut self,
        other: impl Into<Methods>,
    ) -> Result<bool, RegisterMethodError> {
        self.module_mut().merge(other.into()).map(|_| true)
    }

    /// Convenience function for starting a server
    pub async fn start_server(
        self,
        config: AuthServerConfig,
    ) -> Result<AuthServerHandle, RpcError> {
        config.start(self).await
    }
}

/// A handle to the spawned auth server.
///
/// When this type is dropped or [`AuthServerHandle::stop`] has been called the server will be
/// stopped.
#[derive(Clone, Debug)]
#[must_use = "Server stops if dropped"]
pub struct AuthServerHandle {
    local_addr: SocketAddr,
    handle: jsonrpsee::server::ServerHandle,
    secret: JwtSecret,
    ipc_endpoint: Option<String>,
    ipc_handle: Option<reth_ipc::server::ServerHandle>,
}

// === impl AuthServerHandle ===

impl AuthServerHandle {
    /// Returns the [`SocketAddr`] of the http server if started.
    pub const fn local_addr(&self) -> SocketAddr {
        self.local_addr
    }

    /// Tell the server to stop without waiting for the server to stop.
    pub fn stop(self) -> Result<(), AlreadyStoppedError> {
        self.handle.stop()
    }

    /// Returns the url to the http server
    pub fn http_url(&self) -> String {
        format!("http://{}", self.local_addr)
    }

    /// Returns the url to the ws server
    pub fn ws_url(&self) -> String {
        format!("ws://{}", self.local_addr)
    }

    /// Returns a http client connected to the server.
    pub fn http_client(
        &self,
    ) -> jsonrpsee::http_client::HttpClient<AuthClientService<HttpBackend>> {
        // Create a middleware that adds a new JWT token to every request.
        let secret_layer = AuthClientLayer::new(self.secret);
        let middleware = tower::ServiceBuilder::default().layer(secret_layer);
        jsonrpsee::http_client::HttpClientBuilder::default()
            .set_http_middleware(middleware)
            .build(self.http_url())
            .expect("Failed to create http client")
    }

    /// Returns a ws client connected to the server. Note that the connection can only be
    /// be established within 1 minute due to the JWT token expiration.
    pub async fn ws_client(&self) -> jsonrpsee::ws_client::WsClient {
        jsonrpsee::ws_client::WsClientBuilder::default()
            .set_headers(HeaderMap::from_iter([(
                AUTHORIZATION,
                secret_to_bearer_header(&self.secret),
            )]))
            .build(self.ws_url())
            .await
            .expect("Failed to create ws client")
    }

    /// Returns an ipc client connected to the server.
    #[cfg(unix)]
    pub async fn ipc_client(&self) -> Option<jsonrpsee::async_client::Client> {
        use reth_ipc::client::IpcClientBuilder;

        if let Some(ipc_endpoint) = self.ipc_endpoint.clone() {
            return Some(
                IpcClientBuilder::default()
                    .build(ipc_endpoint)
                    .await
                    .expect("Failed to create ipc client"),
            )
        }
        None
    }

    /// Returns an ipc handle
    pub fn ipc_handle(&self) -> Option<reth_ipc::server::ServerHandle> {
        self.ipc_handle.clone()
    }

    /// Return an ipc endpoint
    pub fn ipc_endpoint(&self) -> Option<String> {
        self.ipc_endpoint.clone()
    }
}<|MERGE_RESOLUTION|>--- conflicted
+++ resolved
@@ -1,16 +1,5 @@
-<<<<<<< HEAD
-use crate::{
-    constants,
-    constants::{DEFAULT_MAX_BLOCKS_PER_FILTER, DEFAULT_MAX_LOGS_PER_RESPONSE},
-    error::{RpcError, ServerKind},
-    EthConfig,
-};
-use http::header::AUTHORIZATION;
-=======
 use crate::error::{RpcError, ServerKind};
 use hyper::header::AUTHORIZATION;
-pub use jsonrpsee::server::ServerBuilder;
->>>>>>> 79113551
 use jsonrpsee::{
     core::RegisterMethodError,
     http_client::{transport::HttpBackend, HeaderMap},
@@ -18,7 +7,6 @@
     Methods,
 };
 use reth_engine_primitives::EngineTypes;
-pub use reth_ipc::server::Builder as IpcServerBuilder;
 use reth_rpc::EthSubscriptionIdProvider;
 use reth_rpc_api::servers::*;
 use reth_rpc_layer::{
@@ -29,123 +17,9 @@
 use std::net::{IpAddr, Ipv4Addr, SocketAddr};
 use tower::layer::util::Identity;
 
-<<<<<<< HEAD
 pub use jsonrpsee::server::ServerBuilder;
 pub use reth_ipc::server::Builder as IpcServerBuilder;
 
-/// Configure and launch a _standalone_ auth server with `engine` and a _new_ `eth` namespace.
-#[allow(clippy::too_many_arguments)]
-pub async fn launch<Provider, Pool, Network, Tasks, EngineApi, EngineT, EvmConfig>(
-    provider: Provider,
-    pool: Pool,
-    network: Network,
-    executor: Tasks,
-    engine_api: EngineApi,
-    socket_addr: SocketAddr,
-    secret: JwtSecret,
-    evm_config: EvmConfig,
-) -> Result<AuthServerHandle, RpcError>
-where
-    Provider: BlockReaderIdExt
-        + ChainSpecProvider
-        + EvmEnvProvider
-        + HeaderProvider
-        + ReceiptProviderIdExt
-        + StateProviderFactory
-        + Clone
-        + Unpin
-        + 'static,
-    Pool: TransactionPool + Clone + 'static,
-    Network: NetworkInfo + Peers + Clone + 'static,
-    Tasks: TaskSpawner + Clone + 'static,
-    EngineT: EngineTypes + 'static,
-    EngineApi: EngineApiServer<EngineT>,
-    EvmConfig: ConfigureEvm + 'static,
-{
-    // spawn a new cache task
-    let eth_cache = EthStateCache::spawn_with(
-        provider.clone(),
-        Default::default(),
-        executor.clone(),
-        evm_config.clone(),
-    );
-
-    let gas_oracle = GasPriceOracle::new(provider.clone(), Default::default(), eth_cache.clone());
-
-    let fee_history_cache =
-        FeeHistoryCache::new(eth_cache.clone(), FeeHistoryCacheConfig::default());
-    let eth_api = EthApi::with_spawner(
-        provider.clone(),
-        pool.clone(),
-        network,
-        eth_cache.clone(),
-        gas_oracle,
-        EthConfig::default().rpc_gas_cap,
-        Box::new(executor.clone()),
-        BlockingTaskPool::build().expect("failed to build tracing pool"),
-        fee_history_cache,
-        evm_config,
-        None,
-    );
-    let config = EthFilterConfig::default()
-        .max_logs_per_response(DEFAULT_MAX_LOGS_PER_RESPONSE)
-        .max_blocks_per_filter(DEFAULT_MAX_BLOCKS_PER_FILTER);
-    let eth_filter =
-        EthFilter::new(provider, pool, eth_cache.clone(), config, Box::new(executor.clone()));
-    launch_with_eth_api(eth_api, eth_filter, engine_api, socket_addr, secret).await
-}
-
-/// Configure and launch a _standalone_ auth server with existing EthApi implementation.
-pub async fn launch_with_eth_api<Provider, Pool, Network, EngineApi, EngineT, EvmConfig>(
-    eth_api: EthApi<Provider, Pool, Network, EvmConfig>,
-    eth_filter: EthFilter<Provider, Pool>,
-    engine_api: EngineApi,
-    socket_addr: SocketAddr,
-    secret: JwtSecret,
-) -> Result<AuthServerHandle, RpcError>
-where
-    Provider: BlockReaderIdExt
-        + ChainSpecProvider
-        + EvmEnvProvider
-        + HeaderProvider
-        + StateProviderFactory
-        + Clone
-        + Unpin
-        + 'static,
-    Pool: TransactionPool + Clone + 'static,
-    Network: NetworkInfo + Peers + Clone + 'static,
-    EngineT: EngineTypes + 'static,
-    EngineApi: EngineApiServer<EngineT>,
-    EvmConfig: ConfigureEvm + 'static,
-{
-    // Configure the module and start the server.
-    let mut module = RpcModule::new(());
-    module.merge(engine_api.into_rpc()).expect("No conflicting methods");
-    let engine_eth = EngineEthApi::new(eth_api, eth_filter);
-    module.merge(engine_eth.into_rpc()).expect("No conflicting methods");
-
-    // Create auth middleware.
-    let middleware =
-        tower::ServiceBuilder::new().layer(AuthLayer::new(JwtAuthValidator::new(secret)));
-
-    // By default, both http and ws are enabled.
-    let server = ServerBuilder::new()
-        .set_http_middleware(middleware)
-        .build(socket_addr)
-        .await
-        .map_err(|err| RpcError::server_error(err, ServerKind::Auth(socket_addr)))?;
-
-    let local_addr = server
-        .local_addr()
-        .map_err(|err| RpcError::server_error(err, ServerKind::Auth(socket_addr)))?;
-
-    let handle = server.start(module);
-
-    Ok(AuthServerHandle { handle, local_addr, secret, ipc_endpoint: None, ipc_handle: None })
-}
-
-=======
->>>>>>> 79113551
 /// Server configuration for the auth server.
 #[derive(Debug)]
 pub struct AuthServerConfig {
