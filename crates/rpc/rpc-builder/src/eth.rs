--- conflicted
+++ resolved
@@ -5,11 +5,7 @@
     eth::{
         cache::{EthStateCache, EthStateCacheConfig},
         gas_oracle::GasPriceOracleConfig,
-<<<<<<< HEAD
-        FeeHistoryCacheConfig, RPC_DEFAULT_GAS_CAP,
-=======
-        EthFilterConfig, RPC_DEFAULT_GAS_CAP,
->>>>>>> bcd8e6fa
+        EthFilterConfig, FeeHistoryCacheConfig, RPC_DEFAULT_GAS_CAP,
     },
     BlockingTaskPool, EthApi, EthFilter, EthPubSub,
 };
