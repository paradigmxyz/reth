--- conflicted
+++ resolved
@@ -10,11 +10,7 @@
 
 /// Alias for `eth` namespace API builder.
 pub type DynEthApiBuilder<Provider, Pool, EvmConfig, Network, Tasks, Events, EthApi> =
-<<<<<<< HEAD
-    Box<dyn Fn(&EthApiBuilderCtx<Provider, Pool, EvmConfig, Network, Tasks, Events>) -> EthApi>;
-=======
     Box<dyn FnOnce(&EthApiBuilderCtx<Provider, Pool, EvmConfig, Network, Tasks, Events>) -> EthApi>;
->>>>>>> 51594c9a
 
 /// Handlers for core, filter and pubsub `eth` namespace APIs.
 #[derive(Debug, Clone)]
