//! Configure reth RPC.
//!
//! This crate contains several builder and config types that allow to configure the selection of
//! [RethRpcModule] specific to transports (ws, http, ipc).
//!
//! The [RpcModuleBuilder] is the main entrypoint for configuring all reth modules. It takes
//! instances of components required to start the servers, such as provider impls, network and
//! transaction pool. [RpcModuleBuilder::build] returns a [TransportRpcModules] which contains the
//! transport specific config (what APIs are available via this transport).
//!
//! The [RpcServerConfig] is used to configure the [RpcServer] type which contains all transport
//! implementations (http server, ws server, ipc server). [RpcServer::start] requires the
//! [TransportRpcModules] so it can start the servers with the configured modules.
//!
//! # Examples
//!
//! Configure only an http server with a selection of [RethRpcModule]s
//!
//! ```
//! use reth_network_api::{NetworkInfo, Peers};
//! use reth_provider::{
//!     AccountReader, BlockReaderIdExt, CanonStateSubscriptions, ChainSpecProvider,
//!     ChangeSetReader, EvmEnvProvider, StateProviderFactory,
//! };
//! use reth_rpc_builder::{
//!     RethRpcModule, RpcModuleBuilder, RpcServerConfig, ServerBuilder, TransportRpcModuleConfig,
//! };
//! use reth_tasks::TokioTaskExecutor;
//! use reth_transaction_pool::TransactionPool;
//! pub async fn launch<Provider, Pool, Network, Events>(
//!     provider: Provider,
//!     pool: Pool,
//!     network: Network,
//!     events: Events,
//! ) where
//!     Provider: AccountReader
//!         + BlockReaderIdExt
//!         + ChainSpecProvider
//!         + ChangeSetReader
//!         + StateProviderFactory
//!         + EvmEnvProvider
//!         + Clone
//!         + Unpin
//!         + 'static,
//!     Pool: TransactionPool + Clone + 'static,
//!     Network: NetworkInfo + Peers + Clone + 'static,
//!     Events: CanonStateSubscriptions + Clone + 'static,
//! {
//!     // configure the rpc module per transport
//!     let transports = TransportRpcModuleConfig::default().with_http(vec![
//!         RethRpcModule::Admin,
//!         RethRpcModule::Debug,
//!         RethRpcModule::Eth,
//!         RethRpcModule::Web3,
//!     ]);
//!     let transport_modules =
//!         RpcModuleBuilder::new(provider, pool, network, TokioTaskExecutor::default(), events)
//!             .build(transports);
//!     let handle = RpcServerConfig::default()
//!         .with_http(ServerBuilder::default())
//!         .start(transport_modules)
//!         .await
//!         .unwrap();
//! }
//! ```
//!
//! Configure a http and ws server with a separate auth server that handles the `engine_` API
//!
//!
//! ```
//! use reth_network_api::{NetworkInfo, Peers};
//! use reth_provider::{
//!     AccountReader, BlockReaderIdExt, CanonStateSubscriptions, ChainSpecProvider,
//!     ChangeSetReader, EvmEnvProvider, StateProviderFactory,
//! };
//! use reth_rpc::JwtSecret;
//! use reth_rpc_api::EngineApiServer;
//! use reth_rpc_builder::{
//!     auth::AuthServerConfig, RethRpcModule, RpcModuleBuilder, RpcServerConfig,
//!     TransportRpcModuleConfig,
//! };
//! use reth_tasks::TokioTaskExecutor;
//! use reth_transaction_pool::TransactionPool;
//! use tokio::try_join;
//! pub async fn launch<Provider, Pool, Network, Events, EngineApi>(
//!     provider: Provider,
//!     pool: Pool,
//!     network: Network,
//!     events: Events,
//!     engine_api: EngineApi,
//! ) where
//!     Provider: AccountReader
//!         + BlockReaderIdExt
//!         + ChainSpecProvider
//!         + ChangeSetReader
//!         + StateProviderFactory
//!         + EvmEnvProvider
//!         + Clone
//!         + Unpin
//!         + 'static,
//!     Pool: TransactionPool + Clone + 'static,
//!     Network: NetworkInfo + Peers + Clone + 'static,
//!     Events: CanonStateSubscriptions + Clone + 'static,
//!     EngineApi: EngineApiServer,
//! {
//!     // configure the rpc module per transport
//!     let transports = TransportRpcModuleConfig::default().with_http(vec![
//!         RethRpcModule::Admin,
//!         RethRpcModule::Debug,
//!         RethRpcModule::Eth,
//!         RethRpcModule::Web3,
//!     ]);
//!     let builder =
//!         RpcModuleBuilder::new(provider, pool, network, TokioTaskExecutor::default(), events);
//!
//!     // configure the server modules
//!     let (modules, auth_module, _registry) =
//!         builder.build_with_auth_server(transports, engine_api);
//!
//!     // start the servers
//!     let auth_config = AuthServerConfig::builder(JwtSecret::random()).build();
//!     let config = RpcServerConfig::default();
//!
//!     let (_rpc_handle, _auth_handle) =
//!         try_join!(modules.start_server(config), auth_module.start_server(auth_config),)
//!             .unwrap();
//! }
//! ```

#![doc(
    html_logo_url = "https://raw.githubusercontent.com/paradigmxyz/reth/main/assets/reth-docs.png",
    html_favicon_url = "https://avatars0.githubusercontent.com/u/97369466?s=256",
    issue_tracker_base_url = "https://github.com/paradigmxyz/reth/issues/"
)]
#![warn(missing_debug_implementations, missing_docs, unreachable_pub, rustdoc::all)]
#![deny(unused_must_use, rust_2018_idioms)]
#![cfg_attr(docsrs, feature(doc_cfg, doc_auto_cfg))]

use std::{
    collections::{HashMap, HashSet},
    fmt,
    net::{Ipv4Addr, SocketAddr, SocketAddrV4},
    str::FromStr,
    time::{Duration, SystemTime, UNIX_EPOCH},
};

use hyper::{header::AUTHORIZATION, HeaderMap};
pub use jsonrpsee::server::ServerBuilder;
use jsonrpsee::{
    server::{IdProvider, Server, ServerHandle},
    Methods, RpcModule,
};
use serde::{Deserialize, Serialize, Serializer};
use strum::{AsRefStr, EnumVariantNames, ParseError, VariantNames};
use tower::layer::util::{Identity, Stack};
use tower_http::cors::CorsLayer;
use tracing::{instrument, trace};

use constants::*;
use error::{RpcError, ServerKind};
use reth_ipc::server::IpcServer;
pub use reth_ipc::server::{Builder as IpcServerBuilder, Endpoint};
use reth_network_api::{noop::NoopNetwork, NetworkInfo, Peers};
use reth_provider::{
    AccountReader, BlockReader, BlockReaderIdExt, CanonStateSubscriptions, ChainSpecProvider,
    ChangeSetReader, EvmEnvProvider, StateProviderFactory,
};
use reth_rpc::{
    eth::{
        cache::{cache_new_blocks_task, EthStateCache},
        fee_history_cache_new_blocks_task,
        gas_oracle::GasPriceOracle,
<<<<<<< HEAD
        FeeHistoryCache,
=======
        EthBundle,
>>>>>>> baf407f5
    },
    AdminApi, AuthLayer, BlockingTaskGuard, BlockingTaskPool, Claims, DebugApi, EngineEthApi,
    EthApi, EthFilter, EthPubSub, EthSubscriptionIdProvider, JwtAuthValidator, JwtSecret, NetApi,
    OtterscanApi, RPCApi, RethApi, TraceApi, TxPoolApi, Web3Api,
};
use reth_rpc_api::{servers::*, EngineApiServer};
use reth_tasks::{TaskSpawner, TokioTaskExecutor};
use reth_transaction_pool::{noop::NoopTransactionPool, TransactionPool};

use crate::{
    auth::AuthRpcModule, error::WsHttpSamePortError, metrics::RpcServerMetrics,
    RpcModuleSelection::Selection,
};
// re-export for convenience
pub use crate::eth::{EthConfig, EthHandlers};

/// Auth server utilities.
pub mod auth;

/// Cors utilities.
mod cors;

/// Rpc error utilities.
pub mod error;

/// Eth utils
mod eth;

/// Common RPC constants.
pub mod constants;

// Rpc server metrics
mod metrics;

/// Convenience function for starting a server in one step.
pub async fn launch<Provider, Pool, Network, Tasks, Events>(
    provider: Provider,
    pool: Pool,
    network: Network,
    module_config: impl Into<TransportRpcModuleConfig>,
    server_config: impl Into<RpcServerConfig>,
    executor: Tasks,
    events: Events,
) -> Result<RpcServerHandle, RpcError>
where
    Provider: BlockReaderIdExt
        + AccountReader
        + StateProviderFactory
        + EvmEnvProvider
        + ChainSpecProvider
        + ChangeSetReader
        + Clone
        + Unpin
        + 'static,
    Pool: TransactionPool + Clone + 'static,
    Network: NetworkInfo + Peers + Clone + 'static,
    Tasks: TaskSpawner + Clone + 'static,
    Events: CanonStateSubscriptions + Clone + 'static,
{
    let module_config = module_config.into();
    let server_config = server_config.into();
    RpcModuleBuilder::new(provider, pool, network, executor, events)
        .build(module_config)
        .start_server(server_config)
        .await
}

/// A builder type to configure the RPC module: See [RpcModule]
///
/// This is the main entrypoint and the easiest way to configure an RPC server.
#[derive(Debug, Clone)]
pub struct RpcModuleBuilder<Provider, Pool, Network, Tasks, Events> {
    /// The Provider type to when creating all rpc handlers
    provider: Provider,
    /// The Pool type to when creating all rpc handlers
    pool: Pool,
    /// The Network type to when creating all rpc handlers
    network: Network,
    /// How additional tasks are spawned, for example in the eth pubsub namespace
    executor: Tasks,
    /// Provides access to chain events, such as new blocks, required by pubsub.
    events: Events,
}

// === impl RpcBuilder ===

impl<Provider, Pool, Network, Tasks, Events>
    RpcModuleBuilder<Provider, Pool, Network, Tasks, Events>
{
    /// Create a new instance of the builder
    pub fn new(
        provider: Provider,
        pool: Pool,
        network: Network,
        executor: Tasks,
        events: Events,
    ) -> Self {
        Self { provider, pool, network, executor, events }
    }

    /// Configure the provider instance.
    pub fn with_provider<P>(self, provider: P) -> RpcModuleBuilder<P, Pool, Network, Tasks, Events>
    where
        P: BlockReader + StateProviderFactory + EvmEnvProvider + 'static,
    {
        let Self { pool, network, executor, events, .. } = self;
        RpcModuleBuilder { provider, network, pool, executor, events }
    }

    /// Configure the transaction pool instance.
    pub fn with_pool<P>(self, pool: P) -> RpcModuleBuilder<Provider, P, Network, Tasks, Events>
    where
        P: TransactionPool + 'static,
    {
        let Self { provider, network, executor, events, .. } = self;
        RpcModuleBuilder { provider, network, pool, executor, events }
    }

    /// Configure a [NoopTransactionPool] instance.
    ///
    /// Caution: This will configure a pool API that does abosultely nothing.
    /// This is only intended for allow easier setup of namespaces that depend on the [EthApi] which
    /// requires a [TransactionPool] implementation.
    pub fn with_noop_pool(
        self,
    ) -> RpcModuleBuilder<Provider, NoopTransactionPool, Network, Tasks, Events> {
        let Self { provider, executor, events, network, .. } = self;
        RpcModuleBuilder {
            provider,
            executor,
            events,
            network,
            pool: NoopTransactionPool::default(),
        }
    }

    /// Configure the network instance.
    pub fn with_network<N>(self, network: N) -> RpcModuleBuilder<Provider, Pool, N, Tasks, Events>
    where
        N: NetworkInfo + Peers + 'static,
    {
        let Self { provider, pool, executor, events, .. } = self;
        RpcModuleBuilder { provider, network, pool, executor, events }
    }

    /// Configure a [NoopNetwork] instance.
    ///
    /// Caution: This will configure a network API that does abosultely nothing.
    /// This is only intended for allow easier setup of namespaces that depend on the [EthApi] which
    /// requires a [NetworkInfo] implementation.
    pub fn with_noop_network(self) -> RpcModuleBuilder<Provider, Pool, NoopNetwork, Tasks, Events> {
        let Self { provider, pool, executor, events, .. } = self;
        RpcModuleBuilder { provider, pool, executor, events, network: NoopNetwork::default() }
    }

    /// Configure the task executor to use for additional tasks.
    pub fn with_executor<T>(
        self,
        executor: T,
    ) -> RpcModuleBuilder<Provider, Pool, Network, T, Events>
    where
        T: TaskSpawner + 'static,
    {
        let Self { pool, network, provider, events, .. } = self;
        RpcModuleBuilder { provider, network, pool, executor, events }
    }

    /// Configure [TokioTaskExecutor] as the task executor to use for additional tasks.
    ///
    /// This will spawn additional tasks directly via `tokio::task::spawn`, See
    /// [TokioTaskExecutor].
    pub fn with_tokio_executor(
        self,
    ) -> RpcModuleBuilder<Provider, Pool, Network, TokioTaskExecutor, Events> {
        let Self { pool, network, provider, events, .. } = self;
        RpcModuleBuilder { provider, network, pool, events, executor: TokioTaskExecutor::default() }
    }

    /// Configure the event subscriber instance
    pub fn with_events<E>(self, events: E) -> RpcModuleBuilder<Provider, Pool, Network, Tasks, E>
    where
        E: CanonStateSubscriptions + 'static,
    {
        let Self { provider, pool, executor, network, .. } = self;
        RpcModuleBuilder { provider, network, pool, executor, events }
    }
}

impl<Provider, Pool, Network, Tasks, Events>
    RpcModuleBuilder<Provider, Pool, Network, Tasks, Events>
where
    Provider: BlockReaderIdExt
        + AccountReader
        + StateProviderFactory
        + EvmEnvProvider
        + ChainSpecProvider
        + ChangeSetReader
        + Clone
        + Unpin
        + 'static,
    Pool: TransactionPool + Clone + 'static,
    Network: NetworkInfo + Peers + Clone + 'static,
    Tasks: TaskSpawner + Clone + 'static,
    Events: CanonStateSubscriptions + Clone + 'static,
{
    /// Configures all [RpcModule]s specific to the given [TransportRpcModuleConfig] which can be
    /// used to start the transport server(s).
    ///
    /// This behaves exactly as [RpcModuleBuilder::build] for the [TransportRpcModules], but also
    /// configures the auth (engine api) server, which exposes a subset of the `eth_` namespace.
    pub fn build_with_auth_server<EngineApi>(
        self,
        module_config: TransportRpcModuleConfig,
        engine: EngineApi,
    ) -> (
        TransportRpcModules,
        AuthRpcModule,
        RethModuleRegistry<Provider, Pool, Network, Tasks, Events>,
    )
    where
        EngineApi: EngineApiServer,
    {
        let mut modules = TransportRpcModules::default();

        let Self { provider, pool, network, executor, events } = self;

        let TransportRpcModuleConfig { http, ws, ipc, config } = module_config.clone();

        let mut registry = RethModuleRegistry::new(
            provider,
            pool,
            network,
            executor,
            events,
            config.unwrap_or_default(),
        );

        modules.config = module_config;
        modules.http = registry.maybe_module(http.as_ref());
        modules.ws = registry.maybe_module(ws.as_ref());
        modules.ipc = registry.maybe_module(ipc.as_ref());

        let auth_module = registry.create_auth_module(engine);

        (modules, auth_module, registry)
    }

    /// Configures all [RpcModule]s specific to the given [TransportRpcModuleConfig] which can be
    /// used to start the transport server(s).
    ///
    /// See also [RpcServer::start]
    pub fn build(self, module_config: TransportRpcModuleConfig) -> TransportRpcModules<()> {
        let mut modules = TransportRpcModules::default();

        let Self { provider, pool, network, executor, events } = self;

        if !module_config.is_empty() {
            let TransportRpcModuleConfig { http, ws, ipc, config } = module_config.clone();

            let mut registry = RethModuleRegistry::new(
                provider,
                pool,
                network,
                executor,
                events,
                config.unwrap_or_default(),
            );

            modules.config = module_config;
            modules.http = registry.maybe_module(http.as_ref());
            modules.ws = registry.maybe_module(ws.as_ref());
            modules.ipc = registry.maybe_module(ipc.as_ref());
        }

        modules
    }
}

impl Default for RpcModuleBuilder<(), (), (), (), ()> {
    fn default() -> Self {
        RpcModuleBuilder::new((), (), (), (), ())
    }
}

/// Bundles settings for modules
#[derive(Debug, Default, Clone, Eq, PartialEq, Serialize, Deserialize)]
pub struct RpcModuleConfig {
    /// `eth` namespace settings
    eth: EthConfig,
}

// === impl RpcModuleConfig ===

impl RpcModuleConfig {
    /// Convenience method to create a new [RpcModuleConfigBuilder]
    pub fn builder() -> RpcModuleConfigBuilder {
        RpcModuleConfigBuilder::default()
    }
    /// Returns a new RPC module config given the eth namespace config
    pub fn new(eth: EthConfig) -> Self {
        Self { eth }
    }
}

/// Configures [RpcModuleConfig]
#[derive(Clone, Debug, Default)]
pub struct RpcModuleConfigBuilder {
    eth: Option<EthConfig>,
}

// === impl RpcModuleConfigBuilder ===

impl RpcModuleConfigBuilder {
    /// Configures a custom eth namespace config
    pub fn eth(mut self, eth: EthConfig) -> Self {
        self.eth = Some(eth);
        self
    }

    /// Consumes the type and creates the [RpcModuleConfig]
    pub fn build(self) -> RpcModuleConfig {
        let RpcModuleConfigBuilder { eth } = self;
        RpcModuleConfig { eth: eth.unwrap_or_default() }
    }
}

/// Describes the modules that should be installed.
///
/// # Example
///
/// Create a [RpcModuleSelection] from a selection.
///
/// ```
/// use reth_rpc_builder::{RethRpcModule, RpcModuleSelection};
/// let config: RpcModuleSelection = vec![RethRpcModule::Eth].into();
/// ```
#[derive(Debug, Default, Clone, Eq, PartialEq)]
pub enum RpcModuleSelection {
    /// Use _all_ available modules.
    All,
    /// The default modules `eth`, `net`, `web3`
    #[default]
    Standard,
    /// Only use the configured modules.
    Selection(Vec<RethRpcModule>),
}

// === impl RpcModuleSelection ===

impl RpcModuleSelection {
    /// The standard modules to instantiate by default `eth`, `net`, `web3`
    pub const STANDARD_MODULES: [RethRpcModule; 3] =
        [RethRpcModule::Eth, RethRpcModule::Net, RethRpcModule::Web3];

    /// Returns a selection of [RethRpcModule] with all [RethRpcModule::VARIANTS].
    pub fn all_modules() -> Vec<RethRpcModule> {
        RpcModuleSelection::try_from_selection(RethRpcModule::VARIANTS.iter().copied())
            .expect("valid selection")
            .into_selection()
    }

    /// Returns the [RpcModuleSelection::STANDARD_MODULES] as a selection.
    pub fn standard_modules() -> Vec<RethRpcModule> {
        RpcModuleSelection::try_from_selection(RpcModuleSelection::STANDARD_MODULES.iter().copied())
            .expect("valid selection")
            .into_selection()
    }

    /// All modules that are available by default on IPC.
    ///
    /// By default all modules are available on IPC.
    pub fn default_ipc_modules() -> Vec<RethRpcModule> {
        Self::all_modules()
    }

    /// Creates a new _unique_ [RpcModuleSelection::Selection] from the given items.
    ///
    /// # Note
    ///
    /// This will dedupe the selection and remove duplicates while preserving the order.
    ///
    /// # Example
    ///
    /// Create a selection from the [RethRpcModule] string identifiers
    ///
    /// ```
    /// use reth_rpc_builder::{RethRpcModule, RpcModuleSelection};
    /// let selection = vec!["eth", "admin"];
    /// let config = RpcModuleSelection::try_from_selection(selection).unwrap();
    /// assert_eq!(
    ///     config,
    ///     RpcModuleSelection::Selection(vec![RethRpcModule::Eth, RethRpcModule::Admin])
    /// );
    /// ```
    ///
    /// Create a unique selection from the [RethRpcModule] string identifiers
    ///
    /// ```
    /// use reth_rpc_builder::{RethRpcModule, RpcModuleSelection};
    /// let selection = vec!["eth", "admin", "eth", "admin"];
    /// let config = RpcModuleSelection::try_from_selection(selection).unwrap();
    /// assert_eq!(
    ///     config,
    ///     RpcModuleSelection::Selection(vec![RethRpcModule::Eth, RethRpcModule::Admin])
    /// );
    /// ```
    pub fn try_from_selection<I, T>(selection: I) -> Result<Self, T::Error>
    where
        I: IntoIterator<Item = T>,
        T: TryInto<RethRpcModule>,
    {
        let mut unique = HashSet::new();

        let mut s = Vec::new();
        for item in selection.into_iter() {
            let item = item.try_into()?;
            if unique.insert(item) {
                s.push(item);
            }
        }
        Ok(RpcModuleSelection::Selection(s))
    }

    /// Returns true if no selection is configured
    pub fn is_empty(&self) -> bool {
        match self {
            RpcModuleSelection::Selection(sel) => sel.is_empty(),
            _ => false,
        }
    }

    /// Creates a new [RpcModule] based on the configured reth modules.
    ///
    /// Note: This will always create new instance of the module handlers and is therefor only
    /// recommended for launching standalone transports. If multiple transports need to be
    /// configured it's recommended to use the [RpcModuleBuilder].
    pub fn standalone_module<Provider, Pool, Network, Tasks, Events>(
        &self,
        provider: Provider,
        pool: Pool,
        network: Network,
        executor: Tasks,
        events: Events,
        config: RpcModuleConfig,
    ) -> RpcModule<()>
    where
        Provider: BlockReaderIdExt
            + AccountReader
            + StateProviderFactory
            + EvmEnvProvider
            + ChainSpecProvider
            + ChangeSetReader
            + Clone
            + Unpin
            + 'static,
        Pool: TransactionPool + Clone + 'static,
        Network: NetworkInfo + Peers + Clone + 'static,
        Tasks: TaskSpawner + Clone + 'static,
        Events: CanonStateSubscriptions + Clone + 'static,
    {
        let mut registry =
            RethModuleRegistry::new(provider, pool, network, executor, events, config);
        registry.module_for(self)
    }

    /// Returns an iterator over all configured [RethRpcModule]
    pub fn iter_selection(&self) -> Box<dyn Iterator<Item = RethRpcModule> + '_> {
        match self {
            RpcModuleSelection::All => Box::new(Self::all_modules().into_iter()),
            RpcModuleSelection::Standard => Box::new(Self::STANDARD_MODULES.iter().copied()),
            RpcModuleSelection::Selection(s) => Box::new(s.iter().copied()),
        }
    }

    /// Returns the list of configured [RethRpcModule]
    pub fn into_selection(self) -> Vec<RethRpcModule> {
        match self {
            RpcModuleSelection::All => Self::all_modules(),
            RpcModuleSelection::Selection(s) => s,
            RpcModuleSelection::Standard => Self::STANDARD_MODULES.to_vec(),
        }
    }

    /// Returns true if both selections are identical.
    fn are_identical(http: Option<&RpcModuleSelection>, ws: Option<&RpcModuleSelection>) -> bool {
        match (http, ws) {
            (Some(http), Some(ws)) => {
                let http = http.clone().iter_selection().collect::<HashSet<_>>();
                let ws = ws.clone().iter_selection().collect::<HashSet<_>>();

                http == ws
            }
            (Some(http), None) => http.is_empty(),
            (None, Some(ws)) => ws.is_empty(),
            _ => true,
        }
    }
}

impl<I, T> From<I> for RpcModuleSelection
where
    I: IntoIterator<Item = T>,
    T: Into<RethRpcModule>,
{
    fn from(value: I) -> Self {
        RpcModuleSelection::Selection(value.into_iter().map(Into::into).collect())
    }
}

impl FromStr for RpcModuleSelection {
    type Err = ParseError;

    fn from_str(s: &str) -> Result<Self, Self::Err> {
        if s.is_empty() {
            return Ok(Selection(vec![]))
        }
        let mut modules = s.split(',').map(str::trim).peekable();
        let first = modules.peek().copied().ok_or(ParseError::VariantNotFound)?;
        match first {
            "all" | "All" => Ok(RpcModuleSelection::All),
            "none" | "None" => Ok(Selection(vec![])),
            _ => RpcModuleSelection::try_from_selection(modules),
        }
    }
}

impl fmt::Display for RpcModuleSelection {
    fn fmt(&self, f: &mut fmt::Formatter<'_>) -> fmt::Result {
        write!(
            f,
            "[{}]",
            self.iter_selection().map(|s| s.to_string()).collect::<Vec<_>>().join(", ")
        )
    }
}

/// Represents RPC modules that are supported by reth
#[derive(Debug, Clone, Copy, Eq, PartialEq, Hash, AsRefStr, EnumVariantNames, Deserialize)]
#[serde(rename_all = "snake_case")]
#[strum(serialize_all = "kebab-case")]
pub enum RethRpcModule {
    /// `admin_` module
    Admin,
    /// `debug_` module
    Debug,
    /// `eth_` module
    Eth,
    /// `net_` module
    Net,
    /// `trace_` module
    Trace,
    /// `txpool_` module
    Txpool,
    /// `web3_` module
    Web3,
    /// `rpc_` module
    Rpc,
    /// `reth_` module
    Reth,
    /// `ots_` module
    Ots,
    /// For single non-standard `eth_` namespace call `eth_callBundle`
    ///
    /// This is separate from [RethRpcModule::Eth] because it is a non standardized call that
    /// should be opt-in.
    EthCallBundle,
}

// === impl RethRpcModule ===

impl RethRpcModule {
    /// Returns all variants of the enum
    pub const fn all_variants() -> &'static [&'static str] {
        Self::VARIANTS
    }
}

impl FromStr for RethRpcModule {
    type Err = ParseError;

    fn from_str(s: &str) -> Result<Self, Self::Err> {
        Ok(match s {
            "admin" => RethRpcModule::Admin,
            "debug" => RethRpcModule::Debug,
            "eth" => RethRpcModule::Eth,
            "net" => RethRpcModule::Net,
            "trace" => RethRpcModule::Trace,
            "txpool" => RethRpcModule::Txpool,
            "web3" => RethRpcModule::Web3,
            "rpc" => RethRpcModule::Rpc,
            "reth" => RethRpcModule::Reth,
            "ots" => RethRpcModule::Ots,
            "eth-call-bundle" | "eth_callBundle" => RethRpcModule::EthCallBundle,
            _ => return Err(ParseError::VariantNotFound),
        })
    }
}

impl TryFrom<&str> for RethRpcModule {
    type Error = ParseError;
    fn try_from(s: &str) -> Result<RethRpcModule, <Self as TryFrom<&str>>::Error> {
        FromStr::from_str(s)
    }
}

impl fmt::Display for RethRpcModule {
    fn fmt(&self, f: &mut fmt::Formatter<'_>) -> fmt::Result {
        f.pad(self.as_ref())
    }
}

impl Serialize for RethRpcModule {
    fn serialize<S>(&self, s: S) -> Result<S::Ok, S::Error>
    where
        S: Serializer,
    {
        s.serialize_str(self.as_ref())
    }
}

/// A Helper type the holds instances of the configured modules.
#[derive(Debug)]
pub struct RethModuleRegistry<Provider, Pool, Network, Tasks, Events> {
    provider: Provider,
    pool: Pool,
    network: Network,
    executor: Tasks,
    events: Events,
    /// Additional settings for handlers.
    config: RpcModuleConfig,
    /// Holds a clone of all the eth namespace handlers
    eth: Option<EthHandlers<Provider, Pool, Network, Events>>,
    /// to put trace calls behind semaphore
    blocking_pool_guard: BlockingTaskGuard,
    /// Contains the [Methods] of a module
    modules: HashMap<RethRpcModule, Methods>,
}

// === impl RethModuleRegistry ===

impl<Provider, Pool, Network, Tasks, Events>
    RethModuleRegistry<Provider, Pool, Network, Tasks, Events>
{
    /// Creates a new, empty instance.
    pub fn new(
        provider: Provider,
        pool: Pool,
        network: Network,
        executor: Tasks,
        events: Events,
        config: RpcModuleConfig,
    ) -> Self {
        Self {
            provider,
            pool,
            network,
            eth: None,
            executor,
            modules: Default::default(),
            blocking_pool_guard: BlockingTaskGuard::new(config.eth.max_tracing_requests),
            config,
            events,
        }
    }

    /// Returns a reference to the pool
    pub fn pool(&self) -> &Pool {
        &self.pool
    }

    /// Returns a reference to the events type
    pub fn events(&self) -> &Events {
        &self.events
    }

    /// Returns a reference to the tasks type
    pub fn tasks(&self) -> &Tasks {
        &self.executor
    }

    /// Returns a reference to the provider
    pub fn provider(&self) -> &Provider {
        &self.provider
    }

    /// Returns all installed methods
    pub fn methods(&self) -> Vec<Methods> {
        self.modules.values().cloned().collect()
    }

    /// Returns a merged RpcModule
    pub fn module(&self) -> RpcModule<()> {
        let mut module = RpcModule::new(());
        for methods in self.modules.values().cloned() {
            module.merge(methods).expect("No conflicts");
        }
        module
    }
}

impl<Provider, Pool, Network, Tasks, Events>
    RethModuleRegistry<Provider, Pool, Network, Tasks, Events>
where
    Network: NetworkInfo + Peers + Clone + 'static,
{
    /// Instantiates AdminApi
    pub fn admin_api(&mut self) -> AdminApi<Network> {
        AdminApi::new(self.network.clone())
    }

    /// Instantiates Web3Api
    pub fn web3_api(&mut self) -> Web3Api<Network> {
        Web3Api::new(self.network.clone())
    }

    /// Register Admin Namespace
    pub fn register_admin(&mut self) -> &mut Self {
        let adminapi = self.admin_api();
        self.modules.insert(RethRpcModule::Admin, adminapi.into_rpc().into());
        self
    }

    /// Register Web3 Namespace
    pub fn register_web3(&mut self) -> &mut Self {
        let web3api = self.web3_api();
        self.modules.insert(RethRpcModule::Web3, web3api.into_rpc().into());
        self
    }
}

impl<Provider, Pool, Network, Tasks, Events>
    RethModuleRegistry<Provider, Pool, Network, Tasks, Events>
where
    Provider: BlockReaderIdExt
        + AccountReader
        + StateProviderFactory
        + EvmEnvProvider
        + ChainSpecProvider
        + ChangeSetReader
        + Clone
        + Unpin
        + 'static,
    Pool: TransactionPool + Clone + 'static,
    Network: NetworkInfo + Peers + Clone + 'static,
    Tasks: TaskSpawner + Clone + 'static,
    Events: CanonStateSubscriptions + Clone + 'static,
{
    /// Register Eth Namespace
    pub fn register_eth(&mut self) -> &mut Self {
        let eth_api = self.eth_api();
        self.modules.insert(RethRpcModule::Eth, eth_api.into_rpc().into());
        self
    }

    /// Register Otterscan Namespace
    pub fn register_ots(&mut self) -> &mut Self {
        let otterscan_api = self.otterscan_api();
        self.modules.insert(RethRpcModule::Ots, otterscan_api.into_rpc().into());
        self
    }

    /// Register Debug Namespace
    pub fn register_debug(&mut self) -> &mut Self {
        let debug_api = self.debug_api();
        self.modules.insert(RethRpcModule::Debug, debug_api.into_rpc().into());
        self
    }

    /// Register Trace Namespace
    pub fn register_trace(&mut self) -> &mut Self {
        let trace_api = self.trace_api();
        self.modules.insert(RethRpcModule::Trace, trace_api.into_rpc().into());
        self
    }

    /// Configures the auth module that includes the
    ///   * `engine_` namespace
    ///   * `api_` namespace
    ///
    /// Note: This does _not_ register the `engine_` in this registry.
    pub fn create_auth_module<EngineApi>(&mut self, engine_api: EngineApi) -> AuthRpcModule
    where
        EngineApi: EngineApiServer,
    {
        let eth_handlers = self.eth_handlers();
        let mut module = RpcModule::new(());

        module.merge(engine_api.into_rpc()).expect("No conflicting methods");

        // also merge a subset of `eth_` handlers
        let engine_eth = EngineEthApi::new(eth_handlers.api.clone(), eth_handlers.filter);
        module.merge(engine_eth.into_rpc()).expect("No conflicting methods");

        AuthRpcModule { inner: module }
    }

    /// Register Net Namespace
    pub fn register_net(&mut self) -> &mut Self {
        let netapi = self.net_api();
        self.modules.insert(RethRpcModule::Net, netapi.into_rpc().into());
        self
    }

    /// Register Reth namespace
    pub fn register_reth(&mut self) -> &mut Self {
        let rethapi = self.reth_api();
        self.modules.insert(RethRpcModule::Reth, rethapi.into_rpc().into());
        self
    }

    /// Helper function to create a [RpcModule] if it's not `None`
    fn maybe_module(&mut self, config: Option<&RpcModuleSelection>) -> Option<RpcModule<()>> {
        let config = config?;
        let module = self.module_for(config);
        Some(module)
    }

    /// Populates a new [RpcModule] based on the selected [RethRpcModule]s in the given
    /// [RpcModuleSelection]
    pub fn module_for(&mut self, config: &RpcModuleSelection) -> RpcModule<()> {
        let mut module = RpcModule::new(());
        let all_methods = self.reth_methods(config.iter_selection());
        for methods in all_methods {
            module.merge(methods).expect("No conflicts");
        }
        module
    }

    /// Returns the [Methods] for the given [RethRpcModule]
    ///
    /// If this is the first time the namespace is requested, a new instance of API implementation
    /// will be created.
    pub fn reth_methods(
        &mut self,
        namespaces: impl Iterator<Item = RethRpcModule>,
    ) -> Vec<Methods> {
        let EthHandlers {
            api: eth_api,
            filter: eth_filter,
            pubsub: eth_pubsub,
            cache: _,
            blocking_task_pool: _,
        } = self.with_eth(|eth| eth.clone());

        // Create a copy, so we can list out all the methods for rpc_ api
        let namespaces: Vec<_> = namespaces.collect();
        namespaces
            .iter()
            .copied()
            .map(|namespace| {
                self.modules
                    .entry(namespace)
                    .or_insert_with(|| match namespace {
                        RethRpcModule::Admin => {
                            AdminApi::new(self.network.clone()).into_rpc().into()
                        }
                        RethRpcModule::Debug => DebugApi::new(
                            self.provider.clone(),
                            eth_api.clone(),
                            Box::new(self.executor.clone()),
                            self.blocking_pool_guard.clone(),
                        )
                        .into_rpc()
                        .into(),
                        RethRpcModule::Eth => {
                            // merge all eth handlers
                            let mut module = eth_api.clone().into_rpc();
                            module.merge(eth_filter.clone().into_rpc()).expect("No conflicts");
                            module.merge(eth_pubsub.clone().into_rpc()).expect("No conflicts");

                            module.into()
                        }
                        RethRpcModule::Net => {
                            NetApi::new(self.network.clone(), eth_api.clone()).into_rpc().into()
                        }
                        RethRpcModule::Trace => TraceApi::new(
                            self.provider.clone(),
                            eth_api.clone(),
                            self.blocking_pool_guard.clone(),
                        )
                        .into_rpc()
                        .into(),
                        RethRpcModule::Web3 => Web3Api::new(self.network.clone()).into_rpc().into(),
                        RethRpcModule::Txpool => {
                            TxPoolApi::new(self.pool.clone()).into_rpc().into()
                        }
                        RethRpcModule::Rpc => RPCApi::new(
                            namespaces
                                .iter()
                                .map(|module| (module.to_string(), "1.0".to_string()))
                                .collect(),
                        )
                        .into_rpc()
                        .into(),
                        RethRpcModule::Ots => OtterscanApi::new(eth_api.clone()).into_rpc().into(),
                        RethRpcModule::Reth => {
                            RethApi::new(self.provider.clone(), Box::new(self.executor.clone()))
                                .into_rpc()
                                .into()
                        }
                        RethRpcModule::EthCallBundle => {
                            EthBundle::new(eth_api.clone(), self.blocking_pool_guard.clone())
                                .into_rpc()
                                .into()
                        }
                    })
                    .clone()
            })
            .collect::<Vec<_>>()
    }

    /// Returns the [EthStateCache] frontend
    ///
    /// This will spawn exactly one [EthStateCache] service if this is the first time the cache is
    /// requested.
    pub fn eth_cache(&mut self) -> EthStateCache {
        self.with_eth(|handlers| handlers.cache.clone())
    }

    /// Creates the [EthHandlers] type the first time this is called.
    fn with_eth<F, R>(&mut self, f: F) -> R
    where
        F: FnOnce(&EthHandlers<Provider, Pool, Network, Events>) -> R,
    {
        if self.eth.is_none() {
            let cache = EthStateCache::spawn_with(
                self.provider.clone(),
                self.config.eth.cache.clone(),
                self.executor.clone(),
            );
            let gas_oracle = GasPriceOracle::new(
                self.provider.clone(),
                self.config.eth.gas_oracle.clone(),
                cache.clone(),
            );
            let new_canonical_blocks = self.events.canonical_state_stream();
            let c = cache.clone();

            self.executor.spawn_critical(
                "cache canonical blocks task",
                Box::pin(async move {
                    cache_new_blocks_task(c, new_canonical_blocks).await;
                }),
            );

            let c = cache.clone();
            let fee_history_cache =
                FeeHistoryCache::new(c, self.config.eth.fee_history_cache.clone());
            let new_canonical_blocks = self.events.canonical_state_stream();
            let fhc = fee_history_cache.clone();
            let provider_clone = self.provider.clone();
            self.executor.spawn_critical(
                "cache canonical blocks for fee history task",
                Box::pin(async move {
                    fee_history_cache_new_blocks_task(fhc, new_canonical_blocks, provider_clone)
                        .await;
                }),
            );

            let executor = Box::new(self.executor.clone());
            let blocking_task_pool =
                BlockingTaskPool::build().expect("failed to build tracing pool");
            let api = EthApi::with_spawner(
                self.provider.clone(),
                self.pool.clone(),
                self.network.clone(),
                cache.clone(),
                gas_oracle,
                self.config.eth.rpc_gas_cap,
                executor.clone(),
                blocking_task_pool.clone(),
                fee_history_cache,
            );
            let filter = EthFilter::new(
                self.provider.clone(),
                self.pool.clone(),
                cache.clone(),
                self.config.eth.filter_config(),
                executor.clone(),
            );

            let pubsub = EthPubSub::with_spawner(
                self.provider.clone(),
                self.pool.clone(),
                self.events.clone(),
                self.network.clone(),
                executor,
            );

            let eth = EthHandlers { api, cache, filter, pubsub, blocking_task_pool };
            self.eth = Some(eth);
        }
        f(self.eth.as_ref().expect("exists; qed"))
    }

    /// Returns the configured [EthHandlers] or creates it if it does not exist yet
    pub fn eth_handlers(&mut self) -> EthHandlers<Provider, Pool, Network, Events> {
        self.with_eth(|handlers| handlers.clone())
    }

    /// Returns the configured [EthApi] or creates it if it does not exist yet
    pub fn eth_api(&mut self) -> EthApi<Provider, Pool, Network> {
        self.with_eth(|handlers| handlers.api.clone())
    }
    /// Instantiates TraceApi
    pub fn trace_api(&mut self) -> TraceApi<Provider, EthApi<Provider, Pool, Network>> {
        let eth = self.eth_handlers();
        TraceApi::new(self.provider.clone(), eth.api, self.blocking_pool_guard.clone())
    }

    /// Instantiates [EthBundle] Api
    pub fn bundle_api(&mut self) -> EthBundle<EthApi<Provider, Pool, Network>> {
        let eth_api = self.eth_api();
        EthBundle::new(eth_api, self.blocking_pool_guard.clone())
    }

    /// Instantiates OtterscanApi
    pub fn otterscan_api(&mut self) -> OtterscanApi<EthApi<Provider, Pool, Network>> {
        let eth_api = self.eth_api();
        OtterscanApi::new(eth_api)
    }

    /// Instantiates DebugApi
    pub fn debug_api(&mut self) -> DebugApi<Provider, EthApi<Provider, Pool, Network>> {
        let eth_api = self.eth_api();
        DebugApi::new(
            self.provider.clone(),
            eth_api,
            Box::new(self.executor.clone()),
            self.blocking_pool_guard.clone(),
        )
    }

    /// Instantiates NetApi
    pub fn net_api(&mut self) -> NetApi<Network, EthApi<Provider, Pool, Network>> {
        let eth_api = self.eth_api();
        NetApi::new(self.network.clone(), eth_api)
    }

    /// Instantiates RethApi
    pub fn reth_api(&mut self) -> RethApi<Provider> {
        RethApi::new(self.provider.clone(), Box::new(self.executor.clone()))
    }
}

/// A builder type for configuring and launching the servers that will handle RPC requests.
///
/// Supported server transports are:
///    - http
///    - ws
///    - ipc
///
/// Http and WS share the same settings: [`ServerBuilder`].
///
/// Once the [RpcModule] is built via [RpcModuleBuilder] the servers can be started, See also
/// [ServerBuilder::build] and [Server::start](jsonrpsee::server::Server::start).
#[derive(Default)]
pub struct RpcServerConfig {
    /// Configs for JSON-RPC Http.
    http_server_config: Option<ServerBuilder>,
    /// Allowed CORS Domains for http
    http_cors_domains: Option<String>,
    /// Address where to bind the http server to
    http_addr: Option<SocketAddr>,
    /// Configs for WS server
    ws_server_config: Option<ServerBuilder>,
    /// Allowed CORS Domains for ws.
    ws_cors_domains: Option<String>,
    /// Address where to bind the ws server to
    ws_addr: Option<SocketAddr>,
    /// Configs for JSON-RPC IPC server
    ipc_server_config: Option<IpcServerBuilder>,
    /// The Endpoint where to launch the ipc server
    ipc_endpoint: Option<Endpoint>,
    /// JWT secret for authentication
    jwt_secret: Option<JwtSecret>,
}

impl fmt::Debug for RpcServerConfig {
    fn fmt(&self, f: &mut fmt::Formatter<'_>) -> fmt::Result {
        f.debug_struct("RpcServerConfig")
            .field("http_server_config", &self.http_server_config)
            .field("http_cors_domains", &self.http_cors_domains)
            .field("http_addr", &self.http_addr)
            .field("ws_server_config", &self.ws_server_config)
            .field("ws_addr", &self.ws_addr)
            .field("ipc_server_config", &self.ipc_server_config)
            .field("ipc_endpoint", &self.ipc_endpoint.as_ref().map(|endpoint| endpoint.path()))
            .field("jwt_secret", &self.jwt_secret)
            .finish()
    }
}

/// === impl RpcServerConfig ===

impl RpcServerConfig {
    /// Creates a new config with only http set
    pub fn http(config: ServerBuilder) -> Self {
        Self::default().with_http(config)
    }

    /// Creates a new config with only ws set
    pub fn ws(config: ServerBuilder) -> Self {
        Self::default().with_ws(config)
    }

    /// Creates a new config with only ipc set
    pub fn ipc(config: IpcServerBuilder) -> Self {
        Self::default().with_ipc(config)
    }

    /// Configures the http server
    ///
    /// Note: this always configures an [EthSubscriptionIdProvider] [IdProvider] for convenience.
    /// To set a custom [IdProvider], please use [Self::with_id_provider].
    pub fn with_http(mut self, config: ServerBuilder) -> Self {
        self.http_server_config =
            Some(config.set_id_provider(EthSubscriptionIdProvider::default()));
        self
    }

    /// Configure the cors domains for http _and_ ws
    pub fn with_cors(self, cors_domain: Option<String>) -> Self {
        self.with_http_cors(cors_domain.clone()).with_ws_cors(cors_domain)
    }

    /// Configure the cors domains for HTTP
    pub fn with_http_cors(mut self, cors_domain: Option<String>) -> Self {
        self.http_cors_domains = cors_domain;
        self
    }

    /// Configure the cors domains for WS
    pub fn with_ws_cors(mut self, cors_domain: Option<String>) -> Self {
        self.ws_cors_domains = cors_domain;
        self
    }

    /// Configures the ws server
    ///
    /// Note: this always configures an [EthSubscriptionIdProvider] [IdProvider] for convenience.
    /// To set a custom [IdProvider], please use [Self::with_id_provider].
    pub fn with_ws(mut self, config: ServerBuilder) -> Self {
        self.ws_server_config = Some(config.set_id_provider(EthSubscriptionIdProvider::default()));
        self
    }

    /// Configures the [SocketAddr] of the http server
    ///
    /// Default is [Ipv4Addr::LOCALHOST] and [DEFAULT_HTTP_RPC_PORT]
    pub fn with_http_address(mut self, addr: SocketAddr) -> Self {
        self.http_addr = Some(addr);
        self
    }

    /// Configures the [SocketAddr] of the ws server
    ///
    /// Default is [Ipv4Addr::LOCALHOST] and [DEFAULT_WS_RPC_PORT]
    pub fn with_ws_address(mut self, addr: SocketAddr) -> Self {
        self.ws_addr = Some(addr);
        self
    }

    /// Configures the ipc server
    ///
    /// Note: this always configures an [EthSubscriptionIdProvider] [IdProvider] for convenience.
    /// To set a custom [IdProvider], please use [Self::with_id_provider].
    pub fn with_ipc(mut self, config: IpcServerBuilder) -> Self {
        self.ipc_server_config = Some(config.set_id_provider(EthSubscriptionIdProvider::default()));
        self
    }

    /// Sets a custom [IdProvider] for all configured transports.
    ///
    /// By default all transports use [EthSubscriptionIdProvider]
    pub fn with_id_provider<I>(mut self, id_provider: I) -> Self
    where
        I: IdProvider + Clone + 'static,
    {
        if let Some(http) = self.http_server_config {
            self.http_server_config = Some(http.set_id_provider(id_provider.clone()));
        }
        if let Some(ws) = self.ws_server_config {
            self.ws_server_config = Some(ws.set_id_provider(id_provider.clone()));
        }
        if let Some(ipc) = self.ipc_server_config {
            self.ipc_server_config = Some(ipc.set_id_provider(id_provider));
        }

        self
    }

    /// Configures the endpoint of the ipc server
    ///
    /// Default is [DEFAULT_IPC_ENDPOINT]
    pub fn with_ipc_endpoint(mut self, path: impl Into<String>) -> Self {
        self.ipc_endpoint = Some(Endpoint::new(path.into()));
        self
    }

    /// Configures the JWT secret for authentication.
    pub fn with_jwt_secret(mut self, secret: Option<JwtSecret>) -> Self {
        self.jwt_secret = secret;
        self
    }

    /// Returns true if any server is configured.
    ///
    /// If no server is configured, no server will be be launched on [RpcServerConfig::start].
    pub fn has_server(&self) -> bool {
        self.http_server_config.is_some() ||
            self.ws_server_config.is_some() ||
            self.ipc_server_config.is_some()
    }

    /// Returns the [SocketAddr] of the http server
    pub fn http_address(&self) -> Option<SocketAddr> {
        self.http_addr
    }

    /// Returns the [SocketAddr] of the ws server
    pub fn ws_address(&self) -> Option<SocketAddr> {
        self.ws_addr
    }

    /// Returns the [Endpoint] of the ipc server
    pub fn ipc_endpoint(&self) -> Option<&Endpoint> {
        self.ipc_endpoint.as_ref()
    }

    /// Convenience function to do [RpcServerConfig::build] and [RpcServer::start] in one step
    pub async fn start(self, modules: TransportRpcModules) -> Result<RpcServerHandle, RpcError> {
        self.build(&modules).await?.start(modules).await
    }

    /// Builds the ws and http server(s).
    ///
    /// If both are on the same port, they are combined into one server.
    async fn build_ws_http(
        &mut self,
        modules: &TransportRpcModules,
    ) -> Result<WsHttpServer, RpcError> {
        let http_socket_addr = self.http_addr.unwrap_or(SocketAddr::V4(SocketAddrV4::new(
            Ipv4Addr::LOCALHOST,
            DEFAULT_HTTP_RPC_PORT,
        )));
        let jwt_secret = self.jwt_secret.clone();

        let ws_socket_addr = self
            .ws_addr
            .unwrap_or(SocketAddr::V4(SocketAddrV4::new(Ipv4Addr::LOCALHOST, DEFAULT_WS_RPC_PORT)));

        // If both are configured on the same port, we combine them into one server.
        if self.http_addr == self.ws_addr &&
            self.http_server_config.is_some() &&
            self.ws_server_config.is_some()
        {
            let cors = match (self.ws_cors_domains.as_ref(), self.http_cors_domains.as_ref()) {
                (Some(ws_cors), Some(http_cors)) => {
                    if ws_cors.trim() != http_cors.trim() {
                        return Err(WsHttpSamePortError::ConflictingCorsDomains {
                            http_cors_domains: Some(http_cors.clone()),
                            ws_cors_domains: Some(ws_cors.clone()),
                        }
                        .into())
                    }
                    Some(ws_cors)
                }
                (None, cors @ Some(_)) => cors,
                (cors @ Some(_), None) => cors,
                _ => None,
            }
            .cloned();

            let secret = self.jwt_secret.clone();

            // we merge this into one server using the http setup
            self.ws_server_config.take();

            modules.config.ensure_ws_http_identical()?;

            let builder = self.http_server_config.take().expect("is set; qed");
            let (server, addr) = WsHttpServerKind::build(
                builder,
                http_socket_addr,
                cors,
                secret,
                ServerKind::WsHttp(http_socket_addr),
                modules
                    .http
                    .as_ref()
                    .or(modules.ws.as_ref())
                    .map(RpcServerMetrics::new)
                    .unwrap_or_default(),
            )
            .await?;
            return Ok(WsHttpServer {
                http_local_addr: Some(addr),
                ws_local_addr: Some(addr),
                server: WsHttpServers::SamePort(server),
                jwt_secret,
            })
        }

        let mut http_local_addr = None;
        let mut http_server = None;

        let mut ws_local_addr = None;
        let mut ws_server = None;
        if let Some(builder) = self.ws_server_config.take() {
            let builder = builder.ws_only();
            let (server, addr) = WsHttpServerKind::build(
                builder,
                ws_socket_addr,
                self.ws_cors_domains.take(),
                self.jwt_secret.clone(),
                ServerKind::WS(ws_socket_addr),
                modules.ws.as_ref().map(RpcServerMetrics::new).unwrap_or_default(),
            )
            .await?;
            ws_local_addr = Some(addr);
            ws_server = Some(server);
        }

        if let Some(builder) = self.http_server_config.take() {
            let builder = builder.http_only();
            let (server, addr) = WsHttpServerKind::build(
                builder,
                http_socket_addr,
                self.http_cors_domains.take(),
                self.jwt_secret.clone(),
                ServerKind::Http(http_socket_addr),
                modules.http.as_ref().map(RpcServerMetrics::new).unwrap_or_default(),
            )
            .await?;
            http_local_addr = Some(addr);
            http_server = Some(server);
        }

        Ok(WsHttpServer {
            http_local_addr,
            ws_local_addr,
            server: WsHttpServers::DifferentPort { http: http_server, ws: ws_server },
            jwt_secret,
        })
    }

    /// Finalize the configuration of the server(s).
    ///
    /// This consumes the builder and returns a server.
    ///
    /// Note: The server ist not started and does nothing unless polled, See also [RpcServer::start]
    pub async fn build(mut self, modules: &TransportRpcModules) -> Result<RpcServer, RpcError> {
        let mut server = RpcServer::empty();
        server.ws_http = self.build_ws_http(modules).await?;

        if let Some(builder) = self.ipc_server_config {
            let metrics = modules.ipc.as_ref().map(RpcServerMetrics::new).unwrap_or_default();
            let ipc_path = self
                .ipc_endpoint
                .unwrap_or_else(|| Endpoint::new(DEFAULT_IPC_ENDPOINT.to_string()));
            let ipc = builder.set_logger(metrics).build(ipc_path.path())?;
            server.ipc = Some(ipc);
        }

        Ok(server)
    }
}

/// Holds modules to be installed per transport type
///
/// # Example
///
/// Configure a http transport only
///
/// ```
/// use reth_rpc_builder::{RethRpcModule, TransportRpcModuleConfig};
/// let config =
///     TransportRpcModuleConfig::default().with_http([RethRpcModule::Eth, RethRpcModule::Admin]);
/// ```
#[derive(Debug, Clone, Default, Eq, PartialEq)]
pub struct TransportRpcModuleConfig {
    /// http module configuration
    http: Option<RpcModuleSelection>,
    /// ws module configuration
    ws: Option<RpcModuleSelection>,
    /// ipc module configuration
    ipc: Option<RpcModuleSelection>,
    /// Config for the modules
    config: Option<RpcModuleConfig>,
}

// === impl TransportRpcModuleConfig ===

impl TransportRpcModuleConfig {
    /// Creates a new config with only http set
    pub fn set_http(http: impl Into<RpcModuleSelection>) -> Self {
        Self::default().with_http(http)
    }

    /// Creates a new config with only ws set
    pub fn set_ws(ws: impl Into<RpcModuleSelection>) -> Self {
        Self::default().with_ws(ws)
    }

    /// Creates a new config with only ipc set
    pub fn set_ipc(ipc: impl Into<RpcModuleSelection>) -> Self {
        Self::default().with_ipc(ipc)
    }

    /// Sets the [RpcModuleSelection] for the http transport.
    pub fn with_http(mut self, http: impl Into<RpcModuleSelection>) -> Self {
        self.http = Some(http.into());
        self
    }

    /// Sets the [RpcModuleSelection] for the ws transport.
    pub fn with_ws(mut self, ws: impl Into<RpcModuleSelection>) -> Self {
        self.ws = Some(ws.into());
        self
    }

    /// Sets the [RpcModuleSelection] for the http transport.
    pub fn with_ipc(mut self, ipc: impl Into<RpcModuleSelection>) -> Self {
        self.ipc = Some(ipc.into());
        self
    }

    /// Sets a custom [RpcModuleConfig] for the configured modules.
    pub fn with_config(mut self, config: RpcModuleConfig) -> Self {
        self.config = Some(config);
        self
    }

    /// Returns true if no transports are configured
    pub fn is_empty(&self) -> bool {
        self.http.is_none() && self.ws.is_none() && self.ipc.is_none()
    }

    /// Returns the [RpcModuleSelection] for the http transport
    pub fn http(&self) -> Option<&RpcModuleSelection> {
        self.http.as_ref()
    }

    /// Returns the [RpcModuleSelection] for the ws transport
    pub fn ws(&self) -> Option<&RpcModuleSelection> {
        self.ws.as_ref()
    }

    /// Returns the [RpcModuleSelection] for the ipc transport
    pub fn ipc(&self) -> Option<&RpcModuleSelection> {
        self.ipc.as_ref()
    }

    /// Ensures that both http and ws are configured and that they are configured to use the same
    /// port.
    fn ensure_ws_http_identical(&self) -> Result<(), WsHttpSamePortError> {
        if RpcModuleSelection::are_identical(self.http.as_ref(), self.ws.as_ref()) {
            Ok(())
        } else {
            let http_modules =
                self.http.clone().map(RpcModuleSelection::into_selection).unwrap_or_default();
            let ws_modules =
                self.ws.clone().map(RpcModuleSelection::into_selection).unwrap_or_default();
            Err(WsHttpSamePortError::ConflictingModules { http_modules, ws_modules })
        }
    }
}

/// Holds installed modules per transport type.
#[derive(Debug, Clone, Default)]
pub struct TransportRpcModules<Context = ()> {
    /// The original config
    config: TransportRpcModuleConfig,
    /// rpcs module for http
    http: Option<RpcModule<Context>>,
    /// rpcs module for ws
    ws: Option<RpcModule<Context>>,
    /// rpcs module for ipc
    ipc: Option<RpcModule<Context>>,
}

// === impl TransportRpcModules ===

impl TransportRpcModules {
    /// Returns the [TransportRpcModuleConfig] used to configure this instance.
    pub fn module_config(&self) -> &TransportRpcModuleConfig {
        &self.config
    }

    /// Merge the given Methods in the configured http methods.
    ///
    /// Fails if any of the methods in other is present already.
    ///
    /// Returns Ok(false) if no http transport is configured.
    pub fn merge_http(
        &mut self,
        other: impl Into<Methods>,
    ) -> Result<bool, jsonrpsee::core::error::Error> {
        if let Some(ref mut http) = self.http {
            return http.merge(other.into()).map(|_| true)
        }
        Ok(false)
    }

    /// Merge the given Methods in the configured ws methods.
    ///
    /// Fails if any of the methods in other is present already.
    ///
    /// Returns Ok(false) if no http transport is configured.
    pub fn merge_ws(
        &mut self,
        other: impl Into<Methods>,
    ) -> Result<bool, jsonrpsee::core::error::Error> {
        if let Some(ref mut ws) = self.ws {
            return ws.merge(other.into()).map(|_| true)
        }
        Ok(false)
    }

    /// Merge the given Methods in the configured ipc methods.
    ///
    /// Fails if any of the methods in other is present already.
    ///
    /// Returns Ok(false) if no ipc transport is configured.
    pub fn merge_ipc(
        &mut self,
        other: impl Into<Methods>,
    ) -> Result<bool, jsonrpsee::core::error::Error> {
        if let Some(ref mut ipc) = self.ipc {
            return ipc.merge(other.into()).map(|_| true)
        }
        Ok(false)
    }

    /// Merge the given Methods in all configured methods.
    ///
    /// Fails if any of the methods in other is present already.
    pub fn merge_configured(
        &mut self,
        other: impl Into<Methods>,
    ) -> Result<(), jsonrpsee::core::error::Error> {
        let other = other.into();
        self.merge_http(other.clone())?;
        self.merge_ws(other.clone())?;
        self.merge_ipc(other)?;
        Ok(())
    }

    /// Convenience function for starting a server
    pub async fn start_server(self, builder: RpcServerConfig) -> Result<RpcServerHandle, RpcError> {
        builder.start(self).await
    }
}

/// Container type for ws and http servers in all possible combinations.
#[derive(Default)]
struct WsHttpServer {
    /// The address of the http server
    http_local_addr: Option<SocketAddr>,
    /// The address of the ws server
    ws_local_addr: Option<SocketAddr>,
    /// Configured ws,http servers
    server: WsHttpServers,
    /// The jwt secret.
    jwt_secret: Option<JwtSecret>,
}

/// Enum for holding the http and ws servers in all possible combinations.
enum WsHttpServers {
    /// Both servers are on the same port
    SamePort(WsHttpServerKind),
    /// Servers are on different ports
    DifferentPort { http: Option<WsHttpServerKind>, ws: Option<WsHttpServerKind> },
}

// === impl WsHttpServers ===

impl WsHttpServers {
    /// Starts the servers and returns the handles (http, ws)
    async fn start(
        self,
        http_module: Option<RpcModule<()>>,
        ws_module: Option<RpcModule<()>>,
        config: &TransportRpcModuleConfig,
    ) -> Result<(Option<ServerHandle>, Option<ServerHandle>), RpcError> {
        let mut http_handle = None;
        let mut ws_handle = None;
        match self {
            WsHttpServers::SamePort(both) => {
                // Make sure http and ws modules are identical, since we currently can't run
                // different modules on same server
                config.ensure_ws_http_identical()?;

                if let Some(module) = http_module.or(ws_module) {
                    let handle = both.start(module).await;
                    http_handle = Some(handle.clone());
                    ws_handle = Some(handle);
                }
            }
            WsHttpServers::DifferentPort { http, ws } => {
                if let Some((server, module)) =
                    http.and_then(|server| http_module.map(|module| (server, module)))
                {
                    http_handle = Some(server.start(module).await);
                }
                if let Some((server, module)) =
                    ws.and_then(|server| ws_module.map(|module| (server, module)))
                {
                    ws_handle = Some(server.start(module).await);
                }
            }
        }

        Ok((http_handle, ws_handle))
    }
}

impl Default for WsHttpServers {
    fn default() -> Self {
        Self::DifferentPort { http: None, ws: None }
    }
}

/// Http Servers Enum
enum WsHttpServerKind {
    /// Http server
    Plain(Server<Identity, RpcServerMetrics>),
    /// Http server with cors
    WithCors(Server<Stack<CorsLayer, Identity>, RpcServerMetrics>),
    /// Http server with auth
    WithAuth(Server<Stack<AuthLayer<JwtAuthValidator>, Identity>, RpcServerMetrics>),
    /// Http server with cors and auth
    WithCorsAuth(
        Server<Stack<AuthLayer<JwtAuthValidator>, Stack<CorsLayer, Identity>>, RpcServerMetrics>,
    ),
}

// === impl WsHttpServerKind ===

impl WsHttpServerKind {
    /// Starts the server and returns the handle
    async fn start(self, module: RpcModule<()>) -> ServerHandle {
        match self {
            WsHttpServerKind::Plain(server) => server.start(module),
            WsHttpServerKind::WithCors(server) => server.start(module),
            WsHttpServerKind::WithAuth(server) => server.start(module),
            WsHttpServerKind::WithCorsAuth(server) => server.start(module),
        }
    }

    /// Builds the server according to the given config parameters.
    ///
    /// Returns the address of the started server.
    async fn build(
        builder: ServerBuilder,
        socket_addr: SocketAddr,
        cors_domains: Option<String>,
        jwt_secret: Option<JwtSecret>,
        server_kind: ServerKind,
        metrics: RpcServerMetrics,
    ) -> Result<(Self, SocketAddr), RpcError> {
        if let Some(cors) = cors_domains.as_deref().map(cors::create_cors_layer) {
            let cors = cors.map_err(|err| RpcError::Custom(err.to_string()))?;

            if let Some(secret) = jwt_secret {
                // stack cors and auth layers
                let middleware = tower::ServiceBuilder::new()
                    .layer(cors)
                    .layer(AuthLayer::new(JwtAuthValidator::new(secret.clone())));

                let server = builder
                    .set_middleware(middleware)
                    .set_logger(metrics)
                    .build(socket_addr)
                    .await
                    .map_err(|err| RpcError::from_jsonrpsee_error(err, server_kind))?;
                let local_addr = server.local_addr()?;
                let server = WsHttpServerKind::WithCorsAuth(server);
                Ok((server, local_addr))
            } else {
                let middleware = tower::ServiceBuilder::new().layer(cors);
                let server = builder
                    .set_middleware(middleware)
                    .set_logger(metrics)
                    .build(socket_addr)
                    .await
                    .map_err(|err| RpcError::from_jsonrpsee_error(err, server_kind))?;
                let local_addr = server.local_addr()?;
                let server = WsHttpServerKind::WithCors(server);
                Ok((server, local_addr))
            }
        } else if let Some(secret) = jwt_secret {
            // jwt auth layered service
            let middleware = tower::ServiceBuilder::new()
                .layer(AuthLayer::new(JwtAuthValidator::new(secret.clone())));
            let server = builder
                .set_middleware(middleware)
                .set_logger(metrics)
                .build(socket_addr)
                .await
                .map_err(|err| {
                    RpcError::from_jsonrpsee_error(err, ServerKind::Auth(socket_addr))
                })?;
            let local_addr = server.local_addr()?;
            let server = WsHttpServerKind::WithAuth(server);
            Ok((server, local_addr))
        } else {
            // plain server without any middleware
            let server = builder
                .set_logger(metrics)
                .build(socket_addr)
                .await
                .map_err(|err| RpcError::from_jsonrpsee_error(err, server_kind))?;
            let local_addr = server.local_addr()?;
            let server = WsHttpServerKind::Plain(server);
            Ok((server, local_addr))
        }
    }
}

/// Container type for each transport ie. http, ws, and ipc server
pub struct RpcServer {
    /// Configured ws,http servers
    ws_http: WsHttpServer,
    /// ipc server
    ipc: Option<IpcServer<Identity, RpcServerMetrics>>,
}

// === impl RpcServer ===

impl RpcServer {
    fn empty() -> RpcServer {
        RpcServer { ws_http: Default::default(), ipc: None }
    }

    /// Returns the [`SocketAddr`] of the http server if started.
    pub fn http_local_addr(&self) -> Option<SocketAddr> {
        self.ws_http.http_local_addr
    }
    /// Return the JwtSecret of the the server
    pub fn jwt(&self) -> Option<JwtSecret> {
        self.ws_http.jwt_secret.clone()
    }

    /// Returns the [`SocketAddr`] of the ws server if started.
    pub fn ws_local_addr(&self) -> Option<SocketAddr> {
        self.ws_http.ws_local_addr
    }

    /// Returns the [`Endpoint`] of the ipc server if started.
    pub fn ipc_endpoint(&self) -> Option<&Endpoint> {
        self.ipc.as_ref().map(|ipc| ipc.endpoint())
    }

    /// Starts the configured server by spawning the servers on the tokio runtime.
    ///
    /// This returns an [RpcServerHandle] that's connected to the server task(s) until the server is
    /// stopped or the [RpcServerHandle] is dropped.
    #[instrument(name = "start", skip_all, fields(http = ?self.http_local_addr(), ws = ?self.ws_local_addr(), ipc = ?self.ipc_endpoint().map(|ipc|ipc.path())), target = "rpc", level = "TRACE")]
    pub async fn start(self, modules: TransportRpcModules) -> Result<RpcServerHandle, RpcError> {
        trace!(target: "rpc", "staring RPC server");
        let Self { ws_http, ipc: ipc_server } = self;
        let TransportRpcModules { config, http, ws, ipc } = modules;
        let mut handle = RpcServerHandle {
            http_local_addr: ws_http.http_local_addr,
            ws_local_addr: ws_http.ws_local_addr,
            http: None,
            ws: None,
            ipc_endpoint: None,
            ipc: None,
            jwt_secret: None,
        };

        let (http, ws) = ws_http.server.start(http, ws, &config).await?;
        handle.http = http;
        handle.ws = ws;

        if let Some((server, module)) =
            ipc_server.and_then(|server| ipc.map(|module| (server, module)))
        {
            handle.ipc_endpoint = Some(server.endpoint().path().to_string());
            handle.ipc = Some(server.start(module).await?);
        }

        Ok(handle)
    }
}

impl fmt::Debug for RpcServer {
    fn fmt(&self, f: &mut fmt::Formatter<'_>) -> fmt::Result {
        f.debug_struct("RpcServer")
            .field("http", &self.ws_http.http_local_addr.is_some())
            .field("ws", &self.ws_http.http_local_addr.is_some())
            .field("ipc", &self.ipc.is_some())
            .finish()
    }
}

/// A handle to the spawned servers.
///
/// When this type is dropped or [RpcServerHandle::stop] has been called the server will be stopped.
#[derive(Clone)]
#[must_use = "Server stops if dropped"]
pub struct RpcServerHandle {
    /// The address of the http/ws server
    http_local_addr: Option<SocketAddr>,
    ws_local_addr: Option<SocketAddr>,
    http: Option<ServerHandle>,
    ws: Option<ServerHandle>,
    ipc_endpoint: Option<String>,
    ipc: Option<ServerHandle>,
    jwt_secret: Option<JwtSecret>,
}

// === impl RpcServerHandle ===

impl RpcServerHandle {
    /// Configures the JWT secret for authentication.
    fn bearer_token(&self) -> Option<String> {
        self.jwt_secret.as_ref().map(|secret| {
            format!(
                "Bearer {}",
                secret
                    .encode(&Claims {
                        iat: (SystemTime::now().duration_since(UNIX_EPOCH).unwrap() +
                            Duration::from_secs(60))
                        .as_secs(),
                        exp: None,
                    })
                    .unwrap()
            )
        })
    }
    /// Returns the [`SocketAddr`] of the http server if started.
    pub fn http_local_addr(&self) -> Option<SocketAddr> {
        self.http_local_addr
    }

    /// Returns the [`SocketAddr`] of the ws server if started.
    pub fn ws_local_addr(&self) -> Option<SocketAddr> {
        self.ws_local_addr
    }

    /// Tell the server to stop without waiting for the server to stop.
    pub fn stop(self) -> Result<(), RpcError> {
        if let Some(handle) = self.http {
            handle.stop()?
        }

        if let Some(handle) = self.ws {
            handle.stop()?
        }

        if let Some(handle) = self.ipc {
            handle.stop()?
        }

        Ok(())
    }

    /// Returns the endpoint of the launched IPC server, if any
    pub fn ipc_endpoint(&self) -> Option<String> {
        self.ipc_endpoint.clone()
    }

    /// Returns the url to the http server
    pub fn http_url(&self) -> Option<String> {
        self.http_local_addr.map(|addr| format!("http://{addr}"))
    }

    /// Returns the url to the ws server
    pub fn ws_url(&self) -> Option<String> {
        self.ws_local_addr.map(|addr| format!("ws://{addr}"))
    }

    /// Returns a http client connected to the server.
    pub fn http_client(&self) -> Option<jsonrpsee::http_client::HttpClient> {
        let url = self.http_url()?;

        let client = if let Some(token) = self.bearer_token() {
            jsonrpsee::http_client::HttpClientBuilder::default()
                .set_headers(HeaderMap::from_iter([(AUTHORIZATION, token.parse().unwrap())]))
                .build(url)
        } else {
            jsonrpsee::http_client::HttpClientBuilder::default().build(url)
        };

        client.expect("failed to create http client").into()
    }
    /// Returns a ws client connected to the server.
    pub async fn ws_client(&self) -> Option<jsonrpsee::ws_client::WsClient> {
        let url = self.ws_url()?;
        let mut builder = jsonrpsee::ws_client::WsClientBuilder::default();

        if let Some(token) = self.bearer_token() {
            let headers = HeaderMap::from_iter([(AUTHORIZATION, token.parse().unwrap())]);
            builder = builder.set_headers(headers);
        }

        let client = builder.build(url).await.expect("failed to create ws client");
        Some(client)
    }
}

impl fmt::Debug for RpcServerHandle {
    fn fmt(&self, f: &mut fmt::Formatter<'_>) -> fmt::Result {
        f.debug_struct("RpcServerHandle")
            .field("http", &self.http.is_some())
            .field("ws", &self.ws.is_some())
            .field("ipc", &self.ipc.is_some())
            .finish()
    }
}

#[cfg(test)]
mod tests {
    use super::*;

    #[test]
    fn parse_eth_call_bundle() {
        let selection = "eth-call-bundle".parse::<RethRpcModule>().unwrap();
        assert_eq!(selection, RethRpcModule::EthCallBundle);
        let selection = "eth_callBundle".parse::<RethRpcModule>().unwrap();
        assert_eq!(selection, RethRpcModule::EthCallBundle);
    }

    #[test]
    fn parse_rpc_module_selection() {
        let selection = "all".parse::<RpcModuleSelection>().unwrap();
        assert_eq!(selection, RpcModuleSelection::All);
    }

    #[test]
    fn parse_rpc_module_selection_none() {
        let selection = "none".parse::<RpcModuleSelection>().unwrap();
        assert_eq!(selection, Selection(vec![]));
    }

    #[test]
    fn parse_rpc_unique_module_selection() {
        let selection = "eth,admin,eth,net".parse::<RpcModuleSelection>().unwrap();
        assert_eq!(
            selection,
            RpcModuleSelection::Selection(vec![
                RethRpcModule::Eth,
                RethRpcModule::Admin,
                RethRpcModule::Net,
            ])
        );
    }

    #[test]
    fn identical_selection() {
        assert!(RpcModuleSelection::are_identical(
            Some(&RpcModuleSelection::All),
            Some(&RpcModuleSelection::All),
        ));
        assert!(!RpcModuleSelection::are_identical(
            Some(&RpcModuleSelection::All),
            Some(&RpcModuleSelection::Standard),
        ));
        assert!(RpcModuleSelection::are_identical(
            Some(&RpcModuleSelection::Selection(RpcModuleSelection::Standard.into_selection())),
            Some(&RpcModuleSelection::Standard),
        ));
    }

    #[test]
    fn test_rpc_module_str() {
        macro_rules! assert_rpc_module {
            ($($s:expr => $v:expr,)*) => {
                $(
                    let val: RethRpcModule  = $s.parse().unwrap();
                    assert_eq!(val, $v);
                    assert_eq!(val.to_string().as_str(), $s);
                )*
            };
        }
        assert_rpc_module!
        (
                "admin" =>  RethRpcModule::Admin,
                "debug" =>  RethRpcModule::Debug,
                "eth" =>  RethRpcModule::Eth,
                "net" =>  RethRpcModule::Net,
                "trace" =>  RethRpcModule::Trace,
                "web3" =>  RethRpcModule::Web3,
                "rpc" => RethRpcModule::Rpc,
                "ots" => RethRpcModule::Ots,
                "reth" => RethRpcModule::Reth,
            );
    }

    #[test]
    fn test_default_selection() {
        let selection = RpcModuleSelection::Standard.into_selection();
        assert_eq!(selection, vec![RethRpcModule::Eth, RethRpcModule::Net, RethRpcModule::Web3,])
    }

    #[test]
    fn test_create_rpc_module_config() {
        let selection = vec!["eth", "admin"];
        let config = RpcModuleSelection::try_from_selection(selection).unwrap();
        assert_eq!(
            config,
            RpcModuleSelection::Selection(vec![RethRpcModule::Eth, RethRpcModule::Admin])
        );
    }

    #[test]
    fn test_configure_transport_config() {
        let config = TransportRpcModuleConfig::default()
            .with_http([RethRpcModule::Eth, RethRpcModule::Admin]);
        assert_eq!(
            config,
            TransportRpcModuleConfig {
                http: Some(RpcModuleSelection::Selection(vec![
                    RethRpcModule::Eth,
                    RethRpcModule::Admin
                ])),
                ws: None,
                ipc: None,
                config: None,
            }
        )
    }

    #[test]
    fn test_configure_transport_config_none() {
        let config = TransportRpcModuleConfig::default().with_http(Vec::<RethRpcModule>::new());
        assert_eq!(
            config,
            TransportRpcModuleConfig {
                http: Some(RpcModuleSelection::Selection(vec![])),
                ws: None,
                ipc: None,
                config: None,
            }
        )
    }
}<|MERGE_RESOLUTION|>--- conflicted
+++ resolved
@@ -170,11 +170,7 @@
         cache::{cache_new_blocks_task, EthStateCache},
         fee_history_cache_new_blocks_task,
         gas_oracle::GasPriceOracle,
-<<<<<<< HEAD
-        FeeHistoryCache,
-=======
-        EthBundle,
->>>>>>> baf407f5
+        EthBundle, FeeHistoryCache,
     },
     AdminApi, AuthLayer, BlockingTaskGuard, BlockingTaskPool, Claims, DebugApi, EngineEthApi,
     EthApi, EthFilter, EthPubSub, EthSubscriptionIdProvider, JwtAuthValidator, JwtSecret, NetApi,
