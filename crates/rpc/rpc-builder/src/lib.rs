//! Configure reth RPC.
//!
//! This crate contains several builder and config types that allow to configure the selection of
//! [`RethRpcModule`] specific to transports (ws, http, ipc).
//!
//! The [`RpcModuleBuilder`] is the main entrypoint for configuring all reth modules. It takes
//! instances of components required to start the servers, such as provider impls, network and
//! transaction pool. [`RpcModuleBuilder::build`] returns a [`TransportRpcModules`] which contains
//! the transport specific config (what APIs are available via this transport).
//!
//! The [`RpcServerConfig`] is used to configure the [`RpcServer`] type which contains all transport
//! implementations (http server, ws server, ipc server). [`RpcServer::start`] requires the
//! [`TransportRpcModules`] so it can start the servers with the configured modules.
//!
//! # Examples
//!
//! Configure only an http server with a selection of [`RethRpcModule`]s
//!
//! ```
//! use reth_evm::ConfigureEvm;
//! use reth_network_api::{NetworkInfo, Peers};
//! use reth_provider::{
//!     AccountReader, BlockReaderIdExt, CanonStateSubscriptions, ChainSpecProvider,
//!     ChangeSetReader, EvmEnvProvider, StateProviderFactory,
//! };
//! use reth_rpc_builder::{
//!     RethRpcModule, RpcModuleBuilder, RpcServerConfig, ServerBuilder, TransportRpcModuleConfig,
//! };
//! use reth_tasks::TokioTaskExecutor;
//! use reth_transaction_pool::TransactionPool;
//! pub async fn launch<Provider, Pool, Network, Events, EvmConfig>(
//!     provider: Provider,
//!     pool: Pool,
//!     network: Network,
//!     events: Events,
//!     evm_config: EvmConfig,
//! ) where
//!     Provider: AccountReader
//!         + BlockReaderIdExt
//!         + ChainSpecProvider
//!         + ChangeSetReader
//!         + StateProviderFactory
//!         + EvmEnvProvider
//!         + Clone
//!         + Unpin
//!         + 'static,
//!     Pool: TransactionPool + Clone + 'static,
//!     Network: NetworkInfo + Peers + Clone + 'static,
//!     Events: CanonStateSubscriptions + Clone + 'static,
//!     EvmConfig: ConfigureEvm + 'static,
//! {
//!     // configure the rpc module per transport
//!     let transports = TransportRpcModuleConfig::default().with_http(vec![
//!         RethRpcModule::Admin,
//!         RethRpcModule::Debug,
//!         RethRpcModule::Eth,
//!         RethRpcModule::Web3,
//!     ]);
//!     let transport_modules = RpcModuleBuilder::new(
//!         provider,
//!         pool,
//!         network,
//!         TokioTaskExecutor::default(),
//!         events,
//!         evm_config,
//!     )
//!     .build(transports);
//!     let handle = RpcServerConfig::default()
//!         .with_http(ServerBuilder::default())
//!         .start(transport_modules)
//!         .await
//!         .unwrap();
//! }
//! ```
//!
//! Configure a http and ws server with a separate auth server that handles the `engine_` API
//!
//!
//! ```
//! use reth_engine_primitives::EngineTypes;
//! use reth_evm::ConfigureEvm;
//! use reth_network_api::{NetworkInfo, Peers};
//! use reth_provider::{
//!     AccountReader, BlockReaderIdExt, CanonStateSubscriptions, ChainSpecProvider,
//!     ChangeSetReader, EvmEnvProvider, StateProviderFactory,
//! };
//! use reth_rpc_api::EngineApiServer;
//! use reth_rpc_builder::{
//!     auth::AuthServerConfig, RethRpcModule, RpcModuleBuilder, RpcServerConfig,
//!     TransportRpcModuleConfig,
//! };
//! use reth_rpc_layer::JwtSecret;
//! use reth_tasks::TokioTaskExecutor;
//! use reth_transaction_pool::TransactionPool;
//! use tokio::try_join;
//! pub async fn launch<Provider, Pool, Network, Events, EngineApi, EngineT, EvmConfig>(
//!     provider: Provider,
//!     pool: Pool,
//!     network: Network,
//!     events: Events,
//!     engine_api: EngineApi,
//!     evm_config: EvmConfig,
//! ) where
//!     Provider: AccountReader
//!         + BlockReaderIdExt
//!         + ChainSpecProvider
//!         + ChangeSetReader
//!         + StateProviderFactory
//!         + EvmEnvProvider
//!         + Clone
//!         + Unpin
//!         + 'static,
//!     Pool: TransactionPool + Clone + 'static,
//!     Network: NetworkInfo + Peers + Clone + 'static,
//!     Events: CanonStateSubscriptions + Clone + 'static,
//!     EngineApi: EngineApiServer<EngineT>,
//!     EngineT: EngineTypes + 'static,
//!     EvmConfig: ConfigureEvm + 'static,
//! {
//!     // configure the rpc module per transport
//!     let transports = TransportRpcModuleConfig::default().with_http(vec![
//!         RethRpcModule::Admin,
//!         RethRpcModule::Debug,
//!         RethRpcModule::Eth,
//!         RethRpcModule::Web3,
//!     ]);
//!     let builder = RpcModuleBuilder::new(
//!         provider,
//!         pool,
//!         network,
//!         TokioTaskExecutor::default(),
//!         events,
//!         evm_config,
//!     );
//!
//!     // configure the server modules
//!     let (modules, auth_module, _registry) =
//!         builder.build_with_auth_server(transports, engine_api);
//!
//!     // start the servers
//!     let auth_config = AuthServerConfig::builder(JwtSecret::random()).build();
//!     let config = RpcServerConfig::default();
//!
//!     let (_rpc_handle, _auth_handle) =
//!         try_join!(modules.start_server(config), auth_module.start_server(auth_config),)
//!             .unwrap();
//! }
//! ```

#![doc(
    html_logo_url = "https://raw.githubusercontent.com/paradigmxyz/reth/main/assets/reth-docs.png",
    html_favicon_url = "https://avatars0.githubusercontent.com/u/97369466?s=256",
    issue_tracker_base_url = "https://github.com/paradigmxyz/reth/issues/"
)]
#![cfg_attr(not(test), warn(unused_crate_dependencies))]
#![cfg_attr(docsrs, feature(doc_cfg, doc_auto_cfg))]

use crate::{
    auth::AuthRpcModule, cors::CorsDomainError, error::WsHttpSamePortError,
    metrics::RpcRequestMetrics,
};
<<<<<<< HEAD
use constants::*;
use error::{RpcError, ServerKind};
use http::{header::AUTHORIZATION, HeaderMap};
=======
use error::{ConflictingModules, RpcError, ServerKind};
use hyper::{header::AUTHORIZATION, HeaderMap};
pub use jsonrpsee::server::ServerBuilder;
>>>>>>> 79113551
use jsonrpsee::{
    core::RegisterMethodError,
    server::{AlreadyStoppedError, IdProvider, RpcServiceBuilder, Server, ServerHandle},
    Methods, RpcModule,
};
use reth_engine_primitives::EngineTypes;
use reth_evm::ConfigureEvm;
use reth_ipc::server::IpcServer;
use reth_network_api::{noop::NoopNetwork, NetworkInfo, Peers};
use reth_provider::{
    AccountReader, BlockReader, BlockReaderIdExt, CanonStateSubscriptions, ChainSpecProvider,
    ChangeSetReader, EvmEnvProvider, StateProviderFactory,
};
use reth_rpc::{
    eth::{
        cache::{cache_new_blocks_task, EthStateCache},
        fee_history_cache_new_blocks_task,
        gas_oracle::GasPriceOracle,
        traits::RawTransactionForwarder,
        EthBundle, FeeHistoryCache,
    },
    AdminApi, DebugApi, EngineEthApi, EthApi, EthFilter, EthPubSub, EthSubscriptionIdProvider,
    NetApi, OtterscanApi, RPCApi, RethApi, TraceApi, TxPoolApi, Web3Api,
};
use reth_rpc_api::servers::*;
use reth_rpc_layer::{AuthLayer, Claims, JwtAuthValidator, JwtSecret};
use reth_tasks::{
    pool::{BlockingTaskGuard, BlockingTaskPool},
    TaskSpawner, TokioTaskExecutor,
};
use reth_transaction_pool::{noop::NoopTransactionPool, TransactionPool};
use serde::{Deserialize, Serialize};
use std::{
    collections::HashMap,
    fmt,
    net::{Ipv4Addr, SocketAddr, SocketAddrV4},
    sync::Arc,
    time::{Duration, SystemTime, UNIX_EPOCH},
};
<<<<<<< HEAD
use strum::{AsRefStr, EnumIter, IntoStaticStr, ParseError, VariantArray, VariantNames};
use tower_http::cors::CorsLayer;
use tracing::{instrument, trace};

pub use jsonrpsee::server::ServerBuilder;
pub use reth_ipc::server::{
    Builder as IpcServerBuilder, RpcServiceBuilder as IpcRpcServiceBuilder,
};
pub use tower::layer::util::{Identity, Stack};

// re-export for convenience
=======
pub use tower::layer::util::{Identity, Stack};
use tower_http::cors::CorsLayer;
use tracing::{instrument, trace};

>>>>>>> 79113551
pub use crate::eth::{EthConfig, EthHandlers};

// re-export for convenience
pub use reth_rpc_server_types::{constants, RethRpcModule, RpcModuleSelection};

/// Auth server utilities.
pub mod auth;

/// RPC server utilities.
pub mod config;

/// Cors utilities.
mod cors;

/// Rpc error utilities.
pub mod error;

/// Eth utils
mod eth;

// Rpc server metrics
mod metrics;

/// Convenience function for starting a server in one step.
#[allow(clippy::too_many_arguments)]
pub async fn launch<Provider, Pool, Network, Tasks, Events, EvmConfig>(
    provider: Provider,
    pool: Pool,
    network: Network,
    module_config: impl Into<TransportRpcModuleConfig>,
    server_config: impl Into<RpcServerConfig>,
    executor: Tasks,
    events: Events,
    evm_config: EvmConfig,
) -> Result<RpcServerHandle, RpcError>
where
    Provider: BlockReaderIdExt
        + AccountReader
        + StateProviderFactory
        + EvmEnvProvider
        + ChainSpecProvider
        + ChangeSetReader
        + Clone
        + Unpin
        + 'static,
    Pool: TransactionPool + Clone + 'static,
    Network: NetworkInfo + Peers + Clone + 'static,
    Tasks: TaskSpawner + Clone + 'static,
    Events: CanonStateSubscriptions + Clone + 'static,
    EvmConfig: ConfigureEvm + 'static,
{
    let module_config = module_config.into();
    let server_config = server_config.into();
    RpcModuleBuilder::new(provider, pool, network, executor, events, evm_config)
        .build(module_config)
        .start_server(server_config)
        .await
}

/// A builder type to configure the RPC module: See [`RpcModule`]
///
/// This is the main entrypoint and the easiest way to configure an RPC server.
#[derive(Debug, Clone)]
pub struct RpcModuleBuilder<Provider, Pool, Network, Tasks, Events, EvmConfig> {
    /// The Provider type to when creating all rpc handlers
    provider: Provider,
    /// The Pool type to when creating all rpc handlers
    pool: Pool,
    /// The Network type to when creating all rpc handlers
    network: Network,
    /// How additional tasks are spawned, for example in the eth pubsub namespace
    executor: Tasks,
    /// Provides access to chain events, such as new blocks, required by pubsub.
    events: Events,
    /// Defines how the EVM should be configured before execution.
    evm_config: EvmConfig,
}

// === impl RpcBuilder ===

impl<Provider, Pool, Network, Tasks, Events, EvmConfig>
    RpcModuleBuilder<Provider, Pool, Network, Tasks, Events, EvmConfig>
{
    /// Create a new instance of the builder
    pub const fn new(
        provider: Provider,
        pool: Pool,
        network: Network,
        executor: Tasks,
        events: Events,
        evm_config: EvmConfig,
    ) -> Self {
        Self { provider, pool, network, executor, events, evm_config }
    }

    /// Configure the provider instance.
    pub fn with_provider<P>(
        self,
        provider: P,
    ) -> RpcModuleBuilder<P, Pool, Network, Tasks, Events, EvmConfig>
    where
        P: BlockReader + StateProviderFactory + EvmEnvProvider + 'static,
    {
        let Self { pool, network, executor, events, evm_config, .. } = self;
        RpcModuleBuilder { provider, network, pool, executor, events, evm_config }
    }

    /// Configure the transaction pool instance.
    pub fn with_pool<P>(
        self,
        pool: P,
    ) -> RpcModuleBuilder<Provider, P, Network, Tasks, Events, EvmConfig>
    where
        P: TransactionPool + 'static,
    {
        let Self { provider, network, executor, events, evm_config, .. } = self;
        RpcModuleBuilder { provider, network, pool, executor, events, evm_config }
    }

    /// Configure a [`NoopTransactionPool`] instance.
    ///
    /// Caution: This will configure a pool API that does absolutely nothing.
    /// This is only intended for allow easier setup of namespaces that depend on the [`EthApi`]
    /// which requires a [`TransactionPool`] implementation.
    pub fn with_noop_pool(
        self,
    ) -> RpcModuleBuilder<Provider, NoopTransactionPool, Network, Tasks, Events, EvmConfig> {
        let Self { provider, executor, events, network, evm_config, .. } = self;
        RpcModuleBuilder {
            provider,
            executor,
            events,
            network,
            evm_config,
            pool: NoopTransactionPool::default(),
        }
    }

    /// Configure the network instance.
    pub fn with_network<N>(
        self,
        network: N,
    ) -> RpcModuleBuilder<Provider, Pool, N, Tasks, Events, EvmConfig>
    where
        N: NetworkInfo + Peers + 'static,
    {
        let Self { provider, pool, executor, events, evm_config, .. } = self;
        RpcModuleBuilder { provider, network, pool, executor, events, evm_config }
    }

    /// Configure a [`NoopNetwork`] instance.
    ///
    /// Caution: This will configure a network API that does absolutely nothing.
    /// This is only intended for allow easier setup of namespaces that depend on the [`EthApi`]
    /// which requires a [`NetworkInfo`] implementation.
    pub fn with_noop_network(
        self,
    ) -> RpcModuleBuilder<Provider, Pool, NoopNetwork, Tasks, Events, EvmConfig> {
        let Self { provider, pool, executor, events, evm_config, .. } = self;
        RpcModuleBuilder {
            provider,
            pool,
            executor,
            events,
            network: NoopNetwork::default(),
            evm_config,
        }
    }

    /// Configure the task executor to use for additional tasks.
    pub fn with_executor<T>(
        self,
        executor: T,
    ) -> RpcModuleBuilder<Provider, Pool, Network, T, Events, EvmConfig>
    where
        T: TaskSpawner + 'static,
    {
        let Self { pool, network, provider, events, evm_config, .. } = self;
        RpcModuleBuilder { provider, network, pool, executor, events, evm_config }
    }

    /// Configure [`TokioTaskExecutor`] as the task executor to use for additional tasks.
    ///
    /// This will spawn additional tasks directly via `tokio::task::spawn`, See
    /// [`TokioTaskExecutor`].
    pub fn with_tokio_executor(
        self,
    ) -> RpcModuleBuilder<Provider, Pool, Network, TokioTaskExecutor, Events, EvmConfig> {
        let Self { pool, network, provider, events, evm_config, .. } = self;
        RpcModuleBuilder {
            provider,
            network,
            pool,
            events,
            executor: TokioTaskExecutor::default(),
            evm_config,
        }
    }

    /// Configure the event subscriber instance
    pub fn with_events<E>(
        self,
        events: E,
    ) -> RpcModuleBuilder<Provider, Pool, Network, Tasks, E, EvmConfig>
    where
        E: CanonStateSubscriptions + 'static,
    {
        let Self { provider, pool, executor, network, evm_config, .. } = self;
        RpcModuleBuilder { provider, network, pool, executor, events, evm_config }
    }

    /// Configure the evm configuration type
    pub fn with_evm_config<E>(
        self,
        evm_config: E,
    ) -> RpcModuleBuilder<Provider, Pool, Network, Tasks, Events, E>
    where
        E: ConfigureEvm + 'static,
    {
        let Self { provider, pool, executor, network, events, .. } = self;
        RpcModuleBuilder { provider, network, pool, executor, events, evm_config }
    }
}

impl<Provider, Pool, Network, Tasks, Events, EvmConfig>
    RpcModuleBuilder<Provider, Pool, Network, Tasks, Events, EvmConfig>
where
    Provider: BlockReaderIdExt
        + AccountReader
        + StateProviderFactory
        + EvmEnvProvider
        + ChainSpecProvider
        + ChangeSetReader
        + Clone
        + Unpin
        + 'static,
    Pool: TransactionPool + Clone + 'static,
    Network: NetworkInfo + Peers + Clone + 'static,
    Tasks: TaskSpawner + Clone + 'static,
    Events: CanonStateSubscriptions + Clone + 'static,
    EvmConfig: ConfigureEvm + 'static,
{
    /// Configures all [`RpcModule`]s specific to the given [`TransportRpcModuleConfig`] which can
    /// be used to start the transport server(s).
    ///
    /// This behaves exactly as [`RpcModuleBuilder::build`] for the [`TransportRpcModules`], but
    /// also configures the auth (engine api) server, which exposes a subset of the `eth_`
    /// namespace.
    pub fn build_with_auth_server<EngineApi, EngineT>(
        self,
        module_config: TransportRpcModuleConfig,
        engine: EngineApi,
    ) -> (
        TransportRpcModules,
        AuthRpcModule,
        RethModuleRegistry<Provider, Pool, Network, Tasks, Events, EvmConfig>,
    )
    where
        EngineT: EngineTypes + 'static,
        EngineApi: EngineApiServer<EngineT>,
    {
        let Self { provider, pool, network, executor, events, evm_config } = self;

        let config = module_config.config.clone().unwrap_or_default();

        let mut registry =
            RethModuleRegistry::new(provider, pool, network, executor, events, config, evm_config);

        let modules = registry.create_transport_rpc_modules(module_config);

        let auth_module = registry.create_auth_module(engine);

        (modules, auth_module, registry)
    }

    /// Converts the builder into a [`RethModuleRegistry`] which can be used to create all
    /// components.
    ///
    /// This is useful for getting access to API handlers directly:
    ///
    /// # Example
    ///
    /// ```no_run
    /// use reth_evm::ConfigureEvm;
    /// use reth_network_api::noop::NoopNetwork;
    /// use reth_provider::test_utils::{NoopProvider, TestCanonStateSubscriptions};
    /// use reth_rpc_builder::RpcModuleBuilder;
    /// use reth_tasks::TokioTaskExecutor;
    /// use reth_transaction_pool::noop::NoopTransactionPool;
    ///
    /// fn init<Evm: ConfigureEvm + 'static>(evm: Evm) {
    ///     let mut registry = RpcModuleBuilder::default()
    ///         .with_provider(NoopProvider::default())
    ///         .with_pool(NoopTransactionPool::default())
    ///         .with_network(NoopNetwork::default())
    ///         .with_executor(TokioTaskExecutor::default())
    ///         .with_events(TestCanonStateSubscriptions::default())
    ///         .with_evm_config(evm)
    ///         .into_registry(Default::default());
    ///
    ///     let eth_api = registry.eth_api();
    /// }
    /// ```
    pub fn into_registry(
        self,
        config: RpcModuleConfig,
    ) -> RethModuleRegistry<Provider, Pool, Network, Tasks, Events, EvmConfig> {
        let Self { provider, pool, network, executor, events, evm_config } = self;
        RethModuleRegistry::new(provider, pool, network, executor, events, config, evm_config)
    }

    /// Configures all [`RpcModule`]s specific to the given [`TransportRpcModuleConfig`] which can
    /// be used to start the transport server(s).
    ///
    /// See also [`RpcServer::start`]
    pub fn build(self, module_config: TransportRpcModuleConfig) -> TransportRpcModules<()> {
        let mut modules = TransportRpcModules::default();

        let Self { provider, pool, network, executor, events, evm_config } = self;

        if !module_config.is_empty() {
            let TransportRpcModuleConfig { http, ws, ipc, config } = module_config.clone();

            let mut registry = RethModuleRegistry::new(
                provider,
                pool,
                network,
                executor,
                events,
                config.unwrap_or_default(),
                evm_config,
            );

            modules.config = module_config;
            modules.http = registry.maybe_module(http.as_ref());
            modules.ws = registry.maybe_module(ws.as_ref());
            modules.ipc = registry.maybe_module(ipc.as_ref());
        }

        modules
    }
}

impl Default for RpcModuleBuilder<(), (), (), (), (), ()> {
    fn default() -> Self {
        Self::new((), (), (), (), (), ())
    }
}

/// Bundles settings for modules
#[derive(Debug, Default, Clone, Eq, PartialEq, Serialize, Deserialize)]
pub struct RpcModuleConfig {
    /// `eth` namespace settings
    eth: EthConfig,
}

// === impl RpcModuleConfig ===

impl RpcModuleConfig {
    /// Convenience method to create a new [`RpcModuleConfigBuilder`]
    pub fn builder() -> RpcModuleConfigBuilder {
        RpcModuleConfigBuilder::default()
    }

    /// Returns a new RPC module config given the eth namespace config
    pub const fn new(eth: EthConfig) -> Self {
        Self { eth }
    }

    /// Get a reference to the eth namespace config
    pub const fn eth(&self) -> &EthConfig {
        &self.eth
    }

    /// Get a mutable reference to the eth namespace config
    pub fn eth_mut(&mut self) -> &mut EthConfig {
        &mut self.eth
    }
}

/// Configures [`RpcModuleConfig`]
#[derive(Clone, Debug, Default)]
pub struct RpcModuleConfigBuilder {
    eth: Option<EthConfig>,
}

// === impl RpcModuleConfigBuilder ===

impl RpcModuleConfigBuilder {
    /// Configures a custom eth namespace config
    pub const fn eth(mut self, eth: EthConfig) -> Self {
        self.eth = Some(eth);
        self
    }

    /// Consumes the type and creates the [`RpcModuleConfig`]
    pub fn build(self) -> RpcModuleConfig {
        let Self { eth } = self;
        RpcModuleConfig { eth: eth.unwrap_or_default() }
    }

    /// Get a reference to the eth namespace config, if any
    pub const fn get_eth(&self) -> &Option<EthConfig> {
        &self.eth
    }

    /// Get a mutable reference to the eth namespace config, if any
    pub fn eth_mut(&mut self) -> &mut Option<EthConfig> {
        &mut self.eth
    }

    /// Get the eth namespace config, creating a default if none is set
    pub fn eth_mut_or_default(&mut self) -> &mut EthConfig {
        self.eth.get_or_insert_with(EthConfig::default)
    }
}

/// A Helper type the holds instances of the configured modules.
#[derive(Debug, Clone)]
pub struct RethModuleRegistry<Provider, Pool, Network, Tasks, Events, EvmConfig> {
    provider: Provider,
    pool: Pool,
    network: Network,
    executor: Tasks,
    events: Events,
    /// Defines how to configure the EVM before execution.
    evm_config: EvmConfig,
    /// Additional settings for handlers.
    config: RpcModuleConfig,
    /// Holds a clone of all the eth namespace handlers
    eth: Option<EthHandlers<Provider, Pool, Network, Events, EvmConfig>>,
    /// to put trace calls behind semaphore
    blocking_pool_guard: BlockingTaskGuard,
    /// Contains the [Methods] of a module
    modules: HashMap<RethRpcModule, Methods>,
    /// Optional forwarder for `eth_sendRawTransaction`
    // TODO(mattsse): find a more ergonomic way to configure eth/rpc customizations
    eth_raw_transaction_forwarder: Option<Arc<dyn RawTransactionForwarder>>,
}

// === impl RethModuleRegistry ===

impl<Provider, Pool, Network, Tasks, Events, EvmConfig>
    RethModuleRegistry<Provider, Pool, Network, Tasks, Events, EvmConfig>
{
    /// Creates a new, empty instance.
    pub fn new(
        provider: Provider,
        pool: Pool,
        network: Network,
        executor: Tasks,
        events: Events,
        config: RpcModuleConfig,
        evm_config: EvmConfig,
    ) -> Self {
        Self {
            provider,
            pool,
            network,
            evm_config,
            eth: None,
            executor,
            modules: Default::default(),
            blocking_pool_guard: BlockingTaskGuard::new(config.eth.max_tracing_requests),
            config,
            events,
            eth_raw_transaction_forwarder: None,
        }
    }

    /// Sets a forwarder for `eth_sendRawTransaction`
    ///
    /// Note: this might be removed in the future in favor of a more generic approach.
    pub fn set_eth_raw_transaction_forwarder(
        &mut self,
        forwarder: Arc<dyn RawTransactionForwarder>,
    ) {
        if let Some(eth) = self.eth.as_ref() {
            // in case the eth api has been created before the forwarder was set: <https://github.com/paradigmxyz/reth/issues/8661>
            eth.api.set_eth_raw_transaction_forwarder(forwarder.clone());
        }
        self.eth_raw_transaction_forwarder = Some(forwarder);
    }

    /// Returns a reference to the pool
    pub const fn pool(&self) -> &Pool {
        &self.pool
    }

    /// Returns a reference to the events type
    pub const fn events(&self) -> &Events {
        &self.events
    }

    /// Returns a reference to the tasks type
    pub const fn tasks(&self) -> &Tasks {
        &self.executor
    }

    /// Returns a reference to the provider
    pub const fn provider(&self) -> &Provider {
        &self.provider
    }

    /// Returns all installed methods
    pub fn methods(&self) -> Vec<Methods> {
        self.modules.values().cloned().collect()
    }

    /// Returns a merged `RpcModule`
    pub fn module(&self) -> RpcModule<()> {
        let mut module = RpcModule::new(());
        for methods in self.modules.values().cloned() {
            module.merge(methods).expect("No conflicts");
        }
        module
    }
}

impl<Provider: ChainSpecProvider, Pool, Network, Tasks, Events, EvmConfig>
    RethModuleRegistry<Provider, Pool, Network, Tasks, Events, EvmConfig>
where
    Network: NetworkInfo + Peers + Clone + 'static,
{
    /// Instantiates `AdminApi`
    pub fn admin_api(&self) -> AdminApi<Network> {
        AdminApi::new(self.network.clone(), self.provider.chain_spec())
    }

    /// Instantiates `Web3Api`
    pub fn web3_api(&self) -> Web3Api<Network> {
        Web3Api::new(self.network.clone())
    }

    /// Register Admin Namespace
    pub fn register_admin(&mut self) -> &mut Self {
        let adminapi = self.admin_api();
        self.modules.insert(RethRpcModule::Admin, adminapi.into_rpc().into());
        self
    }

    /// Register Web3 Namespace
    pub fn register_web3(&mut self) -> &mut Self {
        let web3api = self.web3_api();
        self.modules.insert(RethRpcModule::Web3, web3api.into_rpc().into());
        self
    }
}

impl<Provider, Pool, Network, Tasks, Events, EvmConfig>
    RethModuleRegistry<Provider, Pool, Network, Tasks, Events, EvmConfig>
where
    Provider: BlockReaderIdExt
        + AccountReader
        + StateProviderFactory
        + EvmEnvProvider
        + ChainSpecProvider
        + ChangeSetReader
        + Clone
        + Unpin
        + 'static,
    Pool: TransactionPool + Clone + 'static,
    Network: NetworkInfo + Peers + Clone + 'static,
    Tasks: TaskSpawner + Clone + 'static,
    Events: CanonStateSubscriptions + Clone + 'static,
    EvmConfig: ConfigureEvm + 'static,
{
    /// Register Eth Namespace
    ///
    /// # Panics
    ///
    /// If called outside of the tokio runtime. See also [`Self::eth_api`]
    pub fn register_eth(&mut self) -> &mut Self {
        let eth_api = self.eth_api();
        self.modules.insert(RethRpcModule::Eth, eth_api.into_rpc().into());
        self
    }

    /// Register Otterscan Namespace
    ///
    /// # Panics
    ///
    /// If called outside of the tokio runtime. See also [`Self::eth_api`]
    pub fn register_ots(&mut self) -> &mut Self {
        let otterscan_api = self.otterscan_api();
        self.modules.insert(RethRpcModule::Ots, otterscan_api.into_rpc().into());
        self
    }

    /// Register Debug Namespace
    ///
    /// # Panics
    ///
    /// If called outside of the tokio runtime. See also [`Self::eth_api`]
    pub fn register_debug(&mut self) -> &mut Self {
        let debug_api = self.debug_api();
        self.modules.insert(RethRpcModule::Debug, debug_api.into_rpc().into());
        self
    }

    /// Register Trace Namespace
    ///
    /// # Panics
    ///
    /// If called outside of the tokio runtime. See also [`Self::eth_api`]
    pub fn register_trace(&mut self) -> &mut Self {
        let trace_api = self.trace_api();
        self.modules.insert(RethRpcModule::Trace, trace_api.into_rpc().into());
        self
    }

    /// Configures the auth module that includes the
    ///   * `engine_` namespace
    ///   * `api_` namespace
    ///
    /// Note: This does _not_ register the `engine_` in this registry.
    pub fn create_auth_module<EngineApi, EngineT>(&mut self, engine_api: EngineApi) -> AuthRpcModule
    where
        EngineT: EngineTypes + 'static,
        EngineApi: EngineApiServer<EngineT>,
    {
        let eth_handlers = self.eth_handlers();
        let mut module = RpcModule::new(());

        module.merge(engine_api.into_rpc()).expect("No conflicting methods");

        // also merge a subset of `eth_` handlers
        let engine_eth = EngineEthApi::new(eth_handlers.api.clone(), eth_handlers.filter);
        module.merge(engine_eth.into_rpc()).expect("No conflicting methods");

        AuthRpcModule { inner: module }
    }

    /// Register Net Namespace
    ///
    /// See also [`Self::eth_api`]
    ///
    /// # Panics
    ///
    /// If called outside of the tokio runtime.
    pub fn register_net(&mut self) -> &mut Self {
        let netapi = self.net_api();
        self.modules.insert(RethRpcModule::Net, netapi.into_rpc().into());
        self
    }

    /// Register Reth namespace
    ///
    /// See also [`Self::eth_api`]
    ///
    /// # Panics
    ///
    /// If called outside of the tokio runtime.
    pub fn register_reth(&mut self) -> &mut Self {
        let rethapi = self.reth_api();
        self.modules.insert(RethRpcModule::Reth, rethapi.into_rpc().into());
        self
    }

    /// Helper function to create a [`RpcModule`] if it's not `None`
    fn maybe_module(&mut self, config: Option<&RpcModuleSelection>) -> Option<RpcModule<()>> {
        config.map(|config| self.module_for(config))
    }

    /// Configure a [`TransportRpcModules`] using the current registry. This
    /// creates [`RpcModule`] instances for the modules selected by the
    /// `config`.
    pub fn create_transport_rpc_modules(
        &mut self,
        config: TransportRpcModuleConfig,
    ) -> TransportRpcModules<()> {
        let mut modules = TransportRpcModules::default();
        let http = self.maybe_module(config.http.as_ref());
        let ws = self.maybe_module(config.ws.as_ref());
        let ipc = self.maybe_module(config.ipc.as_ref());

        modules.config = config;
        modules.http = http;
        modules.ws = ws;
        modules.ipc = ipc;
        modules
    }

    /// Populates a new [`RpcModule`] based on the selected [`RethRpcModule`]s in the given
    /// [`RpcModuleSelection`]
    pub fn module_for(&mut self, config: &RpcModuleSelection) -> RpcModule<()> {
        let mut module = RpcModule::new(());
        let all_methods = self.reth_methods(config.iter_selection());
        for methods in all_methods {
            module.merge(methods).expect("No conflicts");
        }
        module
    }

    /// Returns the [Methods] for the given [`RethRpcModule`]
    ///
    /// If this is the first time the namespace is requested, a new instance of API implementation
    /// will be created.
    ///
    /// # Panics
    ///
    /// If called outside of the tokio runtime. See also [`Self::eth_api`]
    pub fn reth_methods(
        &mut self,
        namespaces: impl Iterator<Item = RethRpcModule>,
    ) -> Vec<Methods> {
        let EthHandlers {
            api: eth_api,
            filter: eth_filter,
            pubsub: eth_pubsub,
            cache: _,
            blocking_task_pool: _,
        } = self.with_eth(|eth| eth.clone());

        // Create a copy, so we can list out all the methods for rpc_ api
        let namespaces: Vec<_> = namespaces.collect();
        namespaces
            .iter()
            .copied()
            .map(|namespace| {
                self.modules
                    .entry(namespace)
                    .or_insert_with(|| match namespace {
                        RethRpcModule::Admin => {
                            AdminApi::new(self.network.clone(), self.provider.chain_spec())
                                .into_rpc()
                                .into()
                        }
                        RethRpcModule::Debug => DebugApi::new(
                            self.provider.clone(),
                            eth_api.clone(),
                            self.blocking_pool_guard.clone(),
                        )
                        .into_rpc()
                        .into(),
                        RethRpcModule::Eth => {
                            // merge all eth handlers
                            let mut module = eth_api.clone().into_rpc();
                            module.merge(eth_filter.clone().into_rpc()).expect("No conflicts");
                            module.merge(eth_pubsub.clone().into_rpc()).expect("No conflicts");

                            module.into()
                        }
                        RethRpcModule::Net => {
                            NetApi::new(self.network.clone(), eth_api.clone()).into_rpc().into()
                        }
                        RethRpcModule::Trace => TraceApi::new(
                            self.provider.clone(),
                            eth_api.clone(),
                            self.blocking_pool_guard.clone(),
                        )
                        .into_rpc()
                        .into(),
                        RethRpcModule::Web3 => Web3Api::new(self.network.clone()).into_rpc().into(),
                        RethRpcModule::Txpool => {
                            TxPoolApi::new(self.pool.clone()).into_rpc().into()
                        }
                        RethRpcModule::Rpc => RPCApi::new(
                            namespaces
                                .iter()
                                .map(|module| (module.to_string(), "1.0".to_string()))
                                .collect(),
                        )
                        .into_rpc()
                        .into(),
                        RethRpcModule::Ots => OtterscanApi::new(eth_api.clone()).into_rpc().into(),
                        RethRpcModule::Reth => {
                            RethApi::new(self.provider.clone(), Box::new(self.executor.clone()))
                                .into_rpc()
                                .into()
                        }
                        RethRpcModule::EthCallBundle => {
                            EthBundle::new(eth_api.clone(), self.blocking_pool_guard.clone())
                                .into_rpc()
                                .into()
                        }
                    })
                    .clone()
            })
            .collect::<Vec<_>>()
    }

    /// Returns the [`EthStateCache`] frontend
    ///
    /// This will spawn exactly one [`EthStateCache`] service if this is the first time the cache is
    /// requested.
    pub fn eth_cache(&mut self) -> EthStateCache {
        self.with_eth(|handlers| handlers.cache.clone())
    }

    /// Creates the [`EthHandlers`] type the first time this is called.
    ///
    /// This will spawn the required service tasks for [`EthApi`] for:
    ///   - [`EthStateCache`]
    ///   - [`FeeHistoryCache`]
    fn with_eth<F, R>(&mut self, f: F) -> R
    where
        F: FnOnce(&EthHandlers<Provider, Pool, Network, Events, EvmConfig>) -> R,
    {
        f(match &self.eth {
            Some(eth) => eth,
            None => self.eth.insert(self.init_eth()),
        })
    }

    fn init_eth(&self) -> EthHandlers<Provider, Pool, Network, Events, EvmConfig> {
        let cache = EthStateCache::spawn_with(
            self.provider.clone(),
            self.config.eth.cache.clone(),
            self.executor.clone(),
            self.evm_config.clone(),
        );
        let gas_oracle = GasPriceOracle::new(
            self.provider.clone(),
            self.config.eth.gas_oracle.clone(),
            cache.clone(),
        );
        let new_canonical_blocks = self.events.canonical_state_stream();
        let c = cache.clone();

        self.executor.spawn_critical(
            "cache canonical blocks task",
            Box::pin(async move {
                cache_new_blocks_task(c, new_canonical_blocks).await;
            }),
        );

        let fee_history_cache =
            FeeHistoryCache::new(cache.clone(), self.config.eth.fee_history_cache.clone());
        let new_canonical_blocks = self.events.canonical_state_stream();
        let fhc = fee_history_cache.clone();
        let provider_clone = self.provider.clone();
        self.executor.spawn_critical(
            "cache canonical blocks for fee history task",
            Box::pin(async move {
                fee_history_cache_new_blocks_task(fhc, new_canonical_blocks, provider_clone).await;
            }),
        );

        let executor = Box::new(self.executor.clone());
        let blocking_task_pool = BlockingTaskPool::build().expect("failed to build tracing pool");
        let api = EthApi::with_spawner(
            self.provider.clone(),
            self.pool.clone(),
            self.network.clone(),
            cache.clone(),
            gas_oracle,
            self.config.eth.rpc_gas_cap,
            executor.clone(),
            blocking_task_pool.clone(),
            fee_history_cache,
            self.evm_config.clone(),
            self.eth_raw_transaction_forwarder.clone(),
        );
        let filter = EthFilter::new(
            self.provider.clone(),
            self.pool.clone(),
            cache.clone(),
            self.config.eth.filter_config(),
            executor.clone(),
        );

        let pubsub = EthPubSub::with_spawner(
            self.provider.clone(),
            self.pool.clone(),
            self.events.clone(),
            self.network.clone(),
            executor,
        );

        EthHandlers { api, cache, filter, pubsub, blocking_task_pool }
    }

    /// Returns the configured [`EthHandlers`] or creates it if it does not exist yet
    ///
    /// # Panics
    ///
    /// If called outside of the tokio runtime. See also [`Self::eth_api`]
    pub fn eth_handlers(&mut self) -> EthHandlers<Provider, Pool, Network, Events, EvmConfig> {
        self.with_eth(|handlers| handlers.clone())
    }

    /// Returns the configured [`EthApi`] or creates it if it does not exist yet
    ///
    /// Caution: This will spawn the necessary tasks required by the [`EthApi`]: [`EthStateCache`].
    ///
    /// # Panics
    ///
    /// If called outside of the tokio runtime.
    pub fn eth_api(&mut self) -> EthApi<Provider, Pool, Network, EvmConfig> {
        self.with_eth(|handlers| handlers.api.clone())
    }

    /// Instantiates `TraceApi`
    ///
    /// # Panics
    ///
    /// If called outside of the tokio runtime. See also [`Self::eth_api`]
    pub fn trace_api(&mut self) -> TraceApi<Provider, EthApi<Provider, Pool, Network, EvmConfig>> {
        let eth = self.eth_handlers();
        TraceApi::new(self.provider.clone(), eth.api, self.blocking_pool_guard.clone())
    }

    /// Instantiates [`EthBundle`] Api
    ///
    /// # Panics
    ///
    /// If called outside of the tokio runtime. See also [`Self::eth_api`]
    pub fn bundle_api(&mut self) -> EthBundle<EthApi<Provider, Pool, Network, EvmConfig>> {
        let eth_api = self.eth_api();
        EthBundle::new(eth_api, self.blocking_pool_guard.clone())
    }

    /// Instantiates `OtterscanApi`
    ///
    /// # Panics
    ///
    /// If called outside of the tokio runtime. See also [`Self::eth_api`]
    pub fn otterscan_api(&mut self) -> OtterscanApi<EthApi<Provider, Pool, Network, EvmConfig>> {
        let eth_api = self.eth_api();
        OtterscanApi::new(eth_api)
    }

    /// Instantiates `DebugApi`
    ///
    /// # Panics
    ///
    /// If called outside of the tokio runtime. See also [`Self::eth_api`]
    pub fn debug_api(&mut self) -> DebugApi<Provider, EthApi<Provider, Pool, Network, EvmConfig>> {
        let eth_api = self.eth_api();
        DebugApi::new(self.provider.clone(), eth_api, self.blocking_pool_guard.clone())
    }

    /// Instantiates `NetApi`
    ///
    /// # Panics
    ///
    /// If called outside of the tokio runtime. See also [`Self::eth_api`]
    pub fn net_api(&mut self) -> NetApi<Network, EthApi<Provider, Pool, Network, EvmConfig>> {
        let eth_api = self.eth_api();
        NetApi::new(self.network.clone(), eth_api)
    }

    /// Instantiates `RethApi`
    pub fn reth_api(&self) -> RethApi<Provider> {
        RethApi::new(self.provider.clone(), Box::new(self.executor.clone()))
    }
}

/// A builder type for configuring and launching the servers that will handle RPC requests.
///
/// Supported server transports are:
///    - http
///    - ws
///    - ipc
///
/// Http and WS share the same settings: [`ServerBuilder`].
///
/// Once the [`RpcModule`] is built via [`RpcModuleBuilder`] the servers can be started, See also
/// [`ServerBuilder::build`] and [`Server::start`](jsonrpsee::server::Server::start).
#[derive(Default, Debug)]
pub struct RpcServerConfig {
    /// Configs for JSON-RPC Http.
    http_server_config: Option<ServerBuilder<Identity, Identity>>,
    /// Allowed CORS Domains for http
    http_cors_domains: Option<String>,
    /// Address where to bind the http server to
    http_addr: Option<SocketAddr>,
    /// Configs for WS server
    ws_server_config: Option<ServerBuilder<Identity, Identity>>,
    /// Allowed CORS Domains for ws.
    ws_cors_domains: Option<String>,
    /// Address where to bind the ws server to
    ws_addr: Option<SocketAddr>,
    /// Configs for JSON-RPC IPC server
    ipc_server_config: Option<IpcServerBuilder<Identity, Identity>>,
    /// The Endpoint where to launch the ipc server
    ipc_endpoint: Option<String>,
    /// JWT secret for authentication
    jwt_secret: Option<JwtSecret>,
}

// === impl RpcServerConfig ===

impl RpcServerConfig {
    /// Creates a new config with only http set
    pub fn http(config: ServerBuilder<Identity, Identity>) -> Self {
        Self::default().with_http(config)
    }

    /// Creates a new config with only ws set
    pub fn ws(config: ServerBuilder<Identity, Identity>) -> Self {
        Self::default().with_ws(config)
    }

    /// Creates a new config with only ipc set
    pub fn ipc(config: IpcServerBuilder<Identity, Identity>) -> Self {
        Self::default().with_ipc(config)
    }

    /// Configures the http server
    ///
    /// Note: this always configures an [`EthSubscriptionIdProvider`] [`IdProvider`] for
    /// convenience. To set a custom [`IdProvider`], please use [`Self::with_id_provider`].
    pub fn with_http(mut self, config: ServerBuilder<Identity, Identity>) -> Self {
        self.http_server_config =
            Some(config.set_id_provider(EthSubscriptionIdProvider::default()));
        self
    }

    /// Configure the cors domains for http _and_ ws
    pub fn with_cors(self, cors_domain: Option<String>) -> Self {
        self.with_http_cors(cors_domain.clone()).with_ws_cors(cors_domain)
    }

    /// Configure the cors domains for HTTP
    pub fn with_http_cors(mut self, cors_domain: Option<String>) -> Self {
        self.http_cors_domains = cors_domain;
        self
    }

    /// Configure the cors domains for WS
    pub fn with_ws_cors(mut self, cors_domain: Option<String>) -> Self {
        self.ws_cors_domains = cors_domain;
        self
    }

    /// Configures the ws server
    ///
    /// Note: this always configures an [`EthSubscriptionIdProvider`] [`IdProvider`] for
    /// convenience. To set a custom [`IdProvider`], please use [`Self::with_id_provider`].
    pub fn with_ws(mut self, config: ServerBuilder<Identity, Identity>) -> Self {
        self.ws_server_config = Some(config.set_id_provider(EthSubscriptionIdProvider::default()));
        self
    }

    /// Configures the [`SocketAddr`] of the http server
    ///
    /// Default is [`Ipv4Addr::LOCALHOST`] and
    /// [`reth_rpc_server_types::constants::DEFAULT_HTTP_RPC_PORT`]
    pub const fn with_http_address(mut self, addr: SocketAddr) -> Self {
        self.http_addr = Some(addr);
        self
    }

    /// Configures the [`SocketAddr`] of the ws server
    ///
    /// Default is [`Ipv4Addr::LOCALHOST`] and
    /// [`reth_rpc_server_types::constants::DEFAULT_WS_RPC_PORT`]
    pub const fn with_ws_address(mut self, addr: SocketAddr) -> Self {
        self.ws_addr = Some(addr);
        self
    }

    /// Configures the ipc server
    ///
    /// Note: this always configures an [`EthSubscriptionIdProvider`] [`IdProvider`] for
    /// convenience. To set a custom [`IdProvider`], please use [`Self::with_id_provider`].
    pub fn with_ipc(mut self, config: IpcServerBuilder<Identity, Identity>) -> Self {
        self.ipc_server_config = Some(config.set_id_provider(EthSubscriptionIdProvider::default()));
        self
    }

    /// Sets a custom [`IdProvider`] for all configured transports.
    ///
    /// By default all transports use [`EthSubscriptionIdProvider`]
    pub fn with_id_provider<I>(mut self, id_provider: I) -> Self
    where
        I: IdProvider + Clone + 'static,
    {
        if let Some(http) = self.http_server_config {
            self.http_server_config = Some(http.set_id_provider(id_provider.clone()));
        }
        if let Some(ws) = self.ws_server_config {
            self.ws_server_config = Some(ws.set_id_provider(id_provider.clone()));
        }
        if let Some(ipc) = self.ipc_server_config {
            self.ipc_server_config = Some(ipc.set_id_provider(id_provider));
        }

        self
    }

    /// Configures the endpoint of the ipc server
    ///
    /// Default is [`reth_rpc_server_types::constants::DEFAULT_IPC_ENDPOINT`]
    pub fn with_ipc_endpoint(mut self, path: impl Into<String>) -> Self {
        self.ipc_endpoint = Some(path.into());
        self
    }

    /// Configures the JWT secret for authentication.
    pub const fn with_jwt_secret(mut self, secret: Option<JwtSecret>) -> Self {
        self.jwt_secret = secret;
        self
    }

    /// Returns true if any server is configured.
    ///
    /// If no server is configured, no server will be be launched on [`RpcServerConfig::start`].
    pub const fn has_server(&self) -> bool {
        self.http_server_config.is_some() ||
            self.ws_server_config.is_some() ||
            self.ipc_server_config.is_some()
    }

    /// Returns the [`SocketAddr`] of the http server
    pub const fn http_address(&self) -> Option<SocketAddr> {
        self.http_addr
    }

    /// Returns the [`SocketAddr`] of the ws server
    pub const fn ws_address(&self) -> Option<SocketAddr> {
        self.ws_addr
    }

    /// Returns the endpoint of the ipc server
    pub fn ipc_endpoint(&self) -> Option<String> {
        self.ipc_endpoint.clone()
    }

    /// Convenience function to do [`RpcServerConfig::build`] and [`RpcServer::start`] in one step
    pub async fn start(self, modules: TransportRpcModules) -> Result<RpcServerHandle, RpcError> {
        self.build(&modules).await?.start(modules).await
    }

    /// Creates the [`CorsLayer`] if any
    fn maybe_cors_layer(cors: Option<String>) -> Result<Option<CorsLayer>, CorsDomainError> {
        cors.as_deref().map(cors::create_cors_layer).transpose()
    }

    /// Creates the [`AuthLayer`] if any
    fn maybe_jwt_layer(&self) -> Option<AuthLayer<JwtAuthValidator>> {
        self.jwt_secret.map(|secret| AuthLayer::new(JwtAuthValidator::new(secret)))
    }

    /// Builds the ws and http server(s).
    ///
    /// If both are on the same port, they are combined into one server.
    async fn build_ws_http(
        &mut self,
        modules: &TransportRpcModules,
    ) -> Result<WsHttpServer, RpcError> {
        let http_socket_addr = self.http_addr.unwrap_or(SocketAddr::V4(SocketAddrV4::new(
            Ipv4Addr::LOCALHOST,
            constants::DEFAULT_HTTP_RPC_PORT,
        )));

        let ws_socket_addr = self.ws_addr.unwrap_or(SocketAddr::V4(SocketAddrV4::new(
            Ipv4Addr::LOCALHOST,
            constants::DEFAULT_WS_RPC_PORT,
        )));

        // If both are configured on the same port, we combine them into one server.
        if self.http_addr == self.ws_addr &&
            self.http_server_config.is_some() &&
            self.ws_server_config.is_some()
        {
            let cors = match (self.ws_cors_domains.as_ref(), self.http_cors_domains.as_ref()) {
                (Some(ws_cors), Some(http_cors)) => {
                    if ws_cors.trim() != http_cors.trim() {
                        return Err(WsHttpSamePortError::ConflictingCorsDomains {
                            http_cors_domains: Some(http_cors.clone()),
                            ws_cors_domains: Some(ws_cors.clone()),
                        }
                        .into())
                    }
                    Some(ws_cors)
                }
                (a, b) => a.or(b),
            }
            .cloned();

            // we merge this into one server using the http setup
            self.ws_server_config.take();

            modules.config.ensure_ws_http_identical()?;

            let builder = self.http_server_config.take().expect("http_server_config is Some");
            let server = builder
                .set_http_middleware(
                    tower::ServiceBuilder::new()
                        .option_layer(Self::maybe_cors_layer(cors)?)
                        .option_layer(self.maybe_jwt_layer()),
                )
                .set_rpc_middleware(
                    RpcServiceBuilder::new().layer(
                        modules
                            .http
                            .as_ref()
                            .or(modules.ws.as_ref())
                            .map(RpcRequestMetrics::same_port)
                            .unwrap_or_default(),
                    ),
                )
                .build(http_socket_addr)
                .await
                .map_err(|err| RpcError::server_error(err, ServerKind::WsHttp(http_socket_addr)))?;
            let addr = server
                .local_addr()
                .map_err(|err| RpcError::server_error(err, ServerKind::WsHttp(http_socket_addr)))?;
            return Ok(WsHttpServer {
                http_local_addr: Some(addr),
                ws_local_addr: Some(addr),
                server: WsHttpServers::SamePort(server),
                jwt_secret: self.jwt_secret,
            })
        }

        let mut http_local_addr = None;
        let mut http_server = None;

        let mut ws_local_addr = None;
        let mut ws_server = None;
        if let Some(builder) = self.ws_server_config.take() {
            let server = builder
                .ws_only()
                .set_http_middleware(
                    tower::ServiceBuilder::new()
                        .option_layer(Self::maybe_cors_layer(self.ws_cors_domains.clone())?)
                        .option_layer(self.maybe_jwt_layer()),
                )
                .set_rpc_middleware(
                    RpcServiceBuilder::new()
                        .layer(modules.ws.as_ref().map(RpcRequestMetrics::ws).unwrap_or_default()),
                )
                .build(ws_socket_addr)
                .await
                .map_err(|err| RpcError::server_error(err, ServerKind::WS(ws_socket_addr)))?;
            let addr = server
                .local_addr()
                .map_err(|err| RpcError::server_error(err, ServerKind::WS(ws_socket_addr)))?;

            ws_local_addr = Some(addr);
            ws_server = Some(server);
        }

        if let Some(builder) = self.http_server_config.take() {
            let server = builder
                .http_only()
                .set_http_middleware(
                    tower::ServiceBuilder::new()
                        .option_layer(Self::maybe_cors_layer(self.http_cors_domains.clone())?)
                        .option_layer(self.maybe_jwt_layer()),
                )
                .set_rpc_middleware(
                    RpcServiceBuilder::new().layer(
                        modules.http.as_ref().map(RpcRequestMetrics::http).unwrap_or_default(),
                    ),
                )
                .build(http_socket_addr)
                .await
                .map_err(|err| RpcError::server_error(err, ServerKind::Http(http_socket_addr)))?;
            let local_addr = server
                .local_addr()
                .map_err(|err| RpcError::server_error(err, ServerKind::Http(http_socket_addr)))?;
            http_local_addr = Some(local_addr);
            http_server = Some(server);
        }

        Ok(WsHttpServer {
            http_local_addr,
            ws_local_addr,
            server: WsHttpServers::DifferentPort { http: http_server, ws: ws_server },
            jwt_secret: self.jwt_secret,
        })
    }

    /// Finalize the configuration of the server(s).
    ///
    /// This consumes the builder and returns a server.
    ///
    /// Note: The server is not started and does nothing unless polled, See also
    /// [`RpcServer::start`]
    pub async fn build(mut self, modules: &TransportRpcModules) -> Result<RpcServer, RpcError> {
        let mut server = RpcServer::empty();
        server.ws_http = self.build_ws_http(modules).await?;

        if let Some(builder) = self.ipc_server_config {
            let metrics = modules.ipc.as_ref().map(RpcRequestMetrics::ipc).unwrap_or_default();
            let ipc_path =
                self.ipc_endpoint.unwrap_or_else(|| constants::DEFAULT_IPC_ENDPOINT.into());
            let ipc = builder
                .set_rpc_middleware(IpcRpcServiceBuilder::new().layer(metrics))
                .build(ipc_path);
            server.ipc = Some(ipc);
        }

        Ok(server)
    }
}

/// Holds modules to be installed per transport type
///
/// # Example
///
/// Configure a http transport only
///
/// ```
/// use reth_rpc_builder::{RethRpcModule, TransportRpcModuleConfig};
/// let config =
///     TransportRpcModuleConfig::default().with_http([RethRpcModule::Eth, RethRpcModule::Admin]);
/// ```
#[derive(Debug, Clone, Default, Eq, PartialEq)]
pub struct TransportRpcModuleConfig {
    /// http module configuration
    http: Option<RpcModuleSelection>,
    /// ws module configuration
    ws: Option<RpcModuleSelection>,
    /// ipc module configuration
    ipc: Option<RpcModuleSelection>,
    /// Config for the modules
    config: Option<RpcModuleConfig>,
}

// === impl TransportRpcModuleConfig ===

impl TransportRpcModuleConfig {
    /// Creates a new config with only http set
    pub fn set_http(http: impl Into<RpcModuleSelection>) -> Self {
        Self::default().with_http(http)
    }

    /// Creates a new config with only ws set
    pub fn set_ws(ws: impl Into<RpcModuleSelection>) -> Self {
        Self::default().with_ws(ws)
    }

    /// Creates a new config with only ipc set
    pub fn set_ipc(ipc: impl Into<RpcModuleSelection>) -> Self {
        Self::default().with_ipc(ipc)
    }

    /// Sets the [`RpcModuleSelection`] for the http transport.
    pub fn with_http(mut self, http: impl Into<RpcModuleSelection>) -> Self {
        self.http = Some(http.into());
        self
    }

    /// Sets the [`RpcModuleSelection`] for the ws transport.
    pub fn with_ws(mut self, ws: impl Into<RpcModuleSelection>) -> Self {
        self.ws = Some(ws.into());
        self
    }

    /// Sets the [`RpcModuleSelection`] for the http transport.
    pub fn with_ipc(mut self, ipc: impl Into<RpcModuleSelection>) -> Self {
        self.ipc = Some(ipc.into());
        self
    }

    /// Sets a custom [`RpcModuleConfig`] for the configured modules.
    pub const fn with_config(mut self, config: RpcModuleConfig) -> Self {
        self.config = Some(config);
        self
    }

    /// Get a mutable reference to the
    pub fn http_mut(&mut self) -> &mut Option<RpcModuleSelection> {
        &mut self.http
    }

    /// Get a mutable reference to the
    pub fn ws_mut(&mut self) -> &mut Option<RpcModuleSelection> {
        &mut self.ws
    }

    /// Get a mutable reference to the
    pub fn ipc_mut(&mut self) -> &mut Option<RpcModuleSelection> {
        &mut self.ipc
    }

    /// Get a mutable reference to the
    pub fn config_mut(&mut self) -> &mut Option<RpcModuleConfig> {
        &mut self.config
    }

    /// Returns true if no transports are configured
    pub const fn is_empty(&self) -> bool {
        self.http.is_none() && self.ws.is_none() && self.ipc.is_none()
    }

    /// Returns the [`RpcModuleSelection`] for the http transport
    pub const fn http(&self) -> Option<&RpcModuleSelection> {
        self.http.as_ref()
    }

    /// Returns the [`RpcModuleSelection`] for the ws transport
    pub const fn ws(&self) -> Option<&RpcModuleSelection> {
        self.ws.as_ref()
    }

    /// Returns the [`RpcModuleSelection`] for the ipc transport
    pub const fn ipc(&self) -> Option<&RpcModuleSelection> {
        self.ipc.as_ref()
    }

    /// Returns the [`RpcModuleConfig`] for the configured modules
    pub const fn config(&self) -> Option<&RpcModuleConfig> {
        self.config.as_ref()
    }

    /// Ensures that both http and ws are configured and that they are configured to use the same
    /// port.
    fn ensure_ws_http_identical(&self) -> Result<(), WsHttpSamePortError> {
        if RpcModuleSelection::are_identical(self.http.as_ref(), self.ws.as_ref()) {
            Ok(())
        } else {
            let http_modules =
                self.http.as_ref().map(RpcModuleSelection::to_selection).unwrap_or_default();
            let ws_modules =
                self.ws.as_ref().map(RpcModuleSelection::to_selection).unwrap_or_default();

            let http_not_ws = http_modules.difference(&ws_modules).copied().collect();
            let ws_not_http = ws_modules.difference(&http_modules).copied().collect();
            let overlap = http_modules.intersection(&ws_modules).copied().collect();

            Err(WsHttpSamePortError::ConflictingModules(Box::new(ConflictingModules {
                overlap,
                http_not_ws,
                ws_not_http,
            })))
        }
    }
}

/// Holds installed modules per transport type.
#[derive(Debug, Clone, Default)]
pub struct TransportRpcModules<Context = ()> {
    /// The original config
    config: TransportRpcModuleConfig,
    /// rpcs module for http
    http: Option<RpcModule<Context>>,
    /// rpcs module for ws
    ws: Option<RpcModule<Context>>,
    /// rpcs module for ipc
    ipc: Option<RpcModule<Context>>,
}

// === impl TransportRpcModules ===

impl TransportRpcModules {
    /// Returns the [`TransportRpcModuleConfig`] used to configure this instance.
    pub const fn module_config(&self) -> &TransportRpcModuleConfig {
        &self.config
    }

    /// Merge the given [Methods] in the configured http methods.
    ///
    /// Fails if any of the methods in other is present already.
    ///
    /// Returns [Ok(false)] if no http transport is configured.
    pub fn merge_http(&mut self, other: impl Into<Methods>) -> Result<bool, RegisterMethodError> {
        if let Some(ref mut http) = self.http {
            return http.merge(other.into()).map(|_| true)
        }
        Ok(false)
    }

    /// Merge the given [Methods] in the configured ws methods.
    ///
    /// Fails if any of the methods in other is present already.
    ///
    /// Returns [Ok(false)] if no ws transport is configured.
    pub fn merge_ws(&mut self, other: impl Into<Methods>) -> Result<bool, RegisterMethodError> {
        if let Some(ref mut ws) = self.ws {
            return ws.merge(other.into()).map(|_| true)
        }
        Ok(false)
    }

    /// Merge the given [Methods] in the configured ipc methods.
    ///
    /// Fails if any of the methods in other is present already.
    ///
    /// Returns [Ok(false)] if no ipc transport is configured.
    pub fn merge_ipc(&mut self, other: impl Into<Methods>) -> Result<bool, RegisterMethodError> {
        if let Some(ref mut ipc) = self.ipc {
            return ipc.merge(other.into()).map(|_| true)
        }
        Ok(false)
    }

    /// Merge the given [Methods] in all configured methods.
    ///
    /// Fails if any of the methods in other is present already.
    pub fn merge_configured(
        &mut self,
        other: impl Into<Methods>,
    ) -> Result<(), RegisterMethodError> {
        let other = other.into();
        self.merge_http(other.clone())?;
        self.merge_ws(other.clone())?;
        self.merge_ipc(other)?;
        Ok(())
    }

    /// Convenience function for starting a server
    pub async fn start_server(self, builder: RpcServerConfig) -> Result<RpcServerHandle, RpcError> {
        builder.start(self).await
    }
}

/// Container type for ws and http servers in all possible combinations.
#[derive(Default)]
struct WsHttpServer {
    /// The address of the http server
    http_local_addr: Option<SocketAddr>,
    /// The address of the ws server
    ws_local_addr: Option<SocketAddr>,
    /// Configured ws,http servers
    server: WsHttpServers,
    /// The jwt secret.
    jwt_secret: Option<JwtSecret>,
}

// Define the type alias with detailed type complexity
type WsHttpServerKind = Server<
    Stack<
        tower::util::Either<AuthLayer<JwtAuthValidator>, Identity>,
        Stack<tower::util::Either<CorsLayer, Identity>, Identity>,
    >,
    Stack<RpcRequestMetrics, Identity>,
>;

/// Enum for holding the http and ws servers in all possible combinations.
enum WsHttpServers {
    /// Both servers are on the same port
    SamePort(WsHttpServerKind),
    /// Servers are on different ports
    DifferentPort { http: Option<WsHttpServerKind>, ws: Option<WsHttpServerKind> },
}

// === impl WsHttpServers ===

impl WsHttpServers {
    /// Starts the servers and returns the handles (http, ws)
    async fn start(
        self,
        http_module: Option<RpcModule<()>>,
        ws_module: Option<RpcModule<()>>,
        config: &TransportRpcModuleConfig,
    ) -> Result<(Option<ServerHandle>, Option<ServerHandle>), RpcError> {
        let mut http_handle = None;
        let mut ws_handle = None;
        match self {
            Self::SamePort(server) => {
                // Make sure http and ws modules are identical, since we currently can't run
                // different modules on same server
                config.ensure_ws_http_identical()?;

                if let Some(module) = http_module.or(ws_module) {
                    let handle = server.start(module);
                    http_handle = Some(handle.clone());
                    ws_handle = Some(handle);
                }
            }
            Self::DifferentPort { http, ws } => {
                if let Some((server, module)) =
                    http.and_then(|server| http_module.map(|module| (server, module)))
                {
                    http_handle = Some(server.start(module));
                }
                if let Some((server, module)) =
                    ws.and_then(|server| ws_module.map(|module| (server, module)))
                {
                    ws_handle = Some(server.start(module));
                }
            }
        }

        Ok((http_handle, ws_handle))
    }
}

impl Default for WsHttpServers {
    fn default() -> Self {
        Self::DifferentPort { http: None, ws: None }
    }
}

/// Container type for each transport ie. http, ws, and ipc server
pub struct RpcServer {
    /// Configured ws,http servers
    ws_http: WsHttpServer,
    /// ipc server
    ipc: Option<IpcServer<Identity, Stack<RpcRequestMetrics, Identity>>>,
}

// === impl RpcServer ===

impl RpcServer {
    fn empty() -> Self {
        Self { ws_http: Default::default(), ipc: None }
    }

    /// Returns the [`SocketAddr`] of the http server if started.
    pub const fn http_local_addr(&self) -> Option<SocketAddr> {
        self.ws_http.http_local_addr
    }
    /// Return the `JwtSecret` of the server
    pub const fn jwt(&self) -> Option<JwtSecret> {
        self.ws_http.jwt_secret
    }

    /// Returns the [`SocketAddr`] of the ws server if started.
    pub const fn ws_local_addr(&self) -> Option<SocketAddr> {
        self.ws_http.ws_local_addr
    }

    /// Returns the endpoint of the ipc server if started.
    pub fn ipc_endpoint(&self) -> Option<String> {
        self.ipc.as_ref().map(|ipc| ipc.endpoint())
    }

    /// Starts the configured server by spawning the servers on the tokio runtime.
    ///
    /// This returns an [RpcServerHandle] that's connected to the server task(s) until the server is
    /// stopped or the [RpcServerHandle] is dropped.
    #[instrument(name = "start", skip_all, fields(http = ?self.http_local_addr(), ws = ?self.ws_local_addr(), ipc = ?self.ipc_endpoint()), target = "rpc", level = "TRACE")]
    pub async fn start(self, modules: TransportRpcModules) -> Result<RpcServerHandle, RpcError> {
        trace!(target: "rpc", "staring RPC server");
        let Self { ws_http, ipc: ipc_server } = self;
        let TransportRpcModules { config, http, ws, ipc } = modules;
        let mut handle = RpcServerHandle {
            http_local_addr: ws_http.http_local_addr,
            ws_local_addr: ws_http.ws_local_addr,
            http: None,
            ws: None,
            ipc_endpoint: None,
            ipc: None,
            jwt_secret: None,
        };

        let (http, ws) = ws_http.server.start(http, ws, &config).await?;
        handle.http = http;
        handle.ws = ws;

        if let Some((server, module)) =
            ipc_server.and_then(|server| ipc.map(|module| (server, module)))
        {
            handle.ipc_endpoint = Some(server.endpoint());
            handle.ipc = Some(server.start(module).await?);
        }

        Ok(handle)
    }
}

impl fmt::Debug for RpcServer {
    fn fmt(&self, f: &mut fmt::Formatter<'_>) -> fmt::Result {
        f.debug_struct("RpcServer")
            .field("http", &self.ws_http.http_local_addr.is_some())
            .field("ws", &self.ws_http.ws_local_addr.is_some())
            .field("ipc", &self.ipc.is_some())
            .finish()
    }
}

/// A handle to the spawned servers.
///
/// When this type is dropped or [`RpcServerHandle::stop`] has been called the server will be
/// stopped.
#[derive(Clone, Debug)]
#[must_use = "Server stops if dropped"]
pub struct RpcServerHandle {
    /// The address of the http/ws server
    http_local_addr: Option<SocketAddr>,
    ws_local_addr: Option<SocketAddr>,
    http: Option<ServerHandle>,
    ws: Option<ServerHandle>,
    ipc_endpoint: Option<String>,
    ipc: Option<reth_ipc::server::ServerHandle>,
    jwt_secret: Option<JwtSecret>,
}

// === impl RpcServerHandle ===

impl RpcServerHandle {
    /// Configures the JWT secret for authentication.
    fn bearer_token(&self) -> Option<String> {
        self.jwt_secret.as_ref().map(|secret| {
            format!(
                "Bearer {}",
                secret
                    .encode(&Claims {
                        iat: (SystemTime::now().duration_since(UNIX_EPOCH).unwrap() +
                            Duration::from_secs(60))
                        .as_secs(),
                        exp: None,
                    })
                    .unwrap()
            )
        })
    }
    /// Returns the [`SocketAddr`] of the http server if started.
    pub const fn http_local_addr(&self) -> Option<SocketAddr> {
        self.http_local_addr
    }

    /// Returns the [`SocketAddr`] of the ws server if started.
    pub const fn ws_local_addr(&self) -> Option<SocketAddr> {
        self.ws_local_addr
    }

    /// Tell the server to stop without waiting for the server to stop.
    pub fn stop(self) -> Result<(), AlreadyStoppedError> {
        if let Some(handle) = self.http {
            handle.stop()?
        }

        if let Some(handle) = self.ws {
            handle.stop()?
        }

        if let Some(handle) = self.ipc {
            handle.stop()?
        }

        Ok(())
    }

    /// Returns the endpoint of the launched IPC server, if any
    pub fn ipc_endpoint(&self) -> Option<String> {
        self.ipc_endpoint.clone()
    }

    /// Returns the url to the http server
    pub fn http_url(&self) -> Option<String> {
        self.http_local_addr.map(|addr| format!("http://{addr}"))
    }

    /// Returns the url to the ws server
    pub fn ws_url(&self) -> Option<String> {
        self.ws_local_addr.map(|addr| format!("ws://{addr}"))
    }

    /// Returns a http client connected to the server.
    pub fn http_client(&self) -> Option<jsonrpsee::http_client::HttpClient> {
        let url = self.http_url()?;

        let client = if let Some(token) = self.bearer_token() {
            jsonrpsee::http_client::HttpClientBuilder::default()
                .set_headers(HeaderMap::from_iter([(AUTHORIZATION, token.parse().unwrap())]))
                .build(url)
        } else {
            jsonrpsee::http_client::HttpClientBuilder::default().build(url)
        };

        client.expect("failed to create http client").into()
    }

    /// Returns a ws client connected to the server.
    pub async fn ws_client(&self) -> Option<jsonrpsee::ws_client::WsClient> {
        let url = self.ws_url()?;
        let mut builder = jsonrpsee::ws_client::WsClientBuilder::default();

        if let Some(token) = self.bearer_token() {
            let headers = HeaderMap::from_iter([(AUTHORIZATION, token.parse().unwrap())]);
            builder = builder.set_headers(headers);
        }

        let client = builder.build(url).await.expect("failed to create ws client");
        Some(client)
    }
}

#[cfg(test)]
mod tests {
    use super::*;

    #[test]
    fn parse_eth_call_bundle() {
        let selection = "eth-call-bundle".parse::<RethRpcModule>().unwrap();
        assert_eq!(selection, RethRpcModule::EthCallBundle);
        let selection = "eth_callBundle".parse::<RethRpcModule>().unwrap();
        assert_eq!(selection, RethRpcModule::EthCallBundle);
    }

    #[test]
    fn parse_eth_call_bundle_selection() {
        let selection = "eth,admin,debug,eth-call-bundle".parse::<RpcModuleSelection>().unwrap();
        assert_eq!(
            selection,
            RpcModuleSelection::Selection(
                [
                    RethRpcModule::Eth,
                    RethRpcModule::Admin,
                    RethRpcModule::Debug,
                    RethRpcModule::EthCallBundle,
                ]
                .into()
            )
        );
    }

    #[test]
    fn parse_rpc_module_selection() {
        let selection = "all".parse::<RpcModuleSelection>().unwrap();
        assert_eq!(selection, RpcModuleSelection::All);
    }

    #[test]
    fn parse_rpc_module_selection_none() {
        let selection = "none".parse::<RpcModuleSelection>().unwrap();
        assert_eq!(selection, RpcModuleSelection::Selection(Default::default()));
    }

    #[test]
    fn parse_rpc_unique_module_selection() {
        let selection = "eth,admin,eth,net".parse::<RpcModuleSelection>().unwrap();
        assert_eq!(
            selection,
            RpcModuleSelection::Selection(
                [RethRpcModule::Eth, RethRpcModule::Admin, RethRpcModule::Net,].into()
            )
        );
    }

    #[test]
    fn identical_selection() {
        assert!(RpcModuleSelection::are_identical(
            Some(&RpcModuleSelection::All),
            Some(&RpcModuleSelection::All),
        ));
        assert!(!RpcModuleSelection::are_identical(
            Some(&RpcModuleSelection::All),
            Some(&RpcModuleSelection::Standard),
        ));
        assert!(RpcModuleSelection::are_identical(
            Some(&RpcModuleSelection::Selection(RpcModuleSelection::Standard.to_selection())),
            Some(&RpcModuleSelection::Standard),
        ));
        assert!(RpcModuleSelection::are_identical(
            Some(&RpcModuleSelection::Selection([RethRpcModule::Eth].into())),
            Some(&RpcModuleSelection::Selection([RethRpcModule::Eth].into())),
        ));
        assert!(RpcModuleSelection::are_identical(
            None,
            Some(&RpcModuleSelection::Selection(Default::default())),
        ));
        assert!(RpcModuleSelection::are_identical(
            Some(&RpcModuleSelection::Selection(Default::default())),
            None,
        ));
        assert!(RpcModuleSelection::are_identical(None, None));
    }

    #[test]
    fn test_rpc_module_str() {
        macro_rules! assert_rpc_module {
            ($($s:expr => $v:expr,)*) => {
                $(
                    let val: RethRpcModule  = $s.parse().unwrap();
                    assert_eq!(val, $v);
                    assert_eq!(val.to_string().as_str(), $s);
                )*
            };
        }
        assert_rpc_module!
        (
                "admin" =>  RethRpcModule::Admin,
                "debug" =>  RethRpcModule::Debug,
                "eth" =>  RethRpcModule::Eth,
                "net" =>  RethRpcModule::Net,
                "trace" =>  RethRpcModule::Trace,
                "web3" =>  RethRpcModule::Web3,
                "rpc" => RethRpcModule::Rpc,
                "ots" => RethRpcModule::Ots,
                "reth" => RethRpcModule::Reth,
            );
    }

    #[test]
    fn test_default_selection() {
        let selection = RpcModuleSelection::Standard.to_selection();
        assert_eq!(selection, [RethRpcModule::Eth, RethRpcModule::Net, RethRpcModule::Web3].into())
    }

    #[test]
    fn test_create_rpc_module_config() {
        let selection = vec!["eth", "admin"];
        let config = RpcModuleSelection::try_from_selection(selection).unwrap();
        assert_eq!(
            config,
            RpcModuleSelection::Selection([RethRpcModule::Eth, RethRpcModule::Admin].into())
        );
    }

    #[test]
    fn test_configure_transport_config() {
        let config = TransportRpcModuleConfig::default()
            .with_http([RethRpcModule::Eth, RethRpcModule::Admin]);
        assert_eq!(
            config,
            TransportRpcModuleConfig {
                http: Some(RpcModuleSelection::Selection(
                    [RethRpcModule::Eth, RethRpcModule::Admin].into()
                )),
                ws: None,
                ipc: None,
                config: None,
            }
        )
    }

    #[test]
    fn test_configure_transport_config_none() {
        let config = TransportRpcModuleConfig::default().with_http(Vec::<RethRpcModule>::new());
        assert_eq!(
            config,
            TransportRpcModuleConfig {
                http: Some(RpcModuleSelection::Selection(Default::default())),
                ws: None,
                ipc: None,
                config: None,
            }
        )
    }
}<|MERGE_RESOLUTION|>--- conflicted
+++ resolved
@@ -159,15 +159,8 @@
     auth::AuthRpcModule, cors::CorsDomainError, error::WsHttpSamePortError,
     metrics::RpcRequestMetrics,
 };
-<<<<<<< HEAD
-use constants::*;
-use error::{RpcError, ServerKind};
-use http::{header::AUTHORIZATION, HeaderMap};
-=======
 use error::{ConflictingModules, RpcError, ServerKind};
 use hyper::{header::AUTHORIZATION, HeaderMap};
-pub use jsonrpsee::server::ServerBuilder;
->>>>>>> 79113551
 use jsonrpsee::{
     core::RegisterMethodError,
     server::{AlreadyStoppedError, IdProvider, RpcServiceBuilder, Server, ServerHandle},
@@ -207,28 +200,13 @@
     sync::Arc,
     time::{Duration, SystemTime, UNIX_EPOCH},
 };
-<<<<<<< HEAD
-use strum::{AsRefStr, EnumIter, IntoStaticStr, ParseError, VariantArray, VariantNames};
 use tower_http::cors::CorsLayer;
 use tracing::{instrument, trace};
 
+// re-export for convenience
 pub use jsonrpsee::server::ServerBuilder;
-pub use reth_ipc::server::{
-    Builder as IpcServerBuilder, RpcServiceBuilder as IpcRpcServiceBuilder,
-};
+pub use reth_rpc_server_types::{constants, RethRpcModule, RpcModuleSelection};
 pub use tower::layer::util::{Identity, Stack};
-
-// re-export for convenience
-=======
-pub use tower::layer::util::{Identity, Stack};
-use tower_http::cors::CorsLayer;
-use tracing::{instrument, trace};
-
->>>>>>> 79113551
-pub use crate::eth::{EthConfig, EthHandlers};
-
-// re-export for convenience
-pub use reth_rpc_server_types::{constants, RethRpcModule, RpcModuleSelection};
 
 /// Auth server utilities.
 pub mod auth;
@@ -244,6 +222,7 @@
 
 /// Eth utils
 mod eth;
+pub use eth::{EthConfig, EthHandlers};
 
 // Rpc server metrics
 mod metrics;
