--- conflicted
+++ resolved
@@ -191,11 +191,6 @@
     TaskSpawner, TokioTaskExecutor,
 };
 use reth_transaction_pool::{noop::NoopTransactionPool, TransactionPool};
-<<<<<<< HEAD
-
-#[cfg(feature = "optimism")]
-use reth_rpc::eth::SequencerClient;
-=======
 use serde::{Deserialize, Serialize, Serializer};
 use std::{
     collections::{HashMap, HashSet},
@@ -208,7 +203,6 @@
 use tower::layer::util::{Identity, Stack};
 use tower_http::cors::CorsLayer;
 use tracing::{instrument, trace};
->>>>>>> 7cb05d58
 
 // re-export for convenience
 pub use crate::eth::{EthConfig, EthHandlers};
@@ -1336,8 +1330,6 @@
             blocking_task_pool.clone(),
             fee_history_cache,
             self.evm_config.clone(),
-            #[cfg(feature = "optimism")]
-            SequencerClient::default(),
         );
         let filter = EthFilter::new(
             self.provider.clone(),
