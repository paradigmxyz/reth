//! Configure reth RPC.
//!
//! This crate contains several builder and config types that allow to configure the selection of
//! [`RethRpcModule`] specific to transports (ws, http, ipc).
//!
//! The [`RpcModuleBuilder`] is the main entrypoint for configuring all reth modules. It takes
//! instances of components required to start the servers, such as provider impls, network and
//! transaction pool. [`RpcModuleBuilder::build`] returns a [`TransportRpcModules`] which contains
//! the transport specific config (what APIs are available via this transport).
//!
//! The [`RpcServerConfig`] is used to assemble and start the http server, ws server, ipc servers,
//! it requires the [`TransportRpcModules`] so it can start the servers with the configured modules.
//!
//! # Examples
//!
//! Configure only an http server with a selection of [`RethRpcModule`]s
//!
//! ```
//! use reth_evm::{execute::BlockExecutorProvider, ConfigureEvm};
//! use reth_network_api::{NetworkInfo, Peers};
//! use reth_primitives::Header;
//! use reth_provider::{AccountReader, CanonStateSubscriptions, ChangeSetReader, FullRpcProvider};
//! use reth_rpc::EthApi;
//! use reth_rpc_builder::{
//!     RethRpcModule, RpcModuleBuilder, RpcServerConfig, ServerBuilder, TransportRpcModuleConfig,
//! };
//! use reth_tasks::TokioTaskExecutor;
//! use reth_transaction_pool::TransactionPool;
//!
//! pub async fn launch<Provider, Pool, Network, Events, EvmConfig, BlockExecutor>(
//!     provider: Provider,
//!     pool: Pool,
//!     network: Network,
//!     events: Events,
//!     evm_config: EvmConfig,
//!     block_executor: BlockExecutor,
//! ) where
//!     Provider: FullRpcProvider + AccountReader + ChangeSetReader,
//!     Pool: TransactionPool + 'static,
//!     Network: NetworkInfo + Peers + Clone + 'static,
//!     Events: CanonStateSubscriptions + Clone + 'static,
//!     EvmConfig: ConfigureEvm<Header = Header>,
//!     BlockExecutor: BlockExecutorProvider,
//! {
//!     // configure the rpc module per transport
//!     let transports = TransportRpcModuleConfig::default().with_http(vec![
//!         RethRpcModule::Admin,
//!         RethRpcModule::Debug,
//!         RethRpcModule::Eth,
//!         RethRpcModule::Web3,
//!     ]);
//!     let transport_modules = RpcModuleBuilder::new(
//!         provider,
//!         pool,
//!         network,
//!         TokioTaskExecutor::default(),
//!         events,
//!         evm_config,
//!         block_executor,
//!     )
//!     .build(transports, Box::new(EthApi::with_spawner));
//!     let handle = RpcServerConfig::default()
//!         .with_http(ServerBuilder::default())
//!         .start(&transport_modules)
//!         .await;
//! }
//! ```
//!
//! Configure a http and ws server with a separate auth server that handles the `engine_` API
//!
//!
//! ```
//! use reth_engine_primitives::EngineTypes;
//! use reth_evm::{execute::BlockExecutorProvider, ConfigureEvm};
//! use reth_network_api::{NetworkInfo, Peers};
//! use reth_primitives::Header;
//! use reth_provider::{AccountReader, CanonStateSubscriptions, ChangeSetReader, FullRpcProvider};
//! use reth_rpc::EthApi;
//! use reth_rpc_api::EngineApiServer;
//! use reth_rpc_builder::{
//!     auth::AuthServerConfig, RethRpcModule, RpcModuleBuilder, RpcServerConfig,
//!     TransportRpcModuleConfig,
//! };
//! use reth_rpc_layer::JwtSecret;
//! use reth_tasks::TokioTaskExecutor;
//! use reth_transaction_pool::TransactionPool;
//! use tokio::try_join;
//! pub async fn launch<
//!     Provider,
//!     Pool,
//!     Network,
//!     Events,
//!     EngineApi,
//!     EngineT,
//!     EvmConfig,
//!     BlockExecutor,
//! >(
//!     provider: Provider,
//!     pool: Pool,
//!     network: Network,
//!     events: Events,
//!     engine_api: EngineApi,
//!     evm_config: EvmConfig,
//!     block_executor: BlockExecutor,
//! ) where
//!     Provider: FullRpcProvider + AccountReader + ChangeSetReader,
//!     Pool: TransactionPool + 'static,
//!     Network: NetworkInfo + Peers + Clone + 'static,
//!     Events: CanonStateSubscriptions + Clone + 'static,
//!     EngineApi: EngineApiServer<EngineT>,
//!     EngineT: EngineTypes,
//!     EvmConfig: ConfigureEvm<Header = Header>,
//!     BlockExecutor: BlockExecutorProvider,
//! {
//!     // configure the rpc module per transport
//!     let transports = TransportRpcModuleConfig::default().with_http(vec![
//!         RethRpcModule::Admin,
//!         RethRpcModule::Debug,
//!         RethRpcModule::Eth,
//!         RethRpcModule::Web3,
//!     ]);
//!     let builder = RpcModuleBuilder::new(
//!         provider,
//!         pool,
//!         network,
//!         TokioTaskExecutor::default(),
//!         events,
//!         evm_config,
//!         block_executor,
//!     );
//!
//!     // configure the server modules
//!     let (modules, auth_module, _registry) =
//!         builder.build_with_auth_server(transports, engine_api, Box::new(EthApi::with_spawner));
//!
//!     // start the servers
//!     let auth_config = AuthServerConfig::builder(JwtSecret::random()).build();
//!     let config = RpcServerConfig::default();
//!
//!     let (_rpc_handle, _auth_handle) =
//!         try_join!(config.start(&modules), auth_module.start_server(auth_config),).unwrap();
//! }
//! ```

#![doc(
    html_logo_url = "https://raw.githubusercontent.com/paradigmxyz/reth/main/assets/reth-docs.png",
    html_favicon_url = "https://avatars0.githubusercontent.com/u/97369466?s=256",
    issue_tracker_base_url = "https://github.com/paradigmxyz/reth/issues/"
)]
#![cfg_attr(not(test), warn(unused_crate_dependencies))]
#![cfg_attr(docsrs, feature(doc_cfg, doc_auto_cfg))]

use std::{
    collections::HashMap,
    net::{Ipv4Addr, SocketAddr, SocketAddrV4},
    time::{Duration, SystemTime, UNIX_EPOCH},
};

use error::{ConflictingModules, RpcError, ServerKind};
use eth::DynEthApiBuilder;
use http::{header::AUTHORIZATION, HeaderMap};
use jsonrpsee::{
    core::RegisterMethodError,
    server::{
        middleware::rpc::{RpcService, RpcServiceT},
        AlreadyStoppedError, IdProvider, RpcServiceBuilder, ServerHandle,
    },
    Methods, RpcModule,
};
use reth_chainspec::EthereumHardforks;
use reth_engine_primitives::EngineTypes;
use reth_evm::{execute::BlockExecutorProvider, ConfigureEvm};
use reth_network_api::{noop::NoopNetwork, NetworkInfo, Peers};
use reth_primitives::Header;
use reth_provider::{
    AccountReader, BlockReader, CanonStateSubscriptions, ChainSpecProvider, ChangeSetReader,
    EvmEnvProvider, FullRpcProvider, StateProviderFactory,
};
use reth_rpc::{
    AdminApi, DebugApi, EngineEthApi, EthBundle, NetApi, OtterscanApi, RPCApi, RethApi, TraceApi,
    TxPoolApi, Web3Api,
};
use reth_rpc_api::servers::*;
use reth_rpc_eth_api::{
    helpers::{Call, EthApiSpec, EthTransactions, LoadPendingBlock, TraceExt},
    EthApiServer, EthApiTypes, FullEthApiServer, RpcBlock, RpcReceipt, RpcTransaction,
};
use reth_rpc_eth_types::{EthConfig, EthStateCache, EthSubscriptionIdProvider};
use reth_rpc_layer::{AuthLayer, Claims, JwtAuthValidator, JwtSecret};
use reth_tasks::{pool::BlockingTaskGuard, TaskSpawner, TokioTaskExecutor};
use reth_transaction_pool::{noop::NoopTransactionPool, TransactionPool};
use serde::{Deserialize, Serialize};
use tower::Layer;
use tower_http::cors::CorsLayer;

use crate::{auth::AuthRpcModule, error::WsHttpSamePortError, metrics::RpcRequestMetrics};

pub use cors::CorsDomainError;

// re-export for convenience
pub use jsonrpsee::server::ServerBuilder;
pub use reth_ipc::server::{
    Builder as IpcServerBuilder, RpcServiceBuilder as IpcRpcServiceBuilder,
};
pub use reth_rpc_server_types::{constants, RethRpcModule, RpcModuleSelection};
pub use tower::layer::util::{Identity, Stack};

/// Auth server utilities.
pub mod auth;

/// RPC server utilities.
pub mod config;

/// Cors utilities.
mod cors;

/// Rpc error utilities.
pub mod error;

/// Eth utils
pub mod eth;
pub use eth::EthHandlers;

// Rpc server metrics
mod metrics;
pub use metrics::{MeteredRequestFuture, RpcRequestMetricsService};

/// Convenience function for starting a server in one step.
#[allow(clippy::too_many_arguments)]
pub async fn launch<Provider, Pool, Network, Tasks, Events, EvmConfig, EthApi, BlockExecutor>(
    provider: Provider,
    pool: Pool,
    network: Network,
    module_config: impl Into<TransportRpcModuleConfig>,
    server_config: impl Into<RpcServerConfig>,
    executor: Tasks,
    events: Events,
    evm_config: EvmConfig,
    eth: DynEthApiBuilder<Provider, Pool, EvmConfig, Network, Tasks, Events, EthApi>,
    block_executor: BlockExecutor,
) -> Result<RpcServerHandle, RpcError>
where
    Provider: FullRpcProvider + AccountReader + ChangeSetReader,
    Pool: TransactionPool + 'static,
    Network: NetworkInfo + Peers + Clone + 'static,
    Tasks: TaskSpawner + Clone + 'static,
    Events: CanonStateSubscriptions + Clone + 'static,
    EvmConfig: ConfigureEvm<Header = reth_primitives::Header>,
    EthApi: FullEthApiServer,
    BlockExecutor: BlockExecutorProvider,
{
    let module_config = module_config.into();
    server_config
        .into()
        .start(
            &RpcModuleBuilder::new(
                provider,
                pool,
                network,
                executor,
                events,
                evm_config,
                block_executor,
            )
            .build(module_config, eth),
        )
        .await
}

/// A builder type to configure the RPC module: See [`RpcModule`]
///
/// This is the main entrypoint and the easiest way to configure an RPC server.
#[derive(Debug, Clone)]
pub struct RpcModuleBuilder<Provider, Pool, Network, Tasks, Events, EvmConfig, BlockExecutor> {
    /// The Provider type to when creating all rpc handlers
    provider: Provider,
    /// The Pool type to when creating all rpc handlers
    pool: Pool,
    /// The Network type to when creating all rpc handlers
    network: Network,
    /// How additional tasks are spawned, for example in the eth pubsub namespace
    executor: Tasks,
    /// Provides access to chain events, such as new blocks, required by pubsub.
    events: Events,
    /// Defines how the EVM should be configured before execution.
    evm_config: EvmConfig,
    /// The provider for getting a block executor that executes blocks
    block_executor: BlockExecutor,
}

// === impl RpcBuilder ===

impl<Provider, Pool, Network, Tasks, Events, EvmConfig, BlockExecutor>
    RpcModuleBuilder<Provider, Pool, Network, Tasks, Events, EvmConfig, BlockExecutor>
{
    /// Create a new instance of the builder
    pub const fn new(
        provider: Provider,
        pool: Pool,
        network: Network,
        executor: Tasks,
        events: Events,
        evm_config: EvmConfig,
        block_executor: BlockExecutor,
    ) -> Self {
        Self { provider, pool, network, executor, events, evm_config, block_executor }
    }

    /// Configure the provider instance.
    pub fn with_provider<P>(
        self,
        provider: P,
    ) -> RpcModuleBuilder<P, Pool, Network, Tasks, Events, EvmConfig, BlockExecutor>
    where
        P: BlockReader + StateProviderFactory + EvmEnvProvider + 'static,
    {
        let Self { pool, network, executor, events, evm_config, block_executor, .. } = self;
        RpcModuleBuilder { provider, network, pool, executor, events, evm_config, block_executor }
    }

    /// Configure the transaction pool instance.
    pub fn with_pool<P>(
        self,
        pool: P,
    ) -> RpcModuleBuilder<Provider, P, Network, Tasks, Events, EvmConfig, BlockExecutor>
    where
        P: TransactionPool + 'static,
    {
        let Self { provider, network, executor, events, evm_config, block_executor, .. } = self;
        RpcModuleBuilder { provider, network, pool, executor, events, evm_config, block_executor }
    }

    /// Configure a [`NoopTransactionPool`] instance.
    ///
    /// Caution: This will configure a pool API that does absolutely nothing.
    /// This is only intended for allow easier setup of namespaces that depend on the
    /// [`EthApi`](reth_rpc::eth::EthApi) which requires a [`TransactionPool`] implementation.
    pub fn with_noop_pool(
        self,
    ) -> RpcModuleBuilder<
        Provider,
        NoopTransactionPool,
        Network,
        Tasks,
        Events,
        EvmConfig,
        BlockExecutor,
    > {
        let Self { provider, executor, events, network, evm_config, block_executor, .. } = self;
        RpcModuleBuilder {
            provider,
            executor,
            events,
            network,
            evm_config,
            block_executor,
            pool: NoopTransactionPool::default(),
        }
    }

    /// Configure the network instance.
    pub fn with_network<N>(
        self,
        network: N,
    ) -> RpcModuleBuilder<Provider, Pool, N, Tasks, Events, EvmConfig, BlockExecutor>
    where
        N: NetworkInfo + Peers + 'static,
    {
        let Self { provider, pool, executor, events, evm_config, block_executor, .. } = self;
        RpcModuleBuilder { provider, network, pool, executor, events, evm_config, block_executor }
    }

    /// Configure a [`NoopNetwork`] instance.
    ///
    /// Caution: This will configure a network API that does absolutely nothing.
    /// This is only intended for allow easier setup of namespaces that depend on the
    /// [`EthApi`](reth_rpc::eth::EthApi) which requires a [`NetworkInfo`] implementation.
    pub fn with_noop_network(
        self,
    ) -> RpcModuleBuilder<Provider, Pool, NoopNetwork, Tasks, Events, EvmConfig, BlockExecutor>
    {
        let Self { provider, pool, executor, events, evm_config, block_executor, .. } = self;
        RpcModuleBuilder {
            provider,
            pool,
            executor,
            events,
            network: NoopNetwork::default(),
            evm_config,
            block_executor,
        }
    }

    /// Configure the task executor to use for additional tasks.
    pub fn with_executor<T>(
        self,
        executor: T,
    ) -> RpcModuleBuilder<Provider, Pool, Network, T, Events, EvmConfig, BlockExecutor>
    where
        T: TaskSpawner + 'static,
    {
        let Self { pool, network, provider, events, evm_config, block_executor, .. } = self;
        RpcModuleBuilder { provider, network, pool, executor, events, evm_config, block_executor }
    }

    /// Configure [`TokioTaskExecutor`] as the task executor to use for additional tasks.
    ///
    /// This will spawn additional tasks directly via `tokio::task::spawn`, See
    /// [`TokioTaskExecutor`].
    pub fn with_tokio_executor(
        self,
    ) -> RpcModuleBuilder<
        Provider,
        Pool,
        Network,
        TokioTaskExecutor,
        Events,
        EvmConfig,
        BlockExecutor,
    > {
        let Self { pool, network, provider, events, evm_config, block_executor, .. } = self;
        RpcModuleBuilder {
            provider,
            network,
            pool,
            events,
            executor: TokioTaskExecutor::default(),
            evm_config,
            block_executor,
        }
    }

    /// Configure the event subscriber instance
    pub fn with_events<E>(
        self,
        events: E,
    ) -> RpcModuleBuilder<Provider, Pool, Network, Tasks, E, EvmConfig, BlockExecutor>
    where
        E: CanonStateSubscriptions + 'static,
    {
        let Self { provider, pool, executor, network, evm_config, block_executor, .. } = self;
        RpcModuleBuilder { provider, network, pool, executor, events, evm_config, block_executor }
    }

    /// Configure the evm configuration type
    pub fn with_evm_config<E>(
        self,
        evm_config: E,
    ) -> RpcModuleBuilder<Provider, Pool, Network, Tasks, Events, E, BlockExecutor>
    where
        E: ConfigureEvm + 'static,
    {
        let Self { provider, pool, executor, network, events, block_executor, .. } = self;
        RpcModuleBuilder { provider, network, pool, executor, events, evm_config, block_executor }
    }

    /// Configure the block executor provider
    pub fn with_block_executor<BE>(
        self,
        block_executor: BE,
    ) -> RpcModuleBuilder<Provider, Pool, Network, Tasks, Events, EvmConfig, BE>
    where
        BE: BlockExecutorProvider,
    {
        let Self { provider, network, pool, executor, events, evm_config, .. } = self;
        RpcModuleBuilder { provider, network, pool, executor, events, evm_config, block_executor }
    }
}

impl<Provider, Pool, Network, Tasks, Events, EvmConfig, BlockExecutor>
    RpcModuleBuilder<Provider, Pool, Network, Tasks, Events, EvmConfig, BlockExecutor>
where
    Provider: FullRpcProvider + AccountReader + ChangeSetReader,
    Pool: TransactionPool + 'static,
    Network: NetworkInfo + Peers + Clone + 'static,
    Tasks: TaskSpawner + Clone + 'static,
    Events: CanonStateSubscriptions + Clone + 'static,
    EvmConfig: ConfigureEvm<Header = Header>,
    BlockExecutor: BlockExecutorProvider,
{
    /// Configures all [`RpcModule`]s specific to the given [`TransportRpcModuleConfig`] which can
    /// be used to start the transport server(s).
    ///
    /// This behaves exactly as [`RpcModuleBuilder::build`] for the [`TransportRpcModules`], but
    /// also configures the auth (engine api) server, which exposes a subset of the `eth_`
    /// namespace.
    #[allow(clippy::type_complexity)]
    pub fn build_with_auth_server<EngineApi, EngineT, EthApi>(
        self,
        module_config: TransportRpcModuleConfig,
        engine: EngineApi,
        eth: DynEthApiBuilder<Provider, Pool, EvmConfig, Network, Tasks, Events, EthApi>,
    ) -> (
        TransportRpcModules,
        AuthRpcModule,
        RpcRegistryInner<Provider, Pool, Network, Tasks, Events, EthApi, BlockExecutor>,
    )
    where
        EngineT: EngineTypes,
        EngineApi: EngineApiServer<EngineT>,
        EthApi: FullEthApiServer,
    {
        let Self { provider, pool, network, executor, events, evm_config, block_executor } = self;

        let config = module_config.config.clone().unwrap_or_default();

        let mut registry = RpcRegistryInner::new(
            provider,
            pool,
            network,
            executor,
            events,
            config,
            evm_config,
            eth,
            block_executor,
        );

        let modules = registry.create_transport_rpc_modules(module_config);

        let auth_module = registry.create_auth_module(engine);

        (modules, auth_module, registry)
    }

    /// Converts the builder into a [`RpcRegistryInner`] which can be used to create all
    /// components.
    ///
    /// This is useful for getting access to API handlers directly:
    ///
    /// # Example
    ///
    /// ```no_run
    /// use reth_evm::ConfigureEvm;
    /// use reth_evm_ethereum::execute::EthExecutorProvider;
    /// use reth_network_api::noop::NoopNetwork;
    /// use reth_primitives::Header;
    /// use reth_provider::test_utils::{NoopProvider, TestCanonStateSubscriptions};
    /// use reth_rpc::EthApi;
    /// use reth_rpc_builder::RpcModuleBuilder;
    /// use reth_tasks::TokioTaskExecutor;
    /// use reth_transaction_pool::noop::NoopTransactionPool;
    ///
    /// fn init<Evm: ConfigureEvm<Header = Header> + 'static>(evm: Evm) {
    ///     let mut registry = RpcModuleBuilder::default()
    ///         .with_provider(NoopProvider::default())
    ///         .with_pool(NoopTransactionPool::default())
    ///         .with_network(NoopNetwork::default())
    ///         .with_executor(TokioTaskExecutor::default())
    ///         .with_events(TestCanonStateSubscriptions::default())
    ///         .with_evm_config(evm)
    ///         .with_block_executor(EthExecutorProvider::mainnet())
    ///         .into_registry(Default::default(), Box::new(EthApi::with_spawner));
    ///
    ///     let eth_api = registry.eth_api();
    /// }
    /// ```
    pub fn into_registry<EthApi>(
        self,
        config: RpcModuleConfig,
        eth: DynEthApiBuilder<Provider, Pool, EvmConfig, Network, Tasks, Events, EthApi>,
    ) -> RpcRegistryInner<Provider, Pool, Network, Tasks, Events, EthApi, BlockExecutor>
    where
        EthApi: EthApiTypes + 'static,
    {
        let Self { provider, pool, network, executor, events, evm_config, block_executor } = self;
        RpcRegistryInner::new(
            provider,
            pool,
            network,
            executor,
            events,
            config,
            evm_config,
            eth,
            block_executor,
        )
    }

    /// Configures all [`RpcModule`]s specific to the given [`TransportRpcModuleConfig`] which can
    /// be used to start the transport server(s).
    pub fn build<EthApi>(
        self,
        module_config: TransportRpcModuleConfig,
        eth: DynEthApiBuilder<Provider, Pool, EvmConfig, Network, Tasks, Events, EthApi>,
    ) -> TransportRpcModules<()>
    where
        EthApi: FullEthApiServer,
    {
        let mut modules = TransportRpcModules::default();

        let Self { provider, pool, network, executor, events, evm_config, block_executor } = self;

        if !module_config.is_empty() {
            let TransportRpcModuleConfig { http, ws, ipc, config } = module_config.clone();

            let mut registry = RpcRegistryInner::new(
                provider,
                pool,
                network,
                executor,
                events,
                config.unwrap_or_default(),
                evm_config,
                eth,
                block_executor,
            );

            modules.config = module_config;
            modules.http = registry.maybe_module(http.as_ref());
            modules.ws = registry.maybe_module(ws.as_ref());
            modules.ipc = registry.maybe_module(ipc.as_ref());
        }

        modules
    }
}

impl Default for RpcModuleBuilder<(), (), (), (), (), (), ()> {
    fn default() -> Self {
        Self::new((), (), (), (), (), (), ())
    }
}

/// Bundles settings for modules
#[derive(Debug, Default, Clone, Eq, PartialEq, Serialize, Deserialize)]
pub struct RpcModuleConfig {
    /// `eth` namespace settings
    eth: EthConfig,
}

// === impl RpcModuleConfig ===

impl RpcModuleConfig {
    /// Convenience method to create a new [`RpcModuleConfigBuilder`]
    pub fn builder() -> RpcModuleConfigBuilder {
        RpcModuleConfigBuilder::default()
    }

    /// Returns a new RPC module config given the eth namespace config
    pub const fn new(eth: EthConfig) -> Self {
        Self { eth }
    }

    /// Get a reference to the eth namespace config
    pub const fn eth(&self) -> &EthConfig {
        &self.eth
    }

    /// Get a mutable reference to the eth namespace config
    pub fn eth_mut(&mut self) -> &mut EthConfig {
        &mut self.eth
    }
}

/// Configures [`RpcModuleConfig`]
#[derive(Clone, Debug, Default)]
pub struct RpcModuleConfigBuilder {
    eth: Option<EthConfig>,
}

// === impl RpcModuleConfigBuilder ===

impl RpcModuleConfigBuilder {
    /// Configures a custom eth namespace config
    pub const fn eth(mut self, eth: EthConfig) -> Self {
        self.eth = Some(eth);
        self
    }

    /// Consumes the type and creates the [`RpcModuleConfig`]
    pub fn build(self) -> RpcModuleConfig {
        let Self { eth } = self;
        RpcModuleConfig { eth: eth.unwrap_or_default() }
    }

    /// Get a reference to the eth namespace config, if any
    pub const fn get_eth(&self) -> &Option<EthConfig> {
        &self.eth
    }

    /// Get a mutable reference to the eth namespace config, if any
    pub fn eth_mut(&mut self) -> &mut Option<EthConfig> {
        &mut self.eth
    }

    /// Get the eth namespace config, creating a default if none is set
    pub fn eth_mut_or_default(&mut self) -> &mut EthConfig {
        self.eth.get_or_insert_with(EthConfig::default)
    }
}

/// A Helper type the holds instances of the configured modules.
#[derive(Debug, Clone)]
pub struct RpcRegistryInner<
    Provider,
    Pool,
    Network,
    Tasks,
    Events,
    EthApi: EthApiTypes,
    BlockExecutor,
> {
    provider: Provider,
    pool: Pool,
    network: Network,
    executor: Tasks,
    events: Events,
    block_executor: BlockExecutor,
    /// Holds a all `eth_` namespace handlers
    eth: EthHandlers<Provider, Pool, Network, Events, EthApi>,
    /// to put trace calls behind semaphore
    blocking_pool_guard: BlockingTaskGuard,
    /// Contains the [Methods] of a module
    modules: HashMap<RethRpcModule, Methods>,
}

// === impl RpcRegistryInner ===

impl<Provider, Pool, Network, Tasks, Events, EthApi, BlockExecutor>
    RpcRegistryInner<Provider, Pool, Network, Tasks, Events, EthApi, BlockExecutor>
where
    Provider: StateProviderFactory + BlockReader + EvmEnvProvider + Clone + Unpin + 'static,
    Pool: Send + Sync + Clone + 'static,
    Network: Clone + 'static,
    Events: CanonStateSubscriptions + Clone + 'static,
    Tasks: TaskSpawner + Clone + 'static,
    EthApi: EthApiTypes + 'static,
    BlockExecutor: BlockExecutorProvider,
{
    /// Creates a new, empty instance.
    #[allow(clippy::too_many_arguments)]
    pub fn new<EvmConfig>(
        provider: Provider,
        pool: Pool,
        network: Network,
        executor: Tasks,
        events: Events,
        config: RpcModuleConfig,
        evm_config: EvmConfig,
        eth_api_builder: DynEthApiBuilder<
            Provider,
            Pool,
            EvmConfig,
            Network,
            Tasks,
            Events,
            EthApi,
        >,
        block_executor: BlockExecutor,
    ) -> Self
    where
        EvmConfig: ConfigureEvm<Header = Header>,
    {
        let blocking_pool_guard = BlockingTaskGuard::new(config.eth.max_tracing_requests);

        let eth = EthHandlers::bootstrap(
            provider.clone(),
            pool.clone(),
            network.clone(),
            evm_config,
            config.eth,
            executor.clone(),
            events.clone(),
            eth_api_builder,
        );

        Self {
            provider,
            pool,
            network,
            eth,
            executor,
            modules: Default::default(),
            blocking_pool_guard,
            events,
            block_executor,
        }
    }
}

impl<Provider, Pool, Network, Tasks, Events, EthApi, BlockExecutor>
    RpcRegistryInner<Provider, Pool, Network, Tasks, Events, EthApi, BlockExecutor>
where
    EthApi: EthApiTypes,
{
    /// Returns a reference to the installed [`EthApi`](reth_rpc::eth::EthApi).
    pub const fn eth_api(&self) -> &EthApi {
        &self.eth.api
    }

    /// Returns a reference to the installed [`EthHandlers`].
    pub const fn eth_handlers(&self) -> &EthHandlers<Provider, Pool, Network, Events, EthApi> {
        &self.eth
    }

    /// Returns the [`EthStateCache`] frontend
    ///
    /// This will spawn exactly one [`EthStateCache`] service if this is the first time the cache is
    /// requested.
    pub const fn eth_cache(&self) -> &EthStateCache {
        &self.eth.cache
    }

    /// Returns a reference to the pool
    pub const fn pool(&self) -> &Pool {
        &self.pool
    }

    /// Returns a reference to the events type
    pub const fn events(&self) -> &Events {
        &self.events
    }

    /// Returns a reference to the tasks type
    pub const fn tasks(&self) -> &Tasks {
        &self.executor
    }

    /// Returns a reference to the provider
    pub const fn provider(&self) -> &Provider {
        &self.provider
    }

    /// Returns all installed methods
    pub fn methods(&self) -> Vec<Methods> {
        self.modules.values().cloned().collect()
    }

    /// Returns a merged `RpcModule`
    pub fn module(&self) -> RpcModule<()> {
        let mut module = RpcModule::new(());
        for methods in self.modules.values().cloned() {
            module.merge(methods).expect("No conflicts");
        }
        module
    }
}

impl<Provider, Pool, Network, Tasks, Events, EthApi, BlockExecutor>
    RpcRegistryInner<Provider, Pool, Network, Tasks, Events, EthApi, BlockExecutor>
where
    Network: NetworkInfo + Clone + 'static,
    EthApi: EthApiTypes,
<<<<<<< HEAD
    Provider: ChainSpecProvider<ChainSpec: EthereumHardforks>,
=======
    Provider: ChainSpecProvider<ChainSpec = ChainSpec>,
    BlockExecutor: BlockExecutorProvider,
>>>>>>> d3114b4e
{
    /// Instantiates `AdminApi`
    pub fn admin_api(&self) -> AdminApi<Network, Provider::ChainSpec>
    where
        Network: Peers,
    {
        AdminApi::new(self.network.clone(), self.provider.chain_spec())
    }

    /// Instantiates `Web3Api`
    pub fn web3_api(&self) -> Web3Api<Network> {
        Web3Api::new(self.network.clone())
    }

    /// Register Admin Namespace
    pub fn register_admin(&mut self) -> &mut Self
    where
        Network: Peers,
    {
        let adminapi = self.admin_api();
        self.modules.insert(RethRpcModule::Admin, adminapi.into_rpc().into());
        self
    }

    /// Register Web3 Namespace
    pub fn register_web3(&mut self) -> &mut Self {
        let web3api = self.web3_api();
        self.modules.insert(RethRpcModule::Web3, web3api.into_rpc().into());
        self
    }
}

impl<Provider, Pool, Network, Tasks, Events, EthApi, BlockExecutor>
    RpcRegistryInner<Provider, Pool, Network, Tasks, Events, EthApi, BlockExecutor>
where
    Provider: FullRpcProvider + AccountReader + ChangeSetReader,
    Network: NetworkInfo + Peers + Clone + 'static,
    Tasks: TaskSpawner + Clone + 'static,
    EthApi: EthApiServer<
            RpcTransaction<EthApi::NetworkTypes>,
            RpcBlock<EthApi::NetworkTypes>,
            RpcReceipt<EthApi::NetworkTypes>,
        > + EthApiTypes,
    BlockExecutor: BlockExecutorProvider,
{
    /// Register Eth Namespace
    ///
    /// # Panics
    ///
    /// If called outside of the tokio runtime. See also [`Self::eth_api`]
    pub fn register_eth(&mut self) -> &mut Self {
        let eth_api = self.eth_api().clone();
        self.modules.insert(RethRpcModule::Eth, eth_api.into_rpc().into());
        self
    }

    /// Register Otterscan Namespace
    ///
    /// # Panics
    ///
    /// If called outside of the tokio runtime. See also [`Self::eth_api`]
    pub fn register_ots(&mut self) -> &mut Self
    where
        EthApi: TraceExt
            + EthTransactions<
                NetworkTypes: alloy_network::Network<
                    TransactionResponse = alloy_serde::WithOtherFields<
                        alloy_rpc_types::Transaction,
                    >,
                >,
            >,
    {
        let otterscan_api = self.otterscan_api();
        self.modules.insert(RethRpcModule::Ots, otterscan_api.into_rpc().into());
        self
    }

    /// Register Debug Namespace
    ///
    /// # Panics
    ///
    /// If called outside of the tokio runtime. See also [`Self::eth_api`]
    pub fn register_debug(&mut self) -> &mut Self
    where
        EthApi: EthApiSpec + EthTransactions + TraceExt,
    {
        let debug_api = self.debug_api();
        self.modules.insert(RethRpcModule::Debug, debug_api.into_rpc().into());
        self
    }

    /// Register Trace Namespace
    ///
    /// # Panics
    ///
    /// If called outside of the tokio runtime. See also [`Self::eth_api`]
    pub fn register_trace(&mut self) -> &mut Self
    where
        EthApi: TraceExt,
    {
        let trace_api = self.trace_api();
        self.modules.insert(RethRpcModule::Trace, trace_api.into_rpc().into());
        self
    }

    /// Register Net Namespace
    ///
    /// See also [`Self::eth_api`]
    ///
    /// # Panics
    ///
    /// If called outside of the tokio runtime.
    pub fn register_net(&mut self) -> &mut Self
    where
        EthApi: EthApiSpec + 'static,
    {
        let netapi = self.net_api();
        self.modules.insert(RethRpcModule::Net, netapi.into_rpc().into());
        self
    }

    /// Register Reth namespace
    ///
    /// See also [`Self::eth_api`]
    ///
    /// # Panics
    ///
    /// If called outside of the tokio runtime.
    pub fn register_reth(&mut self) -> &mut Self {
        let rethapi = self.reth_api();
        self.modules.insert(RethRpcModule::Reth, rethapi.into_rpc().into());
        self
    }

    /// Instantiates `OtterscanApi`
    ///
    /// # Panics
    ///
    /// If called outside of the tokio runtime. See also [`Self::eth_api`]
    pub fn otterscan_api(&self) -> OtterscanApi<EthApi> {
        let eth_api = self.eth_api().clone();
        OtterscanApi::new(eth_api)
    }
}

impl<Provider, Pool, Network, Tasks, Events, EthApi, BlockExecutor>
    RpcRegistryInner<Provider, Pool, Network, Tasks, Events, EthApi, BlockExecutor>
where
    Provider: FullRpcProvider + AccountReader + ChangeSetReader,
    Network: NetworkInfo + Peers + Clone + 'static,
    Tasks: TaskSpawner + Clone + 'static,
    EthApi: EthApiTypes,
    BlockExecutor: BlockExecutorProvider,
{
    /// Instantiates `TraceApi`
    ///
    /// # Panics
    ///
    /// If called outside of the tokio runtime. See also [`Self::eth_api`]
    pub fn trace_api(&self) -> TraceApi<Provider, EthApi>
    where
        EthApi: TraceExt,
    {
        TraceApi::new(
            self.provider.clone(),
            self.eth_api().clone(),
            self.blocking_pool_guard.clone(),
        )
    }

    /// Instantiates [`EthBundle`] Api
    ///
    /// # Panics
    ///
    /// If called outside of the tokio runtime. See also [`Self::eth_api`]
    pub fn bundle_api(&self) -> EthBundle<EthApi>
    where
        EthApi: EthTransactions + LoadPendingBlock + Call,
    {
        let eth_api = self.eth_api().clone();
        EthBundle::new(eth_api, self.blocking_pool_guard.clone())
    }

    /// Instantiates `DebugApi`
    ///
    /// # Panics
    ///
    /// If called outside of the tokio runtime. See also [`Self::eth_api`]
    pub fn debug_api(&self) -> DebugApi<Provider, EthApi, BlockExecutor>
    where
        EthApi: EthApiSpec + EthTransactions + TraceExt,
        BlockExecutor: BlockExecutorProvider,
    {
        DebugApi::new(
            self.provider.clone(),
            self.eth_api().clone(),
            self.blocking_pool_guard.clone(),
            self.block_executor.clone(),
        )
    }

    /// Instantiates `NetApi`
    ///
    /// # Panics
    ///
    /// If called outside of the tokio runtime. See also [`Self::eth_api`]
    pub fn net_api(&self) -> NetApi<Network, EthApi>
    where
        EthApi: EthApiSpec + 'static,
    {
        let eth_api = self.eth_api().clone();
        NetApi::new(self.network.clone(), eth_api)
    }

    /// Instantiates `RethApi`
    pub fn reth_api(&self) -> RethApi<Provider> {
        RethApi::new(self.provider.clone(), Box::new(self.executor.clone()))
    }
}

impl<Provider, Pool, Network, Tasks, Events, EthApi, BlockExecutor>
    RpcRegistryInner<Provider, Pool, Network, Tasks, Events, EthApi, BlockExecutor>
where
    Provider: FullRpcProvider + AccountReader + ChangeSetReader,
    Pool: TransactionPool + 'static,
    Network: NetworkInfo + Peers + Clone + 'static,
    Tasks: TaskSpawner + Clone + 'static,
    Events: CanonStateSubscriptions + Clone + 'static,
    EthApi: FullEthApiServer,
    BlockExecutor: BlockExecutorProvider,
{
    /// Configures the auth module that includes the
    ///   * `engine_` namespace
    ///   * `api_` namespace
    ///
    /// Note: This does _not_ register the `engine_` in this registry.
    pub fn create_auth_module<EngineApi, EngineT>(&self, engine_api: EngineApi) -> AuthRpcModule
    where
        EngineT: EngineTypes,
        EngineApi: EngineApiServer<EngineT>,
    {
        let mut module = RpcModule::new(());

        module.merge(engine_api.into_rpc()).expect("No conflicting methods");

        // also merge a subset of `eth_` handlers
        let eth_handlers = self.eth_handlers();
        let engine_eth = EngineEthApi::new(eth_handlers.api.clone(), eth_handlers.filter.clone());

        module.merge(engine_eth.into_rpc()).expect("No conflicting methods");

        AuthRpcModule { inner: module }
    }

    /// Helper function to create a [`RpcModule`] if it's not `None`
    fn maybe_module(&mut self, config: Option<&RpcModuleSelection>) -> Option<RpcModule<()>> {
        config.map(|config| self.module_for(config))
    }

    /// Configure a [`TransportRpcModules`] using the current registry. This
    /// creates [`RpcModule`] instances for the modules selected by the
    /// `config`.
    pub fn create_transport_rpc_modules(
        &mut self,
        config: TransportRpcModuleConfig,
    ) -> TransportRpcModules<()> {
        let mut modules = TransportRpcModules::default();
        let http = self.maybe_module(config.http.as_ref());
        let ws = self.maybe_module(config.ws.as_ref());
        let ipc = self.maybe_module(config.ipc.as_ref());

        modules.config = config;
        modules.http = http;
        modules.ws = ws;
        modules.ipc = ipc;
        modules
    }

    /// Populates a new [`RpcModule`] based on the selected [`RethRpcModule`]s in the given
    /// [`RpcModuleSelection`]
    pub fn module_for(&mut self, config: &RpcModuleSelection) -> RpcModule<()> {
        let mut module = RpcModule::new(());
        let all_methods = self.reth_methods(config.iter_selection());
        for methods in all_methods {
            module.merge(methods).expect("No conflicts");
        }
        module
    }

    /// Returns the [Methods] for the given [`RethRpcModule`]
    ///
    /// If this is the first time the namespace is requested, a new instance of API implementation
    /// will be created.
    ///
    /// # Panics
    ///
    /// If called outside of the tokio runtime. See also [`Self::eth_api`]
    pub fn reth_methods(
        &mut self,
        namespaces: impl Iterator<Item = RethRpcModule>,
    ) -> Vec<Methods> {
        let EthHandlers { api: eth_api, filter: eth_filter, pubsub: eth_pubsub, .. } =
            self.eth_handlers().clone();

        // Create a copy, so we can list out all the methods for rpc_ api
        let namespaces: Vec<_> = namespaces.collect();
        namespaces
            .iter()
            .copied()
            .map(|namespace| {
                self.modules
                    .entry(namespace)
                    .or_insert_with(|| match namespace {
                        RethRpcModule::Admin => {
                            AdminApi::new(self.network.clone(), self.provider.chain_spec())
                                .into_rpc()
                                .into()
                        }
                        RethRpcModule::Debug => DebugApi::new(
                            self.provider.clone(),
                            eth_api.clone(),
                            self.blocking_pool_guard.clone(),
                            self.block_executor.clone(),
                        )
                        .into_rpc()
                        .into(),
                        RethRpcModule::Eth => {
                            // merge all eth handlers
                            let mut module = eth_api.clone().into_rpc();
                            module.merge(eth_filter.clone().into_rpc()).expect("No conflicts");
                            module.merge(eth_pubsub.clone().into_rpc()).expect("No conflicts");
                            module
                                .merge(
                                    EthBundle::new(
                                        eth_api.clone(),
                                        self.blocking_pool_guard.clone(),
                                    )
                                    .into_rpc(),
                                )
                                .expect("No conflicts");

                            module.into()
                        }
                        RethRpcModule::Net => {
                            NetApi::new(self.network.clone(), eth_api.clone()).into_rpc().into()
                        }
                        RethRpcModule::Trace => TraceApi::new(
                            self.provider.clone(),
                            eth_api.clone(),
                            self.blocking_pool_guard.clone(),
                        )
                        .into_rpc()
                        .into(),
                        RethRpcModule::Web3 => Web3Api::new(self.network.clone()).into_rpc().into(),
                        RethRpcModule::Txpool => {
                            TxPoolApi::<_, EthApi>::new(self.pool.clone()).into_rpc().into()
                        }
                        RethRpcModule::Rpc => RPCApi::new(
                            namespaces
                                .iter()
                                .map(|module| (module.to_string(), "1.0".to_string()))
                                .collect(),
                        )
                        .into_rpc()
                        .into(),
                        RethRpcModule::Ots => OtterscanApi::new(eth_api.clone()).into_rpc().into(),
                        RethRpcModule::Reth => {
                            RethApi::new(self.provider.clone(), Box::new(self.executor.clone()))
                                .into_rpc()
                                .into()
                        }
                    })
                    .clone()
            })
            .collect::<Vec<_>>()
    }
}

/// A builder type for configuring and launching the servers that will handle RPC requests.
///
/// Supported server transports are:
///    - http
///    - ws
///    - ipc
///
/// Http and WS share the same settings: [`ServerBuilder`].
///
/// Once the [`RpcModule`] is built via [`RpcModuleBuilder`] the servers can be started, See also
/// [`ServerBuilder::build`] and [`Server::start`](jsonrpsee::server::Server::start).
#[derive(Debug)]
pub struct RpcServerConfig<RpcMiddleware = Identity> {
    /// Configs for JSON-RPC Http.
    http_server_config: Option<ServerBuilder<Identity, Identity>>,
    /// Allowed CORS Domains for http
    http_cors_domains: Option<String>,
    /// Address where to bind the http server to
    http_addr: Option<SocketAddr>,
    /// Configs for WS server
    ws_server_config: Option<ServerBuilder<Identity, Identity>>,
    /// Allowed CORS Domains for ws.
    ws_cors_domains: Option<String>,
    /// Address where to bind the ws server to
    ws_addr: Option<SocketAddr>,
    /// Configs for JSON-RPC IPC server
    ipc_server_config: Option<IpcServerBuilder<Identity, Identity>>,
    /// The Endpoint where to launch the ipc server
    ipc_endpoint: Option<String>,
    /// JWT secret for authentication
    jwt_secret: Option<JwtSecret>,
    /// Configurable RPC middleware
    rpc_middleware: RpcServiceBuilder<RpcMiddleware>,
}

// === impl RpcServerConfig ===

impl Default for RpcServerConfig<Identity> {
    /// Create a new config instance
    fn default() -> Self {
        Self {
            http_server_config: None,
            http_cors_domains: None,
            http_addr: None,
            ws_server_config: None,
            ws_cors_domains: None,
            ws_addr: None,
            ipc_server_config: None,
            ipc_endpoint: None,
            jwt_secret: None,
            rpc_middleware: RpcServiceBuilder::new(),
        }
    }
}

impl RpcServerConfig {
    /// Creates a new config with only http set
    pub fn http(config: ServerBuilder<Identity, Identity>) -> Self {
        Self::default().with_http(config)
    }

    /// Creates a new config with only ws set
    pub fn ws(config: ServerBuilder<Identity, Identity>) -> Self {
        Self::default().with_ws(config)
    }

    /// Creates a new config with only ipc set
    pub fn ipc(config: IpcServerBuilder<Identity, Identity>) -> Self {
        Self::default().with_ipc(config)
    }

    /// Configures the http server
    ///
    /// Note: this always configures an [`EthSubscriptionIdProvider`] [`IdProvider`] for
    /// convenience. To set a custom [`IdProvider`], please use [`Self::with_id_provider`].
    pub fn with_http(mut self, config: ServerBuilder<Identity, Identity>) -> Self {
        self.http_server_config =
            Some(config.set_id_provider(EthSubscriptionIdProvider::default()));
        self
    }

    /// Configures the ws server
    ///
    /// Note: this always configures an [`EthSubscriptionIdProvider`] [`IdProvider`] for
    /// convenience. To set a custom [`IdProvider`], please use [`Self::with_id_provider`].
    pub fn with_ws(mut self, config: ServerBuilder<Identity, Identity>) -> Self {
        self.ws_server_config = Some(config.set_id_provider(EthSubscriptionIdProvider::default()));
        self
    }

    /// Configures the ipc server
    ///
    /// Note: this always configures an [`EthSubscriptionIdProvider`] [`IdProvider`] for
    /// convenience. To set a custom [`IdProvider`], please use [`Self::with_id_provider`].
    pub fn with_ipc(mut self, config: IpcServerBuilder<Identity, Identity>) -> Self {
        self.ipc_server_config = Some(config.set_id_provider(EthSubscriptionIdProvider::default()));
        self
    }
}

impl<RpcMiddleware> RpcServerConfig<RpcMiddleware> {
    /// Configure rpc middleware
    pub fn set_rpc_middleware<T>(self, rpc_middleware: RpcServiceBuilder<T>) -> RpcServerConfig<T> {
        RpcServerConfig {
            http_server_config: self.http_server_config,
            http_cors_domains: self.http_cors_domains,
            http_addr: self.http_addr,
            ws_server_config: self.ws_server_config,
            ws_cors_domains: self.ws_cors_domains,
            ws_addr: self.ws_addr,
            ipc_server_config: self.ipc_server_config,
            ipc_endpoint: self.ipc_endpoint,
            jwt_secret: self.jwt_secret,
            rpc_middleware,
        }
    }

    /// Configure the cors domains for http _and_ ws
    pub fn with_cors(self, cors_domain: Option<String>) -> Self {
        self.with_http_cors(cors_domain.clone()).with_ws_cors(cors_domain)
    }

    /// Configure the cors domains for WS
    pub fn with_ws_cors(mut self, cors_domain: Option<String>) -> Self {
        self.ws_cors_domains = cors_domain;
        self
    }

    /// Configure the cors domains for HTTP
    pub fn with_http_cors(mut self, cors_domain: Option<String>) -> Self {
        self.http_cors_domains = cors_domain;
        self
    }

    /// Configures the [`SocketAddr`] of the http server
    ///
    /// Default is [`Ipv4Addr::LOCALHOST`] and
    /// [`reth_rpc_server_types::constants::DEFAULT_HTTP_RPC_PORT`]
    pub const fn with_http_address(mut self, addr: SocketAddr) -> Self {
        self.http_addr = Some(addr);
        self
    }

    /// Configures the [`SocketAddr`] of the ws server
    ///
    /// Default is [`Ipv4Addr::LOCALHOST`] and
    /// [`reth_rpc_server_types::constants::DEFAULT_WS_RPC_PORT`]
    pub const fn with_ws_address(mut self, addr: SocketAddr) -> Self {
        self.ws_addr = Some(addr);
        self
    }

    /// Sets a custom [`IdProvider`] for all configured transports.
    ///
    /// By default all transports use [`EthSubscriptionIdProvider`]
    pub fn with_id_provider<I>(mut self, id_provider: I) -> Self
    where
        I: IdProvider + Clone + 'static,
    {
        if let Some(http) = self.http_server_config {
            self.http_server_config = Some(http.set_id_provider(id_provider.clone()));
        }
        if let Some(ws) = self.ws_server_config {
            self.ws_server_config = Some(ws.set_id_provider(id_provider.clone()));
        }
        if let Some(ipc) = self.ipc_server_config {
            self.ipc_server_config = Some(ipc.set_id_provider(id_provider));
        }

        self
    }

    /// Configures the endpoint of the ipc server
    ///
    /// Default is [`reth_rpc_server_types::constants::DEFAULT_IPC_ENDPOINT`]
    pub fn with_ipc_endpoint(mut self, path: impl Into<String>) -> Self {
        self.ipc_endpoint = Some(path.into());
        self
    }

    /// Configures the JWT secret for authentication.
    pub const fn with_jwt_secret(mut self, secret: Option<JwtSecret>) -> Self {
        self.jwt_secret = secret;
        self
    }

    /// Returns true if any server is configured.
    ///
    /// If no server is configured, no server will be launched on [`RpcServerConfig::start`].
    pub const fn has_server(&self) -> bool {
        self.http_server_config.is_some() ||
            self.ws_server_config.is_some() ||
            self.ipc_server_config.is_some()
    }

    /// Returns the [`SocketAddr`] of the http server
    pub const fn http_address(&self) -> Option<SocketAddr> {
        self.http_addr
    }

    /// Returns the [`SocketAddr`] of the ws server
    pub const fn ws_address(&self) -> Option<SocketAddr> {
        self.ws_addr
    }

    /// Returns the endpoint of the ipc server
    pub fn ipc_endpoint(&self) -> Option<String> {
        self.ipc_endpoint.clone()
    }

    /// Creates the [`CorsLayer`] if any
    fn maybe_cors_layer(cors: Option<String>) -> Result<Option<CorsLayer>, CorsDomainError> {
        cors.as_deref().map(cors::create_cors_layer).transpose()
    }

    /// Creates the [`AuthLayer`] if any
    fn maybe_jwt_layer(jwt_secret: Option<JwtSecret>) -> Option<AuthLayer<JwtAuthValidator>> {
        jwt_secret.map(|secret| AuthLayer::new(JwtAuthValidator::new(secret)))
    }

    /// Builds and starts the configured server(s): http, ws, ipc.
    ///
    /// If both http and ws are on the same port, they are combined into one server.
    ///
    /// Returns the [`RpcServerHandle`] with the handle to the started servers.
    pub async fn start(self, modules: &TransportRpcModules) -> Result<RpcServerHandle, RpcError>
    where
        RpcMiddleware: Layer<RpcRequestMetricsService<RpcService>> + Clone + Send + 'static,
        for<'a> <RpcMiddleware as Layer<RpcRequestMetricsService<RpcService>>>::Service:
            Send + Sync + 'static + RpcServiceT<'a>,
    {
        let mut http_handle = None;
        let mut ws_handle = None;
        let mut ipc_handle = None;

        let http_socket_addr = self.http_addr.unwrap_or(SocketAddr::V4(SocketAddrV4::new(
            Ipv4Addr::LOCALHOST,
            constants::DEFAULT_HTTP_RPC_PORT,
        )));

        let ws_socket_addr = self.ws_addr.unwrap_or(SocketAddr::V4(SocketAddrV4::new(
            Ipv4Addr::LOCALHOST,
            constants::DEFAULT_WS_RPC_PORT,
        )));

        let metrics = modules.ipc.as_ref().map(RpcRequestMetrics::ipc).unwrap_or_default();
        let ipc_path =
            self.ipc_endpoint.clone().unwrap_or_else(|| constants::DEFAULT_IPC_ENDPOINT.into());

        if let Some(builder) = self.ipc_server_config {
            let ipc = builder
                .set_rpc_middleware(IpcRpcServiceBuilder::new().layer(metrics))
                .build(ipc_path);
            ipc_handle = Some(ipc.start(modules.ipc.clone().expect("ipc server error")).await?);
        }

        // If both are configured on the same port, we combine them into one server.
        if self.http_addr == self.ws_addr &&
            self.http_server_config.is_some() &&
            self.ws_server_config.is_some()
        {
            let cors = match (self.ws_cors_domains.as_ref(), self.http_cors_domains.as_ref()) {
                (Some(ws_cors), Some(http_cors)) => {
                    if ws_cors.trim() != http_cors.trim() {
                        return Err(WsHttpSamePortError::ConflictingCorsDomains {
                            http_cors_domains: Some(http_cors.clone()),
                            ws_cors_domains: Some(ws_cors.clone()),
                        }
                        .into());
                    }
                    Some(ws_cors)
                }
                (a, b) => a.or(b),
            }
            .cloned();

            // we merge this into one server using the http setup
            modules.config.ensure_ws_http_identical()?;

            if let Some(builder) = self.http_server_config {
                let server = builder
                    .set_http_middleware(
                        tower::ServiceBuilder::new()
                            .option_layer(Self::maybe_cors_layer(cors)?)
                            .option_layer(Self::maybe_jwt_layer(self.jwt_secret)),
                    )
                    .set_rpc_middleware(
                        self.rpc_middleware.clone().layer(
                            modules
                                .http
                                .as_ref()
                                .or(modules.ws.as_ref())
                                .map(RpcRequestMetrics::same_port)
                                .unwrap_or_default(),
                        ),
                    )
                    .build(http_socket_addr)
                    .await
                    .map_err(|err| {
                        RpcError::server_error(err, ServerKind::WsHttp(http_socket_addr))
                    })?;
                let addr = server.local_addr().map_err(|err| {
                    RpcError::server_error(err, ServerKind::WsHttp(http_socket_addr))
                })?;
                if let Some(module) = modules.http.as_ref().or(modules.ws.as_ref()) {
                    let handle = server.start(module.clone());
                    http_handle = Some(handle.clone());
                    ws_handle = Some(handle);
                }
                return Ok(RpcServerHandle {
                    http_local_addr: Some(addr),
                    ws_local_addr: Some(addr),
                    http: http_handle,
                    ws: ws_handle,
                    ipc_endpoint: self.ipc_endpoint.clone(),
                    ipc: ipc_handle,
                    jwt_secret: self.jwt_secret,
                });
            }
        }

        let mut ws_local_addr = None;
        let mut ws_server = None;
        let mut http_local_addr = None;
        let mut http_server = None;

        if let Some(builder) = self.ws_server_config {
            let server = builder
                .ws_only()
                .set_http_middleware(
                    tower::ServiceBuilder::new()
                        .option_layer(Self::maybe_cors_layer(self.ws_cors_domains.clone())?)
                        .option_layer(Self::maybe_jwt_layer(self.jwt_secret)),
                )
                .set_rpc_middleware(
                    self.rpc_middleware
                        .clone()
                        .layer(modules.ws.as_ref().map(RpcRequestMetrics::ws).unwrap_or_default()),
                )
                .build(ws_socket_addr)
                .await
                .map_err(|err| RpcError::server_error(err, ServerKind::WS(ws_socket_addr)))?;

            let addr = server
                .local_addr()
                .map_err(|err| RpcError::server_error(err, ServerKind::WS(ws_socket_addr)))?;

            ws_local_addr = Some(addr);
            ws_server = Some(server);
        }

        if let Some(builder) = self.http_server_config {
            let server = builder
                .http_only()
                .set_http_middleware(
                    tower::ServiceBuilder::new()
                        .option_layer(Self::maybe_cors_layer(self.http_cors_domains.clone())?)
                        .option_layer(Self::maybe_jwt_layer(self.jwt_secret)),
                )
                .set_rpc_middleware(
                    self.rpc_middleware.clone().layer(
                        modules.http.as_ref().map(RpcRequestMetrics::http).unwrap_or_default(),
                    ),
                )
                .build(http_socket_addr)
                .await
                .map_err(|err| RpcError::server_error(err, ServerKind::Http(http_socket_addr)))?;
            let local_addr = server
                .local_addr()
                .map_err(|err| RpcError::server_error(err, ServerKind::Http(http_socket_addr)))?;
            http_local_addr = Some(local_addr);
            http_server = Some(server);
        }

        http_handle = http_server
            .map(|http_server| http_server.start(modules.http.clone().expect("http server error")));
        ws_handle = ws_server
            .map(|ws_server| ws_server.start(modules.ws.clone().expect("ws server error")));
        Ok(RpcServerHandle {
            http_local_addr,
            ws_local_addr,
            http: http_handle,
            ws: ws_handle,
            ipc_endpoint: self.ipc_endpoint.clone(),
            ipc: ipc_handle,
            jwt_secret: self.jwt_secret,
        })
    }
}

/// Holds modules to be installed per transport type
///
/// # Example
///
/// Configure a http transport only
///
/// ```
/// use reth_rpc_builder::{RethRpcModule, TransportRpcModuleConfig};
/// let config =
///     TransportRpcModuleConfig::default().with_http([RethRpcModule::Eth, RethRpcModule::Admin]);
/// ```
#[derive(Debug, Clone, Default, Eq, PartialEq)]
pub struct TransportRpcModuleConfig {
    /// http module configuration
    http: Option<RpcModuleSelection>,
    /// ws module configuration
    ws: Option<RpcModuleSelection>,
    /// ipc module configuration
    ipc: Option<RpcModuleSelection>,
    /// Config for the modules
    config: Option<RpcModuleConfig>,
}

// === impl TransportRpcModuleConfig ===

impl TransportRpcModuleConfig {
    /// Creates a new config with only http set
    pub fn set_http(http: impl Into<RpcModuleSelection>) -> Self {
        Self::default().with_http(http)
    }

    /// Creates a new config with only ws set
    pub fn set_ws(ws: impl Into<RpcModuleSelection>) -> Self {
        Self::default().with_ws(ws)
    }

    /// Creates a new config with only ipc set
    pub fn set_ipc(ipc: impl Into<RpcModuleSelection>) -> Self {
        Self::default().with_ipc(ipc)
    }

    /// Sets the [`RpcModuleSelection`] for the http transport.
    pub fn with_http(mut self, http: impl Into<RpcModuleSelection>) -> Self {
        self.http = Some(http.into());
        self
    }

    /// Sets the [`RpcModuleSelection`] for the ws transport.
    pub fn with_ws(mut self, ws: impl Into<RpcModuleSelection>) -> Self {
        self.ws = Some(ws.into());
        self
    }

    /// Sets the [`RpcModuleSelection`] for the http transport.
    pub fn with_ipc(mut self, ipc: impl Into<RpcModuleSelection>) -> Self {
        self.ipc = Some(ipc.into());
        self
    }

    /// Sets a custom [`RpcModuleConfig`] for the configured modules.
    pub const fn with_config(mut self, config: RpcModuleConfig) -> Self {
        self.config = Some(config);
        self
    }

    /// Get a mutable reference to the
    pub fn http_mut(&mut self) -> &mut Option<RpcModuleSelection> {
        &mut self.http
    }

    /// Get a mutable reference to the
    pub fn ws_mut(&mut self) -> &mut Option<RpcModuleSelection> {
        &mut self.ws
    }

    /// Get a mutable reference to the
    pub fn ipc_mut(&mut self) -> &mut Option<RpcModuleSelection> {
        &mut self.ipc
    }

    /// Get a mutable reference to the
    pub fn config_mut(&mut self) -> &mut Option<RpcModuleConfig> {
        &mut self.config
    }

    /// Returns true if no transports are configured
    pub const fn is_empty(&self) -> bool {
        self.http.is_none() && self.ws.is_none() && self.ipc.is_none()
    }

    /// Returns the [`RpcModuleSelection`] for the http transport
    pub const fn http(&self) -> Option<&RpcModuleSelection> {
        self.http.as_ref()
    }

    /// Returns the [`RpcModuleSelection`] for the ws transport
    pub const fn ws(&self) -> Option<&RpcModuleSelection> {
        self.ws.as_ref()
    }

    /// Returns the [`RpcModuleSelection`] for the ipc transport
    pub const fn ipc(&self) -> Option<&RpcModuleSelection> {
        self.ipc.as_ref()
    }

    /// Returns the [`RpcModuleConfig`] for the configured modules
    pub const fn config(&self) -> Option<&RpcModuleConfig> {
        self.config.as_ref()
    }

    /// Ensures that both http and ws are configured and that they are configured to use the same
    /// port.
    fn ensure_ws_http_identical(&self) -> Result<(), WsHttpSamePortError> {
        if RpcModuleSelection::are_identical(self.http.as_ref(), self.ws.as_ref()) {
            Ok(())
        } else {
            let http_modules =
                self.http.as_ref().map(RpcModuleSelection::to_selection).unwrap_or_default();
            let ws_modules =
                self.ws.as_ref().map(RpcModuleSelection::to_selection).unwrap_or_default();

            let http_not_ws = http_modules.difference(&ws_modules).copied().collect();
            let ws_not_http = ws_modules.difference(&http_modules).copied().collect();
            let overlap = http_modules.intersection(&ws_modules).copied().collect();

            Err(WsHttpSamePortError::ConflictingModules(Box::new(ConflictingModules {
                overlap,
                http_not_ws,
                ws_not_http,
            })))
        }
    }
}

/// Holds installed modules per transport type.
#[derive(Debug, Clone, Default)]
pub struct TransportRpcModules<Context = ()> {
    /// The original config
    config: TransportRpcModuleConfig,
    /// rpcs module for http
    http: Option<RpcModule<Context>>,
    /// rpcs module for ws
    ws: Option<RpcModule<Context>>,
    /// rpcs module for ipc
    ipc: Option<RpcModule<Context>>,
}

// === impl TransportRpcModules ===

impl TransportRpcModules {
    /// Returns the [`TransportRpcModuleConfig`] used to configure this instance.
    pub const fn module_config(&self) -> &TransportRpcModuleConfig {
        &self.config
    }

    /// Merge the given [Methods] in the configured http methods.
    ///
    /// Fails if any of the methods in other is present already.
    ///
    /// Returns [Ok(false)] if no http transport is configured.
    pub fn merge_http(&mut self, other: impl Into<Methods>) -> Result<bool, RegisterMethodError> {
        if let Some(ref mut http) = self.http {
            return http.merge(other.into()).map(|_| true)
        }
        Ok(false)
    }

    /// Merge the given [Methods] in the configured ws methods.
    ///
    /// Fails if any of the methods in other is present already.
    ///
    /// Returns [Ok(false)] if no ws transport is configured.
    pub fn merge_ws(&mut self, other: impl Into<Methods>) -> Result<bool, RegisterMethodError> {
        if let Some(ref mut ws) = self.ws {
            return ws.merge(other.into()).map(|_| true)
        }
        Ok(false)
    }

    /// Merge the given [Methods] in the configured ipc methods.
    ///
    /// Fails if any of the methods in other is present already.
    ///
    /// Returns [Ok(false)] if no ipc transport is configured.
    pub fn merge_ipc(&mut self, other: impl Into<Methods>) -> Result<bool, RegisterMethodError> {
        if let Some(ref mut ipc) = self.ipc {
            return ipc.merge(other.into()).map(|_| true)
        }
        Ok(false)
    }

    /// Merge the given [Methods] in all configured methods.
    ///
    /// Fails if any of the methods in other is present already.
    pub fn merge_configured(
        &mut self,
        other: impl Into<Methods>,
    ) -> Result<(), RegisterMethodError> {
        let other = other.into();
        self.merge_http(other.clone())?;
        self.merge_ws(other.clone())?;
        self.merge_ipc(other)?;
        Ok(())
    }

    /// Removes the method with the given name from the configured http methods.
    ///
    /// Returns `true` if the method was found and removed, `false` otherwise.
    ///
    /// Be aware that a subscription consist of two methods, `subscribe` and `unsubscribe` and
    /// it's the caller responsibility to remove both `subscribe` and `unsubscribe` methods for
    /// subscriptions.
    pub fn remove_http_method(&mut self, method_name: &'static str) -> bool {
        if let Some(http_module) = &mut self.http {
            http_module.remove_method(method_name).is_some()
        } else {
            false
        }
    }

    /// Removes the method with the given name from the configured ws methods.
    ///
    /// Returns `true` if the method was found and removed, `false` otherwise.
    ///
    /// Be aware that a subscription consist of two methods, `subscribe` and `unsubscribe` and
    /// it's the caller responsibility to remove both `subscribe` and `unsubscribe` methods for
    /// subscriptions.
    pub fn remove_ws_method(&mut self, method_name: &'static str) -> bool {
        if let Some(ws_module) = &mut self.ws {
            ws_module.remove_method(method_name).is_some()
        } else {
            false
        }
    }

    /// Removes the method with the given name from the configured ipc methods.
    ///
    /// Returns `true` if the method was found and removed, `false` otherwise.
    ///
    /// Be aware that a subscription consist of two methods, `subscribe` and `unsubscribe` and
    /// it's the caller responsibility to remove both `subscribe` and `unsubscribe` methods for
    /// subscriptions.
    pub fn remove_ipc_method(&mut self, method_name: &'static str) -> bool {
        if let Some(ipc_module) = &mut self.ipc {
            ipc_module.remove_method(method_name).is_some()
        } else {
            false
        }
    }

    /// Removes the method with the given name from all configured transports.
    ///
    /// Returns `true` if the method was found and removed, `false` otherwise.
    pub fn remove_method_from_configured(&mut self, method_name: &'static str) -> bool {
        let http_removed = self.remove_http_method(method_name);
        let ws_removed = self.remove_ws_method(method_name);
        let ipc_removed = self.remove_ipc_method(method_name);

        http_removed || ws_removed || ipc_removed
    }
}

/// A handle to the spawned servers.
///
/// When this type is dropped or [`RpcServerHandle::stop`] has been called the server will be
/// stopped.
#[derive(Clone, Debug)]
#[must_use = "Server stops if dropped"]
pub struct RpcServerHandle {
    /// The address of the http/ws server
    http_local_addr: Option<SocketAddr>,
    ws_local_addr: Option<SocketAddr>,
    http: Option<ServerHandle>,
    ws: Option<ServerHandle>,
    ipc_endpoint: Option<String>,
    ipc: Option<jsonrpsee::server::ServerHandle>,
    jwt_secret: Option<JwtSecret>,
}

// === impl RpcServerHandle ===

impl RpcServerHandle {
    /// Configures the JWT secret for authentication.
    fn bearer_token(&self) -> Option<String> {
        self.jwt_secret.as_ref().map(|secret| {
            format!(
                "Bearer {}",
                secret
                    .encode(&Claims {
                        iat: (SystemTime::now().duration_since(UNIX_EPOCH).unwrap() +
                            Duration::from_secs(60))
                        .as_secs(),
                        exp: None,
                    })
                    .unwrap()
            )
        })
    }
    /// Returns the [`SocketAddr`] of the http server if started.
    pub const fn http_local_addr(&self) -> Option<SocketAddr> {
        self.http_local_addr
    }

    /// Returns the [`SocketAddr`] of the ws server if started.
    pub const fn ws_local_addr(&self) -> Option<SocketAddr> {
        self.ws_local_addr
    }

    /// Tell the server to stop without waiting for the server to stop.
    pub fn stop(self) -> Result<(), AlreadyStoppedError> {
        if let Some(handle) = self.http {
            handle.stop()?
        }

        if let Some(handle) = self.ws {
            handle.stop()?
        }

        if let Some(handle) = self.ipc {
            handle.stop()?
        }

        Ok(())
    }

    /// Returns the endpoint of the launched IPC server, if any
    pub fn ipc_endpoint(&self) -> Option<String> {
        self.ipc_endpoint.clone()
    }

    /// Returns the url to the http server
    pub fn http_url(&self) -> Option<String> {
        self.http_local_addr.map(|addr| format!("http://{addr}"))
    }

    /// Returns the url to the ws server
    pub fn ws_url(&self) -> Option<String> {
        self.ws_local_addr.map(|addr| format!("ws://{addr}"))
    }

    /// Returns a http client connected to the server.
    pub fn http_client(&self) -> Option<jsonrpsee::http_client::HttpClient> {
        let url = self.http_url()?;

        let client = if let Some(token) = self.bearer_token() {
            jsonrpsee::http_client::HttpClientBuilder::default()
                .set_headers(HeaderMap::from_iter([(AUTHORIZATION, token.parse().unwrap())]))
                .build(url)
        } else {
            jsonrpsee::http_client::HttpClientBuilder::default().build(url)
        };

        client.expect("failed to create http client").into()
    }

    /// Returns a ws client connected to the server.
    pub async fn ws_client(&self) -> Option<jsonrpsee::ws_client::WsClient> {
        let url = self.ws_url()?;
        let mut builder = jsonrpsee::ws_client::WsClientBuilder::default();

        if let Some(token) = self.bearer_token() {
            let headers = HeaderMap::from_iter([(AUTHORIZATION, token.parse().unwrap())]);
            builder = builder.set_headers(headers);
        }

        let client = builder.build(url).await.expect("failed to create ws client");
        Some(client)
    }
}

#[cfg(test)]
mod tests {
    use super::*;

    #[test]
    fn parse_eth_call_bundle_selection() {
        let selection = "eth,admin,debug".parse::<RpcModuleSelection>().unwrap();
        assert_eq!(
            selection,
            RpcModuleSelection::Selection(
                [RethRpcModule::Eth, RethRpcModule::Admin, RethRpcModule::Debug,].into()
            )
        );
    }

    #[test]
    fn parse_rpc_module_selection() {
        let selection = "all".parse::<RpcModuleSelection>().unwrap();
        assert_eq!(selection, RpcModuleSelection::All);
    }

    #[test]
    fn parse_rpc_module_selection_none() {
        let selection = "none".parse::<RpcModuleSelection>().unwrap();
        assert_eq!(selection, RpcModuleSelection::Selection(Default::default()));
    }

    #[test]
    fn parse_rpc_unique_module_selection() {
        let selection = "eth,admin,eth,net".parse::<RpcModuleSelection>().unwrap();
        assert_eq!(
            selection,
            RpcModuleSelection::Selection(
                [RethRpcModule::Eth, RethRpcModule::Admin, RethRpcModule::Net,].into()
            )
        );
    }

    #[test]
    fn identical_selection() {
        assert!(RpcModuleSelection::are_identical(
            Some(&RpcModuleSelection::All),
            Some(&RpcModuleSelection::All),
        ));
        assert!(!RpcModuleSelection::are_identical(
            Some(&RpcModuleSelection::All),
            Some(&RpcModuleSelection::Standard),
        ));
        assert!(RpcModuleSelection::are_identical(
            Some(&RpcModuleSelection::Selection(RpcModuleSelection::Standard.to_selection())),
            Some(&RpcModuleSelection::Standard),
        ));
        assert!(RpcModuleSelection::are_identical(
            Some(&RpcModuleSelection::Selection([RethRpcModule::Eth].into())),
            Some(&RpcModuleSelection::Selection([RethRpcModule::Eth].into())),
        ));
        assert!(RpcModuleSelection::are_identical(
            None,
            Some(&RpcModuleSelection::Selection(Default::default())),
        ));
        assert!(RpcModuleSelection::are_identical(
            Some(&RpcModuleSelection::Selection(Default::default())),
            None,
        ));
        assert!(RpcModuleSelection::are_identical(None, None));
    }

    #[test]
    fn test_rpc_module_str() {
        macro_rules! assert_rpc_module {
            ($($s:expr => $v:expr,)*) => {
                $(
                    let val: RethRpcModule  = $s.parse().unwrap();
                    assert_eq!(val, $v);
                    assert_eq!(val.to_string().as_str(), $s);
                )*
            };
        }
        assert_rpc_module!
        (
                "admin" =>  RethRpcModule::Admin,
                "debug" =>  RethRpcModule::Debug,
                "eth" =>  RethRpcModule::Eth,
                "net" =>  RethRpcModule::Net,
                "trace" =>  RethRpcModule::Trace,
                "web3" =>  RethRpcModule::Web3,
                "rpc" => RethRpcModule::Rpc,
                "ots" => RethRpcModule::Ots,
                "reth" => RethRpcModule::Reth,
            );
    }

    #[test]
    fn test_default_selection() {
        let selection = RpcModuleSelection::Standard.to_selection();
        assert_eq!(selection, [RethRpcModule::Eth, RethRpcModule::Net, RethRpcModule::Web3].into())
    }

    #[test]
    fn test_create_rpc_module_config() {
        let selection = vec!["eth", "admin"];
        let config = RpcModuleSelection::try_from_selection(selection).unwrap();
        assert_eq!(
            config,
            RpcModuleSelection::Selection([RethRpcModule::Eth, RethRpcModule::Admin].into())
        );
    }

    #[test]
    fn test_configure_transport_config() {
        let config = TransportRpcModuleConfig::default()
            .with_http([RethRpcModule::Eth, RethRpcModule::Admin]);
        assert_eq!(
            config,
            TransportRpcModuleConfig {
                http: Some(RpcModuleSelection::Selection(
                    [RethRpcModule::Eth, RethRpcModule::Admin].into()
                )),
                ws: None,
                ipc: None,
                config: None,
            }
        )
    }

    #[test]
    fn test_configure_transport_config_none() {
        let config = TransportRpcModuleConfig::default().with_http(Vec::<RethRpcModule>::new());
        assert_eq!(
            config,
            TransportRpcModuleConfig {
                http: Some(RpcModuleSelection::Selection(Default::default())),
                ws: None,
                ipc: None,
                config: None,
            }
        )
    }

    mod remove_methods {
        use super::*;

        fn create_test_module() -> RpcModule<()> {
            let mut module = RpcModule::new(());
            module.register_method("anything", |_, _, _| "succeed").unwrap();
            module
        }

        #[test]
        fn test_remove_http_method() {
            let mut modules =
                TransportRpcModules { http: Some(create_test_module()), ..Default::default() };
            // Remove a method that exists
            assert!(modules.remove_http_method("anything"));

            // Remove a method that does not exist
            assert!(!modules.remove_http_method("non_existent_method"));

            // Verify that the method was removed
            assert!(modules.http.as_ref().unwrap().method("anything").is_none());
        }

        #[test]
        fn test_remove_ws_method() {
            let mut modules =
                TransportRpcModules { ws: Some(create_test_module()), ..Default::default() };

            // Remove a method that exists
            assert!(modules.remove_ws_method("anything"));

            // Remove a method that does not exist
            assert!(!modules.remove_ws_method("non_existent_method"));

            // Verify that the method was removed
            assert!(modules.ws.as_ref().unwrap().method("anything").is_none());
        }

        #[test]
        fn test_remove_ipc_method() {
            let mut modules =
                TransportRpcModules { ipc: Some(create_test_module()), ..Default::default() };

            // Remove a method that exists
            assert!(modules.remove_ipc_method("anything"));

            // Remove a method that does not exist
            assert!(!modules.remove_ipc_method("non_existent_method"));

            // Verify that the method was removed
            assert!(modules.ipc.as_ref().unwrap().method("anything").is_none());
        }

        #[test]
        fn test_remove_method_from_configured() {
            let mut modules = TransportRpcModules {
                http: Some(create_test_module()),
                ws: Some(create_test_module()),
                ipc: Some(create_test_module()),
                ..Default::default()
            };

            // Remove a method that exists
            assert!(modules.remove_method_from_configured("anything"));

            // Remove a method that was just removed (it does not exist anymore)
            assert!(!modules.remove_method_from_configured("anything"));

            // Remove a method that does not exist
            assert!(!modules.remove_method_from_configured("non_existent_method"));

            // Verify that the method was removed from all transports
            assert!(modules.http.as_ref().unwrap().method("anything").is_none());
            assert!(modules.ws.as_ref().unwrap().method("anything").is_none());
            assert!(modules.ipc.as_ref().unwrap().method("anything").is_none());
        }
    }
}<|MERGE_RESOLUTION|>--- conflicted
+++ resolved
@@ -842,12 +842,8 @@
 where
     Network: NetworkInfo + Clone + 'static,
     EthApi: EthApiTypes,
-<<<<<<< HEAD
     Provider: ChainSpecProvider<ChainSpec: EthereumHardforks>,
-=======
-    Provider: ChainSpecProvider<ChainSpec = ChainSpec>,
     BlockExecutor: BlockExecutorProvider,
->>>>>>> d3114b4e
 {
     /// Instantiates `AdminApi`
     pub fn admin_api(&self) -> AdminApi<Network, Provider::ChainSpec>
