<<<<<<< HEAD
//! Configure reth RPC.
//!
//! This crate contains several builder and config types that allow to configure the selection of
//! [RethRpcModule] specific to transports (ws, http, ipc).
//!
//! The [RpcModuleBuilder] is the main entrypoint for configuring all reth modules. It takes
//! instances of components required to start the servers, such as provider impls, network and
//! transaction pool. [RpcModuleBuilder::build] returns a [TransportRpcModules] which contains the
//! transport specific config (what APIs are available via this transport).
//!
//! The [RpcServerConfig] is used to configure the [RpcServer] type which contains all transport
//! implementations (http server, ws server, ipc server). [RpcServer::start] requires the
//! [TransportRpcModules] so it can start the servers with the configured modules.
//!
//! # Examples
//!
//! Configure only an http server with a selection of [RethRpcModule]s
//!
//! ```
//! use reth_network_api::{NetworkInfo, Peers};
//! use reth_provider::{
//!     AccountReader, BlockReaderIdExt, CanonStateSubscriptions, ChainSpecProvider,
//!     ChangeSetReader, EvmEnvProvider, StateProviderFactory,
//! };
//! use reth_rpc_builder::{
//!     RethRpcModule, RpcModuleBuilder, RpcServerConfig, ServerBuilder, TransportRpcModuleConfig,
//! };
//! use reth_tasks::TokioTaskExecutor;
//! use reth_transaction_pool::TransactionPool;
//! pub async fn launch<Provider, Pool, Network, Events>(
//!     provider: Provider,
//!     pool: Pool,
//!     network: Network,
//!     events: Events,
//! ) where
//!     Provider: AccountReader
//!         + BlockReaderIdExt
//!         + ChainSpecProvider
//!         + ChangeSetReader
//!         + StateProviderFactory
//!         + EvmEnvProvider
//!         + Clone
//!         + Unpin
//!         + 'static,
//!     Pool: TransactionPool + Clone + 'static,
//!     Network: NetworkInfo + Peers + Clone + 'static,
//!     Events: CanonStateSubscriptions + Clone + 'static,
//! {
//!     // configure the rpc module per transport
//!     let transports = TransportRpcModuleConfig::default().with_http(vec![
//!         RethRpcModule::Admin,
//!         RethRpcModule::Debug,
//!         RethRpcModule::Eth,
//!         RethRpcModule::Web3,
//!     ]);
//!     let transport_modules =
//!         RpcModuleBuilder::new(provider, pool, network, TokioTaskExecutor::default(), events)
//!             .build(transports);
//!     let handle = RpcServerConfig::default()
//!         .with_http(ServerBuilder::default())
//!         .start(transport_modules)
//!         .await
//!         .unwrap();
//! }
//! ```
//!
//! Configure a http and ws server with a separate auth server that handles the `engine_` API
//!
//!
//! ```
//! use reth_network_api::{NetworkInfo, Peers};
//! use reth_provider::{
//!     AccountReader, BlockReaderIdExt, CanonStateSubscriptions, ChainSpecProvider,
//!     ChangeSetReader, EvmEnvProvider, StateProviderFactory,
//! };
//! use reth_rpc::JwtSecret;
//! use reth_rpc_api::EngineApiServer;
//! use reth_rpc_builder::{
//!     auth::AuthServerConfig, RethRpcModule, RpcModuleBuilder, RpcServerConfig,
//!     TransportRpcModuleConfig,
//! };
//! use reth_tasks::TokioTaskExecutor;
//! use reth_transaction_pool::TransactionPool;
//! use tokio::try_join;
//! pub async fn launch<Provider, Pool, Network, Events, EngineApi>(
//!     provider: Provider,
//!     pool: Pool,
//!     network: Network,
//!     events: Events,
//!     engine_api: EngineApi,
//! ) where
//!     Provider: AccountReader
//!         + BlockReaderIdExt
//!         + ChainSpecProvider
//!         + ChangeSetReader
//!         + StateProviderFactory
//!         + EvmEnvProvider
//!         + Clone
//!         + Unpin
//!         + 'static,
//!     Pool: TransactionPool + Clone + 'static,
//!     Network: NetworkInfo + Peers + Clone + 'static,
//!     Events: CanonStateSubscriptions + Clone + 'static,
//!     EngineApi: EngineApiServer,
//! {
//!     // configure the rpc module per transport
//!     let transports = TransportRpcModuleConfig::default().with_http(vec![
//!         RethRpcModule::Admin,
//!         RethRpcModule::Debug,
//!         RethRpcModule::Eth,
//!         RethRpcModule::Web3,
//!     ]);
//!     let builder =
//!         RpcModuleBuilder::new(provider, pool, network, TokioTaskExecutor::default(), events);
//!
//!     // configure the server modules
//!     let (modules, auth_module, _registry) =
//!         builder.build_with_auth_server(transports, engine_api);
//!
//!     // start the servers
//!     let auth_config = AuthServerConfig::builder(JwtSecret::random()).build();
//!     let config = RpcServerConfig::default();
//!
//!     let (_rpc_handle, _auth_handle) =
//!         try_join!(modules.start_server(config), auth_module.start_server(auth_config),)
//!             .unwrap();
//! }
//! ```

#![doc(
    html_logo_url = "https://raw.githubusercontent.com/paradigmxyz/reth/main/assets/reth-docs.png",
    html_favicon_url = "https://avatars0.githubusercontent.com/u/97369466?s=256",
    issue_tracker_base_url = "https://github.com/paradigmxyz/reth/issues/"
)]
#![warn(missing_debug_implementations, missing_docs, unreachable_pub, rustdoc::all)]
#![deny(unused_must_use, rust_2018_idioms)]
#![cfg_attr(docsrs, feature(doc_cfg, doc_auto_cfg))]

use std::{
    collections::{HashMap, HashSet},
    fmt,
    net::{Ipv4Addr, SocketAddr, SocketAddrV4},
    str::FromStr,
    time::{Duration, SystemTime, UNIX_EPOCH},
};

use hyper::{header::AUTHORIZATION, HeaderMap};
pub use jsonrpsee::server::ServerBuilder;
use jsonrpsee::{
    server::{IdProvider, Server, ServerHandle},
    Methods, RpcModule,
};
use serde::{Deserialize, Serialize, Serializer};
use strum::{AsRefStr, EnumVariantNames, ParseError, VariantNames};
use tower::layer::util::{Identity, Stack};
use tower_http::cors::CorsLayer;
use tracing::{instrument, trace};

use constants::*;
use error::{RpcError, ServerKind};
use reth_ipc::server::IpcServer;
pub use reth_ipc::server::{Builder as IpcServerBuilder, Endpoint};
use reth_network_api::{noop::NoopNetwork, NetworkInfo, Peers};
use reth_provider::{
    AccountReader, BlockReader, BlockReaderIdExt, CanonStateSubscriptions, ChainSpecProvider,
    ChangeSetReader, EvmEnvProvider, StateProviderFactory,
};
use reth_rpc::{
    eth::{
        cache::{cache_new_blocks_task, EthStateCache},
        gas_oracle::GasPriceOracle,
        EthBundle,
    },
    AdminApi, AuthLayer, BlockingTaskGuard, BlockingTaskPool, Claims, DebugApi, EngineEthApi,
    EthApi, EthFilter, EthPubSub, EthSubscriptionIdProvider, JwtAuthValidator, JwtSecret, NetApi,
    OtterscanApi, RPCApi, RethApi, TraceApi, TxPoolApi, Web3Api,
};
use reth_rpc_api::{servers::*, EngineApiServer};
use reth_tasks::{TaskSpawner, TokioTaskExecutor};
use reth_transaction_pool::{noop::NoopTransactionPool, TransactionPool};

use crate::{
    auth::AuthRpcModule, error::WsHttpSamePortError, metrics::RpcServerMetrics,
    RpcModuleSelection::Selection,
};
// re-export for convenience
pub use crate::eth::{EthConfig, EthHandlers};

/// Auth server utilities.
pub mod auth;

/// Cors utilities.
mod cors;

/// Rpc error utilities.
pub mod error;

/// Eth utils
mod eth;

/// Common RPC constants.
pub mod constants;

// Rpc server metrics
mod metrics;

/// Convenience function for starting a server in one step.
pub async fn launch<Provider, Pool, Network, Tasks, Events>(
    provider: Provider,
    pool: Pool,
    network: Network,
    module_config: impl Into<TransportRpcModuleConfig>,
    server_config: impl Into<RpcServerConfig>,
    executor: Tasks,
    events: Events,
) -> Result<RpcServerHandle, RpcError>
where
    Provider: BlockReaderIdExt
        + AccountReader
        + StateProviderFactory
        + EvmEnvProvider
        + ChainSpecProvider
        + ChangeSetReader
        + Clone
        + Unpin
        + 'static,
    Pool: TransactionPool + Clone + 'static,
    Network: NetworkInfo + Peers + Clone + 'static,
    Tasks: TaskSpawner + Clone + 'static,
    Events: CanonStateSubscriptions + Clone + 'static,
{
    let module_config = module_config.into();
    let server_config = server_config.into();
    RpcModuleBuilder::new(provider, pool, network, executor, events)
        .build(module_config)
        .start_server(server_config)
        .await
}

/// A builder type to configure the RPC module: See [RpcModule]
///
/// This is the main entrypoint and the easiest way to configure an RPC server.
#[derive(Debug, Clone)]
pub struct RpcModuleBuilder<Provider, Pool, Network, Tasks, Events> {
    /// The Provider type to when creating all rpc handlers
    provider: Provider,
    /// The Pool type to when creating all rpc handlers
    pool: Pool,
    /// The Network type to when creating all rpc handlers
    network: Network,
    /// How additional tasks are spawned, for example in the eth pubsub namespace
    executor: Tasks,
    /// Provides access to chain events, such as new blocks, required by pubsub.
    events: Events,
}

// === impl RpcBuilder ===

impl<Provider, Pool, Network, Tasks, Events>
    RpcModuleBuilder<Provider, Pool, Network, Tasks, Events>
{
    /// Create a new instance of the builder
    pub fn new(
        provider: Provider,
        pool: Pool,
        network: Network,
        executor: Tasks,
        events: Events,
    ) -> Self {
        Self { provider, pool, network, executor, events }
    }

    /// Configure the provider instance.
    pub fn with_provider<P>(self, provider: P) -> RpcModuleBuilder<P, Pool, Network, Tasks, Events>
    where
        P: BlockReader + StateProviderFactory + EvmEnvProvider + 'static,
    {
        let Self { pool, network, executor, events, .. } = self;
        RpcModuleBuilder { provider, network, pool, executor, events }
    }

    /// Configure the transaction pool instance.
    pub fn with_pool<P>(self, pool: P) -> RpcModuleBuilder<Provider, P, Network, Tasks, Events>
    where
        P: TransactionPool + 'static,
    {
        let Self { provider, network, executor, events, .. } = self;
        RpcModuleBuilder { provider, network, pool, executor, events }
    }

    /// Configure a [NoopTransactionPool] instance.
    ///
    /// Caution: This will configure a pool API that does abosultely nothing.
    /// This is only intended for allow easier setup of namespaces that depend on the [EthApi] which
    /// requires a [TransactionPool] implementation.
    pub fn with_noop_pool(
        self,
    ) -> RpcModuleBuilder<Provider, NoopTransactionPool, Network, Tasks, Events> {
        let Self { provider, executor, events, network, .. } = self;
        RpcModuleBuilder {
            provider,
            executor,
            events,
            network,
            pool: NoopTransactionPool::default(),
        }
    }

    /// Configure the network instance.
    pub fn with_network<N>(self, network: N) -> RpcModuleBuilder<Provider, Pool, N, Tasks, Events>
    where
        N: NetworkInfo + Peers + 'static,
    {
        let Self { provider, pool, executor, events, .. } = self;
        RpcModuleBuilder { provider, network, pool, executor, events }
    }

    /// Configure a [NoopNetwork] instance.
    ///
    /// Caution: This will configure a network API that does abosultely nothing.
    /// This is only intended for allow easier setup of namespaces that depend on the [EthApi] which
    /// requires a [NetworkInfo] implementation.
    pub fn with_noop_network(self) -> RpcModuleBuilder<Provider, Pool, NoopNetwork, Tasks, Events> {
        let Self { provider, pool, executor, events, .. } = self;
        RpcModuleBuilder { provider, pool, executor, events, network: NoopNetwork::default() }
    }

    /// Configure the task executor to use for additional tasks.
    pub fn with_executor<T>(
        self,
        executor: T,
    ) -> RpcModuleBuilder<Provider, Pool, Network, T, Events>
    where
        T: TaskSpawner + 'static,
    {
        let Self { pool, network, provider, events, .. } = self;
        RpcModuleBuilder { provider, network, pool, executor, events }
    }

    /// Configure [TokioTaskExecutor] as the task executor to use for additional tasks.
    ///
    /// This will spawn additional tasks directly via `tokio::task::spawn`, See
    /// [TokioTaskExecutor].
    pub fn with_tokio_executor(
        self,
    ) -> RpcModuleBuilder<Provider, Pool, Network, TokioTaskExecutor, Events> {
        let Self { pool, network, provider, events, .. } = self;
        RpcModuleBuilder { provider, network, pool, events, executor: TokioTaskExecutor::default() }
    }

    /// Configure the event subscriber instance
    pub fn with_events<E>(self, events: E) -> RpcModuleBuilder<Provider, Pool, Network, Tasks, E>
    where
        E: CanonStateSubscriptions + 'static,
    {
        let Self { provider, pool, executor, network, .. } = self;
        RpcModuleBuilder { provider, network, pool, executor, events }
    }
}

impl<Provider, Pool, Network, Tasks, Events>
    RpcModuleBuilder<Provider, Pool, Network, Tasks, Events>
where
    Provider: BlockReaderIdExt
        + AccountReader
        + StateProviderFactory
        + EvmEnvProvider
        + ChainSpecProvider
        + ChangeSetReader
        + Clone
        + Unpin
        + 'static,
    Pool: TransactionPool + Clone + 'static,
    Network: NetworkInfo + Peers + Clone + 'static,
    Tasks: TaskSpawner + Clone + 'static,
    Events: CanonStateSubscriptions + Clone + 'static,
{
    /// Configures all [RpcModule]s specific to the given [TransportRpcModuleConfig] which can be
    /// used to start the transport server(s).
    ///
    /// This behaves exactly as [RpcModuleBuilder::build] for the [TransportRpcModules], but also
    /// configures the auth (engine api) server, which exposes a subset of the `eth_` namespace.
    pub fn build_with_auth_server<EngineApi>(
        self,
        module_config: TransportRpcModuleConfig,
        engine: EngineApi,
    ) -> (
        TransportRpcModules,
        AuthRpcModule,
        RethModuleRegistry<Provider, Pool, Network, Tasks, Events>,
    )
    where
        EngineApi: EngineApiServer,
    {
        let mut modules = TransportRpcModules::default();

        let Self { provider, pool, network, executor, events } = self;

        let TransportRpcModuleConfig { http, ws, ipc, config } = module_config.clone();

        let mut registry = RethModuleRegistry::new(
            provider,
            pool,
            network,
            executor,
            events,
            config.unwrap_or_default(),
        );

        modules.config = module_config;
        modules.http = registry.maybe_module(http.as_ref());
        modules.ws = registry.maybe_module(ws.as_ref());
        modules.ipc = registry.maybe_module(ipc.as_ref());

        let auth_module = registry.create_auth_module(engine);

        (modules, auth_module, registry)
    }

    /// Configures all [RpcModule]s specific to the given [TransportRpcModuleConfig] which can be
    /// used to start the transport server(s).
    ///
    /// See also [RpcServer::start]
    pub fn build(self, module_config: TransportRpcModuleConfig) -> TransportRpcModules<()> {
        let mut modules = TransportRpcModules::default();

        let Self { provider, pool, network, executor, events } = self;

        if !module_config.is_empty() {
            let TransportRpcModuleConfig { http, ws, ipc, config } = module_config.clone();

            let mut registry = RethModuleRegistry::new(
                provider,
                pool,
                network,
                executor,
                events,
                config.unwrap_or_default(),
            );

            modules.config = module_config;
            modules.http = registry.maybe_module(http.as_ref());
            modules.ws = registry.maybe_module(ws.as_ref());
            modules.ipc = registry.maybe_module(ipc.as_ref());
        }

        modules
    }
}

impl Default for RpcModuleBuilder<(), (), (), (), ()> {
    fn default() -> Self {
        RpcModuleBuilder::new((), (), (), (), ())
    }
}

/// Bundles settings for modules
#[derive(Debug, Default, Clone, Eq, PartialEq, Serialize, Deserialize)]
pub struct RpcModuleConfig {
    /// `eth` namespace settings
    eth: EthConfig,
}

// === impl RpcModuleConfig ===

impl RpcModuleConfig {
    /// Convenience method to create a new [RpcModuleConfigBuilder]
    pub fn builder() -> RpcModuleConfigBuilder {
        RpcModuleConfigBuilder::default()
    }
    /// Returns a new RPC module config given the eth namespace config
    pub fn new(eth: EthConfig) -> Self {
        Self { eth }
    }
}

/// Configures [RpcModuleConfig]
#[derive(Clone, Debug, Default)]
pub struct RpcModuleConfigBuilder {
    eth: Option<EthConfig>,
}

// === impl RpcModuleConfigBuilder ===

impl RpcModuleConfigBuilder {
    /// Configures a custom eth namespace config
    pub fn eth(mut self, eth: EthConfig) -> Self {
        self.eth = Some(eth);
        self
    }

    /// Consumes the type and creates the [RpcModuleConfig]
    pub fn build(self) -> RpcModuleConfig {
        let RpcModuleConfigBuilder { eth } = self;
        RpcModuleConfig { eth: eth.unwrap_or_default() }
    }
}

/// Describes the modules that should be installed.
///
/// # Example
///
/// Create a [RpcModuleSelection] from a selection.
///
/// ```
/// use reth_rpc_builder::{RethRpcModule, RpcModuleSelection};
/// let config: RpcModuleSelection = vec![RethRpcModule::Eth].into();
/// ```
#[derive(Debug, Default, Clone, Eq, PartialEq)]
pub enum RpcModuleSelection {
    /// Use _all_ available modules.
    All,
    /// The default modules `eth`, `net`, `web3`
    #[default]
    Standard,
    /// Only use the configured modules.
    Selection(Vec<RethRpcModule>),
}

// === impl RpcModuleSelection ===

impl RpcModuleSelection {
    /// The standard modules to instantiate by default `eth`, `net`, `web3`
    pub const STANDARD_MODULES: [RethRpcModule; 3] =
        [RethRpcModule::Eth, RethRpcModule::Net, RethRpcModule::Web3];

    /// Returns a selection of [RethRpcModule] with all [RethRpcModule::VARIANTS].
    pub fn all_modules() -> Vec<RethRpcModule> {
        RpcModuleSelection::try_from_selection(RethRpcModule::VARIANTS.iter().copied())
            .expect("valid selection")
            .into_selection()
    }

    /// Returns the [RpcModuleSelection::STANDARD_MODULES] as a selection.
    pub fn standard_modules() -> Vec<RethRpcModule> {
        RpcModuleSelection::try_from_selection(RpcModuleSelection::STANDARD_MODULES.iter().copied())
            .expect("valid selection")
            .into_selection()
    }

    /// All modules that are available by default on IPC.
    ///
    /// By default all modules are available on IPC.
    pub fn default_ipc_modules() -> Vec<RethRpcModule> {
        Self::all_modules()
    }

    /// Creates a new _unique_ [RpcModuleSelection::Selection] from the given items.
    ///
    /// # Note
    ///
    /// This will dedupe the selection and remove duplicates while preserving the order.
    ///
    /// # Example
    ///
    /// Create a selection from the [RethRpcModule] string identifiers
    ///
    /// ```
    /// use reth_rpc_builder::{RethRpcModule, RpcModuleSelection};
    /// let selection = vec!["eth", "admin"];
    /// let config = RpcModuleSelection::try_from_selection(selection).unwrap();
    /// assert_eq!(
    ///     config,
    ///     RpcModuleSelection::Selection(vec![RethRpcModule::Eth, RethRpcModule::Admin])
    /// );
    /// ```
    ///
    /// Create a unique selection from the [RethRpcModule] string identifiers
    ///
    /// ```
    /// use reth_rpc_builder::{RethRpcModule, RpcModuleSelection};
    /// let selection = vec!["eth", "admin", "eth", "admin"];
    /// let config = RpcModuleSelection::try_from_selection(selection).unwrap();
    /// assert_eq!(
    ///     config,
    ///     RpcModuleSelection::Selection(vec![RethRpcModule::Eth, RethRpcModule::Admin])
    /// );
    /// ```
    pub fn try_from_selection<I, T>(selection: I) -> Result<Self, T::Error>
    where
        I: IntoIterator<Item = T>,
        T: TryInto<RethRpcModule>,
    {
        let mut unique = HashSet::new();

        let mut s = Vec::new();
        for item in selection.into_iter() {
            let item = item.try_into()?;
            if unique.insert(item) {
                s.push(item);
            }
        }
        Ok(RpcModuleSelection::Selection(s))
    }

    /// Returns true if no selection is configured
    pub fn is_empty(&self) -> bool {
        match self {
            RpcModuleSelection::Selection(sel) => sel.is_empty(),
            _ => false,
        }
    }

    /// Creates a new [RpcModule] based on the configured reth modules.
    ///
    /// Note: This will always create new instance of the module handlers and is therefor only
    /// recommended for launching standalone transports. If multiple transports need to be
    /// configured it's recommended to use the [RpcModuleBuilder].
    pub fn standalone_module<Provider, Pool, Network, Tasks, Events>(
        &self,
        provider: Provider,
        pool: Pool,
        network: Network,
        executor: Tasks,
        events: Events,
        config: RpcModuleConfig,
    ) -> RpcModule<()>
    where
        Provider: BlockReaderIdExt
            + AccountReader
            + StateProviderFactory
            + EvmEnvProvider
            + ChainSpecProvider
            + ChangeSetReader
            + Clone
            + Unpin
            + 'static,
        Pool: TransactionPool + Clone + 'static,
        Network: NetworkInfo + Peers + Clone + 'static,
        Tasks: TaskSpawner + Clone + 'static,
        Events: CanonStateSubscriptions + Clone + 'static,
    {
        let mut registry =
            RethModuleRegistry::new(provider, pool, network, executor, events, config);
        registry.module_for(self)
    }

    /// Returns an iterator over all configured [RethRpcModule]
    pub fn iter_selection(&self) -> Box<dyn Iterator<Item = RethRpcModule> + '_> {
        match self {
            RpcModuleSelection::All => Box::new(Self::all_modules().into_iter()),
            RpcModuleSelection::Standard => Box::new(Self::STANDARD_MODULES.iter().copied()),
            RpcModuleSelection::Selection(s) => Box::new(s.iter().copied()),
        }
    }

    /// Returns the list of configured [RethRpcModule]
    pub fn into_selection(self) -> Vec<RethRpcModule> {
        match self {
            RpcModuleSelection::All => Self::all_modules(),
            RpcModuleSelection::Selection(s) => s,
            RpcModuleSelection::Standard => Self::STANDARD_MODULES.to_vec(),
        }
    }

    /// Returns true if both selections are identical.
    fn are_identical(http: Option<&RpcModuleSelection>, ws: Option<&RpcModuleSelection>) -> bool {
        match (http, ws) {
            (Some(http), Some(ws)) => {
                let http = http.clone().iter_selection().collect::<HashSet<_>>();
                let ws = ws.clone().iter_selection().collect::<HashSet<_>>();

                http == ws
            }
            (Some(http), None) => http.is_empty(),
            (None, Some(ws)) => ws.is_empty(),
            _ => true,
        }
    }
}

impl<I, T> From<I> for RpcModuleSelection
where
    I: IntoIterator<Item = T>,
    T: Into<RethRpcModule>,
{
    fn from(value: I) -> Self {
        RpcModuleSelection::Selection(value.into_iter().map(Into::into).collect())
    }
}

impl FromStr for RpcModuleSelection {
    type Err = ParseError;

    fn from_str(s: &str) -> Result<Self, Self::Err> {
        if s.is_empty() {
            return Ok(Selection(vec![]))
        }
        let mut modules = s.split(',').map(str::trim).peekable();
        let first = modules.peek().copied().ok_or(ParseError::VariantNotFound)?;
        match first {
            "all" | "All" => Ok(RpcModuleSelection::All),
            "none" | "None" => Ok(Selection(vec![])),
            _ => RpcModuleSelection::try_from_selection(modules),
        }
    }
}

impl fmt::Display for RpcModuleSelection {
    fn fmt(&self, f: &mut fmt::Formatter<'_>) -> fmt::Result {
        write!(
            f,
            "[{}]",
            self.iter_selection().map(|s| s.to_string()).collect::<Vec<_>>().join(", ")
        )
    }
}

/// Represents RPC modules that are supported by reth
#[derive(Debug, Clone, Copy, Eq, PartialEq, Hash, AsRefStr, EnumVariantNames, Deserialize)]
#[serde(rename_all = "snake_case")]
#[strum(serialize_all = "kebab-case")]
pub enum RethRpcModule {
    /// `admin_` module
    Admin,
    /// `debug_` module
    Debug,
    /// `eth_` module
    Eth,
    /// `net_` module
    Net,
    /// `trace_` module
    Trace,
    /// `txpool_` module
    Txpool,
    /// `web3_` module
    Web3,
    /// `rpc_` module
    Rpc,
    /// `reth_` module
    Reth,
    /// `ots_` module
    Ots,
    /// For single non-standard `eth_` namespace call `eth_callBundle`
    ///
    /// This is separate from [RethRpcModule::Eth] because it is a non standardized call that
    /// should be opt-in.
    EthCallBundle,
}

// === impl RethRpcModule ===

impl RethRpcModule {
    /// Returns all variants of the enum
    pub const fn all_variants() -> &'static [&'static str] {
        Self::VARIANTS
    }
}

impl FromStr for RethRpcModule {
    type Err = ParseError;

    fn from_str(s: &str) -> Result<Self, Self::Err> {
        Ok(match s {
            "admin" => RethRpcModule::Admin,
            "debug" => RethRpcModule::Debug,
            "eth" => RethRpcModule::Eth,
            "net" => RethRpcModule::Net,
            "trace" => RethRpcModule::Trace,
            "txpool" => RethRpcModule::Txpool,
            "web3" => RethRpcModule::Web3,
            "rpc" => RethRpcModule::Rpc,
            "reth" => RethRpcModule::Reth,
            "ots" => RethRpcModule::Ots,
            "eth-call-bundle" | "eth_callBundle" => RethRpcModule::EthCallBundle,
            _ => return Err(ParseError::VariantNotFound),
        })
    }
}

impl TryFrom<&str> for RethRpcModule {
    type Error = ParseError;
    fn try_from(s: &str) -> Result<RethRpcModule, <Self as TryFrom<&str>>::Error> {
        FromStr::from_str(s)
    }
}

impl fmt::Display for RethRpcModule {
    fn fmt(&self, f: &mut fmt::Formatter<'_>) -> fmt::Result {
        f.pad(self.as_ref())
    }
}

impl Serialize for RethRpcModule {
    fn serialize<S>(&self, s: S) -> Result<S::Ok, S::Error>
    where
        S: Serializer,
    {
        s.serialize_str(self.as_ref())
    }
}

/// A Helper type the holds instances of the configured modules.
#[derive(Debug)]
pub struct RethModuleRegistry<Provider, Pool, Network, Tasks, Events> {
    provider: Provider,
    pool: Pool,
    network: Network,
    executor: Tasks,
    events: Events,
    /// Additional settings for handlers.
    config: RpcModuleConfig,
    /// Holds a clone of all the eth namespace handlers
    eth: Option<EthHandlers<Provider, Pool, Network, Events>>,
    /// to put trace calls behind semaphore
    blocking_pool_guard: BlockingTaskGuard,
    /// Contains the [Methods] of a module
    modules: HashMap<RethRpcModule, Methods>,
}

// === impl RethModuleRegistry ===

impl<Provider, Pool, Network, Tasks, Events>
    RethModuleRegistry<Provider, Pool, Network, Tasks, Events>
{
    /// Creates a new, empty instance.
    pub fn new(
        provider: Provider,
        pool: Pool,
        network: Network,
        executor: Tasks,
        events: Events,
        config: RpcModuleConfig,
    ) -> Self {
        Self {
            provider,
            pool,
            network,
            eth: None,
            executor,
            modules: Default::default(),
            blocking_pool_guard: BlockingTaskGuard::new(config.eth.max_tracing_requests),
            config,
            events,
        }
    }

    /// Returns a reference to the pool
    pub fn pool(&self) -> &Pool {
        &self.pool
    }

    /// Returns a reference to the events type
    pub fn events(&self) -> &Events {
        &self.events
    }

    /// Returns a reference to the tasks type
    pub fn tasks(&self) -> &Tasks {
        &self.executor
    }

    /// Returns a reference to the provider
    pub fn provider(&self) -> &Provider {
        &self.provider
    }

    /// Returns all installed methods
    pub fn methods(&self) -> Vec<Methods> {
        self.modules.values().cloned().collect()
    }

    /// Returns a merged RpcModule
    pub fn module(&self) -> RpcModule<()> {
        let mut module = RpcModule::new(());
        for methods in self.modules.values().cloned() {
            module.merge(methods).expect("No conflicts");
        }
        module
    }
}

impl<Provider, Pool, Network, Tasks, Events>
    RethModuleRegistry<Provider, Pool, Network, Tasks, Events>
where
    Network: NetworkInfo + Peers + Clone + 'static,
{
    /// Instantiates AdminApi
    pub fn admin_api(&mut self) -> AdminApi<Network> {
        AdminApi::new(self.network.clone())
    }

    /// Instantiates Web3Api
    pub fn web3_api(&mut self) -> Web3Api<Network> {
        Web3Api::new(self.network.clone())
    }

    /// Register Admin Namespace
    pub fn register_admin(&mut self) -> &mut Self {
        let adminapi = self.admin_api();
        self.modules.insert(RethRpcModule::Admin, adminapi.into_rpc().into());
        self
    }

    /// Register Web3 Namespace
    pub fn register_web3(&mut self) -> &mut Self {
        let web3api = self.web3_api();
        self.modules.insert(RethRpcModule::Web3, web3api.into_rpc().into());
        self
    }
}

impl<Provider, Pool, Network, Tasks, Events>
    RethModuleRegistry<Provider, Pool, Network, Tasks, Events>
where
    Provider: BlockReaderIdExt
        + AccountReader
        + StateProviderFactory
        + EvmEnvProvider
        + ChainSpecProvider
        + ChangeSetReader
        + Clone
        + Unpin
        + 'static,
    Pool: TransactionPool + Clone + 'static,
    Network: NetworkInfo + Peers + Clone + 'static,
    Tasks: TaskSpawner + Clone + 'static,
    Events: CanonStateSubscriptions + Clone + 'static,
{
    /// Register Eth Namespace
    pub fn register_eth(&mut self) -> &mut Self {
        let eth_api = self.eth_api();
        self.modules.insert(RethRpcModule::Eth, eth_api.into_rpc().into());
        self
    }

    /// Register Otterscan Namespace
    pub fn register_ots(&mut self) -> &mut Self {
        let otterscan_api = self.otterscan_api();
        self.modules.insert(RethRpcModule::Ots, otterscan_api.into_rpc().into());
        self
    }

    /// Register Debug Namespace
    pub fn register_debug(&mut self) -> &mut Self {
        let debug_api = self.debug_api();
        self.modules.insert(RethRpcModule::Debug, debug_api.into_rpc().into());
        self
    }

    /// Register Trace Namespace
    pub fn register_trace(&mut self) -> &mut Self {
        let trace_api = self.trace_api();
        self.modules.insert(RethRpcModule::Trace, trace_api.into_rpc().into());
        self
    }

    /// Configures the auth module that includes the
    ///   * `engine_` namespace
    ///   * `api_` namespace
    ///
    /// Note: This does _not_ register the `engine_` in this registry.
    pub fn create_auth_module<EngineApi>(&mut self, engine_api: EngineApi) -> AuthRpcModule
    where
        EngineApi: EngineApiServer,
    {
        let eth_handlers = self.eth_handlers();
        let mut module = RpcModule::new(());

        module.merge(engine_api.into_rpc()).expect("No conflicting methods");

        // also merge a subset of `eth_` handlers
        let engine_eth = EngineEthApi::new(eth_handlers.api.clone(), eth_handlers.filter);
        module.merge(engine_eth.into_rpc()).expect("No conflicting methods");

        AuthRpcModule { inner: module }
    }

    /// Register Net Namespace
    pub fn register_net(&mut self) -> &mut Self {
        let netapi = self.net_api();
        self.modules.insert(RethRpcModule::Net, netapi.into_rpc().into());
        self
    }

    /// Register Reth namespace
    pub fn register_reth(&mut self) -> &mut Self {
        let rethapi = self.reth_api();
        self.modules.insert(RethRpcModule::Reth, rethapi.into_rpc().into());
        self
    }

    /// Helper function to create a [RpcModule] if it's not `None`
    fn maybe_module(&mut self, config: Option<&RpcModuleSelection>) -> Option<RpcModule<()>> {
        let config = config?;
        let module = self.module_for(config);
        Some(module)
    }

    /// Populates a new [RpcModule] based on the selected [RethRpcModule]s in the given
    /// [RpcModuleSelection]
    pub fn module_for(&mut self, config: &RpcModuleSelection) -> RpcModule<()> {
        let mut module = RpcModule::new(());
        let all_methods = self.reth_methods(config.iter_selection());
        for methods in all_methods {
            module.merge(methods).expect("No conflicts");
        }
        module
    }

    /// Returns the [Methods] for the given [RethRpcModule]
    ///
    /// If this is the first time the namespace is requested, a new instance of API implementation
    /// will be created.
    pub fn reth_methods(
        &mut self,
        namespaces: impl Iterator<Item = RethRpcModule>,
    ) -> Vec<Methods> {
        let EthHandlers {
            api: eth_api,
            filter: eth_filter,
            pubsub: eth_pubsub,
            cache: _,
            blocking_task_pool: _,
        } = self.with_eth(|eth| eth.clone());

        // Create a copy, so we can list out all the methods for rpc_ api
        let namespaces: Vec<_> = namespaces.collect();
        namespaces
            .iter()
            .copied()
            .map(|namespace| {
                self.modules
                    .entry(namespace)
                    .or_insert_with(|| match namespace {
                        RethRpcModule::Admin => {
                            AdminApi::new(self.network.clone()).into_rpc().into()
                        }
                        RethRpcModule::Debug => DebugApi::new(
                            self.provider.clone(),
                            eth_api.clone(),
                            Box::new(self.executor.clone()),
                            self.blocking_pool_guard.clone(),
                        )
                        .into_rpc()
                        .into(),
                        RethRpcModule::Eth => {
                            // merge all eth handlers
                            let mut module = eth_api.clone().into_rpc();
                            module.merge(eth_filter.clone().into_rpc()).expect("No conflicts");
                            module.merge(eth_pubsub.clone().into_rpc()).expect("No conflicts");

                            module.into()
                        }
                        RethRpcModule::Net => {
                            NetApi::new(self.network.clone(), eth_api.clone()).into_rpc().into()
                        }
                        RethRpcModule::Trace => TraceApi::new(
                            self.provider.clone(),
                            eth_api.clone(),
                            self.blocking_pool_guard.clone(),
                        )
                        .into_rpc()
                        .into(),
                        RethRpcModule::Web3 => Web3Api::new(self.network.clone()).into_rpc().into(),
                        RethRpcModule::Txpool => {
                            TxPoolApi::new(self.pool.clone()).into_rpc().into()
                        }
                        RethRpcModule::Rpc => RPCApi::new(
                            namespaces
                                .iter()
                                .map(|module| (module.to_string(), "1.0".to_string()))
                                .collect(),
                        )
                        .into_rpc()
                        .into(),
                        RethRpcModule::Ots => OtterscanApi::new(eth_api.clone()).into_rpc().into(),
                        RethRpcModule::Reth => {
                            RethApi::new(self.provider.clone(), Box::new(self.executor.clone()))
                                .into_rpc()
                                .into()
                        }
                        RethRpcModule::EthCallBundle => {
                            EthBundle::new(eth_api.clone(), self.blocking_pool_guard.clone())
                                .into_rpc()
                                .into()
                        }
                    })
                    .clone()
            })
            .collect::<Vec<_>>()
    }

    /// Returns the [EthStateCache] frontend
    ///
    /// This will spawn exactly one [EthStateCache] service if this is the first time the cache is
    /// requested.
    pub fn eth_cache(&mut self) -> EthStateCache {
        self.with_eth(|handlers| handlers.cache.clone())
    }

    /// Creates the [EthHandlers] type the first time this is called.
    fn with_eth<F, R>(&mut self, f: F) -> R
    where
        F: FnOnce(&EthHandlers<Provider, Pool, Network, Events>) -> R,
    {
        if self.eth.is_none() {
            let cache = EthStateCache::spawn_with(
                self.provider.clone(),
                self.config.eth.cache.clone(),
                self.executor.clone(),
            );
            let gas_oracle = GasPriceOracle::new(
                self.provider.clone(),
                self.config.eth.gas_oracle.clone(),
                cache.clone(),
            );
            let new_canonical_blocks = self.events.canonical_state_stream();
            let c = cache.clone();
            self.executor.spawn_critical(
                "cache canonical blocks task",
                Box::pin(async move {
                    cache_new_blocks_task(c, new_canonical_blocks).await;
                }),
            );

            let executor = Box::new(self.executor.clone());
            let blocking_task_pool =
                BlockingTaskPool::build().expect("failed to build tracing pool");
            let api = EthApi::with_spawner(
                self.provider.clone(),
                self.pool.clone(),
                self.network.clone(),
                cache.clone(),
                gas_oracle,
                self.config.eth.rpc_gas_cap,
                executor.clone(),
                blocking_task_pool.clone(),
            );
            let filter = EthFilter::new(
                self.provider.clone(),
                self.pool.clone(),
                cache.clone(),
                self.config.eth.filter_config(),
                executor.clone(),
            );

            let pubsub = EthPubSub::with_spawner(
                self.provider.clone(),
                self.pool.clone(),
                self.events.clone(),
                self.network.clone(),
                executor,
            );

            let eth = EthHandlers { api, cache, filter, pubsub, blocking_task_pool };
            self.eth = Some(eth);
        }
        f(self.eth.as_ref().expect("exists; qed"))
    }

    /// Returns the configured [EthHandlers] or creates it if it does not exist yet
    pub fn eth_handlers(&mut self) -> EthHandlers<Provider, Pool, Network, Events> {
        self.with_eth(|handlers| handlers.clone())
    }

    /// Returns the configured [EthApi] or creates it if it does not exist yet
    pub fn eth_api(&mut self) -> EthApi<Provider, Pool, Network> {
        self.with_eth(|handlers| handlers.api.clone())
    }
    /// Instantiates TraceApi
    pub fn trace_api(&mut self) -> TraceApi<Provider, EthApi<Provider, Pool, Network>> {
        let eth = self.eth_handlers();
        TraceApi::new(self.provider.clone(), eth.api, self.blocking_pool_guard.clone())
    }

    /// Instantiates [EthBundle] Api
    pub fn bundle_api(&mut self) -> EthBundle<EthApi<Provider, Pool, Network>> {
        let eth_api = self.eth_api();
        EthBundle::new(eth_api, self.blocking_pool_guard.clone())
    }

    /// Instantiates OtterscanApi
    pub fn otterscan_api(&mut self) -> OtterscanApi<EthApi<Provider, Pool, Network>> {
        let eth_api = self.eth_api();
        OtterscanApi::new(eth_api)
    }

    /// Instantiates DebugApi
    pub fn debug_api(&mut self) -> DebugApi<Provider, EthApi<Provider, Pool, Network>> {
        let eth_api = self.eth_api();
        DebugApi::new(
            self.provider.clone(),
            eth_api,
            Box::new(self.executor.clone()),
            self.blocking_pool_guard.clone(),
        )
    }

    /// Instantiates NetApi
    pub fn net_api(&mut self) -> NetApi<Network, EthApi<Provider, Pool, Network>> {
        let eth_api = self.eth_api();
        NetApi::new(self.network.clone(), eth_api)
    }

    /// Instantiates RethApi
    pub fn reth_api(&mut self) -> RethApi<Provider> {
        RethApi::new(self.provider.clone(), Box::new(self.executor.clone()))
    }
}

/// A builder type for configuring and launching the servers that will handle RPC requests.
///
/// Supported server transports are:
///    - http
///    - ws
///    - ipc
///
/// Http and WS share the same settings: [`ServerBuilder`].
///
/// Once the [RpcModule] is built via [RpcModuleBuilder] the servers can be started, See also
/// [ServerBuilder::build] and [Server::start](jsonrpsee::server::Server::start).
#[derive(Default)]
pub struct RpcServerConfig {
    /// Configs for JSON-RPC Http.
    http_server_config: Option<ServerBuilder>,
    /// Allowed CORS Domains for http
    http_cors_domains: Option<String>,
    /// Address where to bind the http server to
    http_addr: Option<SocketAddr>,
    /// Configs for WS server
    ws_server_config: Option<ServerBuilder>,
    /// Allowed CORS Domains for ws.
    ws_cors_domains: Option<String>,
    /// Address where to bind the ws server to
    ws_addr: Option<SocketAddr>,
    /// Configs for JSON-RPC IPC server
    ipc_server_config: Option<IpcServerBuilder>,
    /// The Endpoint where to launch the ipc server
    ipc_endpoint: Option<Endpoint>,
    /// JWT secret for authentication
    jwt_secret: Option<JwtSecret>,
}

impl fmt::Debug for RpcServerConfig {
    fn fmt(&self, f: &mut fmt::Formatter<'_>) -> fmt::Result {
        f.debug_struct("RpcServerConfig")
            .field("http_server_config", &self.http_server_config)
            .field("http_cors_domains", &self.http_cors_domains)
            .field("http_addr", &self.http_addr)
            .field("ws_server_config", &self.ws_server_config)
            .field("ws_addr", &self.ws_addr)
            .field("ipc_server_config", &self.ipc_server_config)
            .field("ipc_endpoint", &self.ipc_endpoint.as_ref().map(|endpoint| endpoint.path()))
            .field("jwt_secret", &self.jwt_secret)
            .finish()
    }
}

/// === impl RpcServerConfig ===

impl RpcServerConfig {
    /// Creates a new config with only http set
    pub fn http(config: ServerBuilder) -> Self {
        Self::default().with_http(config)
    }

    /// Creates a new config with only ws set
    pub fn ws(config: ServerBuilder) -> Self {
        Self::default().with_ws(config)
    }

    /// Creates a new config with only ipc set
    pub fn ipc(config: IpcServerBuilder) -> Self {
        Self::default().with_ipc(config)
    }

    /// Configures the http server
    ///
    /// Note: this always configures an [EthSubscriptionIdProvider] [IdProvider] for convenience.
    /// To set a custom [IdProvider], please use [Self::with_id_provider].
    pub fn with_http(mut self, config: ServerBuilder) -> Self {
        self.http_server_config =
            Some(config.set_id_provider(EthSubscriptionIdProvider::default()));
        self
    }

    /// Configure the cors domains for http _and_ ws
    pub fn with_cors(self, cors_domain: Option<String>) -> Self {
        self.with_http_cors(cors_domain.clone()).with_ws_cors(cors_domain)
    }

    /// Configure the cors domains for HTTP
    pub fn with_http_cors(mut self, cors_domain: Option<String>) -> Self {
        self.http_cors_domains = cors_domain;
        self
    }

    /// Configure the cors domains for WS
    pub fn with_ws_cors(mut self, cors_domain: Option<String>) -> Self {
        self.ws_cors_domains = cors_domain;
        self
    }

    /// Configures the ws server
    ///
    /// Note: this always configures an [EthSubscriptionIdProvider] [IdProvider] for convenience.
    /// To set a custom [IdProvider], please use [Self::with_id_provider].
    pub fn with_ws(mut self, config: ServerBuilder) -> Self {
        self.ws_server_config = Some(config.set_id_provider(EthSubscriptionIdProvider::default()));
        self
    }

    /// Configures the [SocketAddr] of the http server
    ///
    /// Default is [Ipv4Addr::LOCALHOST] and [DEFAULT_HTTP_RPC_PORT]
    pub fn with_http_address(mut self, addr: SocketAddr) -> Self {
        self.http_addr = Some(addr);
        self
    }

    /// Configures the [SocketAddr] of the ws server
    ///
    /// Default is [Ipv4Addr::LOCALHOST] and [DEFAULT_WS_RPC_PORT]
    pub fn with_ws_address(mut self, addr: SocketAddr) -> Self {
        self.ws_addr = Some(addr);
        self
    }

    /// Configures the ipc server
    ///
    /// Note: this always configures an [EthSubscriptionIdProvider] [IdProvider] for convenience.
    /// To set a custom [IdProvider], please use [Self::with_id_provider].
    pub fn with_ipc(mut self, config: IpcServerBuilder) -> Self {
        self.ipc_server_config = Some(config.set_id_provider(EthSubscriptionIdProvider::default()));
        self
    }

    /// Sets a custom [IdProvider] for all configured transports.
    ///
    /// By default all transports use [EthSubscriptionIdProvider]
    pub fn with_id_provider<I>(mut self, id_provider: I) -> Self
    where
        I: IdProvider + Clone + 'static,
    {
        if let Some(http) = self.http_server_config {
            self.http_server_config = Some(http.set_id_provider(id_provider.clone()));
        }
        if let Some(ws) = self.ws_server_config {
            self.ws_server_config = Some(ws.set_id_provider(id_provider.clone()));
        }
        if let Some(ipc) = self.ipc_server_config {
            self.ipc_server_config = Some(ipc.set_id_provider(id_provider));
        }

        self
    }

    /// Configures the endpoint of the ipc server
    ///
    /// Default is [DEFAULT_IPC_ENDPOINT]
    pub fn with_ipc_endpoint(mut self, path: impl Into<String>) -> Self {
        self.ipc_endpoint = Some(Endpoint::new(path.into()));
        self
    }

    /// Configures the JWT secret for authentication.
    pub fn with_jwt_secret(mut self, secret: Option<JwtSecret>) -> Self {
        self.jwt_secret = secret;
        self
    }

    /// Returns true if any server is configured.
    ///
    /// If no server is configured, no server will be be launched on [RpcServerConfig::start].
    pub fn has_server(&self) -> bool {
        self.http_server_config.is_some() ||
            self.ws_server_config.is_some() ||
            self.ipc_server_config.is_some()
    }

    /// Returns the [SocketAddr] of the http server
    pub fn http_address(&self) -> Option<SocketAddr> {
        self.http_addr
    }

    /// Returns the [SocketAddr] of the ws server
    pub fn ws_address(&self) -> Option<SocketAddr> {
        self.ws_addr
    }

    /// Returns the [Endpoint] of the ipc server
    pub fn ipc_endpoint(&self) -> Option<&Endpoint> {
        self.ipc_endpoint.as_ref()
    }

    /// Convenience function to do [RpcServerConfig::build] and [RpcServer::start] in one step
    pub async fn start(self, modules: TransportRpcModules) -> Result<RpcServerHandle, RpcError> {
        self.build(&modules).await?.start(modules).await
    }

    /// Builds the ws and http server(s).
    ///
    /// If both are on the same port, they are combined into one server.
    async fn build_ws_http(
        &mut self,
        modules: &TransportRpcModules,
    ) -> Result<WsHttpServer, RpcError> {
        let http_socket_addr = self.http_addr.unwrap_or(SocketAddr::V4(SocketAddrV4::new(
            Ipv4Addr::LOCALHOST,
            DEFAULT_HTTP_RPC_PORT,
        )));
        let jwt_secret = self.jwt_secret.clone();

        let ws_socket_addr = self
            .ws_addr
            .unwrap_or(SocketAddr::V4(SocketAddrV4::new(Ipv4Addr::LOCALHOST, DEFAULT_WS_RPC_PORT)));

        // If both are configured on the same port, we combine them into one server.
        if self.http_addr == self.ws_addr &&
            self.http_server_config.is_some() &&
            self.ws_server_config.is_some()
        {
            let cors = match (self.ws_cors_domains.as_ref(), self.http_cors_domains.as_ref()) {
                (Some(ws_cors), Some(http_cors)) => {
                    if ws_cors.trim() != http_cors.trim() {
                        return Err(WsHttpSamePortError::ConflictingCorsDomains {
                            http_cors_domains: Some(http_cors.clone()),
                            ws_cors_domains: Some(ws_cors.clone()),
                        }
                        .into())
                    }
                    Some(ws_cors)
                }
                (None, cors @ Some(_)) => cors,
                (cors @ Some(_), None) => cors,
                _ => None,
            }
            .cloned();

            let secret = self.jwt_secret.clone();

            // we merge this into one server using the http setup
            self.ws_server_config.take();

            modules.config.ensure_ws_http_identical()?;

            let builder = self.http_server_config.take().expect("is set; qed");
            let (server, addr) = WsHttpServerKind::build(
                builder,
                http_socket_addr,
                cors,
                secret,
                ServerKind::WsHttp(http_socket_addr),
                modules
                    .http
                    .as_ref()
                    .or(modules.ws.as_ref())
                    .map(RpcServerMetrics::new)
                    .unwrap_or_default(),
            )
            .await?;
            return Ok(WsHttpServer {
                http_local_addr: Some(addr),
                ws_local_addr: Some(addr),
                server: WsHttpServers::SamePort(server),
                jwt_secret,
            })
        }

        let mut http_local_addr = None;
        let mut http_server = None;

        let mut ws_local_addr = None;
        let mut ws_server = None;
        if let Some(builder) = self.ws_server_config.take() {
            let builder = builder.ws_only();
            let (server, addr) = WsHttpServerKind::build(
                builder,
                ws_socket_addr,
                self.ws_cors_domains.take(),
                self.jwt_secret.clone(),
                ServerKind::WS(ws_socket_addr),
                modules.ws.as_ref().map(RpcServerMetrics::new).unwrap_or_default(),
            )
            .await?;
            ws_local_addr = Some(addr);
            ws_server = Some(server);
        }

        if let Some(builder) = self.http_server_config.take() {
            let builder = builder.http_only();
            let (server, addr) = WsHttpServerKind::build(
                builder,
                http_socket_addr,
                self.http_cors_domains.take(),
                self.jwt_secret.clone(),
                ServerKind::Http(http_socket_addr),
                modules.http.as_ref().map(RpcServerMetrics::new).unwrap_or_default(),
            )
            .await?;
            http_local_addr = Some(addr);
            http_server = Some(server);
        }

        Ok(WsHttpServer {
            http_local_addr,
            ws_local_addr,
            server: WsHttpServers::DifferentPort { http: http_server, ws: ws_server },
            jwt_secret,
        })
    }

    /// Finalize the configuration of the server(s).
    ///
    /// This consumes the builder and returns a server.
    ///
    /// Note: The server ist not started and does nothing unless polled, See also [RpcServer::start]
    pub async fn build(mut self, modules: &TransportRpcModules) -> Result<RpcServer, RpcError> {
        let mut server = RpcServer::empty();
        server.ws_http = self.build_ws_http(modules).await?;

        if let Some(builder) = self.ipc_server_config {
            let metrics = modules.ipc.as_ref().map(RpcServerMetrics::new).unwrap_or_default();
            let ipc_path = self
                .ipc_endpoint
                .unwrap_or_else(|| Endpoint::new(DEFAULT_IPC_ENDPOINT.to_string()));
            let ipc = builder.set_logger(metrics).build(ipc_path.path())?;
            server.ipc = Some(ipc);
        }

        Ok(server)
    }
}

/// Holds modules to be installed per transport type
///
/// # Example
///
/// Configure a http transport only
///
/// ```
/// use reth_rpc_builder::{RethRpcModule, TransportRpcModuleConfig};
/// let config =
///     TransportRpcModuleConfig::default().with_http([RethRpcModule::Eth, RethRpcModule::Admin]);
/// ```
#[derive(Debug, Clone, Default, Eq, PartialEq)]
pub struct TransportRpcModuleConfig {
    /// http module configuration
    http: Option<RpcModuleSelection>,
    /// ws module configuration
    ws: Option<RpcModuleSelection>,
    /// ipc module configuration
    ipc: Option<RpcModuleSelection>,
    /// Config for the modules
    config: Option<RpcModuleConfig>,
}

// === impl TransportRpcModuleConfig ===

impl TransportRpcModuleConfig {
    /// Creates a new config with only http set
    pub fn set_http(http: impl Into<RpcModuleSelection>) -> Self {
        Self::default().with_http(http)
    }

    /// Creates a new config with only ws set
    pub fn set_ws(ws: impl Into<RpcModuleSelection>) -> Self {
        Self::default().with_ws(ws)
    }

    /// Creates a new config with only ipc set
    pub fn set_ipc(ipc: impl Into<RpcModuleSelection>) -> Self {
        Self::default().with_ipc(ipc)
    }

    /// Sets the [RpcModuleSelection] for the http transport.
    pub fn with_http(mut self, http: impl Into<RpcModuleSelection>) -> Self {
        self.http = Some(http.into());
        self
    }

    /// Sets the [RpcModuleSelection] for the ws transport.
    pub fn with_ws(mut self, ws: impl Into<RpcModuleSelection>) -> Self {
        self.ws = Some(ws.into());
        self
    }

    /// Sets the [RpcModuleSelection] for the http transport.
    pub fn with_ipc(mut self, ipc: impl Into<RpcModuleSelection>) -> Self {
        self.ipc = Some(ipc.into());
        self
    }

    /// Sets a custom [RpcModuleConfig] for the configured modules.
    pub fn with_config(mut self, config: RpcModuleConfig) -> Self {
        self.config = Some(config);
        self
    }

    /// Returns true if no transports are configured
    pub fn is_empty(&self) -> bool {
        self.http.is_none() && self.ws.is_none() && self.ipc.is_none()
    }

    /// Returns the [RpcModuleSelection] for the http transport
    pub fn http(&self) -> Option<&RpcModuleSelection> {
        self.http.as_ref()
    }

    /// Returns the [RpcModuleSelection] for the ws transport
    pub fn ws(&self) -> Option<&RpcModuleSelection> {
        self.ws.as_ref()
    }

    /// Returns the [RpcModuleSelection] for the ipc transport
    pub fn ipc(&self) -> Option<&RpcModuleSelection> {
        self.ipc.as_ref()
    }

    /// Ensures that both http and ws are configured and that they are configured to use the same
    /// port.
    fn ensure_ws_http_identical(&self) -> Result<(), WsHttpSamePortError> {
        if RpcModuleSelection::are_identical(self.http.as_ref(), self.ws.as_ref()) {
            Ok(())
        } else {
            let http_modules =
                self.http.clone().map(RpcModuleSelection::into_selection).unwrap_or_default();
            let ws_modules =
                self.ws.clone().map(RpcModuleSelection::into_selection).unwrap_or_default();
            Err(WsHttpSamePortError::ConflictingModules { http_modules, ws_modules })
        }
    }
}

/// Holds installed modules per transport type.
#[derive(Debug, Clone, Default)]
pub struct TransportRpcModules<Context = ()> {
    /// The original config
    config: TransportRpcModuleConfig,
    /// rpcs module for http
    http: Option<RpcModule<Context>>,
    /// rpcs module for ws
    ws: Option<RpcModule<Context>>,
    /// rpcs module for ipc
    ipc: Option<RpcModule<Context>>,
}

// === impl TransportRpcModules ===

impl TransportRpcModules {
    /// Returns the [TransportRpcModuleConfig] used to configure this instance.
    pub fn module_config(&self) -> &TransportRpcModuleConfig {
        &self.config
    }

    /// Merge the given Methods in the configured http methods.
    ///
    /// Fails if any of the methods in other is present already.
    ///
    /// Returns Ok(false) if no http transport is configured.
    pub fn merge_http(
        &mut self,
        other: impl Into<Methods>,
    ) -> Result<bool, jsonrpsee::core::error::Error> {
        if let Some(ref mut http) = self.http {
            return http.merge(other.into()).map(|_| true)
        }
        Ok(false)
    }

    /// Merge the given Methods in the configured ws methods.
    ///
    /// Fails if any of the methods in other is present already.
    ///
    /// Returns Ok(false) if no http transport is configured.
    pub fn merge_ws(
        &mut self,
        other: impl Into<Methods>,
    ) -> Result<bool, jsonrpsee::core::error::Error> {
        if let Some(ref mut ws) = self.ws {
            return ws.merge(other.into()).map(|_| true)
        }
        Ok(false)
    }

    /// Merge the given Methods in the configured ipc methods.
    ///
    /// Fails if any of the methods in other is present already.
    ///
    /// Returns Ok(false) if no ipc transport is configured.
    pub fn merge_ipc(
        &mut self,
        other: impl Into<Methods>,
    ) -> Result<bool, jsonrpsee::core::error::Error> {
        if let Some(ref mut ipc) = self.ipc {
            return ipc.merge(other.into()).map(|_| true)
        }
        Ok(false)
    }

    /// Merge the given Methods in all configured methods.
    ///
    /// Fails if any of the methods in other is present already.
    pub fn merge_configured(
        &mut self,
        other: impl Into<Methods>,
    ) -> Result<(), jsonrpsee::core::error::Error> {
        let other = other.into();
        self.merge_http(other.clone())?;
        self.merge_ws(other.clone())?;
        self.merge_ipc(other)?;
        Ok(())
    }

    /// Convenience function for starting a server
    pub async fn start_server(self, builder: RpcServerConfig) -> Result<RpcServerHandle, RpcError> {
        builder.start(self).await
    }
}

/// Container type for ws and http servers in all possible combinations.
#[derive(Default)]
struct WsHttpServer {
    /// The address of the http server
    http_local_addr: Option<SocketAddr>,
    /// The address of the ws server
    ws_local_addr: Option<SocketAddr>,
    /// Configured ws,http servers
    server: WsHttpServers,
    /// The jwt secret.
    jwt_secret: Option<JwtSecret>,
}

/// Enum for holding the http and ws servers in all possible combinations.
enum WsHttpServers {
    /// Both servers are on the same port
    SamePort(WsHttpServerKind),
    /// Servers are on different ports
    DifferentPort { http: Option<WsHttpServerKind>, ws: Option<WsHttpServerKind> },
}

// === impl WsHttpServers ===

impl WsHttpServers {
    /// Starts the servers and returns the handles (http, ws)
    async fn start(
        self,
        http_module: Option<RpcModule<()>>,
        ws_module: Option<RpcModule<()>>,
        config: &TransportRpcModuleConfig,
    ) -> Result<(Option<ServerHandle>, Option<ServerHandle>), RpcError> {
        let mut http_handle = None;
        let mut ws_handle = None;
        match self {
            WsHttpServers::SamePort(both) => {
                // Make sure http and ws modules are identical, since we currently can't run
                // different modules on same server
                config.ensure_ws_http_identical()?;

                if let Some(module) = http_module.or(ws_module) {
                    let handle = both.start(module).await;
                    http_handle = Some(handle.clone());
                    ws_handle = Some(handle);
                }
            }
            WsHttpServers::DifferentPort { http, ws } => {
                if let Some((server, module)) =
                    http.and_then(|server| http_module.map(|module| (server, module)))
                {
                    http_handle = Some(server.start(module).await);
                }
                if let Some((server, module)) =
                    ws.and_then(|server| ws_module.map(|module| (server, module)))
                {
                    ws_handle = Some(server.start(module).await);
                }
            }
        }

        Ok((http_handle, ws_handle))
    }
}

impl Default for WsHttpServers {
    fn default() -> Self {
        Self::DifferentPort { http: None, ws: None }
    }
}

/// Http Servers Enum
enum WsHttpServerKind {
    /// Http server
    Plain(Server<Identity, RpcServerMetrics>),
    /// Http server with cors
    WithCors(Server<Stack<CorsLayer, Identity>, RpcServerMetrics>),
    /// Http server with auth
    WithAuth(Server<Stack<AuthLayer<JwtAuthValidator>, Identity>, RpcServerMetrics>),
    /// Http server with cors and auth
    WithCorsAuth(
        Server<Stack<AuthLayer<JwtAuthValidator>, Stack<CorsLayer, Identity>>, RpcServerMetrics>,
    ),
}

// === impl WsHttpServerKind ===

impl WsHttpServerKind {
    /// Starts the server and returns the handle
    async fn start(self, module: RpcModule<()>) -> ServerHandle {
        match self {
            WsHttpServerKind::Plain(server) => server.start(module),
            WsHttpServerKind::WithCors(server) => server.start(module),
            WsHttpServerKind::WithAuth(server) => server.start(module),
            WsHttpServerKind::WithCorsAuth(server) => server.start(module),
        }
    }

    /// Builds the server according to the given config parameters.
    ///
    /// Returns the address of the started server.
    async fn build(
        builder: ServerBuilder,
        socket_addr: SocketAddr,
        cors_domains: Option<String>,
        jwt_secret: Option<JwtSecret>,
        server_kind: ServerKind,
        metrics: RpcServerMetrics,
    ) -> Result<(Self, SocketAddr), RpcError> {
        if let Some(cors) = cors_domains.as_deref().map(cors::create_cors_layer) {
            let cors = cors.map_err(|err| RpcError::Custom(err.to_string()))?;

            if let Some(secret) = jwt_secret {
                // stack cors and auth layers
                let middleware = tower::ServiceBuilder::new()
                    .layer(cors)
                    .layer(AuthLayer::new(JwtAuthValidator::new(secret.clone())));

                let server = builder
                    .set_middleware(middleware)
                    .set_logger(metrics)
                    .build(socket_addr)
                    .await
                    .map_err(|err| RpcError::from_jsonrpsee_error(err, server_kind))?;
                let local_addr = server.local_addr()?;
                let server = WsHttpServerKind::WithCorsAuth(server);
                Ok((server, local_addr))
            } else {
                let middleware = tower::ServiceBuilder::new().layer(cors);
                let server = builder
                    .set_middleware(middleware)
                    .set_logger(metrics)
                    .build(socket_addr)
                    .await
                    .map_err(|err| RpcError::from_jsonrpsee_error(err, server_kind))?;
                let local_addr = server.local_addr()?;
                let server = WsHttpServerKind::WithCors(server);
                Ok((server, local_addr))
            }
        } else if let Some(secret) = jwt_secret {
            // jwt auth layered service
            let middleware = tower::ServiceBuilder::new()
                .layer(AuthLayer::new(JwtAuthValidator::new(secret.clone())));
            let server = builder
                .set_middleware(middleware)
                .set_logger(metrics)
                .build(socket_addr)
                .await
                .map_err(|err| {
                    RpcError::from_jsonrpsee_error(err, ServerKind::Auth(socket_addr))
                })?;
            let local_addr = server.local_addr()?;
            let server = WsHttpServerKind::WithAuth(server);
            Ok((server, local_addr))
        } else {
            // plain server without any middleware
            let server = builder
                .set_logger(metrics)
                .build(socket_addr)
                .await
                .map_err(|err| RpcError::from_jsonrpsee_error(err, server_kind))?;
            let local_addr = server.local_addr()?;
            let server = WsHttpServerKind::Plain(server);
            Ok((server, local_addr))
        }
    }
}

/// Container type for each transport ie. http, ws, and ipc server
pub struct RpcServer {
    /// Configured ws,http servers
    ws_http: WsHttpServer,
    /// ipc server
    ipc: Option<IpcServer<Identity, RpcServerMetrics>>,
}

// === impl RpcServer ===

impl RpcServer {
    fn empty() -> RpcServer {
        RpcServer { ws_http: Default::default(), ipc: None }
    }

    /// Returns the [`SocketAddr`] of the http server if started.
    pub fn http_local_addr(&self) -> Option<SocketAddr> {
        self.ws_http.http_local_addr
    }
    /// Return the JwtSecret of the the server
    pub fn jwt(&self) -> Option<JwtSecret> {
        self.ws_http.jwt_secret.clone()
    }

    /// Returns the [`SocketAddr`] of the ws server if started.
    pub fn ws_local_addr(&self) -> Option<SocketAddr> {
        self.ws_http.ws_local_addr
    }

    /// Returns the [`Endpoint`] of the ipc server if started.
    pub fn ipc_endpoint(&self) -> Option<&Endpoint> {
        self.ipc.as_ref().map(|ipc| ipc.endpoint())
    }

    /// Starts the configured server by spawning the servers on the tokio runtime.
    ///
    /// This returns an [RpcServerHandle] that's connected to the server task(s) until the server is
    /// stopped or the [RpcServerHandle] is dropped.
    #[instrument(name = "start", skip_all, fields(http = ?self.http_local_addr(), ws = ?self.ws_local_addr(), ipc = ?self.ipc_endpoint().map(|ipc|ipc.path())), target = "rpc", level = "TRACE")]
    pub async fn start(self, modules: TransportRpcModules) -> Result<RpcServerHandle, RpcError> {
        trace!(target: "rpc", "staring RPC server");
        let Self { ws_http, ipc: ipc_server } = self;
        let TransportRpcModules { config, http, ws, ipc } = modules;
        let mut handle = RpcServerHandle {
            http_local_addr: ws_http.http_local_addr,
            ws_local_addr: ws_http.ws_local_addr,
            http: None,
            ws: None,
            ipc_endpoint: None,
            ipc: None,
            jwt_secret: None,
        };

        let (http, ws) = ws_http.server.start(http, ws, &config).await?;
        handle.http = http;
        handle.ws = ws;

        if let Some((server, module)) =
            ipc_server.and_then(|server| ipc.map(|module| (server, module)))
        {
            handle.ipc_endpoint = Some(server.endpoint().path().to_string());
            handle.ipc = Some(server.start(module).await?);
        }

        Ok(handle)
    }
}

impl fmt::Debug for RpcServer {
    fn fmt(&self, f: &mut fmt::Formatter<'_>) -> fmt::Result {
        f.debug_struct("RpcServer")
            .field("http", &self.ws_http.http_local_addr.is_some())
            .field("ws", &self.ws_http.http_local_addr.is_some())
            .field("ipc", &self.ipc.is_some())
            .finish()
    }
}

/// A handle to the spawned servers.
///
/// When this type is dropped or [RpcServerHandle::stop] has been called the server will be stopped.
#[derive(Clone)]
#[must_use = "Server stops if dropped"]
pub struct RpcServerHandle {
    /// The address of the http/ws server
    http_local_addr: Option<SocketAddr>,
    ws_local_addr: Option<SocketAddr>,
    http: Option<ServerHandle>,
    ws: Option<ServerHandle>,
    ipc_endpoint: Option<String>,
    ipc: Option<ServerHandle>,
    jwt_secret: Option<JwtSecret>,
}

// === impl RpcServerHandle ===

impl RpcServerHandle {
    /// Configures the JWT secret for authentication.
    fn bearer_token(&self) -> Option<String> {
        self.jwt_secret.as_ref().map(|secret| {
            format!(
                "Bearer {}",
                secret
                    .encode(&Claims {
                        iat: (SystemTime::now().duration_since(UNIX_EPOCH).unwrap() +
                            Duration::from_secs(60))
                        .as_secs(),
                        exp: None,
                    })
                    .unwrap()
            )
        })
    }
    /// Returns the [`SocketAddr`] of the http server if started.
    pub fn http_local_addr(&self) -> Option<SocketAddr> {
        self.http_local_addr
    }

    /// Returns the [`SocketAddr`] of the ws server if started.
    pub fn ws_local_addr(&self) -> Option<SocketAddr> {
        self.ws_local_addr
    }

    /// Tell the server to stop without waiting for the server to stop.
    pub fn stop(self) -> Result<(), RpcError> {
        if let Some(handle) = self.http {
            handle.stop()?
        }

        if let Some(handle) = self.ws {
            handle.stop()?
        }

        if let Some(handle) = self.ipc {
            handle.stop()?
        }

        Ok(())
    }

    /// Returns the endpoint of the launched IPC server, if any
    pub fn ipc_endpoint(&self) -> Option<String> {
        self.ipc_endpoint.clone()
    }

    /// Returns the url to the http server
    pub fn http_url(&self) -> Option<String> {
        self.http_local_addr.map(|addr| format!("http://{addr}"))
    }

    /// Returns the url to the ws server
    pub fn ws_url(&self) -> Option<String> {
        self.ws_local_addr.map(|addr| format!("ws://{addr}"))
    }

    /// Returns a http client connected to the server.
    pub fn http_client(&self) -> Option<jsonrpsee::http_client::HttpClient> {
        let url = self.http_url()?;

        let client = if let Some(token) = self.bearer_token() {
            jsonrpsee::http_client::HttpClientBuilder::default()
                .set_headers(HeaderMap::from_iter([(AUTHORIZATION, token.parse().unwrap())]))
                .build(url)
        } else {
            jsonrpsee::http_client::HttpClientBuilder::default().build(url)
        };

        client.expect("failed to create http client").into()
    }
    /// Returns a ws client connected to the server.
    pub async fn ws_client(&self) -> Option<jsonrpsee::ws_client::WsClient> {
        let url = self.ws_url()?;
        let mut builder = jsonrpsee::ws_client::WsClientBuilder::default();

        if let Some(token) = self.bearer_token() {
            let headers = HeaderMap::from_iter([(AUTHORIZATION, token.parse().unwrap())]);
            builder = builder.set_headers(headers);
        }

        let client = builder.build(url).await.expect("failed to create ws client");
        Some(client)
    }
}

impl fmt::Debug for RpcServerHandle {
    fn fmt(&self, f: &mut fmt::Formatter<'_>) -> fmt::Result {
        f.debug_struct("RpcServerHandle")
            .field("http", &self.http.is_some())
            .field("ws", &self.ws.is_some())
            .field("ipc", &self.ipc.is_some())
            .finish()
    }
}

#[cfg(test)]
mod tests {
    use super::*;

    #[test]
    fn parse_eth_call_bundle() {
        let selection = "eth-call-bundle".parse::<RethRpcModule>().unwrap();
        assert_eq!(selection, RethRpcModule::EthCallBundle);
        let selection = "eth_callBundle".parse::<RethRpcModule>().unwrap();
        assert_eq!(selection, RethRpcModule::EthCallBundle);
    }

    #[test]
    fn parse_eth_call_bundle_selection() {
        let selection = "eth,admin,debug,eth-call-bundle".parse::<RpcModuleSelection>().unwrap();
        assert_eq!(
            selection,
            RpcModuleSelection::Selection(vec![
                RethRpcModule::Eth,
                RethRpcModule::Admin,
                RethRpcModule::Debug,
                RethRpcModule::EthCallBundle,
            ])
        );
    }

    #[test]
    fn parse_rpc_module_selection() {
        let selection = "all".parse::<RpcModuleSelection>().unwrap();
        assert_eq!(selection, RpcModuleSelection::All);
    }

    #[test]
    fn parse_rpc_module_selection_none() {
        let selection = "none".parse::<RpcModuleSelection>().unwrap();
        assert_eq!(selection, Selection(vec![]));
    }

    #[test]
    fn parse_rpc_unique_module_selection() {
        let selection = "eth,admin,eth,net".parse::<RpcModuleSelection>().unwrap();
        assert_eq!(
            selection,
            RpcModuleSelection::Selection(vec![
                RethRpcModule::Eth,
                RethRpcModule::Admin,
                RethRpcModule::Net,
            ])
        );
    }

    #[test]
    fn identical_selection() {
        assert!(RpcModuleSelection::are_identical(
            Some(&RpcModuleSelection::All),
            Some(&RpcModuleSelection::All),
        ));
        assert!(!RpcModuleSelection::are_identical(
            Some(&RpcModuleSelection::All),
            Some(&RpcModuleSelection::Standard),
        ));
        assert!(RpcModuleSelection::are_identical(
            Some(&RpcModuleSelection::Selection(RpcModuleSelection::Standard.into_selection())),
            Some(&RpcModuleSelection::Standard),
        ));
    }

    #[test]
    fn test_rpc_module_str() {
        macro_rules! assert_rpc_module {
            ($($s:expr => $v:expr,)*) => {
                $(
                    let val: RethRpcModule  = $s.parse().unwrap();
                    assert_eq!(val, $v);
                    assert_eq!(val.to_string().as_str(), $s);
                )*
            };
        }
        assert_rpc_module!
        (
                "admin" =>  RethRpcModule::Admin,
                "debug" =>  RethRpcModule::Debug,
                "eth" =>  RethRpcModule::Eth,
                "net" =>  RethRpcModule::Net,
                "trace" =>  RethRpcModule::Trace,
                "web3" =>  RethRpcModule::Web3,
                "rpc" => RethRpcModule::Rpc,
                "ots" => RethRpcModule::Ots,
                "reth" => RethRpcModule::Reth,
            );
    }

    #[test]
    fn test_default_selection() {
        let selection = RpcModuleSelection::Standard.into_selection();
        assert_eq!(selection, vec![RethRpcModule::Eth, RethRpcModule::Net, RethRpcModule::Web3,])
    }

    #[test]
    fn test_create_rpc_module_config() {
        let selection = vec!["eth", "admin"];
        let config = RpcModuleSelection::try_from_selection(selection).unwrap();
        assert_eq!(
            config,
            RpcModuleSelection::Selection(vec![RethRpcModule::Eth, RethRpcModule::Admin])
        );
    }

    #[test]
    fn test_configure_transport_config() {
        let config = TransportRpcModuleConfig::default()
            .with_http([RethRpcModule::Eth, RethRpcModule::Admin]);
        assert_eq!(
            config,
            TransportRpcModuleConfig {
                http: Some(RpcModuleSelection::Selection(vec![
                    RethRpcModule::Eth,
                    RethRpcModule::Admin
                ])),
                ws: None,
                ipc: None,
                config: None,
            }
        )
    }

    #[test]
    fn test_configure_transport_config_none() {
        let config = TransportRpcModuleConfig::default().with_http(Vec::<RethRpcModule>::new());
        assert_eq!(
            config,
            TransportRpcModuleConfig {
                http: Some(RpcModuleSelection::Selection(vec![])),
                ws: None,
                ipc: None,
                config: None,
            }
        )
    }
}
=======
//! Configure reth RPC.
//!
//! This crate contains several builder and config types that allow to configure the selection of
//! [RethRpcModule] specific to transports (ws, http, ipc).
//!
//! The [RpcModuleBuilder] is the main entrypoint for configuring all reth modules. It takes
//! instances of components required to start the servers, such as provider impls, network and
//! transaction pool. [RpcModuleBuilder::build] returns a [TransportRpcModules] which contains the
//! transport specific config (what APIs are available via this transport).
//!
//! The [RpcServerConfig] is used to configure the [RpcServer] type which contains all transport
//! implementations (http server, ws server, ipc server). [RpcServer::start] requires the
//! [TransportRpcModules] so it can start the servers with the configured modules.
//!
//! # Examples
//!
//! Configure only an http server with a selection of [RethRpcModule]s
//!
//! ```
//! use reth_network_api::{NetworkInfo, Peers};
//! use reth_provider::{
//!     AccountReader, BlockReaderIdExt, CanonStateSubscriptions, ChainSpecProvider,
//!     ChangeSetReader, EvmEnvProvider, StateProviderFactory,
//! };
//! use reth_rpc_builder::{
//!     RethRpcModule, RpcModuleBuilder, RpcServerConfig, ServerBuilder, TransportRpcModuleConfig,
//! };
//! use reth_tasks::TokioTaskExecutor;
//! use reth_transaction_pool::TransactionPool;
//! pub async fn launch<Provider, Pool, Network, Events>(
//!     provider: Provider,
//!     pool: Pool,
//!     network: Network,
//!     events: Events,
//! ) where
//!     Provider: AccountReader
//!         + BlockReaderIdExt
//!         + ChainSpecProvider
//!         + ChangeSetReader
//!         + StateProviderFactory
//!         + EvmEnvProvider
//!         + Clone
//!         + Unpin
//!         + 'static,
//!     Pool: TransactionPool + Clone + 'static,
//!     Network: NetworkInfo + Peers + Clone + 'static,
//!     Events: CanonStateSubscriptions + Clone + 'static,
//! {
//!     // configure the rpc module per transport
//!     let transports = TransportRpcModuleConfig::default().with_http(vec![
//!         RethRpcModule::Admin,
//!         RethRpcModule::Debug,
//!         RethRpcModule::Eth,
//!         RethRpcModule::Web3,
//!     ]);
//!     let transport_modules =
//!         RpcModuleBuilder::new(provider, pool, network, TokioTaskExecutor::default(), events)
//!             .build(transports);
//!     let handle = RpcServerConfig::default()
//!         .with_http(ServerBuilder::default())
//!         .start(transport_modules)
//!         .await
//!         .unwrap();
//! }
//! ```
//!
//! Configure a http and ws server with a separate auth server that handles the `engine_` API
//!
//!
//! ```
//! use reth_network_api::{NetworkInfo, Peers};
//! use reth_provider::{
//!     AccountReader, BlockReaderIdExt, CanonStateSubscriptions, ChainSpecProvider,
//!     ChangeSetReader, EvmEnvProvider, StateProviderFactory,
//! };
//! use reth_rpc::JwtSecret;
//! use reth_rpc_api::EngineApiServer;
//! use reth_rpc_builder::{
//!     auth::AuthServerConfig, RethRpcModule, RpcModuleBuilder, RpcServerConfig,
//!     TransportRpcModuleConfig,
//! };
//! use reth_tasks::TokioTaskExecutor;
//! use reth_transaction_pool::TransactionPool;
//! use tokio::try_join;
//! pub async fn launch<Provider, Pool, Network, Events, EngineApi>(
//!     provider: Provider,
//!     pool: Pool,
//!     network: Network,
//!     events: Events,
//!     engine_api: EngineApi,
//! ) where
//!     Provider: AccountReader
//!         + BlockReaderIdExt
//!         + ChainSpecProvider
//!         + ChangeSetReader
//!         + StateProviderFactory
//!         + EvmEnvProvider
//!         + Clone
//!         + Unpin
//!         + 'static,
//!     Pool: TransactionPool + Clone + 'static,
//!     Network: NetworkInfo + Peers + Clone + 'static,
//!     Events: CanonStateSubscriptions + Clone + 'static,
//!     EngineApi: EngineApiServer,
//! {
//!     // configure the rpc module per transport
//!     let transports = TransportRpcModuleConfig::default().with_http(vec![
//!         RethRpcModule::Admin,
//!         RethRpcModule::Debug,
//!         RethRpcModule::Eth,
//!         RethRpcModule::Web3,
//!     ]);
//!     let builder =
//!         RpcModuleBuilder::new(provider, pool, network, TokioTaskExecutor::default(), events);
//!
//!     // configure the server modules
//!     let (modules, auth_module, _registry) =
//!         builder.build_with_auth_server(transports, engine_api);
//!
//!     // start the servers
//!     let auth_config = AuthServerConfig::builder(JwtSecret::random()).build();
//!     let config = RpcServerConfig::default();
//!
//!     let (_rpc_handle, _auth_handle) =
//!         try_join!(modules.start_server(config), auth_module.start_server(auth_config),)
//!             .unwrap();
//! }
//! ```

#![doc(
    html_logo_url = "https://raw.githubusercontent.com/paradigmxyz/reth/main/assets/reth-docs.png",
    html_favicon_url = "https://avatars0.githubusercontent.com/u/97369466?s=256",
    issue_tracker_base_url = "https://github.com/paradigmxyz/reth/issues/"
)]
#![warn(missing_debug_implementations, missing_docs, unreachable_pub, rustdoc::all)]
#![deny(unused_must_use, rust_2018_idioms)]
#![cfg_attr(docsrs, feature(doc_cfg, doc_auto_cfg))]

use std::{
    collections::{HashMap, HashSet},
    fmt,
    net::{Ipv4Addr, SocketAddr, SocketAddrV4},
    str::FromStr,
    time::{Duration, SystemTime, UNIX_EPOCH},
};

use hyper::{header::AUTHORIZATION, HeaderMap};
pub use jsonrpsee::server::ServerBuilder;
use jsonrpsee::{
    server::{IdProvider, Server, ServerHandle},
    Methods, RpcModule,
};
use serde::{Deserialize, Serialize, Serializer};
use strum::{AsRefStr, EnumVariantNames, ParseError, VariantNames};
use tower::layer::util::{Identity, Stack};
use tower_http::cors::CorsLayer;
use tracing::{instrument, trace};

use constants::*;
use error::{RpcError, ServerKind};
use reth_ipc::server::IpcServer;
pub use reth_ipc::server::{Builder as IpcServerBuilder, Endpoint};
use reth_network_api::{noop::NoopNetwork, NetworkInfo, Peers};
use reth_provider::{
    AccountReader, BlockReader, BlockReaderIdExt, CanonStateSubscriptions, ChainSpecProvider,
    ChangeSetReader, EvmEnvProvider, StateProviderFactory,
};
use reth_rpc::{
    eth::{
        cache::{cache_new_blocks_task, EthStateCache},
        gas_oracle::GasPriceOracle,
        EthBundle,
    },
    AdminApi, AuthLayer, BlockingTaskGuard, BlockingTaskPool, Claims, DebugApi, EngineEthApi,
    EthApi, EthFilter, EthPubSub, EthSubscriptionIdProvider, JwtAuthValidator, JwtSecret, NetApi,
    OtterscanApi, RPCApi, RethApi, TraceApi, TxPoolApi, Web3Api,
};
use reth_rpc_api::{servers::*, EngineApiServer};
use reth_tasks::{TaskSpawner, TokioTaskExecutor};
use reth_transaction_pool::{noop::NoopTransactionPool, TransactionPool};

use crate::{
    auth::AuthRpcModule, error::WsHttpSamePortError, metrics::RpcServerMetrics,
    RpcModuleSelection::Selection,
};
// re-export for convenience
pub use crate::eth::{EthConfig, EthHandlers};

/// Auth server utilities.
pub mod auth;

/// Cors utilities.
mod cors;

/// Rpc error utilities.
pub mod error;

/// Eth utils
mod eth;

/// Common RPC constants.
pub mod constants;

// Rpc server metrics
mod metrics;

/// Convenience function for starting a server in one step.
pub async fn launch<Provider, Pool, Network, Tasks, Events>(
    provider: Provider,
    pool: Pool,
    network: Network,
    module_config: impl Into<TransportRpcModuleConfig>,
    server_config: impl Into<RpcServerConfig>,
    executor: Tasks,
    events: Events,
) -> Result<RpcServerHandle, RpcError>
where
    Provider: BlockReaderIdExt
        + AccountReader
        + StateProviderFactory
        + EvmEnvProvider
        + ChainSpecProvider
        + ChangeSetReader
        + Clone
        + Unpin
        + 'static,
    Pool: TransactionPool + Clone + 'static,
    Network: NetworkInfo + Peers + Clone + 'static,
    Tasks: TaskSpawner + Clone + 'static,
    Events: CanonStateSubscriptions + Clone + 'static,
{
    let module_config = module_config.into();
    let server_config = server_config.into();
    RpcModuleBuilder::new(provider, pool, network, executor, events)
        .build(module_config)
        .start_server(server_config)
        .await
}

/// A builder type to configure the RPC module: See [RpcModule]
///
/// This is the main entrypoint and the easiest way to configure an RPC server.
#[derive(Debug, Clone)]
pub struct RpcModuleBuilder<Provider, Pool, Network, Tasks, Events> {
    /// The Provider type to when creating all rpc handlers
    provider: Provider,
    /// The Pool type to when creating all rpc handlers
    pool: Pool,
    /// The Network type to when creating all rpc handlers
    network: Network,
    /// How additional tasks are spawned, for example in the eth pubsub namespace
    executor: Tasks,
    /// Provides access to chain events, such as new blocks, required by pubsub.
    events: Events,
}

// === impl RpcBuilder ===

impl<Provider, Pool, Network, Tasks, Events>
    RpcModuleBuilder<Provider, Pool, Network, Tasks, Events>
{
    /// Create a new instance of the builder
    pub fn new(
        provider: Provider,
        pool: Pool,
        network: Network,
        executor: Tasks,
        events: Events,
    ) -> Self {
        Self { provider, pool, network, executor, events }
    }

    /// Configure the provider instance.
    pub fn with_provider<P>(self, provider: P) -> RpcModuleBuilder<P, Pool, Network, Tasks, Events>
    where
        P: BlockReader + StateProviderFactory + EvmEnvProvider + 'static,
    {
        let Self { pool, network, executor, events, .. } = self;
        RpcModuleBuilder { provider, network, pool, executor, events }
    }

    /// Configure the transaction pool instance.
    pub fn with_pool<P>(self, pool: P) -> RpcModuleBuilder<Provider, P, Network, Tasks, Events>
    where
        P: TransactionPool + 'static,
    {
        let Self { provider, network, executor, events, .. } = self;
        RpcModuleBuilder { provider, network, pool, executor, events }
    }

    /// Configure a [NoopTransactionPool] instance.
    ///
    /// Caution: This will configure a pool API that does abosultely nothing.
    /// This is only intended for allow easier setup of namespaces that depend on the [EthApi] which
    /// requires a [TransactionPool] implementation.
    pub fn with_noop_pool(
        self,
    ) -> RpcModuleBuilder<Provider, NoopTransactionPool, Network, Tasks, Events> {
        let Self { provider, executor, events, network, .. } = self;
        RpcModuleBuilder {
            provider,
            executor,
            events,
            network,
            pool: NoopTransactionPool::default(),
        }
    }

    /// Configure the network instance.
    pub fn with_network<N>(self, network: N) -> RpcModuleBuilder<Provider, Pool, N, Tasks, Events>
    where
        N: NetworkInfo + Peers + 'static,
    {
        let Self { provider, pool, executor, events, .. } = self;
        RpcModuleBuilder { provider, network, pool, executor, events }
    }

    /// Configure a [NoopNetwork] instance.
    ///
    /// Caution: This will configure a network API that does abosultely nothing.
    /// This is only intended for allow easier setup of namespaces that depend on the [EthApi] which
    /// requires a [NetworkInfo] implementation.
    pub fn with_noop_network(self) -> RpcModuleBuilder<Provider, Pool, NoopNetwork, Tasks, Events> {
        let Self { provider, pool, executor, events, .. } = self;
        RpcModuleBuilder { provider, pool, executor, events, network: NoopNetwork::default() }
    }

    /// Configure the task executor to use for additional tasks.
    pub fn with_executor<T>(
        self,
        executor: T,
    ) -> RpcModuleBuilder<Provider, Pool, Network, T, Events>
    where
        T: TaskSpawner + 'static,
    {
        let Self { pool, network, provider, events, .. } = self;
        RpcModuleBuilder { provider, network, pool, executor, events }
    }

    /// Configure [TokioTaskExecutor] as the task executor to use for additional tasks.
    ///
    /// This will spawn additional tasks directly via `tokio::task::spawn`, See
    /// [TokioTaskExecutor].
    pub fn with_tokio_executor(
        self,
    ) -> RpcModuleBuilder<Provider, Pool, Network, TokioTaskExecutor, Events> {
        let Self { pool, network, provider, events, .. } = self;
        RpcModuleBuilder { provider, network, pool, events, executor: TokioTaskExecutor::default() }
    }

    /// Configure the event subscriber instance
    pub fn with_events<E>(self, events: E) -> RpcModuleBuilder<Provider, Pool, Network, Tasks, E>
    where
        E: CanonStateSubscriptions + 'static,
    {
        let Self { provider, pool, executor, network, .. } = self;
        RpcModuleBuilder { provider, network, pool, executor, events }
    }
}

impl<Provider, Pool, Network, Tasks, Events>
    RpcModuleBuilder<Provider, Pool, Network, Tasks, Events>
where
    Provider: BlockReaderIdExt
        + AccountReader
        + StateProviderFactory
        + EvmEnvProvider
        + ChainSpecProvider
        + ChangeSetReader
        + Clone
        + Unpin
        + 'static,
    Pool: TransactionPool + Clone + 'static,
    Network: NetworkInfo + Peers + Clone + 'static,
    Tasks: TaskSpawner + Clone + 'static,
    Events: CanonStateSubscriptions + Clone + 'static,
{
    /// Configures all [RpcModule]s specific to the given [TransportRpcModuleConfig] which can be
    /// used to start the transport server(s).
    ///
    /// This behaves exactly as [RpcModuleBuilder::build] for the [TransportRpcModules], but also
    /// configures the auth (engine api) server, which exposes a subset of the `eth_` namespace.
    pub fn build_with_auth_server<EngineApi>(
        self,
        module_config: TransportRpcModuleConfig,
        engine: EngineApi,
    ) -> (
        TransportRpcModules,
        AuthRpcModule,
        RethModuleRegistry<Provider, Pool, Network, Tasks, Events>,
    )
    where
        EngineApi: EngineApiServer,
    {
        let mut modules = TransportRpcModules::default();

        let Self { provider, pool, network, executor, events } = self;

        let TransportRpcModuleConfig { http, ws, ipc, config } = module_config.clone();

        let mut registry = RethModuleRegistry::new(
            provider,
            pool,
            network,
            executor,
            events,
            config.unwrap_or_default(),
        );

        modules.config = module_config;
        modules.http = registry.maybe_module(http.as_ref());
        modules.ws = registry.maybe_module(ws.as_ref());
        modules.ipc = registry.maybe_module(ipc.as_ref());

        let auth_module = registry.create_auth_module(engine);

        (modules, auth_module, registry)
    }

    /// Converts the builder into a [RethModuleRegistry] which can be used to create all components.
    ///
    /// This is useful for getting access to API handlers directly:
    ///
    /// # Example
    ///
    /// ```no_run
    /// use reth_network_api::noop::NoopNetwork;
    /// use reth_provider::test_utils::{NoopProvider, TestCanonStateSubscriptions};
    /// use reth_rpc_builder::RpcModuleBuilder;
    /// use reth_tasks::TokioTaskExecutor;
    /// use reth_transaction_pool::noop::NoopTransactionPool;
    ///
    /// let mut registry = RpcModuleBuilder::default()
    ///     .with_provider(NoopProvider::default())
    ///     .with_pool(NoopTransactionPool::default())
    ///     .with_network(NoopNetwork::default())
    ///     .with_executor(TokioTaskExecutor::default())
    ///     .with_events(TestCanonStateSubscriptions::default())
    ///     .into_registry(Default::default());
    ///
    /// let eth_api = registry.eth_api();
    /// ```
    pub fn into_registry(
        self,
        config: RpcModuleConfig,
    ) -> RethModuleRegistry<Provider, Pool, Network, Tasks, Events> {
        let Self { provider, pool, network, executor, events } = self;
        RethModuleRegistry::new(provider, pool, network, executor, events, config)
    }

    /// Configures all [RpcModule]s specific to the given [TransportRpcModuleConfig] which can be
    /// used to start the transport server(s).
    ///
    /// See also [RpcServer::start]
    pub fn build(self, module_config: TransportRpcModuleConfig) -> TransportRpcModules<()> {
        let mut modules = TransportRpcModules::default();

        let Self { provider, pool, network, executor, events } = self;

        if !module_config.is_empty() {
            let TransportRpcModuleConfig { http, ws, ipc, config } = module_config.clone();

            let mut registry = RethModuleRegistry::new(
                provider,
                pool,
                network,
                executor,
                events,
                config.unwrap_or_default(),
            );

            modules.config = module_config;
            modules.http = registry.maybe_module(http.as_ref());
            modules.ws = registry.maybe_module(ws.as_ref());
            modules.ipc = registry.maybe_module(ipc.as_ref());
        }

        modules
    }
}

impl Default for RpcModuleBuilder<(), (), (), (), ()> {
    fn default() -> Self {
        RpcModuleBuilder::new((), (), (), (), ())
    }
}

/// Bundles settings for modules
#[derive(Debug, Default, Clone, Eq, PartialEq, Serialize, Deserialize)]
pub struct RpcModuleConfig {
    /// `eth` namespace settings
    eth: EthConfig,
}

// === impl RpcModuleConfig ===

impl RpcModuleConfig {
    /// Convenience method to create a new [RpcModuleConfigBuilder]
    pub fn builder() -> RpcModuleConfigBuilder {
        RpcModuleConfigBuilder::default()
    }
    /// Returns a new RPC module config given the eth namespace config
    pub fn new(eth: EthConfig) -> Self {
        Self { eth }
    }
}

/// Configures [RpcModuleConfig]
#[derive(Clone, Debug, Default)]
pub struct RpcModuleConfigBuilder {
    eth: Option<EthConfig>,
}

// === impl RpcModuleConfigBuilder ===

impl RpcModuleConfigBuilder {
    /// Configures a custom eth namespace config
    pub fn eth(mut self, eth: EthConfig) -> Self {
        self.eth = Some(eth);
        self
    }

    /// Consumes the type and creates the [RpcModuleConfig]
    pub fn build(self) -> RpcModuleConfig {
        let RpcModuleConfigBuilder { eth } = self;
        RpcModuleConfig { eth: eth.unwrap_or_default() }
    }
}

/// Describes the modules that should be installed.
///
/// # Example
///
/// Create a [RpcModuleSelection] from a selection.
///
/// ```
/// use reth_rpc_builder::{RethRpcModule, RpcModuleSelection};
/// let config: RpcModuleSelection = vec![RethRpcModule::Eth].into();
/// ```
#[derive(Debug, Default, Clone, Eq, PartialEq)]
pub enum RpcModuleSelection {
    /// Use _all_ available modules.
    All,
    /// The default modules `eth`, `net`, `web3`
    #[default]
    Standard,
    /// Only use the configured modules.
    Selection(Vec<RethRpcModule>),
}

// === impl RpcModuleSelection ===

impl RpcModuleSelection {
    /// The standard modules to instantiate by default `eth`, `net`, `web3`
    pub const STANDARD_MODULES: [RethRpcModule; 3] =
        [RethRpcModule::Eth, RethRpcModule::Net, RethRpcModule::Web3];

    /// Returns a selection of [RethRpcModule] with all [RethRpcModule::VARIANTS].
    pub fn all_modules() -> Vec<RethRpcModule> {
        RpcModuleSelection::try_from_selection(RethRpcModule::VARIANTS.iter().copied())
            .expect("valid selection")
            .into_selection()
    }

    /// Returns the [RpcModuleSelection::STANDARD_MODULES] as a selection.
    pub fn standard_modules() -> Vec<RethRpcModule> {
        RpcModuleSelection::try_from_selection(RpcModuleSelection::STANDARD_MODULES.iter().copied())
            .expect("valid selection")
            .into_selection()
    }

    /// All modules that are available by default on IPC.
    ///
    /// By default all modules are available on IPC.
    pub fn default_ipc_modules() -> Vec<RethRpcModule> {
        Self::all_modules()
    }

    /// Creates a new _unique_ [RpcModuleSelection::Selection] from the given items.
    ///
    /// # Note
    ///
    /// This will dedupe the selection and remove duplicates while preserving the order.
    ///
    /// # Example
    ///
    /// Create a selection from the [RethRpcModule] string identifiers
    ///
    /// ```
    /// use reth_rpc_builder::{RethRpcModule, RpcModuleSelection};
    /// let selection = vec!["eth", "admin"];
    /// let config = RpcModuleSelection::try_from_selection(selection).unwrap();
    /// assert_eq!(
    ///     config,
    ///     RpcModuleSelection::Selection(vec![RethRpcModule::Eth, RethRpcModule::Admin])
    /// );
    /// ```
    ///
    /// Create a unique selection from the [RethRpcModule] string identifiers
    ///
    /// ```
    /// use reth_rpc_builder::{RethRpcModule, RpcModuleSelection};
    /// let selection = vec!["eth", "admin", "eth", "admin"];
    /// let config = RpcModuleSelection::try_from_selection(selection).unwrap();
    /// assert_eq!(
    ///     config,
    ///     RpcModuleSelection::Selection(vec![RethRpcModule::Eth, RethRpcModule::Admin])
    /// );
    /// ```
    pub fn try_from_selection<I, T>(selection: I) -> Result<Self, T::Error>
    where
        I: IntoIterator<Item = T>,
        T: TryInto<RethRpcModule>,
    {
        let mut unique = HashSet::new();

        let mut s = Vec::new();
        for item in selection.into_iter() {
            let item = item.try_into()?;
            if unique.insert(item) {
                s.push(item);
            }
        }
        Ok(RpcModuleSelection::Selection(s))
    }

    /// Returns true if no selection is configured
    pub fn is_empty(&self) -> bool {
        match self {
            RpcModuleSelection::Selection(sel) => sel.is_empty(),
            _ => false,
        }
    }

    /// Creates a new [RpcModule] based on the configured reth modules.
    ///
    /// Note: This will always create new instance of the module handlers and is therefor only
    /// recommended for launching standalone transports. If multiple transports need to be
    /// configured it's recommended to use the [RpcModuleBuilder].
    pub fn standalone_module<Provider, Pool, Network, Tasks, Events>(
        &self,
        provider: Provider,
        pool: Pool,
        network: Network,
        executor: Tasks,
        events: Events,
        config: RpcModuleConfig,
    ) -> RpcModule<()>
    where
        Provider: BlockReaderIdExt
            + AccountReader
            + StateProviderFactory
            + EvmEnvProvider
            + ChainSpecProvider
            + ChangeSetReader
            + Clone
            + Unpin
            + 'static,
        Pool: TransactionPool + Clone + 'static,
        Network: NetworkInfo + Peers + Clone + 'static,
        Tasks: TaskSpawner + Clone + 'static,
        Events: CanonStateSubscriptions + Clone + 'static,
    {
        let mut registry =
            RethModuleRegistry::new(provider, pool, network, executor, events, config);
        registry.module_for(self)
    }

    /// Returns an iterator over all configured [RethRpcModule]
    pub fn iter_selection(&self) -> Box<dyn Iterator<Item = RethRpcModule> + '_> {
        match self {
            RpcModuleSelection::All => Box::new(Self::all_modules().into_iter()),
            RpcModuleSelection::Standard => Box::new(Self::STANDARD_MODULES.iter().copied()),
            RpcModuleSelection::Selection(s) => Box::new(s.iter().copied()),
        }
    }

    /// Returns the list of configured [RethRpcModule]
    pub fn into_selection(self) -> Vec<RethRpcModule> {
        match self {
            RpcModuleSelection::All => Self::all_modules(),
            RpcModuleSelection::Selection(s) => s,
            RpcModuleSelection::Standard => Self::STANDARD_MODULES.to_vec(),
        }
    }

    /// Returns true if both selections are identical.
    fn are_identical(http: Option<&RpcModuleSelection>, ws: Option<&RpcModuleSelection>) -> bool {
        match (http, ws) {
            (Some(http), Some(ws)) => {
                let http = http.clone().iter_selection().collect::<HashSet<_>>();
                let ws = ws.clone().iter_selection().collect::<HashSet<_>>();

                http == ws
            }
            (Some(http), None) => http.is_empty(),
            (None, Some(ws)) => ws.is_empty(),
            _ => true,
        }
    }
}

impl<I, T> From<I> for RpcModuleSelection
where
    I: IntoIterator<Item = T>,
    T: Into<RethRpcModule>,
{
    fn from(value: I) -> Self {
        RpcModuleSelection::Selection(value.into_iter().map(Into::into).collect())
    }
}

impl FromStr for RpcModuleSelection {
    type Err = ParseError;

    fn from_str(s: &str) -> Result<Self, Self::Err> {
        if s.is_empty() {
            return Ok(Selection(vec![]))
        }
        let mut modules = s.split(',').map(str::trim).peekable();
        let first = modules.peek().copied().ok_or(ParseError::VariantNotFound)?;
        match first {
            "all" | "All" => Ok(RpcModuleSelection::All),
            "none" | "None" => Ok(Selection(vec![])),
            _ => RpcModuleSelection::try_from_selection(modules),
        }
    }
}

impl fmt::Display for RpcModuleSelection {
    fn fmt(&self, f: &mut fmt::Formatter<'_>) -> fmt::Result {
        write!(
            f,
            "[{}]",
            self.iter_selection().map(|s| s.to_string()).collect::<Vec<_>>().join(", ")
        )
    }
}

/// Represents RPC modules that are supported by reth
#[derive(Debug, Clone, Copy, Eq, PartialEq, Hash, AsRefStr, EnumVariantNames, Deserialize)]
#[serde(rename_all = "snake_case")]
#[strum(serialize_all = "kebab-case")]
pub enum RethRpcModule {
    /// `admin_` module
    Admin,
    /// `debug_` module
    Debug,
    /// `eth_` module
    Eth,
    /// `net_` module
    Net,
    /// `trace_` module
    Trace,
    /// `txpool_` module
    Txpool,
    /// `web3_` module
    Web3,
    /// `rpc_` module
    Rpc,
    /// `reth_` module
    Reth,
    /// `ots_` module
    Ots,
    /// For single non-standard `eth_` namespace call `eth_callBundle`
    ///
    /// This is separate from [RethRpcModule::Eth] because it is a non standardized call that
    /// should be opt-in.
    EthCallBundle,
}

// === impl RethRpcModule ===

impl RethRpcModule {
    /// Returns all variants of the enum
    pub const fn all_variants() -> &'static [&'static str] {
        Self::VARIANTS
    }
}

impl FromStr for RethRpcModule {
    type Err = ParseError;

    fn from_str(s: &str) -> Result<Self, Self::Err> {
        Ok(match s {
            "admin" => RethRpcModule::Admin,
            "debug" => RethRpcModule::Debug,
            "eth" => RethRpcModule::Eth,
            "net" => RethRpcModule::Net,
            "trace" => RethRpcModule::Trace,
            "txpool" => RethRpcModule::Txpool,
            "web3" => RethRpcModule::Web3,
            "rpc" => RethRpcModule::Rpc,
            "reth" => RethRpcModule::Reth,
            "ots" => RethRpcModule::Ots,
            "eth-call-bundle" | "eth_callBundle" => RethRpcModule::EthCallBundle,
            _ => return Err(ParseError::VariantNotFound),
        })
    }
}

impl TryFrom<&str> for RethRpcModule {
    type Error = ParseError;
    fn try_from(s: &str) -> Result<RethRpcModule, <Self as TryFrom<&str>>::Error> {
        FromStr::from_str(s)
    }
}

impl fmt::Display for RethRpcModule {
    fn fmt(&self, f: &mut fmt::Formatter<'_>) -> fmt::Result {
        f.pad(self.as_ref())
    }
}

impl Serialize for RethRpcModule {
    fn serialize<S>(&self, s: S) -> Result<S::Ok, S::Error>
    where
        S: Serializer,
    {
        s.serialize_str(self.as_ref())
    }
}

/// A Helper type the holds instances of the configured modules.
#[derive(Debug)]
pub struct RethModuleRegistry<Provider, Pool, Network, Tasks, Events> {
    provider: Provider,
    pool: Pool,
    network: Network,
    executor: Tasks,
    events: Events,
    /// Additional settings for handlers.
    config: RpcModuleConfig,
    /// Holds a clone of all the eth namespace handlers
    eth: Option<EthHandlers<Provider, Pool, Network, Events>>,
    /// to put trace calls behind semaphore
    blocking_pool_guard: BlockingTaskGuard,
    /// Contains the [Methods] of a module
    modules: HashMap<RethRpcModule, Methods>,
}

// === impl RethModuleRegistry ===

impl<Provider, Pool, Network, Tasks, Events>
    RethModuleRegistry<Provider, Pool, Network, Tasks, Events>
{
    /// Creates a new, empty instance.
    pub fn new(
        provider: Provider,
        pool: Pool,
        network: Network,
        executor: Tasks,
        events: Events,
        config: RpcModuleConfig,
    ) -> Self {
        Self {
            provider,
            pool,
            network,
            eth: None,
            executor,
            modules: Default::default(),
            blocking_pool_guard: BlockingTaskGuard::new(config.eth.max_tracing_requests),
            config,
            events,
        }
    }

    /// Returns a reference to the pool
    pub fn pool(&self) -> &Pool {
        &self.pool
    }

    /// Returns a reference to the events type
    pub fn events(&self) -> &Events {
        &self.events
    }

    /// Returns a reference to the tasks type
    pub fn tasks(&self) -> &Tasks {
        &self.executor
    }

    /// Returns a reference to the provider
    pub fn provider(&self) -> &Provider {
        &self.provider
    }

    /// Returns all installed methods
    pub fn methods(&self) -> Vec<Methods> {
        self.modules.values().cloned().collect()
    }

    /// Returns a merged RpcModule
    pub fn module(&self) -> RpcModule<()> {
        let mut module = RpcModule::new(());
        for methods in self.modules.values().cloned() {
            module.merge(methods).expect("No conflicts");
        }
        module
    }
}

impl<Provider, Pool, Network, Tasks, Events>
    RethModuleRegistry<Provider, Pool, Network, Tasks, Events>
where
    Network: NetworkInfo + Peers + Clone + 'static,
{
    /// Instantiates AdminApi
    pub fn admin_api(&mut self) -> AdminApi<Network> {
        AdminApi::new(self.network.clone())
    }

    /// Instantiates Web3Api
    pub fn web3_api(&mut self) -> Web3Api<Network> {
        Web3Api::new(self.network.clone())
    }

    /// Register Admin Namespace
    pub fn register_admin(&mut self) -> &mut Self {
        let adminapi = self.admin_api();
        self.modules.insert(RethRpcModule::Admin, adminapi.into_rpc().into());
        self
    }

    /// Register Web3 Namespace
    pub fn register_web3(&mut self) -> &mut Self {
        let web3api = self.web3_api();
        self.modules.insert(RethRpcModule::Web3, web3api.into_rpc().into());
        self
    }
}

impl<Provider, Pool, Network, Tasks, Events>
    RethModuleRegistry<Provider, Pool, Network, Tasks, Events>
where
    Provider: BlockReaderIdExt
        + AccountReader
        + StateProviderFactory
        + EvmEnvProvider
        + ChainSpecProvider
        + ChangeSetReader
        + Clone
        + Unpin
        + 'static,
    Pool: TransactionPool + Clone + 'static,
    Network: NetworkInfo + Peers + Clone + 'static,
    Tasks: TaskSpawner + Clone + 'static,
    Events: CanonStateSubscriptions + Clone + 'static,
{
    /// Register Eth Namespace
    ///
    /// # Panics
    ///
    /// If called outside of the tokio runtime. See also [Self::eth_api]
    pub fn register_eth(&mut self) -> &mut Self {
        let eth_api = self.eth_api();
        self.modules.insert(RethRpcModule::Eth, eth_api.into_rpc().into());
        self
    }

    /// Register Otterscan Namespace
    ///
    /// # Panics
    ///
    /// If called outside of the tokio runtime. See also [Self::eth_api]
    pub fn register_ots(&mut self) -> &mut Self {
        let otterscan_api = self.otterscan_api();
        self.modules.insert(RethRpcModule::Ots, otterscan_api.into_rpc().into());
        self
    }

    /// Register Debug Namespace
    ///
    /// # Panics
    ///
    /// If called outside of the tokio runtime. See also [Self::eth_api]
    pub fn register_debug(&mut self) -> &mut Self {
        let debug_api = self.debug_api();
        self.modules.insert(RethRpcModule::Debug, debug_api.into_rpc().into());
        self
    }

    /// Register Trace Namespace
    ///
    /// # Panics
    ///
    /// If called outside of the tokio runtime. See also [Self::eth_api]
    pub fn register_trace(&mut self) -> &mut Self {
        let trace_api = self.trace_api();
        self.modules.insert(RethRpcModule::Trace, trace_api.into_rpc().into());
        self
    }

    /// Configures the auth module that includes the
    ///   * `engine_` namespace
    ///   * `api_` namespace
    ///
    /// Note: This does _not_ register the `engine_` in this registry.
    pub fn create_auth_module<EngineApi>(&mut self, engine_api: EngineApi) -> AuthRpcModule
    where
        EngineApi: EngineApiServer,
    {
        let eth_handlers = self.eth_handlers();
        let mut module = RpcModule::new(());

        module.merge(engine_api.into_rpc()).expect("No conflicting methods");

        // also merge a subset of `eth_` handlers
        let engine_eth = EngineEthApi::new(eth_handlers.api.clone(), eth_handlers.filter);
        module.merge(engine_eth.into_rpc()).expect("No conflicting methods");

        AuthRpcModule { inner: module }
    }

    /// Register Net Namespace
    ///
    /// See also [Self::eth_api]
    ///
    /// # Panics
    ///
    /// If called outside of the tokio runtime.
    pub fn register_net(&mut self) -> &mut Self {
        let netapi = self.net_api();
        self.modules.insert(RethRpcModule::Net, netapi.into_rpc().into());
        self
    }

    /// Register Reth namespace
    ///
    /// See also [Self::eth_api]
    ///
    /// # Panics
    ///
    /// If called outside of the tokio runtime.
    pub fn register_reth(&mut self) -> &mut Self {
        let rethapi = self.reth_api();
        self.modules.insert(RethRpcModule::Reth, rethapi.into_rpc().into());
        self
    }

    /// Helper function to create a [RpcModule] if it's not `None`
    fn maybe_module(&mut self, config: Option<&RpcModuleSelection>) -> Option<RpcModule<()>> {
        let config = config?;
        let module = self.module_for(config);
        Some(module)
    }

    /// Populates a new [RpcModule] based on the selected [RethRpcModule]s in the given
    /// [RpcModuleSelection]
    pub fn module_for(&mut self, config: &RpcModuleSelection) -> RpcModule<()> {
        let mut module = RpcModule::new(());
        let all_methods = self.reth_methods(config.iter_selection());
        for methods in all_methods {
            module.merge(methods).expect("No conflicts");
        }
        module
    }

    /// Returns the [Methods] for the given [RethRpcModule]
    ///
    /// If this is the first time the namespace is requested, a new instance of API implementation
    /// will be created.
    ///
    /// # Panics
    ///
    /// If called outside of the tokio runtime. See also [Self::eth_api]
    pub fn reth_methods(
        &mut self,
        namespaces: impl Iterator<Item = RethRpcModule>,
    ) -> Vec<Methods> {
        let EthHandlers {
            api: eth_api,
            filter: eth_filter,
            pubsub: eth_pubsub,
            cache: _,
            blocking_task_pool: _,
        } = self.with_eth(|eth| eth.clone());

        // Create a copy, so we can list out all the methods for rpc_ api
        let namespaces: Vec<_> = namespaces.collect();
        namespaces
            .iter()
            .copied()
            .map(|namespace| {
                self.modules
                    .entry(namespace)
                    .or_insert_with(|| match namespace {
                        RethRpcModule::Admin => {
                            AdminApi::new(self.network.clone()).into_rpc().into()
                        }
                        RethRpcModule::Debug => DebugApi::new(
                            self.provider.clone(),
                            eth_api.clone(),
                            Box::new(self.executor.clone()),
                            self.blocking_pool_guard.clone(),
                        )
                        .into_rpc()
                        .into(),
                        RethRpcModule::Eth => {
                            // merge all eth handlers
                            let mut module = eth_api.clone().into_rpc();
                            module.merge(eth_filter.clone().into_rpc()).expect("No conflicts");
                            module.merge(eth_pubsub.clone().into_rpc()).expect("No conflicts");

                            module.into()
                        }
                        RethRpcModule::Net => {
                            NetApi::new(self.network.clone(), eth_api.clone()).into_rpc().into()
                        }
                        RethRpcModule::Trace => TraceApi::new(
                            self.provider.clone(),
                            eth_api.clone(),
                            self.blocking_pool_guard.clone(),
                        )
                        .into_rpc()
                        .into(),
                        RethRpcModule::Web3 => Web3Api::new(self.network.clone()).into_rpc().into(),
                        RethRpcModule::Txpool => {
                            TxPoolApi::new(self.pool.clone()).into_rpc().into()
                        }
                        RethRpcModule::Rpc => RPCApi::new(
                            namespaces
                                .iter()
                                .map(|module| (module.to_string(), "1.0".to_string()))
                                .collect(),
                        )
                        .into_rpc()
                        .into(),
                        RethRpcModule::Ots => OtterscanApi::new(eth_api.clone()).into_rpc().into(),
                        RethRpcModule::Reth => {
                            RethApi::new(self.provider.clone(), Box::new(self.executor.clone()))
                                .into_rpc()
                                .into()
                        }
                        RethRpcModule::EthCallBundle => {
                            EthBundle::new(eth_api.clone(), self.blocking_pool_guard.clone())
                                .into_rpc()
                                .into()
                        }
                    })
                    .clone()
            })
            .collect::<Vec<_>>()
    }

    /// Returns the [EthStateCache] frontend
    ///
    /// This will spawn exactly one [EthStateCache] service if this is the first time the cache is
    /// requested.
    pub fn eth_cache(&mut self) -> EthStateCache {
        self.with_eth(|handlers| handlers.cache.clone())
    }

    /// Creates the [EthHandlers] type the first time this is called.
    fn with_eth<F, R>(&mut self, f: F) -> R
    where
        F: FnOnce(&EthHandlers<Provider, Pool, Network, Events>) -> R,
    {
        if self.eth.is_none() {
            let cache = EthStateCache::spawn_with(
                self.provider.clone(),
                self.config.eth.cache.clone(),
                self.executor.clone(),
            );
            let gas_oracle = GasPriceOracle::new(
                self.provider.clone(),
                self.config.eth.gas_oracle.clone(),
                cache.clone(),
            );
            let new_canonical_blocks = self.events.canonical_state_stream();
            let c = cache.clone();
            self.executor.spawn_critical(
                "cache canonical blocks task",
                Box::pin(async move {
                    cache_new_blocks_task(c, new_canonical_blocks).await;
                }),
            );

            let executor = Box::new(self.executor.clone());
            let blocking_task_pool =
                BlockingTaskPool::build().expect("failed to build tracing pool");
            let api = EthApi::with_spawner(
                self.provider.clone(),
                self.pool.clone(),
                self.network.clone(),
                cache.clone(),
                gas_oracle,
                self.config.eth.rpc_gas_cap,
                executor.clone(),
                blocking_task_pool.clone(),
            );
            let filter = EthFilter::new(
                self.provider.clone(),
                self.pool.clone(),
                cache.clone(),
                self.config.eth.filter_config(),
                executor.clone(),
            );

            let pubsub = EthPubSub::with_spawner(
                self.provider.clone(),
                self.pool.clone(),
                self.events.clone(),
                self.network.clone(),
                executor,
            );

            let eth = EthHandlers { api, cache, filter, pubsub, blocking_task_pool };
            self.eth = Some(eth);
        }
        f(self.eth.as_ref().expect("exists; qed"))
    }

    /// Returns the configured [EthHandlers] or creates it if it does not exist yet
    ///
    /// # Panics
    ///
    /// If called outside of the tokio runtime. See also [Self::eth_api]
    pub fn eth_handlers(&mut self) -> EthHandlers<Provider, Pool, Network, Events> {
        self.with_eth(|handlers| handlers.clone())
    }

    /// Returns the configured [EthApi] or creates it if it does not exist yet
    ///
    /// Caution: This will spawn the necessary tasks required by the [EthApi]: [EthStateCache].
    ///
    /// # Panics
    ///
    /// If called outside of the tokio runtime.
    pub fn eth_api(&mut self) -> EthApi<Provider, Pool, Network> {
        self.with_eth(|handlers| handlers.api.clone())
    }

    /// Instantiates TraceApi
    ///
    /// # Panics
    ///
    /// If called outside of the tokio runtime. See also [Self::eth_api]
    pub fn trace_api(&mut self) -> TraceApi<Provider, EthApi<Provider, Pool, Network>> {
        let eth = self.eth_handlers();
        TraceApi::new(self.provider.clone(), eth.api, self.blocking_pool_guard.clone())
    }

    /// Instantiates [EthBundle] Api
    ///
    /// # Panics
    ///
    /// If called outside of the tokio runtime. See also [Self::eth_api]
    pub fn bundle_api(&mut self) -> EthBundle<EthApi<Provider, Pool, Network>> {
        let eth_api = self.eth_api();
        EthBundle::new(eth_api, self.blocking_pool_guard.clone())
    }

    /// Instantiates OtterscanApi
    ///
    /// # Panics
    ///
    /// If called outside of the tokio runtime. See also [Self::eth_api]
    pub fn otterscan_api(&mut self) -> OtterscanApi<EthApi<Provider, Pool, Network>> {
        let eth_api = self.eth_api();
        OtterscanApi::new(eth_api)
    }

    /// Instantiates DebugApi
    ///
    /// # Panics
    ///
    /// If called outside of the tokio runtime. See also [Self::eth_api]
    pub fn debug_api(&mut self) -> DebugApi<Provider, EthApi<Provider, Pool, Network>> {
        let eth_api = self.eth_api();
        DebugApi::new(
            self.provider.clone(),
            eth_api,
            Box::new(self.executor.clone()),
            self.blocking_pool_guard.clone(),
        )
    }

    /// Instantiates NetApi
    ///
    /// # Panics
    ///
    /// If called outside of the tokio runtime. See also [Self::eth_api]
    pub fn net_api(&mut self) -> NetApi<Network, EthApi<Provider, Pool, Network>> {
        let eth_api = self.eth_api();
        NetApi::new(self.network.clone(), eth_api)
    }

    /// Instantiates RethApi
    pub fn reth_api(&mut self) -> RethApi<Provider> {
        RethApi::new(self.provider.clone(), Box::new(self.executor.clone()))
    }
}

/// A builder type for configuring and launching the servers that will handle RPC requests.
///
/// Supported server transports are:
///    - http
///    - ws
///    - ipc
///
/// Http and WS share the same settings: [`ServerBuilder`].
///
/// Once the [RpcModule] is built via [RpcModuleBuilder] the servers can be started, See also
/// [ServerBuilder::build] and [Server::start](jsonrpsee::server::Server::start).
#[derive(Default)]
pub struct RpcServerConfig {
    /// Configs for JSON-RPC Http.
    http_server_config: Option<ServerBuilder>,
    /// Allowed CORS Domains for http
    http_cors_domains: Option<String>,
    /// Address where to bind the http server to
    http_addr: Option<SocketAddr>,
    /// Configs for WS server
    ws_server_config: Option<ServerBuilder>,
    /// Allowed CORS Domains for ws.
    ws_cors_domains: Option<String>,
    /// Address where to bind the ws server to
    ws_addr: Option<SocketAddr>,
    /// Configs for JSON-RPC IPC server
    ipc_server_config: Option<IpcServerBuilder>,
    /// The Endpoint where to launch the ipc server
    ipc_endpoint: Option<Endpoint>,
    /// JWT secret for authentication
    jwt_secret: Option<JwtSecret>,
}

impl fmt::Debug for RpcServerConfig {
    fn fmt(&self, f: &mut fmt::Formatter<'_>) -> fmt::Result {
        f.debug_struct("RpcServerConfig")
            .field("http_server_config", &self.http_server_config)
            .field("http_cors_domains", &self.http_cors_domains)
            .field("http_addr", &self.http_addr)
            .field("ws_server_config", &self.ws_server_config)
            .field("ws_addr", &self.ws_addr)
            .field("ipc_server_config", &self.ipc_server_config)
            .field("ipc_endpoint", &self.ipc_endpoint.as_ref().map(|endpoint| endpoint.path()))
            .field("jwt_secret", &self.jwt_secret)
            .finish()
    }
}

/// === impl RpcServerConfig ===

impl RpcServerConfig {
    /// Creates a new config with only http set
    pub fn http(config: ServerBuilder) -> Self {
        Self::default().with_http(config)
    }

    /// Creates a new config with only ws set
    pub fn ws(config: ServerBuilder) -> Self {
        Self::default().with_ws(config)
    }

    /// Creates a new config with only ipc set
    pub fn ipc(config: IpcServerBuilder) -> Self {
        Self::default().with_ipc(config)
    }

    /// Configures the http server
    ///
    /// Note: this always configures an [EthSubscriptionIdProvider] [IdProvider] for convenience.
    /// To set a custom [IdProvider], please use [Self::with_id_provider].
    pub fn with_http(mut self, config: ServerBuilder) -> Self {
        self.http_server_config =
            Some(config.set_id_provider(EthSubscriptionIdProvider::default()));
        self
    }

    /// Configure the cors domains for http _and_ ws
    pub fn with_cors(self, cors_domain: Option<String>) -> Self {
        self.with_http_cors(cors_domain.clone()).with_ws_cors(cors_domain)
    }

    /// Configure the cors domains for HTTP
    pub fn with_http_cors(mut self, cors_domain: Option<String>) -> Self {
        self.http_cors_domains = cors_domain;
        self
    }

    /// Configure the cors domains for WS
    pub fn with_ws_cors(mut self, cors_domain: Option<String>) -> Self {
        self.ws_cors_domains = cors_domain;
        self
    }

    /// Configures the ws server
    ///
    /// Note: this always configures an [EthSubscriptionIdProvider] [IdProvider] for convenience.
    /// To set a custom [IdProvider], please use [Self::with_id_provider].
    pub fn with_ws(mut self, config: ServerBuilder) -> Self {
        self.ws_server_config = Some(config.set_id_provider(EthSubscriptionIdProvider::default()));
        self
    }

    /// Configures the [SocketAddr] of the http server
    ///
    /// Default is [Ipv4Addr::LOCALHOST] and [DEFAULT_HTTP_RPC_PORT]
    pub fn with_http_address(mut self, addr: SocketAddr) -> Self {
        self.http_addr = Some(addr);
        self
    }

    /// Configures the [SocketAddr] of the ws server
    ///
    /// Default is [Ipv4Addr::LOCALHOST] and [DEFAULT_WS_RPC_PORT]
    pub fn with_ws_address(mut self, addr: SocketAddr) -> Self {
        self.ws_addr = Some(addr);
        self
    }

    /// Configures the ipc server
    ///
    /// Note: this always configures an [EthSubscriptionIdProvider] [IdProvider] for convenience.
    /// To set a custom [IdProvider], please use [Self::with_id_provider].
    pub fn with_ipc(mut self, config: IpcServerBuilder) -> Self {
        self.ipc_server_config = Some(config.set_id_provider(EthSubscriptionIdProvider::default()));
        self
    }

    /// Sets a custom [IdProvider] for all configured transports.
    ///
    /// By default all transports use [EthSubscriptionIdProvider]
    pub fn with_id_provider<I>(mut self, id_provider: I) -> Self
    where
        I: IdProvider + Clone + 'static,
    {
        if let Some(http) = self.http_server_config {
            self.http_server_config = Some(http.set_id_provider(id_provider.clone()));
        }
        if let Some(ws) = self.ws_server_config {
            self.ws_server_config = Some(ws.set_id_provider(id_provider.clone()));
        }
        if let Some(ipc) = self.ipc_server_config {
            self.ipc_server_config = Some(ipc.set_id_provider(id_provider));
        }

        self
    }

    /// Configures the endpoint of the ipc server
    ///
    /// Default is [DEFAULT_IPC_ENDPOINT]
    pub fn with_ipc_endpoint(mut self, path: impl Into<String>) -> Self {
        self.ipc_endpoint = Some(Endpoint::new(path.into()));
        self
    }

    /// Configures the JWT secret for authentication.
    pub fn with_jwt_secret(mut self, secret: Option<JwtSecret>) -> Self {
        self.jwt_secret = secret;
        self
    }

    /// Returns true if any server is configured.
    ///
    /// If no server is configured, no server will be be launched on [RpcServerConfig::start].
    pub fn has_server(&self) -> bool {
        self.http_server_config.is_some() ||
            self.ws_server_config.is_some() ||
            self.ipc_server_config.is_some()
    }

    /// Returns the [SocketAddr] of the http server
    pub fn http_address(&self) -> Option<SocketAddr> {
        self.http_addr
    }

    /// Returns the [SocketAddr] of the ws server
    pub fn ws_address(&self) -> Option<SocketAddr> {
        self.ws_addr
    }

    /// Returns the [Endpoint] of the ipc server
    pub fn ipc_endpoint(&self) -> Option<&Endpoint> {
        self.ipc_endpoint.as_ref()
    }

    /// Convenience function to do [RpcServerConfig::build] and [RpcServer::start] in one step
    pub async fn start(self, modules: TransportRpcModules) -> Result<RpcServerHandle, RpcError> {
        self.build(&modules).await?.start(modules).await
    }

    /// Builds the ws and http server(s).
    ///
    /// If both are on the same port, they are combined into one server.
    async fn build_ws_http(
        &mut self,
        modules: &TransportRpcModules,
    ) -> Result<WsHttpServer, RpcError> {
        let http_socket_addr = self.http_addr.unwrap_or(SocketAddr::V4(SocketAddrV4::new(
            Ipv4Addr::LOCALHOST,
            DEFAULT_HTTP_RPC_PORT,
        )));
        let jwt_secret = self.jwt_secret.clone();

        let ws_socket_addr = self
            .ws_addr
            .unwrap_or(SocketAddr::V4(SocketAddrV4::new(Ipv4Addr::LOCALHOST, DEFAULT_WS_RPC_PORT)));

        // If both are configured on the same port, we combine them into one server.
        if self.http_addr == self.ws_addr &&
            self.http_server_config.is_some() &&
            self.ws_server_config.is_some()
        {
            let cors = match (self.ws_cors_domains.as_ref(), self.http_cors_domains.as_ref()) {
                (Some(ws_cors), Some(http_cors)) => {
                    if ws_cors.trim() != http_cors.trim() {
                        return Err(WsHttpSamePortError::ConflictingCorsDomains {
                            http_cors_domains: Some(http_cors.clone()),
                            ws_cors_domains: Some(ws_cors.clone()),
                        }
                        .into())
                    }
                    Some(ws_cors)
                }
                (None, cors @ Some(_)) => cors,
                (cors @ Some(_), None) => cors,
                _ => None,
            }
            .cloned();

            let secret = self.jwt_secret.clone();

            // we merge this into one server using the http setup
            self.ws_server_config.take();

            modules.config.ensure_ws_http_identical()?;

            let builder = self.http_server_config.take().expect("is set; qed");
            let (server, addr) = WsHttpServerKind::build(
                builder,
                http_socket_addr,
                cors,
                secret,
                ServerKind::WsHttp(http_socket_addr),
                modules
                    .http
                    .as_ref()
                    .or(modules.ws.as_ref())
                    .map(RpcServerMetrics::new)
                    .unwrap_or_default(),
            )
            .await?;
            return Ok(WsHttpServer {
                http_local_addr: Some(addr),
                ws_local_addr: Some(addr),
                server: WsHttpServers::SamePort(server),
                jwt_secret,
            })
        }

        let mut http_local_addr = None;
        let mut http_server = None;

        let mut ws_local_addr = None;
        let mut ws_server = None;
        if let Some(builder) = self.ws_server_config.take() {
            let builder = builder.ws_only();
            let (server, addr) = WsHttpServerKind::build(
                builder,
                ws_socket_addr,
                self.ws_cors_domains.take(),
                self.jwt_secret.clone(),
                ServerKind::WS(ws_socket_addr),
                modules.ws.as_ref().map(RpcServerMetrics::new).unwrap_or_default(),
            )
            .await?;
            ws_local_addr = Some(addr);
            ws_server = Some(server);
        }

        if let Some(builder) = self.http_server_config.take() {
            let builder = builder.http_only();
            let (server, addr) = WsHttpServerKind::build(
                builder,
                http_socket_addr,
                self.http_cors_domains.take(),
                self.jwt_secret.clone(),
                ServerKind::Http(http_socket_addr),
                modules.http.as_ref().map(RpcServerMetrics::new).unwrap_or_default(),
            )
            .await?;
            http_local_addr = Some(addr);
            http_server = Some(server);
        }

        Ok(WsHttpServer {
            http_local_addr,
            ws_local_addr,
            server: WsHttpServers::DifferentPort { http: http_server, ws: ws_server },
            jwt_secret,
        })
    }

    /// Finalize the configuration of the server(s).
    ///
    /// This consumes the builder and returns a server.
    ///
    /// Note: The server ist not started and does nothing unless polled, See also [RpcServer::start]
    pub async fn build(mut self, modules: &TransportRpcModules) -> Result<RpcServer, RpcError> {
        let mut server = RpcServer::empty();
        server.ws_http = self.build_ws_http(modules).await?;

        if let Some(builder) = self.ipc_server_config {
            let metrics = modules.ipc.as_ref().map(RpcServerMetrics::new).unwrap_or_default();
            let ipc_path = self
                .ipc_endpoint
                .unwrap_or_else(|| Endpoint::new(DEFAULT_IPC_ENDPOINT.to_string()));
            let ipc = builder.set_logger(metrics).build(ipc_path.path())?;
            server.ipc = Some(ipc);
        }

        Ok(server)
    }
}

/// Holds modules to be installed per transport type
///
/// # Example
///
/// Configure a http transport only
///
/// ```
/// use reth_rpc_builder::{RethRpcModule, TransportRpcModuleConfig};
/// let config =
///     TransportRpcModuleConfig::default().with_http([RethRpcModule::Eth, RethRpcModule::Admin]);
/// ```
#[derive(Debug, Clone, Default, Eq, PartialEq)]
pub struct TransportRpcModuleConfig {
    /// http module configuration
    http: Option<RpcModuleSelection>,
    /// ws module configuration
    ws: Option<RpcModuleSelection>,
    /// ipc module configuration
    ipc: Option<RpcModuleSelection>,
    /// Config for the modules
    config: Option<RpcModuleConfig>,
}

// === impl TransportRpcModuleConfig ===

impl TransportRpcModuleConfig {
    /// Creates a new config with only http set
    pub fn set_http(http: impl Into<RpcModuleSelection>) -> Self {
        Self::default().with_http(http)
    }

    /// Creates a new config with only ws set
    pub fn set_ws(ws: impl Into<RpcModuleSelection>) -> Self {
        Self::default().with_ws(ws)
    }

    /// Creates a new config with only ipc set
    pub fn set_ipc(ipc: impl Into<RpcModuleSelection>) -> Self {
        Self::default().with_ipc(ipc)
    }

    /// Sets the [RpcModuleSelection] for the http transport.
    pub fn with_http(mut self, http: impl Into<RpcModuleSelection>) -> Self {
        self.http = Some(http.into());
        self
    }

    /// Sets the [RpcModuleSelection] for the ws transport.
    pub fn with_ws(mut self, ws: impl Into<RpcModuleSelection>) -> Self {
        self.ws = Some(ws.into());
        self
    }

    /// Sets the [RpcModuleSelection] for the http transport.
    pub fn with_ipc(mut self, ipc: impl Into<RpcModuleSelection>) -> Self {
        self.ipc = Some(ipc.into());
        self
    }

    /// Sets a custom [RpcModuleConfig] for the configured modules.
    pub fn with_config(mut self, config: RpcModuleConfig) -> Self {
        self.config = Some(config);
        self
    }

    /// Returns true if no transports are configured
    pub fn is_empty(&self) -> bool {
        self.http.is_none() && self.ws.is_none() && self.ipc.is_none()
    }

    /// Returns the [RpcModuleSelection] for the http transport
    pub fn http(&self) -> Option<&RpcModuleSelection> {
        self.http.as_ref()
    }

    /// Returns the [RpcModuleSelection] for the ws transport
    pub fn ws(&self) -> Option<&RpcModuleSelection> {
        self.ws.as_ref()
    }

    /// Returns the [RpcModuleSelection] for the ipc transport
    pub fn ipc(&self) -> Option<&RpcModuleSelection> {
        self.ipc.as_ref()
    }

    /// Ensures that both http and ws are configured and that they are configured to use the same
    /// port.
    fn ensure_ws_http_identical(&self) -> Result<(), WsHttpSamePortError> {
        if RpcModuleSelection::are_identical(self.http.as_ref(), self.ws.as_ref()) {
            Ok(())
        } else {
            let http_modules =
                self.http.clone().map(RpcModuleSelection::into_selection).unwrap_or_default();
            let ws_modules =
                self.ws.clone().map(RpcModuleSelection::into_selection).unwrap_or_default();
            Err(WsHttpSamePortError::ConflictingModules { http_modules, ws_modules })
        }
    }
}

/// Holds installed modules per transport type.
#[derive(Debug, Clone, Default)]
pub struct TransportRpcModules<Context = ()> {
    /// The original config
    config: TransportRpcModuleConfig,
    /// rpcs module for http
    http: Option<RpcModule<Context>>,
    /// rpcs module for ws
    ws: Option<RpcModule<Context>>,
    /// rpcs module for ipc
    ipc: Option<RpcModule<Context>>,
}

// === impl TransportRpcModules ===

impl TransportRpcModules {
    /// Returns the [TransportRpcModuleConfig] used to configure this instance.
    pub fn module_config(&self) -> &TransportRpcModuleConfig {
        &self.config
    }

    /// Merge the given Methods in the configured http methods.
    ///
    /// Fails if any of the methods in other is present already.
    ///
    /// Returns Ok(false) if no http transport is configured.
    pub fn merge_http(
        &mut self,
        other: impl Into<Methods>,
    ) -> Result<bool, jsonrpsee::core::error::Error> {
        if let Some(ref mut http) = self.http {
            return http.merge(other.into()).map(|_| true)
        }
        Ok(false)
    }

    /// Merge the given Methods in the configured ws methods.
    ///
    /// Fails if any of the methods in other is present already.
    ///
    /// Returns Ok(false) if no http transport is configured.
    pub fn merge_ws(
        &mut self,
        other: impl Into<Methods>,
    ) -> Result<bool, jsonrpsee::core::error::Error> {
        if let Some(ref mut ws) = self.ws {
            return ws.merge(other.into()).map(|_| true)
        }
        Ok(false)
    }

    /// Merge the given Methods in the configured ipc methods.
    ///
    /// Fails if any of the methods in other is present already.
    ///
    /// Returns Ok(false) if no ipc transport is configured.
    pub fn merge_ipc(
        &mut self,
        other: impl Into<Methods>,
    ) -> Result<bool, jsonrpsee::core::error::Error> {
        if let Some(ref mut ipc) = self.ipc {
            return ipc.merge(other.into()).map(|_| true)
        }
        Ok(false)
    }

    /// Merge the given Methods in all configured methods.
    ///
    /// Fails if any of the methods in other is present already.
    pub fn merge_configured(
        &mut self,
        other: impl Into<Methods>,
    ) -> Result<(), jsonrpsee::core::error::Error> {
        let other = other.into();
        self.merge_http(other.clone())?;
        self.merge_ws(other.clone())?;
        self.merge_ipc(other)?;
        Ok(())
    }

    /// Convenience function for starting a server
    pub async fn start_server(self, builder: RpcServerConfig) -> Result<RpcServerHandle, RpcError> {
        builder.start(self).await
    }
}

/// Container type for ws and http servers in all possible combinations.
#[derive(Default)]
struct WsHttpServer {
    /// The address of the http server
    http_local_addr: Option<SocketAddr>,
    /// The address of the ws server
    ws_local_addr: Option<SocketAddr>,
    /// Configured ws,http servers
    server: WsHttpServers,
    /// The jwt secret.
    jwt_secret: Option<JwtSecret>,
}

/// Enum for holding the http and ws servers in all possible combinations.
enum WsHttpServers {
    /// Both servers are on the same port
    SamePort(WsHttpServerKind),
    /// Servers are on different ports
    DifferentPort { http: Option<WsHttpServerKind>, ws: Option<WsHttpServerKind> },
}

// === impl WsHttpServers ===

impl WsHttpServers {
    /// Starts the servers and returns the handles (http, ws)
    async fn start(
        self,
        http_module: Option<RpcModule<()>>,
        ws_module: Option<RpcModule<()>>,
        config: &TransportRpcModuleConfig,
    ) -> Result<(Option<ServerHandle>, Option<ServerHandle>), RpcError> {
        let mut http_handle = None;
        let mut ws_handle = None;
        match self {
            WsHttpServers::SamePort(both) => {
                // Make sure http and ws modules are identical, since we currently can't run
                // different modules on same server
                config.ensure_ws_http_identical()?;

                if let Some(module) = http_module.or(ws_module) {
                    let handle = both.start(module).await;
                    http_handle = Some(handle.clone());
                    ws_handle = Some(handle);
                }
            }
            WsHttpServers::DifferentPort { http, ws } => {
                if let Some((server, module)) =
                    http.and_then(|server| http_module.map(|module| (server, module)))
                {
                    http_handle = Some(server.start(module).await);
                }
                if let Some((server, module)) =
                    ws.and_then(|server| ws_module.map(|module| (server, module)))
                {
                    ws_handle = Some(server.start(module).await);
                }
            }
        }

        Ok((http_handle, ws_handle))
    }
}

impl Default for WsHttpServers {
    fn default() -> Self {
        Self::DifferentPort { http: None, ws: None }
    }
}

/// Http Servers Enum
enum WsHttpServerKind {
    /// Http server
    Plain(Server<Identity, RpcServerMetrics>),
    /// Http server with cors
    WithCors(Server<Stack<CorsLayer, Identity>, RpcServerMetrics>),
    /// Http server with auth
    WithAuth(Server<Stack<AuthLayer<JwtAuthValidator>, Identity>, RpcServerMetrics>),
    /// Http server with cors and auth
    WithCorsAuth(
        Server<Stack<AuthLayer<JwtAuthValidator>, Stack<CorsLayer, Identity>>, RpcServerMetrics>,
    ),
}

// === impl WsHttpServerKind ===

impl WsHttpServerKind {
    /// Starts the server and returns the handle
    async fn start(self, module: RpcModule<()>) -> ServerHandle {
        match self {
            WsHttpServerKind::Plain(server) => server.start(module),
            WsHttpServerKind::WithCors(server) => server.start(module),
            WsHttpServerKind::WithAuth(server) => server.start(module),
            WsHttpServerKind::WithCorsAuth(server) => server.start(module),
        }
    }

    /// Builds the server according to the given config parameters.
    ///
    /// Returns the address of the started server.
    async fn build(
        builder: ServerBuilder,
        socket_addr: SocketAddr,
        cors_domains: Option<String>,
        jwt_secret: Option<JwtSecret>,
        server_kind: ServerKind,
        metrics: RpcServerMetrics,
    ) -> Result<(Self, SocketAddr), RpcError> {
        if let Some(cors) = cors_domains.as_deref().map(cors::create_cors_layer) {
            let cors = cors.map_err(|err| RpcError::Custom(err.to_string()))?;

            if let Some(secret) = jwt_secret {
                // stack cors and auth layers
                let middleware = tower::ServiceBuilder::new()
                    .layer(cors)
                    .layer(AuthLayer::new(JwtAuthValidator::new(secret.clone())));

                let server = builder
                    .set_middleware(middleware)
                    .set_logger(metrics)
                    .build(socket_addr)
                    .await
                    .map_err(|err| RpcError::from_jsonrpsee_error(err, server_kind))?;
                let local_addr = server.local_addr()?;
                let server = WsHttpServerKind::WithCorsAuth(server);
                Ok((server, local_addr))
            } else {
                let middleware = tower::ServiceBuilder::new().layer(cors);
                let server = builder
                    .set_middleware(middleware)
                    .set_logger(metrics)
                    .build(socket_addr)
                    .await
                    .map_err(|err| RpcError::from_jsonrpsee_error(err, server_kind))?;
                let local_addr = server.local_addr()?;
                let server = WsHttpServerKind::WithCors(server);
                Ok((server, local_addr))
            }
        } else if let Some(secret) = jwt_secret {
            // jwt auth layered service
            let middleware = tower::ServiceBuilder::new()
                .layer(AuthLayer::new(JwtAuthValidator::new(secret.clone())));
            let server = builder
                .set_middleware(middleware)
                .set_logger(metrics)
                .build(socket_addr)
                .await
                .map_err(|err| {
                    RpcError::from_jsonrpsee_error(err, ServerKind::Auth(socket_addr))
                })?;
            let local_addr = server.local_addr()?;
            let server = WsHttpServerKind::WithAuth(server);
            Ok((server, local_addr))
        } else {
            // plain server without any middleware
            let server = builder
                .set_logger(metrics)
                .build(socket_addr)
                .await
                .map_err(|err| RpcError::from_jsonrpsee_error(err, server_kind))?;
            let local_addr = server.local_addr()?;
            let server = WsHttpServerKind::Plain(server);
            Ok((server, local_addr))
        }
    }
}

/// Container type for each transport ie. http, ws, and ipc server
pub struct RpcServer {
    /// Configured ws,http servers
    ws_http: WsHttpServer,
    /// ipc server
    ipc: Option<IpcServer<Identity, RpcServerMetrics>>,
}

// === impl RpcServer ===

impl RpcServer {
    fn empty() -> RpcServer {
        RpcServer { ws_http: Default::default(), ipc: None }
    }

    /// Returns the [`SocketAddr`] of the http server if started.
    pub fn http_local_addr(&self) -> Option<SocketAddr> {
        self.ws_http.http_local_addr
    }
    /// Return the JwtSecret of the the server
    pub fn jwt(&self) -> Option<JwtSecret> {
        self.ws_http.jwt_secret.clone()
    }

    /// Returns the [`SocketAddr`] of the ws server if started.
    pub fn ws_local_addr(&self) -> Option<SocketAddr> {
        self.ws_http.ws_local_addr
    }

    /// Returns the [`Endpoint`] of the ipc server if started.
    pub fn ipc_endpoint(&self) -> Option<&Endpoint> {
        self.ipc.as_ref().map(|ipc| ipc.endpoint())
    }

    /// Starts the configured server by spawning the servers on the tokio runtime.
    ///
    /// This returns an [RpcServerHandle] that's connected to the server task(s) until the server is
    /// stopped or the [RpcServerHandle] is dropped.
    #[instrument(name = "start", skip_all, fields(http = ?self.http_local_addr(), ws = ?self.ws_local_addr(), ipc = ?self.ipc_endpoint().map(|ipc|ipc.path())), target = "rpc", level = "TRACE")]
    pub async fn start(self, modules: TransportRpcModules) -> Result<RpcServerHandle, RpcError> {
        trace!(target: "rpc", "staring RPC server");
        let Self { ws_http, ipc: ipc_server } = self;
        let TransportRpcModules { config, http, ws, ipc } = modules;
        let mut handle = RpcServerHandle {
            http_local_addr: ws_http.http_local_addr,
            ws_local_addr: ws_http.ws_local_addr,
            http: None,
            ws: None,
            ipc_endpoint: None,
            ipc: None,
            jwt_secret: None,
        };

        let (http, ws) = ws_http.server.start(http, ws, &config).await?;
        handle.http = http;
        handle.ws = ws;

        if let Some((server, module)) =
            ipc_server.and_then(|server| ipc.map(|module| (server, module)))
        {
            handle.ipc_endpoint = Some(server.endpoint().path().to_string());
            handle.ipc = Some(server.start(module).await?);
        }

        Ok(handle)
    }
}

impl fmt::Debug for RpcServer {
    fn fmt(&self, f: &mut fmt::Formatter<'_>) -> fmt::Result {
        f.debug_struct("RpcServer")
            .field("http", &self.ws_http.http_local_addr.is_some())
            .field("ws", &self.ws_http.http_local_addr.is_some())
            .field("ipc", &self.ipc.is_some())
            .finish()
    }
}

/// A handle to the spawned servers.
///
/// When this type is dropped or [RpcServerHandle::stop] has been called the server will be stopped.
#[derive(Clone)]
#[must_use = "Server stops if dropped"]
pub struct RpcServerHandle {
    /// The address of the http/ws server
    http_local_addr: Option<SocketAddr>,
    ws_local_addr: Option<SocketAddr>,
    http: Option<ServerHandle>,
    ws: Option<ServerHandle>,
    ipc_endpoint: Option<String>,
    ipc: Option<ServerHandle>,
    jwt_secret: Option<JwtSecret>,
}

// === impl RpcServerHandle ===

impl RpcServerHandle {
    /// Configures the JWT secret for authentication.
    fn bearer_token(&self) -> Option<String> {
        self.jwt_secret.as_ref().map(|secret| {
            format!(
                "Bearer {}",
                secret
                    .encode(&Claims {
                        iat: (SystemTime::now().duration_since(UNIX_EPOCH).unwrap() +
                            Duration::from_secs(60))
                        .as_secs(),
                        exp: None,
                    })
                    .unwrap()
            )
        })
    }
    /// Returns the [`SocketAddr`] of the http server if started.
    pub fn http_local_addr(&self) -> Option<SocketAddr> {
        self.http_local_addr
    }

    /// Returns the [`SocketAddr`] of the ws server if started.
    pub fn ws_local_addr(&self) -> Option<SocketAddr> {
        self.ws_local_addr
    }

    /// Tell the server to stop without waiting for the server to stop.
    pub fn stop(self) -> Result<(), RpcError> {
        if let Some(handle) = self.http {
            handle.stop()?
        }

        if let Some(handle) = self.ws {
            handle.stop()?
        }

        if let Some(handle) = self.ipc {
            handle.stop()?
        }

        Ok(())
    }

    /// Returns the endpoint of the launched IPC server, if any
    pub fn ipc_endpoint(&self) -> Option<String> {
        self.ipc_endpoint.clone()
    }

    /// Returns the url to the http server
    pub fn http_url(&self) -> Option<String> {
        self.http_local_addr.map(|addr| format!("http://{addr}"))
    }

    /// Returns the url to the ws server
    pub fn ws_url(&self) -> Option<String> {
        self.ws_local_addr.map(|addr| format!("ws://{addr}"))
    }

    /// Returns a http client connected to the server.
    pub fn http_client(&self) -> Option<jsonrpsee::http_client::HttpClient> {
        let url = self.http_url()?;

        let client = if let Some(token) = self.bearer_token() {
            jsonrpsee::http_client::HttpClientBuilder::default()
                .set_headers(HeaderMap::from_iter([(AUTHORIZATION, token.parse().unwrap())]))
                .build(url)
        } else {
            jsonrpsee::http_client::HttpClientBuilder::default().build(url)
        };

        client.expect("failed to create http client").into()
    }
    /// Returns a ws client connected to the server.
    pub async fn ws_client(&self) -> Option<jsonrpsee::ws_client::WsClient> {
        let url = self.ws_url()?;
        let mut builder = jsonrpsee::ws_client::WsClientBuilder::default();

        if let Some(token) = self.bearer_token() {
            let headers = HeaderMap::from_iter([(AUTHORIZATION, token.parse().unwrap())]);
            builder = builder.set_headers(headers);
        }

        let client = builder.build(url).await.expect("failed to create ws client");
        Some(client)
    }
}

impl fmt::Debug for RpcServerHandle {
    fn fmt(&self, f: &mut fmt::Formatter<'_>) -> fmt::Result {
        f.debug_struct("RpcServerHandle")
            .field("http", &self.http.is_some())
            .field("ws", &self.ws.is_some())
            .field("ipc", &self.ipc.is_some())
            .finish()
    }
}

#[cfg(test)]
mod tests {
    use super::*;

    #[test]
    fn parse_eth_call_bundle() {
        let selection = "eth-call-bundle".parse::<RethRpcModule>().unwrap();
        assert_eq!(selection, RethRpcModule::EthCallBundle);
        let selection = "eth_callBundle".parse::<RethRpcModule>().unwrap();
        assert_eq!(selection, RethRpcModule::EthCallBundle);
    }

    #[test]
    fn parse_eth_call_bundle_selection() {
        let selection = "eth,admin,debug,eth-call-bundle".parse::<RpcModuleSelection>().unwrap();
        assert_eq!(
            selection,
            RpcModuleSelection::Selection(vec![
                RethRpcModule::Eth,
                RethRpcModule::Admin,
                RethRpcModule::Debug,
                RethRpcModule::EthCallBundle,
            ])
        );
    }

    #[test]
    fn parse_rpc_module_selection() {
        let selection = "all".parse::<RpcModuleSelection>().unwrap();
        assert_eq!(selection, RpcModuleSelection::All);
    }

    #[test]
    fn parse_rpc_module_selection_none() {
        let selection = "none".parse::<RpcModuleSelection>().unwrap();
        assert_eq!(selection, Selection(vec![]));
    }

    #[test]
    fn parse_rpc_unique_module_selection() {
        let selection = "eth,admin,eth,net".parse::<RpcModuleSelection>().unwrap();
        assert_eq!(
            selection,
            RpcModuleSelection::Selection(vec![
                RethRpcModule::Eth,
                RethRpcModule::Admin,
                RethRpcModule::Net,
            ])
        );
    }

    #[test]
    fn identical_selection() {
        assert!(RpcModuleSelection::are_identical(
            Some(&RpcModuleSelection::All),
            Some(&RpcModuleSelection::All),
        ));
        assert!(!RpcModuleSelection::are_identical(
            Some(&RpcModuleSelection::All),
            Some(&RpcModuleSelection::Standard),
        ));
        assert!(RpcModuleSelection::are_identical(
            Some(&RpcModuleSelection::Selection(RpcModuleSelection::Standard.into_selection())),
            Some(&RpcModuleSelection::Standard),
        ));
    }

    #[test]
    fn test_rpc_module_str() {
        macro_rules! assert_rpc_module {
            ($($s:expr => $v:expr,)*) => {
                $(
                    let val: RethRpcModule  = $s.parse().unwrap();
                    assert_eq!(val, $v);
                    assert_eq!(val.to_string().as_str(), $s);
                )*
            };
        }
        assert_rpc_module!
        (
                "admin" =>  RethRpcModule::Admin,
                "debug" =>  RethRpcModule::Debug,
                "eth" =>  RethRpcModule::Eth,
                "net" =>  RethRpcModule::Net,
                "trace" =>  RethRpcModule::Trace,
                "web3" =>  RethRpcModule::Web3,
                "rpc" => RethRpcModule::Rpc,
                "ots" => RethRpcModule::Ots,
                "reth" => RethRpcModule::Reth,
            );
    }

    #[test]
    fn test_default_selection() {
        let selection = RpcModuleSelection::Standard.into_selection();
        assert_eq!(selection, vec![RethRpcModule::Eth, RethRpcModule::Net, RethRpcModule::Web3,])
    }

    #[test]
    fn test_create_rpc_module_config() {
        let selection = vec!["eth", "admin"];
        let config = RpcModuleSelection::try_from_selection(selection).unwrap();
        assert_eq!(
            config,
            RpcModuleSelection::Selection(vec![RethRpcModule::Eth, RethRpcModule::Admin])
        );
    }

    #[test]
    fn test_configure_transport_config() {
        let config = TransportRpcModuleConfig::default()
            .with_http([RethRpcModule::Eth, RethRpcModule::Admin]);
        assert_eq!(
            config,
            TransportRpcModuleConfig {
                http: Some(RpcModuleSelection::Selection(vec![
                    RethRpcModule::Eth,
                    RethRpcModule::Admin
                ])),
                ws: None,
                ipc: None,
                config: None,
            }
        )
    }

    #[test]
    fn test_configure_transport_config_none() {
        let config = TransportRpcModuleConfig::default().with_http(Vec::<RethRpcModule>::new());
        assert_eq!(
            config,
            TransportRpcModuleConfig {
                http: Some(RpcModuleSelection::Selection(vec![])),
                ws: None,
                ipc: None,
                config: None,
            }
        )
    }
}
>>>>>>> 8667c336
<|MERGE_RESOLUTION|>--- conflicted
+++ resolved
@@ -1,4 +1,3 @@
-<<<<<<< HEAD
 //! Configure reth RPC.
 //!
 //! This crate contains several builder and config types that allow to configure the selection of
@@ -418,6 +417,37 @@
         (modules, auth_module, registry)
     }
 
+    /// Converts the builder into a [RethModuleRegistry] which can be used to create all components.
+    ///
+    /// This is useful for getting access to API handlers directly:
+    ///
+    /// # Example
+    ///
+    /// ```no_run
+    /// use reth_network_api::noop::NoopNetwork;
+    /// use reth_provider::test_utils::{NoopProvider, TestCanonStateSubscriptions};
+    /// use reth_rpc_builder::RpcModuleBuilder;
+    /// use reth_tasks::TokioTaskExecutor;
+    /// use reth_transaction_pool::noop::NoopTransactionPool;
+    ///
+    /// let mut registry = RpcModuleBuilder::default()
+    ///     .with_provider(NoopProvider::default())
+    ///     .with_pool(NoopTransactionPool::default())
+    ///     .with_network(NoopNetwork::default())
+    ///     .with_executor(TokioTaskExecutor::default())
+    ///     .with_events(TestCanonStateSubscriptions::default())
+    ///     .into_registry(Default::default());
+    ///
+    /// let eth_api = registry.eth_api();
+    /// ```
+    pub fn into_registry(
+        self,
+        config: RpcModuleConfig,
+    ) -> RethModuleRegistry<Provider, Pool, Network, Tasks, Events> {
+        let Self { provider, pool, network, executor, events } = self;
+        RethModuleRegistry::new(provider, pool, network, executor, events, config)
+    }
+
     /// Configures all [RpcModule]s specific to the given [TransportRpcModuleConfig] which can be
     /// used to start the transport server(s).
     ///
@@ -919,6 +949,10 @@
     Events: CanonStateSubscriptions + Clone + 'static,
 {
     /// Register Eth Namespace
+    ///
+    /// # Panics
+    ///
+    /// If called outside of the tokio runtime. See also [Self::eth_api]
     pub fn register_eth(&mut self) -> &mut Self {
         let eth_api = self.eth_api();
         self.modules.insert(RethRpcModule::Eth, eth_api.into_rpc().into());
@@ -926,6 +960,10 @@
     }
 
     /// Register Otterscan Namespace
+    ///
+    /// # Panics
+    ///
+    /// If called outside of the tokio runtime. See also [Self::eth_api]
     pub fn register_ots(&mut self) -> &mut Self {
         let otterscan_api = self.otterscan_api();
         self.modules.insert(RethRpcModule::Ots, otterscan_api.into_rpc().into());
@@ -933,6 +971,10 @@
     }
 
     /// Register Debug Namespace
+    ///
+    /// # Panics
+    ///
+    /// If called outside of the tokio runtime. See also [Self::eth_api]
     pub fn register_debug(&mut self) -> &mut Self {
         let debug_api = self.debug_api();
         self.modules.insert(RethRpcModule::Debug, debug_api.into_rpc().into());
@@ -940,6 +982,10 @@
     }
 
     /// Register Trace Namespace
+    ///
+    /// # Panics
+    ///
+    /// If called outside of the tokio runtime. See also [Self::eth_api]
     pub fn register_trace(&mut self) -> &mut Self {
         let trace_api = self.trace_api();
         self.modules.insert(RethRpcModule::Trace, trace_api.into_rpc().into());
@@ -968,6 +1014,12 @@
     }
 
     /// Register Net Namespace
+    ///
+    /// See also [Self::eth_api]
+    ///
+    /// # Panics
+    ///
+    /// If called outside of the tokio runtime.
     pub fn register_net(&mut self) -> &mut Self {
         let netapi = self.net_api();
         self.modules.insert(RethRpcModule::Net, netapi.into_rpc().into());
@@ -975,6 +1027,12 @@
     }
 
     /// Register Reth namespace
+    ///
+    /// See also [Self::eth_api]
+    ///
+    /// # Panics
+    ///
+    /// If called outside of the tokio runtime.
     pub fn register_reth(&mut self) -> &mut Self {
         let rethapi = self.reth_api();
         self.modules.insert(RethRpcModule::Reth, rethapi.into_rpc().into());
@@ -1003,6 +1061,10 @@
     ///
     /// If this is the first time the namespace is requested, a new instance of API implementation
     /// will be created.
+    ///
+    /// # Panics
+    ///
+    /// If called outside of the tokio runtime. See also [Self::eth_api]
     pub fn reth_methods(
         &mut self,
         namespaces: impl Iterator<Item = RethRpcModule>,
@@ -1151,33 +1213,60 @@
     }
 
     /// Returns the configured [EthHandlers] or creates it if it does not exist yet
+    ///
+    /// # Panics
+    ///
+    /// If called outside of the tokio runtime. See also [Self::eth_api]
     pub fn eth_handlers(&mut self) -> EthHandlers<Provider, Pool, Network, Events> {
         self.with_eth(|handlers| handlers.clone())
     }
 
     /// Returns the configured [EthApi] or creates it if it does not exist yet
+    ///
+    /// Caution: This will spawn the necessary tasks required by the [EthApi]: [EthStateCache].
+    ///
+    /// # Panics
+    ///
+    /// If called outside of the tokio runtime.
     pub fn eth_api(&mut self) -> EthApi<Provider, Pool, Network> {
         self.with_eth(|handlers| handlers.api.clone())
     }
+
     /// Instantiates TraceApi
+    ///
+    /// # Panics
+    ///
+    /// If called outside of the tokio runtime. See also [Self::eth_api]
     pub fn trace_api(&mut self) -> TraceApi<Provider, EthApi<Provider, Pool, Network>> {
         let eth = self.eth_handlers();
         TraceApi::new(self.provider.clone(), eth.api, self.blocking_pool_guard.clone())
     }
 
     /// Instantiates [EthBundle] Api
+    ///
+    /// # Panics
+    ///
+    /// If called outside of the tokio runtime. See also [Self::eth_api]
     pub fn bundle_api(&mut self) -> EthBundle<EthApi<Provider, Pool, Network>> {
         let eth_api = self.eth_api();
         EthBundle::new(eth_api, self.blocking_pool_guard.clone())
     }
 
     /// Instantiates OtterscanApi
+    ///
+    /// # Panics
+    ///
+    /// If called outside of the tokio runtime. See also [Self::eth_api]
     pub fn otterscan_api(&mut self) -> OtterscanApi<EthApi<Provider, Pool, Network>> {
         let eth_api = self.eth_api();
         OtterscanApi::new(eth_api)
     }
 
     /// Instantiates DebugApi
+    ///
+    /// # Panics
+    ///
+    /// If called outside of the tokio runtime. See also [Self::eth_api]
     pub fn debug_api(&mut self) -> DebugApi<Provider, EthApi<Provider, Pool, Network>> {
         let eth_api = self.eth_api();
         DebugApi::new(
@@ -1189,6 +1278,10 @@
     }
 
     /// Instantiates NetApi
+    ///
+    /// # Panics
+    ///
+    /// If called outside of the tokio runtime. See also [Self::eth_api]
     pub fn net_api(&mut self) -> NetApi<Network, EthApi<Provider, Pool, Network>> {
         let eth_api = self.eth_api();
         NetApi::new(self.network.clone(), eth_api)
@@ -2209,2311 +2302,4 @@
             }
         )
     }
-}
-=======
-//! Configure reth RPC.
-//!
-//! This crate contains several builder and config types that allow to configure the selection of
-//! [RethRpcModule] specific to transports (ws, http, ipc).
-//!
-//! The [RpcModuleBuilder] is the main entrypoint for configuring all reth modules. It takes
-//! instances of components required to start the servers, such as provider impls, network and
-//! transaction pool. [RpcModuleBuilder::build] returns a [TransportRpcModules] which contains the
-//! transport specific config (what APIs are available via this transport).
-//!
-//! The [RpcServerConfig] is used to configure the [RpcServer] type which contains all transport
-//! implementations (http server, ws server, ipc server). [RpcServer::start] requires the
-//! [TransportRpcModules] so it can start the servers with the configured modules.
-//!
-//! # Examples
-//!
-//! Configure only an http server with a selection of [RethRpcModule]s
-//!
-//! ```
-//! use reth_network_api::{NetworkInfo, Peers};
-//! use reth_provider::{
-//!     AccountReader, BlockReaderIdExt, CanonStateSubscriptions, ChainSpecProvider,
-//!     ChangeSetReader, EvmEnvProvider, StateProviderFactory,
-//! };
-//! use reth_rpc_builder::{
-//!     RethRpcModule, RpcModuleBuilder, RpcServerConfig, ServerBuilder, TransportRpcModuleConfig,
-//! };
-//! use reth_tasks::TokioTaskExecutor;
-//! use reth_transaction_pool::TransactionPool;
-//! pub async fn launch<Provider, Pool, Network, Events>(
-//!     provider: Provider,
-//!     pool: Pool,
-//!     network: Network,
-//!     events: Events,
-//! ) where
-//!     Provider: AccountReader
-//!         + BlockReaderIdExt
-//!         + ChainSpecProvider
-//!         + ChangeSetReader
-//!         + StateProviderFactory
-//!         + EvmEnvProvider
-//!         + Clone
-//!         + Unpin
-//!         + 'static,
-//!     Pool: TransactionPool + Clone + 'static,
-//!     Network: NetworkInfo + Peers + Clone + 'static,
-//!     Events: CanonStateSubscriptions + Clone + 'static,
-//! {
-//!     // configure the rpc module per transport
-//!     let transports = TransportRpcModuleConfig::default().with_http(vec![
-//!         RethRpcModule::Admin,
-//!         RethRpcModule::Debug,
-//!         RethRpcModule::Eth,
-//!         RethRpcModule::Web3,
-//!     ]);
-//!     let transport_modules =
-//!         RpcModuleBuilder::new(provider, pool, network, TokioTaskExecutor::default(), events)
-//!             .build(transports);
-//!     let handle = RpcServerConfig::default()
-//!         .with_http(ServerBuilder::default())
-//!         .start(transport_modules)
-//!         .await
-//!         .unwrap();
-//! }
-//! ```
-//!
-//! Configure a http and ws server with a separate auth server that handles the `engine_` API
-//!
-//!
-//! ```
-//! use reth_network_api::{NetworkInfo, Peers};
-//! use reth_provider::{
-//!     AccountReader, BlockReaderIdExt, CanonStateSubscriptions, ChainSpecProvider,
-//!     ChangeSetReader, EvmEnvProvider, StateProviderFactory,
-//! };
-//! use reth_rpc::JwtSecret;
-//! use reth_rpc_api::EngineApiServer;
-//! use reth_rpc_builder::{
-//!     auth::AuthServerConfig, RethRpcModule, RpcModuleBuilder, RpcServerConfig,
-//!     TransportRpcModuleConfig,
-//! };
-//! use reth_tasks::TokioTaskExecutor;
-//! use reth_transaction_pool::TransactionPool;
-//! use tokio::try_join;
-//! pub async fn launch<Provider, Pool, Network, Events, EngineApi>(
-//!     provider: Provider,
-//!     pool: Pool,
-//!     network: Network,
-//!     events: Events,
-//!     engine_api: EngineApi,
-//! ) where
-//!     Provider: AccountReader
-//!         + BlockReaderIdExt
-//!         + ChainSpecProvider
-//!         + ChangeSetReader
-//!         + StateProviderFactory
-//!         + EvmEnvProvider
-//!         + Clone
-//!         + Unpin
-//!         + 'static,
-//!     Pool: TransactionPool + Clone + 'static,
-//!     Network: NetworkInfo + Peers + Clone + 'static,
-//!     Events: CanonStateSubscriptions + Clone + 'static,
-//!     EngineApi: EngineApiServer,
-//! {
-//!     // configure the rpc module per transport
-//!     let transports = TransportRpcModuleConfig::default().with_http(vec![
-//!         RethRpcModule::Admin,
-//!         RethRpcModule::Debug,
-//!         RethRpcModule::Eth,
-//!         RethRpcModule::Web3,
-//!     ]);
-//!     let builder =
-//!         RpcModuleBuilder::new(provider, pool, network, TokioTaskExecutor::default(), events);
-//!
-//!     // configure the server modules
-//!     let (modules, auth_module, _registry) =
-//!         builder.build_with_auth_server(transports, engine_api);
-//!
-//!     // start the servers
-//!     let auth_config = AuthServerConfig::builder(JwtSecret::random()).build();
-//!     let config = RpcServerConfig::default();
-//!
-//!     let (_rpc_handle, _auth_handle) =
-//!         try_join!(modules.start_server(config), auth_module.start_server(auth_config),)
-//!             .unwrap();
-//! }
-//! ```
-
-#![doc(
-    html_logo_url = "https://raw.githubusercontent.com/paradigmxyz/reth/main/assets/reth-docs.png",
-    html_favicon_url = "https://avatars0.githubusercontent.com/u/97369466?s=256",
-    issue_tracker_base_url = "https://github.com/paradigmxyz/reth/issues/"
-)]
-#![warn(missing_debug_implementations, missing_docs, unreachable_pub, rustdoc::all)]
-#![deny(unused_must_use, rust_2018_idioms)]
-#![cfg_attr(docsrs, feature(doc_cfg, doc_auto_cfg))]
-
-use std::{
-    collections::{HashMap, HashSet},
-    fmt,
-    net::{Ipv4Addr, SocketAddr, SocketAddrV4},
-    str::FromStr,
-    time::{Duration, SystemTime, UNIX_EPOCH},
-};
-
-use hyper::{header::AUTHORIZATION, HeaderMap};
-pub use jsonrpsee::server::ServerBuilder;
-use jsonrpsee::{
-    server::{IdProvider, Server, ServerHandle},
-    Methods, RpcModule,
-};
-use serde::{Deserialize, Serialize, Serializer};
-use strum::{AsRefStr, EnumVariantNames, ParseError, VariantNames};
-use tower::layer::util::{Identity, Stack};
-use tower_http::cors::CorsLayer;
-use tracing::{instrument, trace};
-
-use constants::*;
-use error::{RpcError, ServerKind};
-use reth_ipc::server::IpcServer;
-pub use reth_ipc::server::{Builder as IpcServerBuilder, Endpoint};
-use reth_network_api::{noop::NoopNetwork, NetworkInfo, Peers};
-use reth_provider::{
-    AccountReader, BlockReader, BlockReaderIdExt, CanonStateSubscriptions, ChainSpecProvider,
-    ChangeSetReader, EvmEnvProvider, StateProviderFactory,
-};
-use reth_rpc::{
-    eth::{
-        cache::{cache_new_blocks_task, EthStateCache},
-        gas_oracle::GasPriceOracle,
-        EthBundle,
-    },
-    AdminApi, AuthLayer, BlockingTaskGuard, BlockingTaskPool, Claims, DebugApi, EngineEthApi,
-    EthApi, EthFilter, EthPubSub, EthSubscriptionIdProvider, JwtAuthValidator, JwtSecret, NetApi,
-    OtterscanApi, RPCApi, RethApi, TraceApi, TxPoolApi, Web3Api,
-};
-use reth_rpc_api::{servers::*, EngineApiServer};
-use reth_tasks::{TaskSpawner, TokioTaskExecutor};
-use reth_transaction_pool::{noop::NoopTransactionPool, TransactionPool};
-
-use crate::{
-    auth::AuthRpcModule, error::WsHttpSamePortError, metrics::RpcServerMetrics,
-    RpcModuleSelection::Selection,
-};
-// re-export for convenience
-pub use crate::eth::{EthConfig, EthHandlers};
-
-/// Auth server utilities.
-pub mod auth;
-
-/// Cors utilities.
-mod cors;
-
-/// Rpc error utilities.
-pub mod error;
-
-/// Eth utils
-mod eth;
-
-/// Common RPC constants.
-pub mod constants;
-
-// Rpc server metrics
-mod metrics;
-
-/// Convenience function for starting a server in one step.
-pub async fn launch<Provider, Pool, Network, Tasks, Events>(
-    provider: Provider,
-    pool: Pool,
-    network: Network,
-    module_config: impl Into<TransportRpcModuleConfig>,
-    server_config: impl Into<RpcServerConfig>,
-    executor: Tasks,
-    events: Events,
-) -> Result<RpcServerHandle, RpcError>
-where
-    Provider: BlockReaderIdExt
-        + AccountReader
-        + StateProviderFactory
-        + EvmEnvProvider
-        + ChainSpecProvider
-        + ChangeSetReader
-        + Clone
-        + Unpin
-        + 'static,
-    Pool: TransactionPool + Clone + 'static,
-    Network: NetworkInfo + Peers + Clone + 'static,
-    Tasks: TaskSpawner + Clone + 'static,
-    Events: CanonStateSubscriptions + Clone + 'static,
-{
-    let module_config = module_config.into();
-    let server_config = server_config.into();
-    RpcModuleBuilder::new(provider, pool, network, executor, events)
-        .build(module_config)
-        .start_server(server_config)
-        .await
-}
-
-/// A builder type to configure the RPC module: See [RpcModule]
-///
-/// This is the main entrypoint and the easiest way to configure an RPC server.
-#[derive(Debug, Clone)]
-pub struct RpcModuleBuilder<Provider, Pool, Network, Tasks, Events> {
-    /// The Provider type to when creating all rpc handlers
-    provider: Provider,
-    /// The Pool type to when creating all rpc handlers
-    pool: Pool,
-    /// The Network type to when creating all rpc handlers
-    network: Network,
-    /// How additional tasks are spawned, for example in the eth pubsub namespace
-    executor: Tasks,
-    /// Provides access to chain events, such as new blocks, required by pubsub.
-    events: Events,
-}
-
-// === impl RpcBuilder ===
-
-impl<Provider, Pool, Network, Tasks, Events>
-    RpcModuleBuilder<Provider, Pool, Network, Tasks, Events>
-{
-    /// Create a new instance of the builder
-    pub fn new(
-        provider: Provider,
-        pool: Pool,
-        network: Network,
-        executor: Tasks,
-        events: Events,
-    ) -> Self {
-        Self { provider, pool, network, executor, events }
-    }
-
-    /// Configure the provider instance.
-    pub fn with_provider<P>(self, provider: P) -> RpcModuleBuilder<P, Pool, Network, Tasks, Events>
-    where
-        P: BlockReader + StateProviderFactory + EvmEnvProvider + 'static,
-    {
-        let Self { pool, network, executor, events, .. } = self;
-        RpcModuleBuilder { provider, network, pool, executor, events }
-    }
-
-    /// Configure the transaction pool instance.
-    pub fn with_pool<P>(self, pool: P) -> RpcModuleBuilder<Provider, P, Network, Tasks, Events>
-    where
-        P: TransactionPool + 'static,
-    {
-        let Self { provider, network, executor, events, .. } = self;
-        RpcModuleBuilder { provider, network, pool, executor, events }
-    }
-
-    /// Configure a [NoopTransactionPool] instance.
-    ///
-    /// Caution: This will configure a pool API that does abosultely nothing.
-    /// This is only intended for allow easier setup of namespaces that depend on the [EthApi] which
-    /// requires a [TransactionPool] implementation.
-    pub fn with_noop_pool(
-        self,
-    ) -> RpcModuleBuilder<Provider, NoopTransactionPool, Network, Tasks, Events> {
-        let Self { provider, executor, events, network, .. } = self;
-        RpcModuleBuilder {
-            provider,
-            executor,
-            events,
-            network,
-            pool: NoopTransactionPool::default(),
-        }
-    }
-
-    /// Configure the network instance.
-    pub fn with_network<N>(self, network: N) -> RpcModuleBuilder<Provider, Pool, N, Tasks, Events>
-    where
-        N: NetworkInfo + Peers + 'static,
-    {
-        let Self { provider, pool, executor, events, .. } = self;
-        RpcModuleBuilder { provider, network, pool, executor, events }
-    }
-
-    /// Configure a [NoopNetwork] instance.
-    ///
-    /// Caution: This will configure a network API that does abosultely nothing.
-    /// This is only intended for allow easier setup of namespaces that depend on the [EthApi] which
-    /// requires a [NetworkInfo] implementation.
-    pub fn with_noop_network(self) -> RpcModuleBuilder<Provider, Pool, NoopNetwork, Tasks, Events> {
-        let Self { provider, pool, executor, events, .. } = self;
-        RpcModuleBuilder { provider, pool, executor, events, network: NoopNetwork::default() }
-    }
-
-    /// Configure the task executor to use for additional tasks.
-    pub fn with_executor<T>(
-        self,
-        executor: T,
-    ) -> RpcModuleBuilder<Provider, Pool, Network, T, Events>
-    where
-        T: TaskSpawner + 'static,
-    {
-        let Self { pool, network, provider, events, .. } = self;
-        RpcModuleBuilder { provider, network, pool, executor, events }
-    }
-
-    /// Configure [TokioTaskExecutor] as the task executor to use for additional tasks.
-    ///
-    /// This will spawn additional tasks directly via `tokio::task::spawn`, See
-    /// [TokioTaskExecutor].
-    pub fn with_tokio_executor(
-        self,
-    ) -> RpcModuleBuilder<Provider, Pool, Network, TokioTaskExecutor, Events> {
-        let Self { pool, network, provider, events, .. } = self;
-        RpcModuleBuilder { provider, network, pool, events, executor: TokioTaskExecutor::default() }
-    }
-
-    /// Configure the event subscriber instance
-    pub fn with_events<E>(self, events: E) -> RpcModuleBuilder<Provider, Pool, Network, Tasks, E>
-    where
-        E: CanonStateSubscriptions + 'static,
-    {
-        let Self { provider, pool, executor, network, .. } = self;
-        RpcModuleBuilder { provider, network, pool, executor, events }
-    }
-}
-
-impl<Provider, Pool, Network, Tasks, Events>
-    RpcModuleBuilder<Provider, Pool, Network, Tasks, Events>
-where
-    Provider: BlockReaderIdExt
-        + AccountReader
-        + StateProviderFactory
-        + EvmEnvProvider
-        + ChainSpecProvider
-        + ChangeSetReader
-        + Clone
-        + Unpin
-        + 'static,
-    Pool: TransactionPool + Clone + 'static,
-    Network: NetworkInfo + Peers + Clone + 'static,
-    Tasks: TaskSpawner + Clone + 'static,
-    Events: CanonStateSubscriptions + Clone + 'static,
-{
-    /// Configures all [RpcModule]s specific to the given [TransportRpcModuleConfig] which can be
-    /// used to start the transport server(s).
-    ///
-    /// This behaves exactly as [RpcModuleBuilder::build] for the [TransportRpcModules], but also
-    /// configures the auth (engine api) server, which exposes a subset of the `eth_` namespace.
-    pub fn build_with_auth_server<EngineApi>(
-        self,
-        module_config: TransportRpcModuleConfig,
-        engine: EngineApi,
-    ) -> (
-        TransportRpcModules,
-        AuthRpcModule,
-        RethModuleRegistry<Provider, Pool, Network, Tasks, Events>,
-    )
-    where
-        EngineApi: EngineApiServer,
-    {
-        let mut modules = TransportRpcModules::default();
-
-        let Self { provider, pool, network, executor, events } = self;
-
-        let TransportRpcModuleConfig { http, ws, ipc, config } = module_config.clone();
-
-        let mut registry = RethModuleRegistry::new(
-            provider,
-            pool,
-            network,
-            executor,
-            events,
-            config.unwrap_or_default(),
-        );
-
-        modules.config = module_config;
-        modules.http = registry.maybe_module(http.as_ref());
-        modules.ws = registry.maybe_module(ws.as_ref());
-        modules.ipc = registry.maybe_module(ipc.as_ref());
-
-        let auth_module = registry.create_auth_module(engine);
-
-        (modules, auth_module, registry)
-    }
-
-    /// Converts the builder into a [RethModuleRegistry] which can be used to create all components.
-    ///
-    /// This is useful for getting access to API handlers directly:
-    ///
-    /// # Example
-    ///
-    /// ```no_run
-    /// use reth_network_api::noop::NoopNetwork;
-    /// use reth_provider::test_utils::{NoopProvider, TestCanonStateSubscriptions};
-    /// use reth_rpc_builder::RpcModuleBuilder;
-    /// use reth_tasks::TokioTaskExecutor;
-    /// use reth_transaction_pool::noop::NoopTransactionPool;
-    ///
-    /// let mut registry = RpcModuleBuilder::default()
-    ///     .with_provider(NoopProvider::default())
-    ///     .with_pool(NoopTransactionPool::default())
-    ///     .with_network(NoopNetwork::default())
-    ///     .with_executor(TokioTaskExecutor::default())
-    ///     .with_events(TestCanonStateSubscriptions::default())
-    ///     .into_registry(Default::default());
-    ///
-    /// let eth_api = registry.eth_api();
-    /// ```
-    pub fn into_registry(
-        self,
-        config: RpcModuleConfig,
-    ) -> RethModuleRegistry<Provider, Pool, Network, Tasks, Events> {
-        let Self { provider, pool, network, executor, events } = self;
-        RethModuleRegistry::new(provider, pool, network, executor, events, config)
-    }
-
-    /// Configures all [RpcModule]s specific to the given [TransportRpcModuleConfig] which can be
-    /// used to start the transport server(s).
-    ///
-    /// See also [RpcServer::start]
-    pub fn build(self, module_config: TransportRpcModuleConfig) -> TransportRpcModules<()> {
-        let mut modules = TransportRpcModules::default();
-
-        let Self { provider, pool, network, executor, events } = self;
-
-        if !module_config.is_empty() {
-            let TransportRpcModuleConfig { http, ws, ipc, config } = module_config.clone();
-
-            let mut registry = RethModuleRegistry::new(
-                provider,
-                pool,
-                network,
-                executor,
-                events,
-                config.unwrap_or_default(),
-            );
-
-            modules.config = module_config;
-            modules.http = registry.maybe_module(http.as_ref());
-            modules.ws = registry.maybe_module(ws.as_ref());
-            modules.ipc = registry.maybe_module(ipc.as_ref());
-        }
-
-        modules
-    }
-}
-
-impl Default for RpcModuleBuilder<(), (), (), (), ()> {
-    fn default() -> Self {
-        RpcModuleBuilder::new((), (), (), (), ())
-    }
-}
-
-/// Bundles settings for modules
-#[derive(Debug, Default, Clone, Eq, PartialEq, Serialize, Deserialize)]
-pub struct RpcModuleConfig {
-    /// `eth` namespace settings
-    eth: EthConfig,
-}
-
-// === impl RpcModuleConfig ===
-
-impl RpcModuleConfig {
-    /// Convenience method to create a new [RpcModuleConfigBuilder]
-    pub fn builder() -> RpcModuleConfigBuilder {
-        RpcModuleConfigBuilder::default()
-    }
-    /// Returns a new RPC module config given the eth namespace config
-    pub fn new(eth: EthConfig) -> Self {
-        Self { eth }
-    }
-}
-
-/// Configures [RpcModuleConfig]
-#[derive(Clone, Debug, Default)]
-pub struct RpcModuleConfigBuilder {
-    eth: Option<EthConfig>,
-}
-
-// === impl RpcModuleConfigBuilder ===
-
-impl RpcModuleConfigBuilder {
-    /// Configures a custom eth namespace config
-    pub fn eth(mut self, eth: EthConfig) -> Self {
-        self.eth = Some(eth);
-        self
-    }
-
-    /// Consumes the type and creates the [RpcModuleConfig]
-    pub fn build(self) -> RpcModuleConfig {
-        let RpcModuleConfigBuilder { eth } = self;
-        RpcModuleConfig { eth: eth.unwrap_or_default() }
-    }
-}
-
-/// Describes the modules that should be installed.
-///
-/// # Example
-///
-/// Create a [RpcModuleSelection] from a selection.
-///
-/// ```
-/// use reth_rpc_builder::{RethRpcModule, RpcModuleSelection};
-/// let config: RpcModuleSelection = vec![RethRpcModule::Eth].into();
-/// ```
-#[derive(Debug, Default, Clone, Eq, PartialEq)]
-pub enum RpcModuleSelection {
-    /// Use _all_ available modules.
-    All,
-    /// The default modules `eth`, `net`, `web3`
-    #[default]
-    Standard,
-    /// Only use the configured modules.
-    Selection(Vec<RethRpcModule>),
-}
-
-// === impl RpcModuleSelection ===
-
-impl RpcModuleSelection {
-    /// The standard modules to instantiate by default `eth`, `net`, `web3`
-    pub const STANDARD_MODULES: [RethRpcModule; 3] =
-        [RethRpcModule::Eth, RethRpcModule::Net, RethRpcModule::Web3];
-
-    /// Returns a selection of [RethRpcModule] with all [RethRpcModule::VARIANTS].
-    pub fn all_modules() -> Vec<RethRpcModule> {
-        RpcModuleSelection::try_from_selection(RethRpcModule::VARIANTS.iter().copied())
-            .expect("valid selection")
-            .into_selection()
-    }
-
-    /// Returns the [RpcModuleSelection::STANDARD_MODULES] as a selection.
-    pub fn standard_modules() -> Vec<RethRpcModule> {
-        RpcModuleSelection::try_from_selection(RpcModuleSelection::STANDARD_MODULES.iter().copied())
-            .expect("valid selection")
-            .into_selection()
-    }
-
-    /// All modules that are available by default on IPC.
-    ///
-    /// By default all modules are available on IPC.
-    pub fn default_ipc_modules() -> Vec<RethRpcModule> {
-        Self::all_modules()
-    }
-
-    /// Creates a new _unique_ [RpcModuleSelection::Selection] from the given items.
-    ///
-    /// # Note
-    ///
-    /// This will dedupe the selection and remove duplicates while preserving the order.
-    ///
-    /// # Example
-    ///
-    /// Create a selection from the [RethRpcModule] string identifiers
-    ///
-    /// ```
-    /// use reth_rpc_builder::{RethRpcModule, RpcModuleSelection};
-    /// let selection = vec!["eth", "admin"];
-    /// let config = RpcModuleSelection::try_from_selection(selection).unwrap();
-    /// assert_eq!(
-    ///     config,
-    ///     RpcModuleSelection::Selection(vec![RethRpcModule::Eth, RethRpcModule::Admin])
-    /// );
-    /// ```
-    ///
-    /// Create a unique selection from the [RethRpcModule] string identifiers
-    ///
-    /// ```
-    /// use reth_rpc_builder::{RethRpcModule, RpcModuleSelection};
-    /// let selection = vec!["eth", "admin", "eth", "admin"];
-    /// let config = RpcModuleSelection::try_from_selection(selection).unwrap();
-    /// assert_eq!(
-    ///     config,
-    ///     RpcModuleSelection::Selection(vec![RethRpcModule::Eth, RethRpcModule::Admin])
-    /// );
-    /// ```
-    pub fn try_from_selection<I, T>(selection: I) -> Result<Self, T::Error>
-    where
-        I: IntoIterator<Item = T>,
-        T: TryInto<RethRpcModule>,
-    {
-        let mut unique = HashSet::new();
-
-        let mut s = Vec::new();
-        for item in selection.into_iter() {
-            let item = item.try_into()?;
-            if unique.insert(item) {
-                s.push(item);
-            }
-        }
-        Ok(RpcModuleSelection::Selection(s))
-    }
-
-    /// Returns true if no selection is configured
-    pub fn is_empty(&self) -> bool {
-        match self {
-            RpcModuleSelection::Selection(sel) => sel.is_empty(),
-            _ => false,
-        }
-    }
-
-    /// Creates a new [RpcModule] based on the configured reth modules.
-    ///
-    /// Note: This will always create new instance of the module handlers and is therefor only
-    /// recommended for launching standalone transports. If multiple transports need to be
-    /// configured it's recommended to use the [RpcModuleBuilder].
-    pub fn standalone_module<Provider, Pool, Network, Tasks, Events>(
-        &self,
-        provider: Provider,
-        pool: Pool,
-        network: Network,
-        executor: Tasks,
-        events: Events,
-        config: RpcModuleConfig,
-    ) -> RpcModule<()>
-    where
-        Provider: BlockReaderIdExt
-            + AccountReader
-            + StateProviderFactory
-            + EvmEnvProvider
-            + ChainSpecProvider
-            + ChangeSetReader
-            + Clone
-            + Unpin
-            + 'static,
-        Pool: TransactionPool + Clone + 'static,
-        Network: NetworkInfo + Peers + Clone + 'static,
-        Tasks: TaskSpawner + Clone + 'static,
-        Events: CanonStateSubscriptions + Clone + 'static,
-    {
-        let mut registry =
-            RethModuleRegistry::new(provider, pool, network, executor, events, config);
-        registry.module_for(self)
-    }
-
-    /// Returns an iterator over all configured [RethRpcModule]
-    pub fn iter_selection(&self) -> Box<dyn Iterator<Item = RethRpcModule> + '_> {
-        match self {
-            RpcModuleSelection::All => Box::new(Self::all_modules().into_iter()),
-            RpcModuleSelection::Standard => Box::new(Self::STANDARD_MODULES.iter().copied()),
-            RpcModuleSelection::Selection(s) => Box::new(s.iter().copied()),
-        }
-    }
-
-    /// Returns the list of configured [RethRpcModule]
-    pub fn into_selection(self) -> Vec<RethRpcModule> {
-        match self {
-            RpcModuleSelection::All => Self::all_modules(),
-            RpcModuleSelection::Selection(s) => s,
-            RpcModuleSelection::Standard => Self::STANDARD_MODULES.to_vec(),
-        }
-    }
-
-    /// Returns true if both selections are identical.
-    fn are_identical(http: Option<&RpcModuleSelection>, ws: Option<&RpcModuleSelection>) -> bool {
-        match (http, ws) {
-            (Some(http), Some(ws)) => {
-                let http = http.clone().iter_selection().collect::<HashSet<_>>();
-                let ws = ws.clone().iter_selection().collect::<HashSet<_>>();
-
-                http == ws
-            }
-            (Some(http), None) => http.is_empty(),
-            (None, Some(ws)) => ws.is_empty(),
-            _ => true,
-        }
-    }
-}
-
-impl<I, T> From<I> for RpcModuleSelection
-where
-    I: IntoIterator<Item = T>,
-    T: Into<RethRpcModule>,
-{
-    fn from(value: I) -> Self {
-        RpcModuleSelection::Selection(value.into_iter().map(Into::into).collect())
-    }
-}
-
-impl FromStr for RpcModuleSelection {
-    type Err = ParseError;
-
-    fn from_str(s: &str) -> Result<Self, Self::Err> {
-        if s.is_empty() {
-            return Ok(Selection(vec![]))
-        }
-        let mut modules = s.split(',').map(str::trim).peekable();
-        let first = modules.peek().copied().ok_or(ParseError::VariantNotFound)?;
-        match first {
-            "all" | "All" => Ok(RpcModuleSelection::All),
-            "none" | "None" => Ok(Selection(vec![])),
-            _ => RpcModuleSelection::try_from_selection(modules),
-        }
-    }
-}
-
-impl fmt::Display for RpcModuleSelection {
-    fn fmt(&self, f: &mut fmt::Formatter<'_>) -> fmt::Result {
-        write!(
-            f,
-            "[{}]",
-            self.iter_selection().map(|s| s.to_string()).collect::<Vec<_>>().join(", ")
-        )
-    }
-}
-
-/// Represents RPC modules that are supported by reth
-#[derive(Debug, Clone, Copy, Eq, PartialEq, Hash, AsRefStr, EnumVariantNames, Deserialize)]
-#[serde(rename_all = "snake_case")]
-#[strum(serialize_all = "kebab-case")]
-pub enum RethRpcModule {
-    /// `admin_` module
-    Admin,
-    /// `debug_` module
-    Debug,
-    /// `eth_` module
-    Eth,
-    /// `net_` module
-    Net,
-    /// `trace_` module
-    Trace,
-    /// `txpool_` module
-    Txpool,
-    /// `web3_` module
-    Web3,
-    /// `rpc_` module
-    Rpc,
-    /// `reth_` module
-    Reth,
-    /// `ots_` module
-    Ots,
-    /// For single non-standard `eth_` namespace call `eth_callBundle`
-    ///
-    /// This is separate from [RethRpcModule::Eth] because it is a non standardized call that
-    /// should be opt-in.
-    EthCallBundle,
-}
-
-// === impl RethRpcModule ===
-
-impl RethRpcModule {
-    /// Returns all variants of the enum
-    pub const fn all_variants() -> &'static [&'static str] {
-        Self::VARIANTS
-    }
-}
-
-impl FromStr for RethRpcModule {
-    type Err = ParseError;
-
-    fn from_str(s: &str) -> Result<Self, Self::Err> {
-        Ok(match s {
-            "admin" => RethRpcModule::Admin,
-            "debug" => RethRpcModule::Debug,
-            "eth" => RethRpcModule::Eth,
-            "net" => RethRpcModule::Net,
-            "trace" => RethRpcModule::Trace,
-            "txpool" => RethRpcModule::Txpool,
-            "web3" => RethRpcModule::Web3,
-            "rpc" => RethRpcModule::Rpc,
-            "reth" => RethRpcModule::Reth,
-            "ots" => RethRpcModule::Ots,
-            "eth-call-bundle" | "eth_callBundle" => RethRpcModule::EthCallBundle,
-            _ => return Err(ParseError::VariantNotFound),
-        })
-    }
-}
-
-impl TryFrom<&str> for RethRpcModule {
-    type Error = ParseError;
-    fn try_from(s: &str) -> Result<RethRpcModule, <Self as TryFrom<&str>>::Error> {
-        FromStr::from_str(s)
-    }
-}
-
-impl fmt::Display for RethRpcModule {
-    fn fmt(&self, f: &mut fmt::Formatter<'_>) -> fmt::Result {
-        f.pad(self.as_ref())
-    }
-}
-
-impl Serialize for RethRpcModule {
-    fn serialize<S>(&self, s: S) -> Result<S::Ok, S::Error>
-    where
-        S: Serializer,
-    {
-        s.serialize_str(self.as_ref())
-    }
-}
-
-/// A Helper type the holds instances of the configured modules.
-#[derive(Debug)]
-pub struct RethModuleRegistry<Provider, Pool, Network, Tasks, Events> {
-    provider: Provider,
-    pool: Pool,
-    network: Network,
-    executor: Tasks,
-    events: Events,
-    /// Additional settings for handlers.
-    config: RpcModuleConfig,
-    /// Holds a clone of all the eth namespace handlers
-    eth: Option<EthHandlers<Provider, Pool, Network, Events>>,
-    /// to put trace calls behind semaphore
-    blocking_pool_guard: BlockingTaskGuard,
-    /// Contains the [Methods] of a module
-    modules: HashMap<RethRpcModule, Methods>,
-}
-
-// === impl RethModuleRegistry ===
-
-impl<Provider, Pool, Network, Tasks, Events>
-    RethModuleRegistry<Provider, Pool, Network, Tasks, Events>
-{
-    /// Creates a new, empty instance.
-    pub fn new(
-        provider: Provider,
-        pool: Pool,
-        network: Network,
-        executor: Tasks,
-        events: Events,
-        config: RpcModuleConfig,
-    ) -> Self {
-        Self {
-            provider,
-            pool,
-            network,
-            eth: None,
-            executor,
-            modules: Default::default(),
-            blocking_pool_guard: BlockingTaskGuard::new(config.eth.max_tracing_requests),
-            config,
-            events,
-        }
-    }
-
-    /// Returns a reference to the pool
-    pub fn pool(&self) -> &Pool {
-        &self.pool
-    }
-
-    /// Returns a reference to the events type
-    pub fn events(&self) -> &Events {
-        &self.events
-    }
-
-    /// Returns a reference to the tasks type
-    pub fn tasks(&self) -> &Tasks {
-        &self.executor
-    }
-
-    /// Returns a reference to the provider
-    pub fn provider(&self) -> &Provider {
-        &self.provider
-    }
-
-    /// Returns all installed methods
-    pub fn methods(&self) -> Vec<Methods> {
-        self.modules.values().cloned().collect()
-    }
-
-    /// Returns a merged RpcModule
-    pub fn module(&self) -> RpcModule<()> {
-        let mut module = RpcModule::new(());
-        for methods in self.modules.values().cloned() {
-            module.merge(methods).expect("No conflicts");
-        }
-        module
-    }
-}
-
-impl<Provider, Pool, Network, Tasks, Events>
-    RethModuleRegistry<Provider, Pool, Network, Tasks, Events>
-where
-    Network: NetworkInfo + Peers + Clone + 'static,
-{
-    /// Instantiates AdminApi
-    pub fn admin_api(&mut self) -> AdminApi<Network> {
-        AdminApi::new(self.network.clone())
-    }
-
-    /// Instantiates Web3Api
-    pub fn web3_api(&mut self) -> Web3Api<Network> {
-        Web3Api::new(self.network.clone())
-    }
-
-    /// Register Admin Namespace
-    pub fn register_admin(&mut self) -> &mut Self {
-        let adminapi = self.admin_api();
-        self.modules.insert(RethRpcModule::Admin, adminapi.into_rpc().into());
-        self
-    }
-
-    /// Register Web3 Namespace
-    pub fn register_web3(&mut self) -> &mut Self {
-        let web3api = self.web3_api();
-        self.modules.insert(RethRpcModule::Web3, web3api.into_rpc().into());
-        self
-    }
-}
-
-impl<Provider, Pool, Network, Tasks, Events>
-    RethModuleRegistry<Provider, Pool, Network, Tasks, Events>
-where
-    Provider: BlockReaderIdExt
-        + AccountReader
-        + StateProviderFactory
-        + EvmEnvProvider
-        + ChainSpecProvider
-        + ChangeSetReader
-        + Clone
-        + Unpin
-        + 'static,
-    Pool: TransactionPool + Clone + 'static,
-    Network: NetworkInfo + Peers + Clone + 'static,
-    Tasks: TaskSpawner + Clone + 'static,
-    Events: CanonStateSubscriptions + Clone + 'static,
-{
-    /// Register Eth Namespace
-    ///
-    /// # Panics
-    ///
-    /// If called outside of the tokio runtime. See also [Self::eth_api]
-    pub fn register_eth(&mut self) -> &mut Self {
-        let eth_api = self.eth_api();
-        self.modules.insert(RethRpcModule::Eth, eth_api.into_rpc().into());
-        self
-    }
-
-    /// Register Otterscan Namespace
-    ///
-    /// # Panics
-    ///
-    /// If called outside of the tokio runtime. See also [Self::eth_api]
-    pub fn register_ots(&mut self) -> &mut Self {
-        let otterscan_api = self.otterscan_api();
-        self.modules.insert(RethRpcModule::Ots, otterscan_api.into_rpc().into());
-        self
-    }
-
-    /// Register Debug Namespace
-    ///
-    /// # Panics
-    ///
-    /// If called outside of the tokio runtime. See also [Self::eth_api]
-    pub fn register_debug(&mut self) -> &mut Self {
-        let debug_api = self.debug_api();
-        self.modules.insert(RethRpcModule::Debug, debug_api.into_rpc().into());
-        self
-    }
-
-    /// Register Trace Namespace
-    ///
-    /// # Panics
-    ///
-    /// If called outside of the tokio runtime. See also [Self::eth_api]
-    pub fn register_trace(&mut self) -> &mut Self {
-        let trace_api = self.trace_api();
-        self.modules.insert(RethRpcModule::Trace, trace_api.into_rpc().into());
-        self
-    }
-
-    /// Configures the auth module that includes the
-    ///   * `engine_` namespace
-    ///   * `api_` namespace
-    ///
-    /// Note: This does _not_ register the `engine_` in this registry.
-    pub fn create_auth_module<EngineApi>(&mut self, engine_api: EngineApi) -> AuthRpcModule
-    where
-        EngineApi: EngineApiServer,
-    {
-        let eth_handlers = self.eth_handlers();
-        let mut module = RpcModule::new(());
-
-        module.merge(engine_api.into_rpc()).expect("No conflicting methods");
-
-        // also merge a subset of `eth_` handlers
-        let engine_eth = EngineEthApi::new(eth_handlers.api.clone(), eth_handlers.filter);
-        module.merge(engine_eth.into_rpc()).expect("No conflicting methods");
-
-        AuthRpcModule { inner: module }
-    }
-
-    /// Register Net Namespace
-    ///
-    /// See also [Self::eth_api]
-    ///
-    /// # Panics
-    ///
-    /// If called outside of the tokio runtime.
-    pub fn register_net(&mut self) -> &mut Self {
-        let netapi = self.net_api();
-        self.modules.insert(RethRpcModule::Net, netapi.into_rpc().into());
-        self
-    }
-
-    /// Register Reth namespace
-    ///
-    /// See also [Self::eth_api]
-    ///
-    /// # Panics
-    ///
-    /// If called outside of the tokio runtime.
-    pub fn register_reth(&mut self) -> &mut Self {
-        let rethapi = self.reth_api();
-        self.modules.insert(RethRpcModule::Reth, rethapi.into_rpc().into());
-        self
-    }
-
-    /// Helper function to create a [RpcModule] if it's not `None`
-    fn maybe_module(&mut self, config: Option<&RpcModuleSelection>) -> Option<RpcModule<()>> {
-        let config = config?;
-        let module = self.module_for(config);
-        Some(module)
-    }
-
-    /// Populates a new [RpcModule] based on the selected [RethRpcModule]s in the given
-    /// [RpcModuleSelection]
-    pub fn module_for(&mut self, config: &RpcModuleSelection) -> RpcModule<()> {
-        let mut module = RpcModule::new(());
-        let all_methods = self.reth_methods(config.iter_selection());
-        for methods in all_methods {
-            module.merge(methods).expect("No conflicts");
-        }
-        module
-    }
-
-    /// Returns the [Methods] for the given [RethRpcModule]
-    ///
-    /// If this is the first time the namespace is requested, a new instance of API implementation
-    /// will be created.
-    ///
-    /// # Panics
-    ///
-    /// If called outside of the tokio runtime. See also [Self::eth_api]
-    pub fn reth_methods(
-        &mut self,
-        namespaces: impl Iterator<Item = RethRpcModule>,
-    ) -> Vec<Methods> {
-        let EthHandlers {
-            api: eth_api,
-            filter: eth_filter,
-            pubsub: eth_pubsub,
-            cache: _,
-            blocking_task_pool: _,
-        } = self.with_eth(|eth| eth.clone());
-
-        // Create a copy, so we can list out all the methods for rpc_ api
-        let namespaces: Vec<_> = namespaces.collect();
-        namespaces
-            .iter()
-            .copied()
-            .map(|namespace| {
-                self.modules
-                    .entry(namespace)
-                    .or_insert_with(|| match namespace {
-                        RethRpcModule::Admin => {
-                            AdminApi::new(self.network.clone()).into_rpc().into()
-                        }
-                        RethRpcModule::Debug => DebugApi::new(
-                            self.provider.clone(),
-                            eth_api.clone(),
-                            Box::new(self.executor.clone()),
-                            self.blocking_pool_guard.clone(),
-                        )
-                        .into_rpc()
-                        .into(),
-                        RethRpcModule::Eth => {
-                            // merge all eth handlers
-                            let mut module = eth_api.clone().into_rpc();
-                            module.merge(eth_filter.clone().into_rpc()).expect("No conflicts");
-                            module.merge(eth_pubsub.clone().into_rpc()).expect("No conflicts");
-
-                            module.into()
-                        }
-                        RethRpcModule::Net => {
-                            NetApi::new(self.network.clone(), eth_api.clone()).into_rpc().into()
-                        }
-                        RethRpcModule::Trace => TraceApi::new(
-                            self.provider.clone(),
-                            eth_api.clone(),
-                            self.blocking_pool_guard.clone(),
-                        )
-                        .into_rpc()
-                        .into(),
-                        RethRpcModule::Web3 => Web3Api::new(self.network.clone()).into_rpc().into(),
-                        RethRpcModule::Txpool => {
-                            TxPoolApi::new(self.pool.clone()).into_rpc().into()
-                        }
-                        RethRpcModule::Rpc => RPCApi::new(
-                            namespaces
-                                .iter()
-                                .map(|module| (module.to_string(), "1.0".to_string()))
-                                .collect(),
-                        )
-                        .into_rpc()
-                        .into(),
-                        RethRpcModule::Ots => OtterscanApi::new(eth_api.clone()).into_rpc().into(),
-                        RethRpcModule::Reth => {
-                            RethApi::new(self.provider.clone(), Box::new(self.executor.clone()))
-                                .into_rpc()
-                                .into()
-                        }
-                        RethRpcModule::EthCallBundle => {
-                            EthBundle::new(eth_api.clone(), self.blocking_pool_guard.clone())
-                                .into_rpc()
-                                .into()
-                        }
-                    })
-                    .clone()
-            })
-            .collect::<Vec<_>>()
-    }
-
-    /// Returns the [EthStateCache] frontend
-    ///
-    /// This will spawn exactly one [EthStateCache] service if this is the first time the cache is
-    /// requested.
-    pub fn eth_cache(&mut self) -> EthStateCache {
-        self.with_eth(|handlers| handlers.cache.clone())
-    }
-
-    /// Creates the [EthHandlers] type the first time this is called.
-    fn with_eth<F, R>(&mut self, f: F) -> R
-    where
-        F: FnOnce(&EthHandlers<Provider, Pool, Network, Events>) -> R,
-    {
-        if self.eth.is_none() {
-            let cache = EthStateCache::spawn_with(
-                self.provider.clone(),
-                self.config.eth.cache.clone(),
-                self.executor.clone(),
-            );
-            let gas_oracle = GasPriceOracle::new(
-                self.provider.clone(),
-                self.config.eth.gas_oracle.clone(),
-                cache.clone(),
-            );
-            let new_canonical_blocks = self.events.canonical_state_stream();
-            let c = cache.clone();
-            self.executor.spawn_critical(
-                "cache canonical blocks task",
-                Box::pin(async move {
-                    cache_new_blocks_task(c, new_canonical_blocks).await;
-                }),
-            );
-
-            let executor = Box::new(self.executor.clone());
-            let blocking_task_pool =
-                BlockingTaskPool::build().expect("failed to build tracing pool");
-            let api = EthApi::with_spawner(
-                self.provider.clone(),
-                self.pool.clone(),
-                self.network.clone(),
-                cache.clone(),
-                gas_oracle,
-                self.config.eth.rpc_gas_cap,
-                executor.clone(),
-                blocking_task_pool.clone(),
-            );
-            let filter = EthFilter::new(
-                self.provider.clone(),
-                self.pool.clone(),
-                cache.clone(),
-                self.config.eth.filter_config(),
-                executor.clone(),
-            );
-
-            let pubsub = EthPubSub::with_spawner(
-                self.provider.clone(),
-                self.pool.clone(),
-                self.events.clone(),
-                self.network.clone(),
-                executor,
-            );
-
-            let eth = EthHandlers { api, cache, filter, pubsub, blocking_task_pool };
-            self.eth = Some(eth);
-        }
-        f(self.eth.as_ref().expect("exists; qed"))
-    }
-
-    /// Returns the configured [EthHandlers] or creates it if it does not exist yet
-    ///
-    /// # Panics
-    ///
-    /// If called outside of the tokio runtime. See also [Self::eth_api]
-    pub fn eth_handlers(&mut self) -> EthHandlers<Provider, Pool, Network, Events> {
-        self.with_eth(|handlers| handlers.clone())
-    }
-
-    /// Returns the configured [EthApi] or creates it if it does not exist yet
-    ///
-    /// Caution: This will spawn the necessary tasks required by the [EthApi]: [EthStateCache].
-    ///
-    /// # Panics
-    ///
-    /// If called outside of the tokio runtime.
-    pub fn eth_api(&mut self) -> EthApi<Provider, Pool, Network> {
-        self.with_eth(|handlers| handlers.api.clone())
-    }
-
-    /// Instantiates TraceApi
-    ///
-    /// # Panics
-    ///
-    /// If called outside of the tokio runtime. See also [Self::eth_api]
-    pub fn trace_api(&mut self) -> TraceApi<Provider, EthApi<Provider, Pool, Network>> {
-        let eth = self.eth_handlers();
-        TraceApi::new(self.provider.clone(), eth.api, self.blocking_pool_guard.clone())
-    }
-
-    /// Instantiates [EthBundle] Api
-    ///
-    /// # Panics
-    ///
-    /// If called outside of the tokio runtime. See also [Self::eth_api]
-    pub fn bundle_api(&mut self) -> EthBundle<EthApi<Provider, Pool, Network>> {
-        let eth_api = self.eth_api();
-        EthBundle::new(eth_api, self.blocking_pool_guard.clone())
-    }
-
-    /// Instantiates OtterscanApi
-    ///
-    /// # Panics
-    ///
-    /// If called outside of the tokio runtime. See also [Self::eth_api]
-    pub fn otterscan_api(&mut self) -> OtterscanApi<EthApi<Provider, Pool, Network>> {
-        let eth_api = self.eth_api();
-        OtterscanApi::new(eth_api)
-    }
-
-    /// Instantiates DebugApi
-    ///
-    /// # Panics
-    ///
-    /// If called outside of the tokio runtime. See also [Self::eth_api]
-    pub fn debug_api(&mut self) -> DebugApi<Provider, EthApi<Provider, Pool, Network>> {
-        let eth_api = self.eth_api();
-        DebugApi::new(
-            self.provider.clone(),
-            eth_api,
-            Box::new(self.executor.clone()),
-            self.blocking_pool_guard.clone(),
-        )
-    }
-
-    /// Instantiates NetApi
-    ///
-    /// # Panics
-    ///
-    /// If called outside of the tokio runtime. See also [Self::eth_api]
-    pub fn net_api(&mut self) -> NetApi<Network, EthApi<Provider, Pool, Network>> {
-        let eth_api = self.eth_api();
-        NetApi::new(self.network.clone(), eth_api)
-    }
-
-    /// Instantiates RethApi
-    pub fn reth_api(&mut self) -> RethApi<Provider> {
-        RethApi::new(self.provider.clone(), Box::new(self.executor.clone()))
-    }
-}
-
-/// A builder type for configuring and launching the servers that will handle RPC requests.
-///
-/// Supported server transports are:
-///    - http
-///    - ws
-///    - ipc
-///
-/// Http and WS share the same settings: [`ServerBuilder`].
-///
-/// Once the [RpcModule] is built via [RpcModuleBuilder] the servers can be started, See also
-/// [ServerBuilder::build] and [Server::start](jsonrpsee::server::Server::start).
-#[derive(Default)]
-pub struct RpcServerConfig {
-    /// Configs for JSON-RPC Http.
-    http_server_config: Option<ServerBuilder>,
-    /// Allowed CORS Domains for http
-    http_cors_domains: Option<String>,
-    /// Address where to bind the http server to
-    http_addr: Option<SocketAddr>,
-    /// Configs for WS server
-    ws_server_config: Option<ServerBuilder>,
-    /// Allowed CORS Domains for ws.
-    ws_cors_domains: Option<String>,
-    /// Address where to bind the ws server to
-    ws_addr: Option<SocketAddr>,
-    /// Configs for JSON-RPC IPC server
-    ipc_server_config: Option<IpcServerBuilder>,
-    /// The Endpoint where to launch the ipc server
-    ipc_endpoint: Option<Endpoint>,
-    /// JWT secret for authentication
-    jwt_secret: Option<JwtSecret>,
-}
-
-impl fmt::Debug for RpcServerConfig {
-    fn fmt(&self, f: &mut fmt::Formatter<'_>) -> fmt::Result {
-        f.debug_struct("RpcServerConfig")
-            .field("http_server_config", &self.http_server_config)
-            .field("http_cors_domains", &self.http_cors_domains)
-            .field("http_addr", &self.http_addr)
-            .field("ws_server_config", &self.ws_server_config)
-            .field("ws_addr", &self.ws_addr)
-            .field("ipc_server_config", &self.ipc_server_config)
-            .field("ipc_endpoint", &self.ipc_endpoint.as_ref().map(|endpoint| endpoint.path()))
-            .field("jwt_secret", &self.jwt_secret)
-            .finish()
-    }
-}
-
-/// === impl RpcServerConfig ===
-
-impl RpcServerConfig {
-    /// Creates a new config with only http set
-    pub fn http(config: ServerBuilder) -> Self {
-        Self::default().with_http(config)
-    }
-
-    /// Creates a new config with only ws set
-    pub fn ws(config: ServerBuilder) -> Self {
-        Self::default().with_ws(config)
-    }
-
-    /// Creates a new config with only ipc set
-    pub fn ipc(config: IpcServerBuilder) -> Self {
-        Self::default().with_ipc(config)
-    }
-
-    /// Configures the http server
-    ///
-    /// Note: this always configures an [EthSubscriptionIdProvider] [IdProvider] for convenience.
-    /// To set a custom [IdProvider], please use [Self::with_id_provider].
-    pub fn with_http(mut self, config: ServerBuilder) -> Self {
-        self.http_server_config =
-            Some(config.set_id_provider(EthSubscriptionIdProvider::default()));
-        self
-    }
-
-    /// Configure the cors domains for http _and_ ws
-    pub fn with_cors(self, cors_domain: Option<String>) -> Self {
-        self.with_http_cors(cors_domain.clone()).with_ws_cors(cors_domain)
-    }
-
-    /// Configure the cors domains for HTTP
-    pub fn with_http_cors(mut self, cors_domain: Option<String>) -> Self {
-        self.http_cors_domains = cors_domain;
-        self
-    }
-
-    /// Configure the cors domains for WS
-    pub fn with_ws_cors(mut self, cors_domain: Option<String>) -> Self {
-        self.ws_cors_domains = cors_domain;
-        self
-    }
-
-    /// Configures the ws server
-    ///
-    /// Note: this always configures an [EthSubscriptionIdProvider] [IdProvider] for convenience.
-    /// To set a custom [IdProvider], please use [Self::with_id_provider].
-    pub fn with_ws(mut self, config: ServerBuilder) -> Self {
-        self.ws_server_config = Some(config.set_id_provider(EthSubscriptionIdProvider::default()));
-        self
-    }
-
-    /// Configures the [SocketAddr] of the http server
-    ///
-    /// Default is [Ipv4Addr::LOCALHOST] and [DEFAULT_HTTP_RPC_PORT]
-    pub fn with_http_address(mut self, addr: SocketAddr) -> Self {
-        self.http_addr = Some(addr);
-        self
-    }
-
-    /// Configures the [SocketAddr] of the ws server
-    ///
-    /// Default is [Ipv4Addr::LOCALHOST] and [DEFAULT_WS_RPC_PORT]
-    pub fn with_ws_address(mut self, addr: SocketAddr) -> Self {
-        self.ws_addr = Some(addr);
-        self
-    }
-
-    /// Configures the ipc server
-    ///
-    /// Note: this always configures an [EthSubscriptionIdProvider] [IdProvider] for convenience.
-    /// To set a custom [IdProvider], please use [Self::with_id_provider].
-    pub fn with_ipc(mut self, config: IpcServerBuilder) -> Self {
-        self.ipc_server_config = Some(config.set_id_provider(EthSubscriptionIdProvider::default()));
-        self
-    }
-
-    /// Sets a custom [IdProvider] for all configured transports.
-    ///
-    /// By default all transports use [EthSubscriptionIdProvider]
-    pub fn with_id_provider<I>(mut self, id_provider: I) -> Self
-    where
-        I: IdProvider + Clone + 'static,
-    {
-        if let Some(http) = self.http_server_config {
-            self.http_server_config = Some(http.set_id_provider(id_provider.clone()));
-        }
-        if let Some(ws) = self.ws_server_config {
-            self.ws_server_config = Some(ws.set_id_provider(id_provider.clone()));
-        }
-        if let Some(ipc) = self.ipc_server_config {
-            self.ipc_server_config = Some(ipc.set_id_provider(id_provider));
-        }
-
-        self
-    }
-
-    /// Configures the endpoint of the ipc server
-    ///
-    /// Default is [DEFAULT_IPC_ENDPOINT]
-    pub fn with_ipc_endpoint(mut self, path: impl Into<String>) -> Self {
-        self.ipc_endpoint = Some(Endpoint::new(path.into()));
-        self
-    }
-
-    /// Configures the JWT secret for authentication.
-    pub fn with_jwt_secret(mut self, secret: Option<JwtSecret>) -> Self {
-        self.jwt_secret = secret;
-        self
-    }
-
-    /// Returns true if any server is configured.
-    ///
-    /// If no server is configured, no server will be be launched on [RpcServerConfig::start].
-    pub fn has_server(&self) -> bool {
-        self.http_server_config.is_some() ||
-            self.ws_server_config.is_some() ||
-            self.ipc_server_config.is_some()
-    }
-
-    /// Returns the [SocketAddr] of the http server
-    pub fn http_address(&self) -> Option<SocketAddr> {
-        self.http_addr
-    }
-
-    /// Returns the [SocketAddr] of the ws server
-    pub fn ws_address(&self) -> Option<SocketAddr> {
-        self.ws_addr
-    }
-
-    /// Returns the [Endpoint] of the ipc server
-    pub fn ipc_endpoint(&self) -> Option<&Endpoint> {
-        self.ipc_endpoint.as_ref()
-    }
-
-    /// Convenience function to do [RpcServerConfig::build] and [RpcServer::start] in one step
-    pub async fn start(self, modules: TransportRpcModules) -> Result<RpcServerHandle, RpcError> {
-        self.build(&modules).await?.start(modules).await
-    }
-
-    /// Builds the ws and http server(s).
-    ///
-    /// If both are on the same port, they are combined into one server.
-    async fn build_ws_http(
-        &mut self,
-        modules: &TransportRpcModules,
-    ) -> Result<WsHttpServer, RpcError> {
-        let http_socket_addr = self.http_addr.unwrap_or(SocketAddr::V4(SocketAddrV4::new(
-            Ipv4Addr::LOCALHOST,
-            DEFAULT_HTTP_RPC_PORT,
-        )));
-        let jwt_secret = self.jwt_secret.clone();
-
-        let ws_socket_addr = self
-            .ws_addr
-            .unwrap_or(SocketAddr::V4(SocketAddrV4::new(Ipv4Addr::LOCALHOST, DEFAULT_WS_RPC_PORT)));
-
-        // If both are configured on the same port, we combine them into one server.
-        if self.http_addr == self.ws_addr &&
-            self.http_server_config.is_some() &&
-            self.ws_server_config.is_some()
-        {
-            let cors = match (self.ws_cors_domains.as_ref(), self.http_cors_domains.as_ref()) {
-                (Some(ws_cors), Some(http_cors)) => {
-                    if ws_cors.trim() != http_cors.trim() {
-                        return Err(WsHttpSamePortError::ConflictingCorsDomains {
-                            http_cors_domains: Some(http_cors.clone()),
-                            ws_cors_domains: Some(ws_cors.clone()),
-                        }
-                        .into())
-                    }
-                    Some(ws_cors)
-                }
-                (None, cors @ Some(_)) => cors,
-                (cors @ Some(_), None) => cors,
-                _ => None,
-            }
-            .cloned();
-
-            let secret = self.jwt_secret.clone();
-
-            // we merge this into one server using the http setup
-            self.ws_server_config.take();
-
-            modules.config.ensure_ws_http_identical()?;
-
-            let builder = self.http_server_config.take().expect("is set; qed");
-            let (server, addr) = WsHttpServerKind::build(
-                builder,
-                http_socket_addr,
-                cors,
-                secret,
-                ServerKind::WsHttp(http_socket_addr),
-                modules
-                    .http
-                    .as_ref()
-                    .or(modules.ws.as_ref())
-                    .map(RpcServerMetrics::new)
-                    .unwrap_or_default(),
-            )
-            .await?;
-            return Ok(WsHttpServer {
-                http_local_addr: Some(addr),
-                ws_local_addr: Some(addr),
-                server: WsHttpServers::SamePort(server),
-                jwt_secret,
-            })
-        }
-
-        let mut http_local_addr = None;
-        let mut http_server = None;
-
-        let mut ws_local_addr = None;
-        let mut ws_server = None;
-        if let Some(builder) = self.ws_server_config.take() {
-            let builder = builder.ws_only();
-            let (server, addr) = WsHttpServerKind::build(
-                builder,
-                ws_socket_addr,
-                self.ws_cors_domains.take(),
-                self.jwt_secret.clone(),
-                ServerKind::WS(ws_socket_addr),
-                modules.ws.as_ref().map(RpcServerMetrics::new).unwrap_or_default(),
-            )
-            .await?;
-            ws_local_addr = Some(addr);
-            ws_server = Some(server);
-        }
-
-        if let Some(builder) = self.http_server_config.take() {
-            let builder = builder.http_only();
-            let (server, addr) = WsHttpServerKind::build(
-                builder,
-                http_socket_addr,
-                self.http_cors_domains.take(),
-                self.jwt_secret.clone(),
-                ServerKind::Http(http_socket_addr),
-                modules.http.as_ref().map(RpcServerMetrics::new).unwrap_or_default(),
-            )
-            .await?;
-            http_local_addr = Some(addr);
-            http_server = Some(server);
-        }
-
-        Ok(WsHttpServer {
-            http_local_addr,
-            ws_local_addr,
-            server: WsHttpServers::DifferentPort { http: http_server, ws: ws_server },
-            jwt_secret,
-        })
-    }
-
-    /// Finalize the configuration of the server(s).
-    ///
-    /// This consumes the builder and returns a server.
-    ///
-    /// Note: The server ist not started and does nothing unless polled, See also [RpcServer::start]
-    pub async fn build(mut self, modules: &TransportRpcModules) -> Result<RpcServer, RpcError> {
-        let mut server = RpcServer::empty();
-        server.ws_http = self.build_ws_http(modules).await?;
-
-        if let Some(builder) = self.ipc_server_config {
-            let metrics = modules.ipc.as_ref().map(RpcServerMetrics::new).unwrap_or_default();
-            let ipc_path = self
-                .ipc_endpoint
-                .unwrap_or_else(|| Endpoint::new(DEFAULT_IPC_ENDPOINT.to_string()));
-            let ipc = builder.set_logger(metrics).build(ipc_path.path())?;
-            server.ipc = Some(ipc);
-        }
-
-        Ok(server)
-    }
-}
-
-/// Holds modules to be installed per transport type
-///
-/// # Example
-///
-/// Configure a http transport only
-///
-/// ```
-/// use reth_rpc_builder::{RethRpcModule, TransportRpcModuleConfig};
-/// let config =
-///     TransportRpcModuleConfig::default().with_http([RethRpcModule::Eth, RethRpcModule::Admin]);
-/// ```
-#[derive(Debug, Clone, Default, Eq, PartialEq)]
-pub struct TransportRpcModuleConfig {
-    /// http module configuration
-    http: Option<RpcModuleSelection>,
-    /// ws module configuration
-    ws: Option<RpcModuleSelection>,
-    /// ipc module configuration
-    ipc: Option<RpcModuleSelection>,
-    /// Config for the modules
-    config: Option<RpcModuleConfig>,
-}
-
-// === impl TransportRpcModuleConfig ===
-
-impl TransportRpcModuleConfig {
-    /// Creates a new config with only http set
-    pub fn set_http(http: impl Into<RpcModuleSelection>) -> Self {
-        Self::default().with_http(http)
-    }
-
-    /// Creates a new config with only ws set
-    pub fn set_ws(ws: impl Into<RpcModuleSelection>) -> Self {
-        Self::default().with_ws(ws)
-    }
-
-    /// Creates a new config with only ipc set
-    pub fn set_ipc(ipc: impl Into<RpcModuleSelection>) -> Self {
-        Self::default().with_ipc(ipc)
-    }
-
-    /// Sets the [RpcModuleSelection] for the http transport.
-    pub fn with_http(mut self, http: impl Into<RpcModuleSelection>) -> Self {
-        self.http = Some(http.into());
-        self
-    }
-
-    /// Sets the [RpcModuleSelection] for the ws transport.
-    pub fn with_ws(mut self, ws: impl Into<RpcModuleSelection>) -> Self {
-        self.ws = Some(ws.into());
-        self
-    }
-
-    /// Sets the [RpcModuleSelection] for the http transport.
-    pub fn with_ipc(mut self, ipc: impl Into<RpcModuleSelection>) -> Self {
-        self.ipc = Some(ipc.into());
-        self
-    }
-
-    /// Sets a custom [RpcModuleConfig] for the configured modules.
-    pub fn with_config(mut self, config: RpcModuleConfig) -> Self {
-        self.config = Some(config);
-        self
-    }
-
-    /// Returns true if no transports are configured
-    pub fn is_empty(&self) -> bool {
-        self.http.is_none() && self.ws.is_none() && self.ipc.is_none()
-    }
-
-    /// Returns the [RpcModuleSelection] for the http transport
-    pub fn http(&self) -> Option<&RpcModuleSelection> {
-        self.http.as_ref()
-    }
-
-    /// Returns the [RpcModuleSelection] for the ws transport
-    pub fn ws(&self) -> Option<&RpcModuleSelection> {
-        self.ws.as_ref()
-    }
-
-    /// Returns the [RpcModuleSelection] for the ipc transport
-    pub fn ipc(&self) -> Option<&RpcModuleSelection> {
-        self.ipc.as_ref()
-    }
-
-    /// Ensures that both http and ws are configured and that they are configured to use the same
-    /// port.
-    fn ensure_ws_http_identical(&self) -> Result<(), WsHttpSamePortError> {
-        if RpcModuleSelection::are_identical(self.http.as_ref(), self.ws.as_ref()) {
-            Ok(())
-        } else {
-            let http_modules =
-                self.http.clone().map(RpcModuleSelection::into_selection).unwrap_or_default();
-            let ws_modules =
-                self.ws.clone().map(RpcModuleSelection::into_selection).unwrap_or_default();
-            Err(WsHttpSamePortError::ConflictingModules { http_modules, ws_modules })
-        }
-    }
-}
-
-/// Holds installed modules per transport type.
-#[derive(Debug, Clone, Default)]
-pub struct TransportRpcModules<Context = ()> {
-    /// The original config
-    config: TransportRpcModuleConfig,
-    /// rpcs module for http
-    http: Option<RpcModule<Context>>,
-    /// rpcs module for ws
-    ws: Option<RpcModule<Context>>,
-    /// rpcs module for ipc
-    ipc: Option<RpcModule<Context>>,
-}
-
-// === impl TransportRpcModules ===
-
-impl TransportRpcModules {
-    /// Returns the [TransportRpcModuleConfig] used to configure this instance.
-    pub fn module_config(&self) -> &TransportRpcModuleConfig {
-        &self.config
-    }
-
-    /// Merge the given Methods in the configured http methods.
-    ///
-    /// Fails if any of the methods in other is present already.
-    ///
-    /// Returns Ok(false) if no http transport is configured.
-    pub fn merge_http(
-        &mut self,
-        other: impl Into<Methods>,
-    ) -> Result<bool, jsonrpsee::core::error::Error> {
-        if let Some(ref mut http) = self.http {
-            return http.merge(other.into()).map(|_| true)
-        }
-        Ok(false)
-    }
-
-    /// Merge the given Methods in the configured ws methods.
-    ///
-    /// Fails if any of the methods in other is present already.
-    ///
-    /// Returns Ok(false) if no http transport is configured.
-    pub fn merge_ws(
-        &mut self,
-        other: impl Into<Methods>,
-    ) -> Result<bool, jsonrpsee::core::error::Error> {
-        if let Some(ref mut ws) = self.ws {
-            return ws.merge(other.into()).map(|_| true)
-        }
-        Ok(false)
-    }
-
-    /// Merge the given Methods in the configured ipc methods.
-    ///
-    /// Fails if any of the methods in other is present already.
-    ///
-    /// Returns Ok(false) if no ipc transport is configured.
-    pub fn merge_ipc(
-        &mut self,
-        other: impl Into<Methods>,
-    ) -> Result<bool, jsonrpsee::core::error::Error> {
-        if let Some(ref mut ipc) = self.ipc {
-            return ipc.merge(other.into()).map(|_| true)
-        }
-        Ok(false)
-    }
-
-    /// Merge the given Methods in all configured methods.
-    ///
-    /// Fails if any of the methods in other is present already.
-    pub fn merge_configured(
-        &mut self,
-        other: impl Into<Methods>,
-    ) -> Result<(), jsonrpsee::core::error::Error> {
-        let other = other.into();
-        self.merge_http(other.clone())?;
-        self.merge_ws(other.clone())?;
-        self.merge_ipc(other)?;
-        Ok(())
-    }
-
-    /// Convenience function for starting a server
-    pub async fn start_server(self, builder: RpcServerConfig) -> Result<RpcServerHandle, RpcError> {
-        builder.start(self).await
-    }
-}
-
-/// Container type for ws and http servers in all possible combinations.
-#[derive(Default)]
-struct WsHttpServer {
-    /// The address of the http server
-    http_local_addr: Option<SocketAddr>,
-    /// The address of the ws server
-    ws_local_addr: Option<SocketAddr>,
-    /// Configured ws,http servers
-    server: WsHttpServers,
-    /// The jwt secret.
-    jwt_secret: Option<JwtSecret>,
-}
-
-/// Enum for holding the http and ws servers in all possible combinations.
-enum WsHttpServers {
-    /// Both servers are on the same port
-    SamePort(WsHttpServerKind),
-    /// Servers are on different ports
-    DifferentPort { http: Option<WsHttpServerKind>, ws: Option<WsHttpServerKind> },
-}
-
-// === impl WsHttpServers ===
-
-impl WsHttpServers {
-    /// Starts the servers and returns the handles (http, ws)
-    async fn start(
-        self,
-        http_module: Option<RpcModule<()>>,
-        ws_module: Option<RpcModule<()>>,
-        config: &TransportRpcModuleConfig,
-    ) -> Result<(Option<ServerHandle>, Option<ServerHandle>), RpcError> {
-        let mut http_handle = None;
-        let mut ws_handle = None;
-        match self {
-            WsHttpServers::SamePort(both) => {
-                // Make sure http and ws modules are identical, since we currently can't run
-                // different modules on same server
-                config.ensure_ws_http_identical()?;
-
-                if let Some(module) = http_module.or(ws_module) {
-                    let handle = both.start(module).await;
-                    http_handle = Some(handle.clone());
-                    ws_handle = Some(handle);
-                }
-            }
-            WsHttpServers::DifferentPort { http, ws } => {
-                if let Some((server, module)) =
-                    http.and_then(|server| http_module.map(|module| (server, module)))
-                {
-                    http_handle = Some(server.start(module).await);
-                }
-                if let Some((server, module)) =
-                    ws.and_then(|server| ws_module.map(|module| (server, module)))
-                {
-                    ws_handle = Some(server.start(module).await);
-                }
-            }
-        }
-
-        Ok((http_handle, ws_handle))
-    }
-}
-
-impl Default for WsHttpServers {
-    fn default() -> Self {
-        Self::DifferentPort { http: None, ws: None }
-    }
-}
-
-/// Http Servers Enum
-enum WsHttpServerKind {
-    /// Http server
-    Plain(Server<Identity, RpcServerMetrics>),
-    /// Http server with cors
-    WithCors(Server<Stack<CorsLayer, Identity>, RpcServerMetrics>),
-    /// Http server with auth
-    WithAuth(Server<Stack<AuthLayer<JwtAuthValidator>, Identity>, RpcServerMetrics>),
-    /// Http server with cors and auth
-    WithCorsAuth(
-        Server<Stack<AuthLayer<JwtAuthValidator>, Stack<CorsLayer, Identity>>, RpcServerMetrics>,
-    ),
-}
-
-// === impl WsHttpServerKind ===
-
-impl WsHttpServerKind {
-    /// Starts the server and returns the handle
-    async fn start(self, module: RpcModule<()>) -> ServerHandle {
-        match self {
-            WsHttpServerKind::Plain(server) => server.start(module),
-            WsHttpServerKind::WithCors(server) => server.start(module),
-            WsHttpServerKind::WithAuth(server) => server.start(module),
-            WsHttpServerKind::WithCorsAuth(server) => server.start(module),
-        }
-    }
-
-    /// Builds the server according to the given config parameters.
-    ///
-    /// Returns the address of the started server.
-    async fn build(
-        builder: ServerBuilder,
-        socket_addr: SocketAddr,
-        cors_domains: Option<String>,
-        jwt_secret: Option<JwtSecret>,
-        server_kind: ServerKind,
-        metrics: RpcServerMetrics,
-    ) -> Result<(Self, SocketAddr), RpcError> {
-        if let Some(cors) = cors_domains.as_deref().map(cors::create_cors_layer) {
-            let cors = cors.map_err(|err| RpcError::Custom(err.to_string()))?;
-
-            if let Some(secret) = jwt_secret {
-                // stack cors and auth layers
-                let middleware = tower::ServiceBuilder::new()
-                    .layer(cors)
-                    .layer(AuthLayer::new(JwtAuthValidator::new(secret.clone())));
-
-                let server = builder
-                    .set_middleware(middleware)
-                    .set_logger(metrics)
-                    .build(socket_addr)
-                    .await
-                    .map_err(|err| RpcError::from_jsonrpsee_error(err, server_kind))?;
-                let local_addr = server.local_addr()?;
-                let server = WsHttpServerKind::WithCorsAuth(server);
-                Ok((server, local_addr))
-            } else {
-                let middleware = tower::ServiceBuilder::new().layer(cors);
-                let server = builder
-                    .set_middleware(middleware)
-                    .set_logger(metrics)
-                    .build(socket_addr)
-                    .await
-                    .map_err(|err| RpcError::from_jsonrpsee_error(err, server_kind))?;
-                let local_addr = server.local_addr()?;
-                let server = WsHttpServerKind::WithCors(server);
-                Ok((server, local_addr))
-            }
-        } else if let Some(secret) = jwt_secret {
-            // jwt auth layered service
-            let middleware = tower::ServiceBuilder::new()
-                .layer(AuthLayer::new(JwtAuthValidator::new(secret.clone())));
-            let server = builder
-                .set_middleware(middleware)
-                .set_logger(metrics)
-                .build(socket_addr)
-                .await
-                .map_err(|err| {
-                    RpcError::from_jsonrpsee_error(err, ServerKind::Auth(socket_addr))
-                })?;
-            let local_addr = server.local_addr()?;
-            let server = WsHttpServerKind::WithAuth(server);
-            Ok((server, local_addr))
-        } else {
-            // plain server without any middleware
-            let server = builder
-                .set_logger(metrics)
-                .build(socket_addr)
-                .await
-                .map_err(|err| RpcError::from_jsonrpsee_error(err, server_kind))?;
-            let local_addr = server.local_addr()?;
-            let server = WsHttpServerKind::Plain(server);
-            Ok((server, local_addr))
-        }
-    }
-}
-
-/// Container type for each transport ie. http, ws, and ipc server
-pub struct RpcServer {
-    /// Configured ws,http servers
-    ws_http: WsHttpServer,
-    /// ipc server
-    ipc: Option<IpcServer<Identity, RpcServerMetrics>>,
-}
-
-// === impl RpcServer ===
-
-impl RpcServer {
-    fn empty() -> RpcServer {
-        RpcServer { ws_http: Default::default(), ipc: None }
-    }
-
-    /// Returns the [`SocketAddr`] of the http server if started.
-    pub fn http_local_addr(&self) -> Option<SocketAddr> {
-        self.ws_http.http_local_addr
-    }
-    /// Return the JwtSecret of the the server
-    pub fn jwt(&self) -> Option<JwtSecret> {
-        self.ws_http.jwt_secret.clone()
-    }
-
-    /// Returns the [`SocketAddr`] of the ws server if started.
-    pub fn ws_local_addr(&self) -> Option<SocketAddr> {
-        self.ws_http.ws_local_addr
-    }
-
-    /// Returns the [`Endpoint`] of the ipc server if started.
-    pub fn ipc_endpoint(&self) -> Option<&Endpoint> {
-        self.ipc.as_ref().map(|ipc| ipc.endpoint())
-    }
-
-    /// Starts the configured server by spawning the servers on the tokio runtime.
-    ///
-    /// This returns an [RpcServerHandle] that's connected to the server task(s) until the server is
-    /// stopped or the [RpcServerHandle] is dropped.
-    #[instrument(name = "start", skip_all, fields(http = ?self.http_local_addr(), ws = ?self.ws_local_addr(), ipc = ?self.ipc_endpoint().map(|ipc|ipc.path())), target = "rpc", level = "TRACE")]
-    pub async fn start(self, modules: TransportRpcModules) -> Result<RpcServerHandle, RpcError> {
-        trace!(target: "rpc", "staring RPC server");
-        let Self { ws_http, ipc: ipc_server } = self;
-        let TransportRpcModules { config, http, ws, ipc } = modules;
-        let mut handle = RpcServerHandle {
-            http_local_addr: ws_http.http_local_addr,
-            ws_local_addr: ws_http.ws_local_addr,
-            http: None,
-            ws: None,
-            ipc_endpoint: None,
-            ipc: None,
-            jwt_secret: None,
-        };
-
-        let (http, ws) = ws_http.server.start(http, ws, &config).await?;
-        handle.http = http;
-        handle.ws = ws;
-
-        if let Some((server, module)) =
-            ipc_server.and_then(|server| ipc.map(|module| (server, module)))
-        {
-            handle.ipc_endpoint = Some(server.endpoint().path().to_string());
-            handle.ipc = Some(server.start(module).await?);
-        }
-
-        Ok(handle)
-    }
-}
-
-impl fmt::Debug for RpcServer {
-    fn fmt(&self, f: &mut fmt::Formatter<'_>) -> fmt::Result {
-        f.debug_struct("RpcServer")
-            .field("http", &self.ws_http.http_local_addr.is_some())
-            .field("ws", &self.ws_http.http_local_addr.is_some())
-            .field("ipc", &self.ipc.is_some())
-            .finish()
-    }
-}
-
-/// A handle to the spawned servers.
-///
-/// When this type is dropped or [RpcServerHandle::stop] has been called the server will be stopped.
-#[derive(Clone)]
-#[must_use = "Server stops if dropped"]
-pub struct RpcServerHandle {
-    /// The address of the http/ws server
-    http_local_addr: Option<SocketAddr>,
-    ws_local_addr: Option<SocketAddr>,
-    http: Option<ServerHandle>,
-    ws: Option<ServerHandle>,
-    ipc_endpoint: Option<String>,
-    ipc: Option<ServerHandle>,
-    jwt_secret: Option<JwtSecret>,
-}
-
-// === impl RpcServerHandle ===
-
-impl RpcServerHandle {
-    /// Configures the JWT secret for authentication.
-    fn bearer_token(&self) -> Option<String> {
-        self.jwt_secret.as_ref().map(|secret| {
-            format!(
-                "Bearer {}",
-                secret
-                    .encode(&Claims {
-                        iat: (SystemTime::now().duration_since(UNIX_EPOCH).unwrap() +
-                            Duration::from_secs(60))
-                        .as_secs(),
-                        exp: None,
-                    })
-                    .unwrap()
-            )
-        })
-    }
-    /// Returns the [`SocketAddr`] of the http server if started.
-    pub fn http_local_addr(&self) -> Option<SocketAddr> {
-        self.http_local_addr
-    }
-
-    /// Returns the [`SocketAddr`] of the ws server if started.
-    pub fn ws_local_addr(&self) -> Option<SocketAddr> {
-        self.ws_local_addr
-    }
-
-    /// Tell the server to stop without waiting for the server to stop.
-    pub fn stop(self) -> Result<(), RpcError> {
-        if let Some(handle) = self.http {
-            handle.stop()?
-        }
-
-        if let Some(handle) = self.ws {
-            handle.stop()?
-        }
-
-        if let Some(handle) = self.ipc {
-            handle.stop()?
-        }
-
-        Ok(())
-    }
-
-    /// Returns the endpoint of the launched IPC server, if any
-    pub fn ipc_endpoint(&self) -> Option<String> {
-        self.ipc_endpoint.clone()
-    }
-
-    /// Returns the url to the http server
-    pub fn http_url(&self) -> Option<String> {
-        self.http_local_addr.map(|addr| format!("http://{addr}"))
-    }
-
-    /// Returns the url to the ws server
-    pub fn ws_url(&self) -> Option<String> {
-        self.ws_local_addr.map(|addr| format!("ws://{addr}"))
-    }
-
-    /// Returns a http client connected to the server.
-    pub fn http_client(&self) -> Option<jsonrpsee::http_client::HttpClient> {
-        let url = self.http_url()?;
-
-        let client = if let Some(token) = self.bearer_token() {
-            jsonrpsee::http_client::HttpClientBuilder::default()
-                .set_headers(HeaderMap::from_iter([(AUTHORIZATION, token.parse().unwrap())]))
-                .build(url)
-        } else {
-            jsonrpsee::http_client::HttpClientBuilder::default().build(url)
-        };
-
-        client.expect("failed to create http client").into()
-    }
-    /// Returns a ws client connected to the server.
-    pub async fn ws_client(&self) -> Option<jsonrpsee::ws_client::WsClient> {
-        let url = self.ws_url()?;
-        let mut builder = jsonrpsee::ws_client::WsClientBuilder::default();
-
-        if let Some(token) = self.bearer_token() {
-            let headers = HeaderMap::from_iter([(AUTHORIZATION, token.parse().unwrap())]);
-            builder = builder.set_headers(headers);
-        }
-
-        let client = builder.build(url).await.expect("failed to create ws client");
-        Some(client)
-    }
-}
-
-impl fmt::Debug for RpcServerHandle {
-    fn fmt(&self, f: &mut fmt::Formatter<'_>) -> fmt::Result {
-        f.debug_struct("RpcServerHandle")
-            .field("http", &self.http.is_some())
-            .field("ws", &self.ws.is_some())
-            .field("ipc", &self.ipc.is_some())
-            .finish()
-    }
-}
-
-#[cfg(test)]
-mod tests {
-    use super::*;
-
-    #[test]
-    fn parse_eth_call_bundle() {
-        let selection = "eth-call-bundle".parse::<RethRpcModule>().unwrap();
-        assert_eq!(selection, RethRpcModule::EthCallBundle);
-        let selection = "eth_callBundle".parse::<RethRpcModule>().unwrap();
-        assert_eq!(selection, RethRpcModule::EthCallBundle);
-    }
-
-    #[test]
-    fn parse_eth_call_bundle_selection() {
-        let selection = "eth,admin,debug,eth-call-bundle".parse::<RpcModuleSelection>().unwrap();
-        assert_eq!(
-            selection,
-            RpcModuleSelection::Selection(vec![
-                RethRpcModule::Eth,
-                RethRpcModule::Admin,
-                RethRpcModule::Debug,
-                RethRpcModule::EthCallBundle,
-            ])
-        );
-    }
-
-    #[test]
-    fn parse_rpc_module_selection() {
-        let selection = "all".parse::<RpcModuleSelection>().unwrap();
-        assert_eq!(selection, RpcModuleSelection::All);
-    }
-
-    #[test]
-    fn parse_rpc_module_selection_none() {
-        let selection = "none".parse::<RpcModuleSelection>().unwrap();
-        assert_eq!(selection, Selection(vec![]));
-    }
-
-    #[test]
-    fn parse_rpc_unique_module_selection() {
-        let selection = "eth,admin,eth,net".parse::<RpcModuleSelection>().unwrap();
-        assert_eq!(
-            selection,
-            RpcModuleSelection::Selection(vec![
-                RethRpcModule::Eth,
-                RethRpcModule::Admin,
-                RethRpcModule::Net,
-            ])
-        );
-    }
-
-    #[test]
-    fn identical_selection() {
-        assert!(RpcModuleSelection::are_identical(
-            Some(&RpcModuleSelection::All),
-            Some(&RpcModuleSelection::All),
-        ));
-        assert!(!RpcModuleSelection::are_identical(
-            Some(&RpcModuleSelection::All),
-            Some(&RpcModuleSelection::Standard),
-        ));
-        assert!(RpcModuleSelection::are_identical(
-            Some(&RpcModuleSelection::Selection(RpcModuleSelection::Standard.into_selection())),
-            Some(&RpcModuleSelection::Standard),
-        ));
-    }
-
-    #[test]
-    fn test_rpc_module_str() {
-        macro_rules! assert_rpc_module {
-            ($($s:expr => $v:expr,)*) => {
-                $(
-                    let val: RethRpcModule  = $s.parse().unwrap();
-                    assert_eq!(val, $v);
-                    assert_eq!(val.to_string().as_str(), $s);
-                )*
-            };
-        }
-        assert_rpc_module!
-        (
-                "admin" =>  RethRpcModule::Admin,
-                "debug" =>  RethRpcModule::Debug,
-                "eth" =>  RethRpcModule::Eth,
-                "net" =>  RethRpcModule::Net,
-                "trace" =>  RethRpcModule::Trace,
-                "web3" =>  RethRpcModule::Web3,
-                "rpc" => RethRpcModule::Rpc,
-                "ots" => RethRpcModule::Ots,
-                "reth" => RethRpcModule::Reth,
-            );
-    }
-
-    #[test]
-    fn test_default_selection() {
-        let selection = RpcModuleSelection::Standard.into_selection();
-        assert_eq!(selection, vec![RethRpcModule::Eth, RethRpcModule::Net, RethRpcModule::Web3,])
-    }
-
-    #[test]
-    fn test_create_rpc_module_config() {
-        let selection = vec!["eth", "admin"];
-        let config = RpcModuleSelection::try_from_selection(selection).unwrap();
-        assert_eq!(
-            config,
-            RpcModuleSelection::Selection(vec![RethRpcModule::Eth, RethRpcModule::Admin])
-        );
-    }
-
-    #[test]
-    fn test_configure_transport_config() {
-        let config = TransportRpcModuleConfig::default()
-            .with_http([RethRpcModule::Eth, RethRpcModule::Admin]);
-        assert_eq!(
-            config,
-            TransportRpcModuleConfig {
-                http: Some(RpcModuleSelection::Selection(vec![
-                    RethRpcModule::Eth,
-                    RethRpcModule::Admin
-                ])),
-                ws: None,
-                ipc: None,
-                config: None,
-            }
-        )
-    }
-
-    #[test]
-    fn test_configure_transport_config_none() {
-        let config = TransportRpcModuleConfig::default().with_http(Vec::<RethRpcModule>::new());
-        assert_eq!(
-            config,
-            TransportRpcModuleConfig {
-                http: Some(RpcModuleSelection::Selection(vec![])),
-                ws: None,
-                ipc: None,
-                config: None,
-            }
-        )
-    }
-}
->>>>>>> 8667c336
+}