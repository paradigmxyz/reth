//! Configure reth RPC.
//!
//! This crate contains several builder and config types that allow to configure the selection of
//! [`RethRpcModule`] specific to transports (ws, http, ipc).
//!
//! The [`RpcModuleBuilder`] is the main entrypoint for configuring all reth modules. It takes
//! instances of components required to start the servers, such as provider impls, network and
//! transaction pool. [`RpcModuleBuilder::build`] returns a [`TransportRpcModules`] which contains
//! the transport specific config (what APIs are available via this transport).
//!
//! The [`RpcServerConfig`] is used to assemble and start the http server, ws server, ipc servers,
//! it requires the [`TransportRpcModules`] so it can start the servers with the configured modules.
//!
//! # Examples
//!
//! Configure only an http server with a selection of [`RethRpcModule`]s
//!
//! ```
//! use reth_evm::ConfigureEvm;
//! use reth_network_api::{NetworkInfo, Peers};
//! use reth_primitives::Header;
//! use reth_provider::{AccountReader, CanonStateSubscriptions, ChangeSetReader, FullRpcProvider};
//! use reth_rpc::EthApi;
//! use reth_rpc_builder::{
//!     RethRpcModule, RpcModuleBuilder, RpcServerConfig, ServerBuilder, TransportRpcModuleConfig,
//! };
//! use reth_tasks::TokioTaskExecutor;
//! use reth_transaction_pool::TransactionPool;
//!
//! pub async fn launch<Provider, Pool, Network, Events, EvmConfig>(
//!     provider: Provider,
//!     pool: Pool,
//!     network: Network,
//!     events: Events,
//!     evm_config: EvmConfig,
//! ) where
//!     Provider: FullRpcProvider + AccountReader + ChangeSetReader,
//!     Pool: TransactionPool + 'static,
//!     Network: NetworkInfo + Peers + Clone + 'static,
//!     Events: CanonStateSubscriptions + Clone + 'static,
//!     EvmConfig: ConfigureEvm<Header = Header>,
//! {
//!     // configure the rpc module per transport
//!     let transports = TransportRpcModuleConfig::default().with_http(vec![
//!         RethRpcModule::Admin,
//!         RethRpcModule::Debug,
//!         RethRpcModule::Eth,
//!         RethRpcModule::Web3,
//!     ]);
//!     let transport_modules = RpcModuleBuilder::new(
//!         provider,
//!         pool,
//!         network,
//!         TokioTaskExecutor::default(),
//!         events,
//!         evm_config,
//!     )
//!     .build(transports, Box::new(EthApi::with_spawner));
//!     let handle = RpcServerConfig::default()
//!         .with_http(ServerBuilder::default())
//!         .start(&transport_modules)
//!         .await;
//! }
//! ```
//!
//! Configure a http and ws server with a separate auth server that handles the `engine_` API
//!
//!
//! ```
//! use reth_engine_primitives::EngineTypes;
//! use reth_evm::ConfigureEvm;
//! use reth_network_api::{NetworkInfo, Peers};
//! use reth_primitives::Header;
//! use reth_provider::{AccountReader, CanonStateSubscriptions, ChangeSetReader, FullRpcProvider};
//! use reth_rpc::EthApi;
//! use reth_rpc_api::EngineApiServer;
//! use reth_rpc_builder::{
//!     auth::AuthServerConfig, RethRpcModule, RpcModuleBuilder, RpcServerConfig,
//!     TransportRpcModuleConfig,
//! };
//! use reth_rpc_layer::JwtSecret;
//! use reth_tasks::TokioTaskExecutor;
//! use reth_transaction_pool::TransactionPool;
//! use tokio::try_join;
//! pub async fn launch<Provider, Pool, Network, Events, EngineApi, EngineT, EvmConfig>(
//!     provider: Provider,
//!     pool: Pool,
//!     network: Network,
//!     events: Events,
//!     engine_api: EngineApi,
//!     evm_config: EvmConfig,
//! ) where
//!     Provider: FullRpcProvider + AccountReader + ChangeSetReader,
//!     Pool: TransactionPool + 'static,
//!     Network: NetworkInfo + Peers + Clone + 'static,
//!     Events: CanonStateSubscriptions + Clone + 'static,
//!     EngineApi: EngineApiServer<EngineT>,
//!     EngineT: EngineTypes,
//!     EvmConfig: ConfigureEvm<Header = Header>,
//! {
//!     // configure the rpc module per transport
//!     let transports = TransportRpcModuleConfig::default().with_http(vec![
//!         RethRpcModule::Admin,
//!         RethRpcModule::Debug,
//!         RethRpcModule::Eth,
//!         RethRpcModule::Web3,
//!     ]);
//!     let builder = RpcModuleBuilder::new(
//!         provider,
//!         pool,
//!         network,
//!         TokioTaskExecutor::default(),
//!         events,
//!         evm_config,
//!     );
//!
//!     // configure the server modules
//!     let (modules, auth_module, _registry) =
//!         builder.build_with_auth_server(transports, engine_api, Box::new(EthApi::with_spawner));
//!
//!     // start the servers
//!     let auth_config = AuthServerConfig::builder(JwtSecret::random()).build();
//!     let config = RpcServerConfig::default();
//!
//!     let (_rpc_handle, _auth_handle) =
//!         try_join!(config.start(&modules), auth_module.start_server(auth_config),).unwrap();
//! }
//! ```

#![doc(
    html_logo_url = "https://raw.githubusercontent.com/paradigmxyz/reth/main/assets/reth-docs.png",
    html_favicon_url = "https://avatars0.githubusercontent.com/u/97369466?s=256",
    issue_tracker_base_url = "https://github.com/paradigmxyz/reth/issues/"
)]
#![cfg_attr(not(test), warn(unused_crate_dependencies))]
#![cfg_attr(docsrs, feature(doc_cfg, doc_auto_cfg))]

use std::{
    collections::HashMap,
    net::{Ipv4Addr, SocketAddr, SocketAddrV4},
    time::{Duration, SystemTime, UNIX_EPOCH},
};

use error::{ConflictingModules, RpcError, ServerKind};
use eth::DynEthApiBuilder;
use http::{header::AUTHORIZATION, HeaderMap};
use jsonrpsee::{
    core::RegisterMethodError,
    server::{
        middleware::rpc::{RpcService, RpcServiceT},
        AlreadyStoppedError, IdProvider, RpcServiceBuilder, ServerHandle,
    },
    Methods, RpcModule,
};
use reth_chainspec::ChainSpec;
use reth_engine_primitives::EngineTypes;
use reth_evm::ConfigureEvm;
use reth_network_api::{noop::NoopNetwork, NetworkInfo, Peers};
use reth_primitives::Header;
use reth_provider::{
    AccountReader, BlockReader, CanonStateSubscriptions, ChainSpecProvider, ChangeSetReader,
    EvmEnvProvider, FullRpcProvider, StateProviderFactory,
};
use reth_rpc::{
    AdminApi, DebugApi, EngineEthApi, EthBundle, NetApi, OtterscanApi, RPCApi, RethApi, TraceApi,
    TxPoolApi, Web3Api,
};
use reth_rpc_api::servers::*;
use reth_rpc_eth_api::{
    helpers::{Call, EthApiSpec, EthTransactions, LoadPendingBlock, TraceExt},
    EthApiServer, EthApiTypes, FullEthApiServer, RpcBlock, RpcReceipt, RpcTransaction,
};
use reth_rpc_eth_types::{EthConfig, EthStateCache, EthSubscriptionIdProvider};
use reth_rpc_layer::{AuthLayer, Claims, JwtAuthValidator, JwtSecret};
use reth_tasks::{pool::BlockingTaskGuard, TaskSpawner, TokioTaskExecutor};
use reth_transaction_pool::{noop::NoopTransactionPool, TransactionPool};
use serde::{Deserialize, Serialize};
use tower::Layer;
use tower_http::cors::CorsLayer;

use crate::{auth::AuthRpcModule, error::WsHttpSamePortError, metrics::RpcRequestMetrics};

pub use cors::CorsDomainError;

// re-export for convenience
pub use jsonrpsee::server::ServerBuilder;
pub use reth_ipc::server::{
    Builder as IpcServerBuilder, RpcServiceBuilder as IpcRpcServiceBuilder,
};
pub use reth_rpc_server_types::{constants, RethRpcModule, RpcModuleSelection};
pub use tower::layer::util::{Identity, Stack};

/// Auth server utilities.
pub mod auth;

/// RPC server utilities.
pub mod config;

/// Cors utilities.
mod cors;

/// Rpc error utilities.
pub mod error;

/// Eth utils
pub mod eth;
pub use eth::EthHandlers;

// Rpc server metrics
mod metrics;
pub use metrics::{MeteredRequestFuture, RpcRequestMetricsService};

/// Convenience function for starting a server in one step.
#[allow(clippy::too_many_arguments)]
pub async fn launch<Provider, Pool, Network, Tasks, Events, EvmConfig, EthApi>(
    provider: Provider,
    pool: Pool,
    network: Network,
    module_config: impl Into<TransportRpcModuleConfig>,
    server_config: impl Into<RpcServerConfig>,
    executor: Tasks,
    events: Events,
    evm_config: EvmConfig,
    eth: DynEthApiBuilder<Provider, Pool, EvmConfig, Network, Tasks, Events, EthApi>,
) -> Result<RpcServerHandle, RpcError>
where
    Provider: FullRpcProvider + AccountReader + ChangeSetReader,
    Pool: TransactionPool + 'static,
    Network: NetworkInfo + Peers + Clone + 'static,
    Tasks: TaskSpawner + Clone + 'static,
    Events: CanonStateSubscriptions + Clone + 'static,
<<<<<<< HEAD
    EvmConfig: ConfigureEvm,
    EthApi: FullEthApiServer,
=======
    EvmConfig: ConfigureEvm<Header = Header>,
    EthApi: FullEthApiServer<
        NetworkTypes: alloy_network::Network<ReceiptResponse = AnyTransactionReceipt>,
    >,
>>>>>>> 94c15c00
{
    let module_config = module_config.into();
    server_config
        .into()
        .start(
            &RpcModuleBuilder::new(provider, pool, network, executor, events, evm_config)
                .build(module_config, eth),
        )
        .await
}

/// A builder type to configure the RPC module: See [`RpcModule`]
///
/// This is the main entrypoint and the easiest way to configure an RPC server.
#[derive(Debug, Clone)]
pub struct RpcModuleBuilder<Provider, Pool, Network, Tasks, Events, EvmConfig> {
    /// The Provider type to when creating all rpc handlers
    provider: Provider,
    /// The Pool type to when creating all rpc handlers
    pool: Pool,
    /// The Network type to when creating all rpc handlers
    network: Network,
    /// How additional tasks are spawned, for example in the eth pubsub namespace
    executor: Tasks,
    /// Provides access to chain events, such as new blocks, required by pubsub.
    events: Events,
    /// Defines how the EVM should be configured before execution.
    evm_config: EvmConfig,
}

// === impl RpcBuilder ===

impl<Provider, Pool, Network, Tasks, Events, EvmConfig>
    RpcModuleBuilder<Provider, Pool, Network, Tasks, Events, EvmConfig>
{
    /// Create a new instance of the builder
    pub const fn new(
        provider: Provider,
        pool: Pool,
        network: Network,
        executor: Tasks,
        events: Events,
        evm_config: EvmConfig,
    ) -> Self {
        Self { provider, pool, network, executor, events, evm_config }
    }

    /// Configure the provider instance.
    pub fn with_provider<P>(
        self,
        provider: P,
    ) -> RpcModuleBuilder<P, Pool, Network, Tasks, Events, EvmConfig>
    where
        P: BlockReader + StateProviderFactory + EvmEnvProvider + 'static,
    {
        let Self { pool, network, executor, events, evm_config, .. } = self;
        RpcModuleBuilder { provider, network, pool, executor, events, evm_config }
    }

    /// Configure the transaction pool instance.
    pub fn with_pool<P>(
        self,
        pool: P,
    ) -> RpcModuleBuilder<Provider, P, Network, Tasks, Events, EvmConfig>
    where
        P: TransactionPool + 'static,
    {
        let Self { provider, network, executor, events, evm_config, .. } = self;
        RpcModuleBuilder { provider, network, pool, executor, events, evm_config }
    }

    /// Configure a [`NoopTransactionPool`] instance.
    ///
    /// Caution: This will configure a pool API that does absolutely nothing.
    /// This is only intended for allow easier setup of namespaces that depend on the
    /// [`EthApi`](reth_rpc::eth::EthApi) which requires a [`TransactionPool`] implementation.
    pub fn with_noop_pool(
        self,
    ) -> RpcModuleBuilder<Provider, NoopTransactionPool, Network, Tasks, Events, EvmConfig> {
        let Self { provider, executor, events, network, evm_config, .. } = self;
        RpcModuleBuilder {
            provider,
            executor,
            events,
            network,
            evm_config,
            pool: NoopTransactionPool::default(),
        }
    }

    /// Configure the network instance.
    pub fn with_network<N>(
        self,
        network: N,
    ) -> RpcModuleBuilder<Provider, Pool, N, Tasks, Events, EvmConfig>
    where
        N: NetworkInfo + Peers + 'static,
    {
        let Self { provider, pool, executor, events, evm_config, .. } = self;
        RpcModuleBuilder { provider, network, pool, executor, events, evm_config }
    }

    /// Configure a [`NoopNetwork`] instance.
    ///
    /// Caution: This will configure a network API that does absolutely nothing.
    /// This is only intended for allow easier setup of namespaces that depend on the
    /// [`EthApi`](reth_rpc::eth::EthApi) which requires a [`NetworkInfo`] implementation.
    pub fn with_noop_network(
        self,
    ) -> RpcModuleBuilder<Provider, Pool, NoopNetwork, Tasks, Events, EvmConfig> {
        let Self { provider, pool, executor, events, evm_config, .. } = self;
        RpcModuleBuilder {
            provider,
            pool,
            executor,
            events,
            network: NoopNetwork::default(),
            evm_config,
        }
    }

    /// Configure the task executor to use for additional tasks.
    pub fn with_executor<T>(
        self,
        executor: T,
    ) -> RpcModuleBuilder<Provider, Pool, Network, T, Events, EvmConfig>
    where
        T: TaskSpawner + 'static,
    {
        let Self { pool, network, provider, events, evm_config, .. } = self;
        RpcModuleBuilder { provider, network, pool, executor, events, evm_config }
    }

    /// Configure [`TokioTaskExecutor`] as the task executor to use for additional tasks.
    ///
    /// This will spawn additional tasks directly via `tokio::task::spawn`, See
    /// [`TokioTaskExecutor`].
    pub fn with_tokio_executor(
        self,
    ) -> RpcModuleBuilder<Provider, Pool, Network, TokioTaskExecutor, Events, EvmConfig> {
        let Self { pool, network, provider, events, evm_config, .. } = self;
        RpcModuleBuilder {
            provider,
            network,
            pool,
            events,
            executor: TokioTaskExecutor::default(),
            evm_config,
        }
    }

    /// Configure the event subscriber instance
    pub fn with_events<E>(
        self,
        events: E,
    ) -> RpcModuleBuilder<Provider, Pool, Network, Tasks, E, EvmConfig>
    where
        E: CanonStateSubscriptions + 'static,
    {
        let Self { provider, pool, executor, network, evm_config, .. } = self;
        RpcModuleBuilder { provider, network, pool, executor, events, evm_config }
    }

    /// Configure the evm configuration type
    pub fn with_evm_config<E>(
        self,
        evm_config: E,
    ) -> RpcModuleBuilder<Provider, Pool, Network, Tasks, Events, E>
    where
        E: ConfigureEvm + 'static,
    {
        let Self { provider, pool, executor, network, events, .. } = self;
        RpcModuleBuilder { provider, network, pool, executor, events, evm_config }
    }
}

impl<Provider, Pool, Network, Tasks, Events, EvmConfig>
    RpcModuleBuilder<Provider, Pool, Network, Tasks, Events, EvmConfig>
where
    Provider: FullRpcProvider + AccountReader + ChangeSetReader,
    Pool: TransactionPool + 'static,
    Network: NetworkInfo + Peers + Clone + 'static,
    Tasks: TaskSpawner + Clone + 'static,
    Events: CanonStateSubscriptions + Clone + 'static,
    EvmConfig: ConfigureEvm<Header = Header>,
{
    /// Configures all [`RpcModule`]s specific to the given [`TransportRpcModuleConfig`] which can
    /// be used to start the transport server(s).
    ///
    /// This behaves exactly as [`RpcModuleBuilder::build`] for the [`TransportRpcModules`], but
    /// also configures the auth (engine api) server, which exposes a subset of the `eth_`
    /// namespace.
    #[allow(clippy::type_complexity)]
    pub fn build_with_auth_server<EngineApi, EngineT, EthApi>(
        self,
        module_config: TransportRpcModuleConfig,
        engine: EngineApi,
        eth: DynEthApiBuilder<Provider, Pool, EvmConfig, Network, Tasks, Events, EthApi>,
    ) -> (
        TransportRpcModules,
        AuthRpcModule,
        RpcRegistryInner<Provider, Pool, Network, Tasks, Events, EthApi>,
    )
    where
        EngineT: EngineTypes,
        EngineApi: EngineApiServer<EngineT>,
        EthApi: FullEthApiServer,
    {
        let Self { provider, pool, network, executor, events, evm_config } = self;

        let config = module_config.config.clone().unwrap_or_default();

        let mut registry = RpcRegistryInner::new(
            provider, pool, network, executor, events, config, evm_config, eth,
        );

        let modules = registry.create_transport_rpc_modules(module_config);

        let auth_module = registry.create_auth_module(engine);

        (modules, auth_module, registry)
    }

    /// Converts the builder into a [`RpcRegistryInner`] which can be used to create all
    /// components.
    ///
    /// This is useful for getting access to API handlers directly:
    ///
    /// # Example
    ///
    /// ```no_run
    /// use reth_evm::ConfigureEvm;
    /// use reth_network_api::noop::NoopNetwork;
    /// use reth_primitives::Header;
    /// use reth_provider::test_utils::{NoopProvider, TestCanonStateSubscriptions};
    /// use reth_rpc::EthApi;
    /// use reth_rpc_builder::RpcModuleBuilder;
    /// use reth_tasks::TokioTaskExecutor;
    /// use reth_transaction_pool::noop::NoopTransactionPool;
    ///
    /// fn init<Evm: ConfigureEvm<Header = Header> + 'static>(evm: Evm) {
    ///     let mut registry = RpcModuleBuilder::default()
    ///         .with_provider(NoopProvider::default())
    ///         .with_pool(NoopTransactionPool::default())
    ///         .with_network(NoopNetwork::default())
    ///         .with_executor(TokioTaskExecutor::default())
    ///         .with_events(TestCanonStateSubscriptions::default())
    ///         .with_evm_config(evm)
    ///         .into_registry(Default::default(), Box::new(EthApi::with_spawner));
    ///
    ///     let eth_api = registry.eth_api();
    /// }
    /// ```
    pub fn into_registry<EthApi>(
        self,
        config: RpcModuleConfig,
        eth: DynEthApiBuilder<Provider, Pool, EvmConfig, Network, Tasks, Events, EthApi>,
    ) -> RpcRegistryInner<Provider, Pool, Network, Tasks, Events, EthApi>
    where
        EthApi: EthApiTypes + 'static,
    {
        let Self { provider, pool, network, executor, events, evm_config } = self;
        RpcRegistryInner::new(provider, pool, network, executor, events, config, evm_config, eth)
    }

    /// Configures all [`RpcModule`]s specific to the given [`TransportRpcModuleConfig`] which can
    /// be used to start the transport server(s).
    pub fn build<EthApi>(
        self,
        module_config: TransportRpcModuleConfig,
        eth: DynEthApiBuilder<Provider, Pool, EvmConfig, Network, Tasks, Events, EthApi>,
    ) -> TransportRpcModules<()>
    where
        EthApi: FullEthApiServer,
    {
        let mut modules = TransportRpcModules::default();

        let Self { provider, pool, network, executor, events, evm_config } = self;

        if !module_config.is_empty() {
            let TransportRpcModuleConfig { http, ws, ipc, config } = module_config.clone();

            let mut registry = RpcRegistryInner::new(
                provider,
                pool,
                network,
                executor,
                events,
                config.unwrap_or_default(),
                evm_config,
                eth,
            );

            modules.config = module_config;
            modules.http = registry.maybe_module(http.as_ref());
            modules.ws = registry.maybe_module(ws.as_ref());
            modules.ipc = registry.maybe_module(ipc.as_ref());
        }

        modules
    }
}

impl Default for RpcModuleBuilder<(), (), (), (), (), ()> {
    fn default() -> Self {
        Self::new((), (), (), (), (), ())
    }
}

/// Bundles settings for modules
#[derive(Debug, Default, Clone, Eq, PartialEq, Serialize, Deserialize)]
pub struct RpcModuleConfig {
    /// `eth` namespace settings
    eth: EthConfig,
}

// === impl RpcModuleConfig ===

impl RpcModuleConfig {
    /// Convenience method to create a new [`RpcModuleConfigBuilder`]
    pub fn builder() -> RpcModuleConfigBuilder {
        RpcModuleConfigBuilder::default()
    }

    /// Returns a new RPC module config given the eth namespace config
    pub const fn new(eth: EthConfig) -> Self {
        Self { eth }
    }

    /// Get a reference to the eth namespace config
    pub const fn eth(&self) -> &EthConfig {
        &self.eth
    }

    /// Get a mutable reference to the eth namespace config
    pub fn eth_mut(&mut self) -> &mut EthConfig {
        &mut self.eth
    }
}

/// Configures [`RpcModuleConfig`]
#[derive(Clone, Debug, Default)]
pub struct RpcModuleConfigBuilder {
    eth: Option<EthConfig>,
}

// === impl RpcModuleConfigBuilder ===

impl RpcModuleConfigBuilder {
    /// Configures a custom eth namespace config
    pub const fn eth(mut self, eth: EthConfig) -> Self {
        self.eth = Some(eth);
        self
    }

    /// Consumes the type and creates the [`RpcModuleConfig`]
    pub fn build(self) -> RpcModuleConfig {
        let Self { eth } = self;
        RpcModuleConfig { eth: eth.unwrap_or_default() }
    }

    /// Get a reference to the eth namespace config, if any
    pub const fn get_eth(&self) -> &Option<EthConfig> {
        &self.eth
    }

    /// Get a mutable reference to the eth namespace config, if any
    pub fn eth_mut(&mut self) -> &mut Option<EthConfig> {
        &mut self.eth
    }

    /// Get the eth namespace config, creating a default if none is set
    pub fn eth_mut_or_default(&mut self) -> &mut EthConfig {
        self.eth.get_or_insert_with(EthConfig::default)
    }
}

/// A Helper type the holds instances of the configured modules.
#[derive(Debug, Clone)]
pub struct RpcRegistryInner<Provider, Pool, Network, Tasks, Events, EthApi: EthApiTypes> {
    provider: Provider,
    pool: Pool,
    network: Network,
    executor: Tasks,
    events: Events,
    /// Holds a all `eth_` namespace handlers
    eth: EthHandlers<Provider, Pool, Network, Events, EthApi>,
    /// to put trace calls behind semaphore
    blocking_pool_guard: BlockingTaskGuard,
    /// Contains the [Methods] of a module
    modules: HashMap<RethRpcModule, Methods>,
}

// === impl RpcRegistryInner ===

impl<Provider, Pool, Network, Tasks, Events, EthApi>
    RpcRegistryInner<Provider, Pool, Network, Tasks, Events, EthApi>
where
    Provider: StateProviderFactory + BlockReader + EvmEnvProvider + Clone + Unpin + 'static,
    Pool: Send + Sync + Clone + 'static,
    Network: Clone + 'static,
    Events: CanonStateSubscriptions + Clone + 'static,
    Tasks: TaskSpawner + Clone + 'static,
    EthApi: EthApiTypes + 'static,
{
    /// Creates a new, empty instance.
    #[allow(clippy::too_many_arguments)]
    pub fn new<EvmConfig>(
        provider: Provider,
        pool: Pool,
        network: Network,
        executor: Tasks,
        events: Events,
        config: RpcModuleConfig,
        evm_config: EvmConfig,
        eth_api_builder: DynEthApiBuilder<
            Provider,
            Pool,
            EvmConfig,
            Network,
            Tasks,
            Events,
            EthApi,
        >,
    ) -> Self
    where
        EvmConfig: ConfigureEvm<Header = Header>,
    {
        let blocking_pool_guard = BlockingTaskGuard::new(config.eth.max_tracing_requests);

        let eth = EthHandlers::builder(
            provider.clone(),
            pool.clone(),
            network.clone(),
            evm_config,
            config.eth,
            executor.clone(),
            events.clone(),
            eth_api_builder,
        )
        .build();

        Self {
            provider,
            pool,
            network,
            eth,
            executor,
            modules: Default::default(),
            blocking_pool_guard,
            events,
        }
    }
}

impl<Provider, Pool, Network, Tasks, Events, EthApi>
    RpcRegistryInner<Provider, Pool, Network, Tasks, Events, EthApi>
where
    EthApi: EthApiTypes,
{
    /// Returns a reference to the installed [`EthApi`](reth_rpc::eth::EthApi).
    pub const fn eth_api(&self) -> &EthApi {
        &self.eth.api
    }

    /// Returns a reference to the installed [`EthHandlers`].
    pub const fn eth_handlers(&self) -> &EthHandlers<Provider, Pool, Network, Events, EthApi> {
        &self.eth
    }

    /// Returns the [`EthStateCache`] frontend
    ///
    /// This will spawn exactly one [`EthStateCache`] service if this is the first time the cache is
    /// requested.
    pub const fn eth_cache(&self) -> &EthStateCache {
        &self.eth.cache
    }

    /// Returns a reference to the pool
    pub const fn pool(&self) -> &Pool {
        &self.pool
    }

    /// Returns a reference to the events type
    pub const fn events(&self) -> &Events {
        &self.events
    }

    /// Returns a reference to the tasks type
    pub const fn tasks(&self) -> &Tasks {
        &self.executor
    }

    /// Returns a reference to the provider
    pub const fn provider(&self) -> &Provider {
        &self.provider
    }

    /// Returns all installed methods
    pub fn methods(&self) -> Vec<Methods> {
        self.modules.values().cloned().collect()
    }

    /// Returns a merged `RpcModule`
    pub fn module(&self) -> RpcModule<()> {
        let mut module = RpcModule::new(());
        for methods in self.modules.values().cloned() {
            module.merge(methods).expect("No conflicts");
        }
        module
    }
}

impl<Provider, Pool, Network, Tasks, Events, EthApi>
    RpcRegistryInner<Provider, Pool, Network, Tasks, Events, EthApi>
where
    Network: NetworkInfo + Clone + 'static,
    EthApi: EthApiTypes,
    Provider: ChainSpecProvider<ChainSpec = ChainSpec>,
{
    /// Instantiates `AdminApi`
    pub fn admin_api(&self) -> AdminApi<Network>
    where
        Network: Peers,
    {
        AdminApi::new(self.network.clone(), self.provider.chain_spec())
    }

    /// Instantiates `Web3Api`
    pub fn web3_api(&self) -> Web3Api<Network> {
        Web3Api::new(self.network.clone())
    }

    /// Register Admin Namespace
    pub fn register_admin(&mut self) -> &mut Self
    where
        Network: Peers,
    {
        let adminapi = self.admin_api();
        self.modules.insert(RethRpcModule::Admin, adminapi.into_rpc().into());
        self
    }

    /// Register Web3 Namespace
    pub fn register_web3(&mut self) -> &mut Self {
        let web3api = self.web3_api();
        self.modules.insert(RethRpcModule::Web3, web3api.into_rpc().into());
        self
    }
}

impl<Provider, Pool, Network, Tasks, Events, EthApi>
    RpcRegistryInner<Provider, Pool, Network, Tasks, Events, EthApi>
where
    Provider: FullRpcProvider + AccountReader + ChangeSetReader,
    Network: NetworkInfo + Peers + Clone + 'static,
    Tasks: TaskSpawner + Clone + 'static,
    EthApi: EthApiServer<
            RpcTransaction<EthApi::NetworkTypes>,
            RpcBlock<EthApi::NetworkTypes>,
            RpcReceipt<EthApi::NetworkTypes>,
        > + EthApiTypes,
{
    /// Register Eth Namespace
    ///
    /// # Panics
    ///
    /// If called outside of the tokio runtime. See also [`Self::eth_api`]
    pub fn register_eth(&mut self) -> &mut Self {
        let eth_api = self.eth_api().clone();
        self.modules.insert(RethRpcModule::Eth, eth_api.into_rpc().into());
        self
    }

    /// Register Otterscan Namespace
    ///
    /// # Panics
    ///
    /// If called outside of the tokio runtime. See also [`Self::eth_api`]
    pub fn register_ots(&mut self) -> &mut Self
    where
        EthApi: TraceExt
            + EthTransactions<
                NetworkTypes: alloy_network::Network<
                    TransactionResponse = reth_rpc_types::WithOtherFields<
                        reth_rpc_types::Transaction,
                    >,
                >,
            >,
    {
        let otterscan_api = self.otterscan_api();
        self.modules.insert(RethRpcModule::Ots, otterscan_api.into_rpc().into());
        self
    }

    /// Register Debug Namespace
    ///
    /// # Panics
    ///
    /// If called outside of the tokio runtime. See also [`Self::eth_api`]
    pub fn register_debug(&mut self) -> &mut Self
    where
        EthApi: EthApiSpec + EthTransactions + TraceExt,
    {
        let debug_api = self.debug_api();
        self.modules.insert(RethRpcModule::Debug, debug_api.into_rpc().into());
        self
    }

    /// Register Trace Namespace
    ///
    /// # Panics
    ///
    /// If called outside of the tokio runtime. See also [`Self::eth_api`]
    pub fn register_trace(&mut self) -> &mut Self
    where
        EthApi: TraceExt,
    {
        let trace_api = self.trace_api();
        self.modules.insert(RethRpcModule::Trace, trace_api.into_rpc().into());
        self
    }

    /// Register Net Namespace
    ///
    /// See also [`Self::eth_api`]
    ///
    /// # Panics
    ///
    /// If called outside of the tokio runtime.
    pub fn register_net(&mut self) -> &mut Self
    where
        EthApi: EthApiSpec + 'static,
    {
        let netapi = self.net_api();
        self.modules.insert(RethRpcModule::Net, netapi.into_rpc().into());
        self
    }

    /// Register Reth namespace
    ///
    /// See also [`Self::eth_api`]
    ///
    /// # Panics
    ///
    /// If called outside of the tokio runtime.
    pub fn register_reth(&mut self) -> &mut Self {
        let rethapi = self.reth_api();
        self.modules.insert(RethRpcModule::Reth, rethapi.into_rpc().into());
        self
    }

    /// Instantiates `OtterscanApi`
    ///
    /// # Panics
    ///
    /// If called outside of the tokio runtime. See also [`Self::eth_api`]
    pub fn otterscan_api(&self) -> OtterscanApi<EthApi> {
        let eth_api = self.eth_api().clone();
        OtterscanApi::new(eth_api)
    }
}

impl<Provider, Pool, Network, Tasks, Events, EthApi>
    RpcRegistryInner<Provider, Pool, Network, Tasks, Events, EthApi>
where
    Provider: FullRpcProvider + AccountReader + ChangeSetReader,
    Network: NetworkInfo + Peers + Clone + 'static,
    Tasks: TaskSpawner + Clone + 'static,
    EthApi: EthApiTypes,
{
    /// Instantiates `TraceApi`
    ///
    /// # Panics
    ///
    /// If called outside of the tokio runtime. See also [`Self::eth_api`]
    pub fn trace_api(&self) -> TraceApi<Provider, EthApi>
    where
        EthApi: TraceExt,
    {
        TraceApi::new(
            self.provider.clone(),
            self.eth_api().clone(),
            self.blocking_pool_guard.clone(),
        )
    }

    /// Instantiates [`EthBundle`] Api
    ///
    /// # Panics
    ///
    /// If called outside of the tokio runtime. See also [`Self::eth_api`]
    pub fn bundle_api(&self) -> EthBundle<EthApi>
    where
        EthApi: EthTransactions + LoadPendingBlock + Call,
    {
        let eth_api = self.eth_api().clone();
        EthBundle::new(eth_api, self.blocking_pool_guard.clone())
    }

    /// Instantiates `DebugApi`
    ///
    /// # Panics
    ///
    /// If called outside of the tokio runtime. See also [`Self::eth_api`]
    pub fn debug_api(&self) -> DebugApi<Provider, EthApi>
    where
        EthApi: EthApiSpec + EthTransactions + TraceExt,
    {
        let eth_api = self.eth_api().clone();
        DebugApi::new(self.provider.clone(), eth_api, self.blocking_pool_guard.clone())
    }

    /// Instantiates `NetApi`
    ///
    /// # Panics
    ///
    /// If called outside of the tokio runtime. See also [`Self::eth_api`]
    pub fn net_api(&self) -> NetApi<Network, EthApi>
    where
        EthApi: EthApiSpec + 'static,
    {
        let eth_api = self.eth_api().clone();
        NetApi::new(self.network.clone(), eth_api)
    }

    /// Instantiates `RethApi`
    pub fn reth_api(&self) -> RethApi<Provider> {
        RethApi::new(self.provider.clone(), Box::new(self.executor.clone()))
    }
}

impl<Provider, Pool, Network, Tasks, Events, EthApi>
    RpcRegistryInner<Provider, Pool, Network, Tasks, Events, EthApi>
where
    Provider: FullRpcProvider + AccountReader + ChangeSetReader,
    Pool: TransactionPool + 'static,
    Network: NetworkInfo + Peers + Clone + 'static,
    Tasks: TaskSpawner + Clone + 'static,
    Events: CanonStateSubscriptions + Clone + 'static,
    EthApi: FullEthApiServer,
{
    /// Configures the auth module that includes the
    ///   * `engine_` namespace
    ///   * `api_` namespace
    ///
    /// Note: This does _not_ register the `engine_` in this registry.
    pub fn create_auth_module<EngineApi, EngineT>(&self, engine_api: EngineApi) -> AuthRpcModule
    where
        EngineT: EngineTypes,
        EngineApi: EngineApiServer<EngineT>,
    {
        let mut module = RpcModule::new(());

        module.merge(engine_api.into_rpc()).expect("No conflicting methods");

        // also merge a subset of `eth_` handlers
        let eth_handlers = self.eth_handlers();
        let engine_eth = EngineEthApi::new(eth_handlers.api.clone(), eth_handlers.filter.clone());

        module.merge(engine_eth.into_rpc()).expect("No conflicting methods");

        AuthRpcModule { inner: module }
    }

    /// Helper function to create a [`RpcModule`] if it's not `None`
    fn maybe_module(&mut self, config: Option<&RpcModuleSelection>) -> Option<RpcModule<()>> {
        config.map(|config| self.module_for(config))
    }

    /// Configure a [`TransportRpcModules`] using the current registry. This
    /// creates [`RpcModule`] instances for the modules selected by the
    /// `config`.
    pub fn create_transport_rpc_modules(
        &mut self,
        config: TransportRpcModuleConfig,
    ) -> TransportRpcModules<()> {
        let mut modules = TransportRpcModules::default();
        let http = self.maybe_module(config.http.as_ref());
        let ws = self.maybe_module(config.ws.as_ref());
        let ipc = self.maybe_module(config.ipc.as_ref());

        modules.config = config;
        modules.http = http;
        modules.ws = ws;
        modules.ipc = ipc;
        modules
    }

    /// Populates a new [`RpcModule`] based on the selected [`RethRpcModule`]s in the given
    /// [`RpcModuleSelection`]
    pub fn module_for(&mut self, config: &RpcModuleSelection) -> RpcModule<()> {
        let mut module = RpcModule::new(());
        let all_methods = self.reth_methods(config.iter_selection());
        for methods in all_methods {
            module.merge(methods).expect("No conflicts");
        }
        module
    }

    /// Returns the [Methods] for the given [`RethRpcModule`]
    ///
    /// If this is the first time the namespace is requested, a new instance of API implementation
    /// will be created.
    ///
    /// # Panics
    ///
    /// If called outside of the tokio runtime. See also [`Self::eth_api`]
    pub fn reth_methods(
        &mut self,
        namespaces: impl Iterator<Item = RethRpcModule>,
    ) -> Vec<Methods> {
        let EthHandlers { api: eth_api, filter: eth_filter, pubsub: eth_pubsub, .. } =
            self.eth_handlers().clone();

        // Create a copy, so we can list out all the methods for rpc_ api
        let namespaces: Vec<_> = namespaces.collect();
        namespaces
            .iter()
            .copied()
            .map(|namespace| {
                self.modules
                    .entry(namespace)
                    .or_insert_with(|| match namespace {
                        RethRpcModule::Admin => {
                            AdminApi::new(self.network.clone(), self.provider.chain_spec())
                                .into_rpc()
                                .into()
                        }
                        RethRpcModule::Debug => DebugApi::new(
                            self.provider.clone(),
                            eth_api.clone(),
                            self.blocking_pool_guard.clone(),
                        )
                        .into_rpc()
                        .into(),
                        RethRpcModule::Eth => {
                            // merge all eth handlers
                            let mut module = eth_api.clone().into_rpc();
                            module.merge(eth_filter.clone().into_rpc()).expect("No conflicts");
                            module.merge(eth_pubsub.clone().into_rpc()).expect("No conflicts");
                            module
                                .merge(
                                    EthBundle::new(
                                        eth_api.clone(),
                                        self.blocking_pool_guard.clone(),
                                    )
                                    .into_rpc(),
                                )
                                .expect("No conflicts");

                            module.into()
                        }
                        RethRpcModule::Net => {
                            NetApi::new(self.network.clone(), eth_api.clone()).into_rpc().into()
                        }
                        RethRpcModule::Trace => TraceApi::new(
                            self.provider.clone(),
                            eth_api.clone(),
                            self.blocking_pool_guard.clone(),
                        )
                        .into_rpc()
                        .into(),
                        RethRpcModule::Web3 => Web3Api::new(self.network.clone()).into_rpc().into(),
                        RethRpcModule::Txpool => {
                            TxPoolApi::<_, EthApi>::new(self.pool.clone()).into_rpc().into()
                        }
                        RethRpcModule::Rpc => RPCApi::new(
                            namespaces
                                .iter()
                                .map(|module| (module.to_string(), "1.0".to_string()))
                                .collect(),
                        )
                        .into_rpc()
                        .into(),
                        RethRpcModule::Ots => OtterscanApi::new(eth_api.clone()).into_rpc().into(),
                        RethRpcModule::Reth => {
                            RethApi::new(self.provider.clone(), Box::new(self.executor.clone()))
                                .into_rpc()
                                .into()
                        }
                    })
                    .clone()
            })
            .collect::<Vec<_>>()
    }
}

/// A builder type for configuring and launching the servers that will handle RPC requests.
///
/// Supported server transports are:
///    - http
///    - ws
///    - ipc
///
/// Http and WS share the same settings: [`ServerBuilder`].
///
/// Once the [`RpcModule`] is built via [`RpcModuleBuilder`] the servers can be started, See also
/// [`ServerBuilder::build`] and [`Server::start`](jsonrpsee::server::Server::start).
#[derive(Debug)]
pub struct RpcServerConfig<RpcMiddleware = Identity> {
    /// Configs for JSON-RPC Http.
    http_server_config: Option<ServerBuilder<Identity, Identity>>,
    /// Allowed CORS Domains for http
    http_cors_domains: Option<String>,
    /// Address where to bind the http server to
    http_addr: Option<SocketAddr>,
    /// Configs for WS server
    ws_server_config: Option<ServerBuilder<Identity, Identity>>,
    /// Allowed CORS Domains for ws.
    ws_cors_domains: Option<String>,
    /// Address where to bind the ws server to
    ws_addr: Option<SocketAddr>,
    /// Configs for JSON-RPC IPC server
    ipc_server_config: Option<IpcServerBuilder<Identity, Identity>>,
    /// The Endpoint where to launch the ipc server
    ipc_endpoint: Option<String>,
    /// JWT secret for authentication
    jwt_secret: Option<JwtSecret>,
    /// Configurable RPC middleware
    rpc_middleware: RpcServiceBuilder<RpcMiddleware>,
}

// === impl RpcServerConfig ===

impl Default for RpcServerConfig<Identity> {
    /// Create a new config instance
    fn default() -> Self {
        Self {
            http_server_config: None,
            http_cors_domains: None,
            http_addr: None,
            ws_server_config: None,
            ws_cors_domains: None,
            ws_addr: None,
            ipc_server_config: None,
            ipc_endpoint: None,
            jwt_secret: None,
            rpc_middleware: RpcServiceBuilder::new(),
        }
    }
}

impl RpcServerConfig {
    /// Creates a new config with only http set
    pub fn http(config: ServerBuilder<Identity, Identity>) -> Self {
        Self::default().with_http(config)
    }

    /// Creates a new config with only ws set
    pub fn ws(config: ServerBuilder<Identity, Identity>) -> Self {
        Self::default().with_ws(config)
    }

    /// Creates a new config with only ipc set
    pub fn ipc(config: IpcServerBuilder<Identity, Identity>) -> Self {
        Self::default().with_ipc(config)
    }

    /// Configures the http server
    ///
    /// Note: this always configures an [`EthSubscriptionIdProvider`] [`IdProvider`] for
    /// convenience. To set a custom [`IdProvider`], please use [`Self::with_id_provider`].
    pub fn with_http(mut self, config: ServerBuilder<Identity, Identity>) -> Self {
        self.http_server_config =
            Some(config.set_id_provider(EthSubscriptionIdProvider::default()));
        self
    }

    /// Configures the ws server
    ///
    /// Note: this always configures an [`EthSubscriptionIdProvider`] [`IdProvider`] for
    /// convenience. To set a custom [`IdProvider`], please use [`Self::with_id_provider`].
    pub fn with_ws(mut self, config: ServerBuilder<Identity, Identity>) -> Self {
        self.ws_server_config = Some(config.set_id_provider(EthSubscriptionIdProvider::default()));
        self
    }

    /// Configures the ipc server
    ///
    /// Note: this always configures an [`EthSubscriptionIdProvider`] [`IdProvider`] for
    /// convenience. To set a custom [`IdProvider`], please use [`Self::with_id_provider`].
    pub fn with_ipc(mut self, config: IpcServerBuilder<Identity, Identity>) -> Self {
        self.ipc_server_config = Some(config.set_id_provider(EthSubscriptionIdProvider::default()));
        self
    }
}

impl<RpcMiddleware> RpcServerConfig<RpcMiddleware> {
    /// Configure rpc middleware
    pub fn set_rpc_middleware<T>(self, rpc_middleware: RpcServiceBuilder<T>) -> RpcServerConfig<T> {
        RpcServerConfig {
            http_server_config: self.http_server_config,
            http_cors_domains: self.http_cors_domains,
            http_addr: self.http_addr,
            ws_server_config: self.ws_server_config,
            ws_cors_domains: self.ws_cors_domains,
            ws_addr: self.ws_addr,
            ipc_server_config: self.ipc_server_config,
            ipc_endpoint: self.ipc_endpoint,
            jwt_secret: self.jwt_secret,
            rpc_middleware,
        }
    }

    /// Configure the cors domains for http _and_ ws
    pub fn with_cors(self, cors_domain: Option<String>) -> Self {
        self.with_http_cors(cors_domain.clone()).with_ws_cors(cors_domain)
    }

    /// Configure the cors domains for WS
    pub fn with_ws_cors(mut self, cors_domain: Option<String>) -> Self {
        self.ws_cors_domains = cors_domain;
        self
    }

    /// Configure the cors domains for HTTP
    pub fn with_http_cors(mut self, cors_domain: Option<String>) -> Self {
        self.http_cors_domains = cors_domain;
        self
    }

    /// Configures the [`SocketAddr`] of the http server
    ///
    /// Default is [`Ipv4Addr::LOCALHOST`] and
    /// [`reth_rpc_server_types::constants::DEFAULT_HTTP_RPC_PORT`]
    pub const fn with_http_address(mut self, addr: SocketAddr) -> Self {
        self.http_addr = Some(addr);
        self
    }

    /// Configures the [`SocketAddr`] of the ws server
    ///
    /// Default is [`Ipv4Addr::LOCALHOST`] and
    /// [`reth_rpc_server_types::constants::DEFAULT_WS_RPC_PORT`]
    pub const fn with_ws_address(mut self, addr: SocketAddr) -> Self {
        self.ws_addr = Some(addr);
        self
    }

    /// Sets a custom [`IdProvider`] for all configured transports.
    ///
    /// By default all transports use [`EthSubscriptionIdProvider`]
    pub fn with_id_provider<I>(mut self, id_provider: I) -> Self
    where
        I: IdProvider + Clone + 'static,
    {
        if let Some(http) = self.http_server_config {
            self.http_server_config = Some(http.set_id_provider(id_provider.clone()));
        }
        if let Some(ws) = self.ws_server_config {
            self.ws_server_config = Some(ws.set_id_provider(id_provider.clone()));
        }
        if let Some(ipc) = self.ipc_server_config {
            self.ipc_server_config = Some(ipc.set_id_provider(id_provider));
        }

        self
    }

    /// Configures the endpoint of the ipc server
    ///
    /// Default is [`reth_rpc_server_types::constants::DEFAULT_IPC_ENDPOINT`]
    pub fn with_ipc_endpoint(mut self, path: impl Into<String>) -> Self {
        self.ipc_endpoint = Some(path.into());
        self
    }

    /// Configures the JWT secret for authentication.
    pub const fn with_jwt_secret(mut self, secret: Option<JwtSecret>) -> Self {
        self.jwt_secret = secret;
        self
    }

    /// Returns true if any server is configured.
    ///
    /// If no server is configured, no server will be launched on [`RpcServerConfig::start`].
    pub const fn has_server(&self) -> bool {
        self.http_server_config.is_some() ||
            self.ws_server_config.is_some() ||
            self.ipc_server_config.is_some()
    }

    /// Returns the [`SocketAddr`] of the http server
    pub const fn http_address(&self) -> Option<SocketAddr> {
        self.http_addr
    }

    /// Returns the [`SocketAddr`] of the ws server
    pub const fn ws_address(&self) -> Option<SocketAddr> {
        self.ws_addr
    }

    /// Returns the endpoint of the ipc server
    pub fn ipc_endpoint(&self) -> Option<String> {
        self.ipc_endpoint.clone()
    }

    /// Creates the [`CorsLayer`] if any
    fn maybe_cors_layer(cors: Option<String>) -> Result<Option<CorsLayer>, CorsDomainError> {
        cors.as_deref().map(cors::create_cors_layer).transpose()
    }

    /// Creates the [`AuthLayer`] if any
    fn maybe_jwt_layer(jwt_secret: Option<JwtSecret>) -> Option<AuthLayer<JwtAuthValidator>> {
        jwt_secret.map(|secret| AuthLayer::new(JwtAuthValidator::new(secret)))
    }

    /// Builds and starts the configured server(s): http, ws, ipc.
    ///
    /// If both http and ws are on the same port, they are combined into one server.
    ///
    /// Returns the [`RpcServerHandle`] with the handle to the started servers.
    pub async fn start(self, modules: &TransportRpcModules) -> Result<RpcServerHandle, RpcError>
    where
        RpcMiddleware: Layer<RpcRequestMetricsService<RpcService>> + Clone + Send + 'static,
        for<'a> <RpcMiddleware as Layer<RpcRequestMetricsService<RpcService>>>::Service:
            Send + Sync + 'static + RpcServiceT<'a>,
    {
        let mut http_handle = None;
        let mut ws_handle = None;
        let mut ipc_handle = None;

        let http_socket_addr = self.http_addr.unwrap_or(SocketAddr::V4(SocketAddrV4::new(
            Ipv4Addr::LOCALHOST,
            constants::DEFAULT_HTTP_RPC_PORT,
        )));

        let ws_socket_addr = self.ws_addr.unwrap_or(SocketAddr::V4(SocketAddrV4::new(
            Ipv4Addr::LOCALHOST,
            constants::DEFAULT_WS_RPC_PORT,
        )));

        let metrics = modules.ipc.as_ref().map(RpcRequestMetrics::ipc).unwrap_or_default();
        let ipc_path =
            self.ipc_endpoint.clone().unwrap_or_else(|| constants::DEFAULT_IPC_ENDPOINT.into());

        if let Some(builder) = self.ipc_server_config {
            let ipc = builder
                .set_rpc_middleware(IpcRpcServiceBuilder::new().layer(metrics))
                .build(ipc_path);
            ipc_handle = Some(ipc.start(modules.ipc.clone().expect("ipc server error")).await?);
        }

        // If both are configured on the same port, we combine them into one server.
        if self.http_addr == self.ws_addr &&
            self.http_server_config.is_some() &&
            self.ws_server_config.is_some()
        {
            let cors = match (self.ws_cors_domains.as_ref(), self.http_cors_domains.as_ref()) {
                (Some(ws_cors), Some(http_cors)) => {
                    if ws_cors.trim() != http_cors.trim() {
                        return Err(WsHttpSamePortError::ConflictingCorsDomains {
                            http_cors_domains: Some(http_cors.clone()),
                            ws_cors_domains: Some(ws_cors.clone()),
                        }
                        .into());
                    }
                    Some(ws_cors)
                }
                (a, b) => a.or(b),
            }
            .cloned();

            // we merge this into one server using the http setup
            modules.config.ensure_ws_http_identical()?;

            if let Some(builder) = self.http_server_config {
                let server = builder
                    .set_http_middleware(
                        tower::ServiceBuilder::new()
                            .option_layer(Self::maybe_cors_layer(cors)?)
                            .option_layer(Self::maybe_jwt_layer(self.jwt_secret)),
                    )
                    .set_rpc_middleware(
                        self.rpc_middleware.clone().layer(
                            modules
                                .http
                                .as_ref()
                                .or(modules.ws.as_ref())
                                .map(RpcRequestMetrics::same_port)
                                .unwrap_or_default(),
                        ),
                    )
                    .build(http_socket_addr)
                    .await
                    .map_err(|err| {
                        RpcError::server_error(err, ServerKind::WsHttp(http_socket_addr))
                    })?;
                let addr = server.local_addr().map_err(|err| {
                    RpcError::server_error(err, ServerKind::WsHttp(http_socket_addr))
                })?;
                if let Some(module) = modules.http.as_ref().or(modules.ws.as_ref()) {
                    let handle = server.start(module.clone());
                    http_handle = Some(handle.clone());
                    ws_handle = Some(handle);
                }
                return Ok(RpcServerHandle {
                    http_local_addr: Some(addr),
                    ws_local_addr: Some(addr),
                    http: http_handle,
                    ws: ws_handle,
                    ipc_endpoint: self.ipc_endpoint.clone(),
                    ipc: ipc_handle,
                    jwt_secret: self.jwt_secret,
                });
            }
        }

        let mut ws_local_addr = None;
        let mut ws_server = None;
        let mut http_local_addr = None;
        let mut http_server = None;

        if let Some(builder) = self.ws_server_config {
            let server = builder
                .ws_only()
                .set_http_middleware(
                    tower::ServiceBuilder::new()
                        .option_layer(Self::maybe_cors_layer(self.ws_cors_domains.clone())?)
                        .option_layer(Self::maybe_jwt_layer(self.jwt_secret)),
                )
                .set_rpc_middleware(
                    self.rpc_middleware
                        .clone()
                        .layer(modules.ws.as_ref().map(RpcRequestMetrics::ws).unwrap_or_default()),
                )
                .build(ws_socket_addr)
                .await
                .map_err(|err| RpcError::server_error(err, ServerKind::WS(ws_socket_addr)))?;

            let addr = server
                .local_addr()
                .map_err(|err| RpcError::server_error(err, ServerKind::WS(ws_socket_addr)))?;

            ws_local_addr = Some(addr);
            ws_server = Some(server);
        }

        if let Some(builder) = self.http_server_config {
            let server = builder
                .http_only()
                .set_http_middleware(
                    tower::ServiceBuilder::new()
                        .option_layer(Self::maybe_cors_layer(self.http_cors_domains.clone())?)
                        .option_layer(Self::maybe_jwt_layer(self.jwt_secret)),
                )
                .set_rpc_middleware(
                    self.rpc_middleware.clone().layer(
                        modules.http.as_ref().map(RpcRequestMetrics::http).unwrap_or_default(),
                    ),
                )
                .build(http_socket_addr)
                .await
                .map_err(|err| RpcError::server_error(err, ServerKind::Http(http_socket_addr)))?;
            let local_addr = server
                .local_addr()
                .map_err(|err| RpcError::server_error(err, ServerKind::Http(http_socket_addr)))?;
            http_local_addr = Some(local_addr);
            http_server = Some(server);
        }

        http_handle = http_server
            .map(|http_server| http_server.start(modules.http.clone().expect("http server error")));
        ws_handle = ws_server
            .map(|ws_server| ws_server.start(modules.ws.clone().expect("ws server error")));
        Ok(RpcServerHandle {
            http_local_addr,
            ws_local_addr,
            http: http_handle,
            ws: ws_handle,
            ipc_endpoint: self.ipc_endpoint.clone(),
            ipc: ipc_handle,
            jwt_secret: self.jwt_secret,
        })
    }
}

/// Holds modules to be installed per transport type
///
/// # Example
///
/// Configure a http transport only
///
/// ```
/// use reth_rpc_builder::{RethRpcModule, TransportRpcModuleConfig};
/// let config =
///     TransportRpcModuleConfig::default().with_http([RethRpcModule::Eth, RethRpcModule::Admin]);
/// ```
#[derive(Debug, Clone, Default, Eq, PartialEq)]
pub struct TransportRpcModuleConfig {
    /// http module configuration
    http: Option<RpcModuleSelection>,
    /// ws module configuration
    ws: Option<RpcModuleSelection>,
    /// ipc module configuration
    ipc: Option<RpcModuleSelection>,
    /// Config for the modules
    config: Option<RpcModuleConfig>,
}

// === impl TransportRpcModuleConfig ===

impl TransportRpcModuleConfig {
    /// Creates a new config with only http set
    pub fn set_http(http: impl Into<RpcModuleSelection>) -> Self {
        Self::default().with_http(http)
    }

    /// Creates a new config with only ws set
    pub fn set_ws(ws: impl Into<RpcModuleSelection>) -> Self {
        Self::default().with_ws(ws)
    }

    /// Creates a new config with only ipc set
    pub fn set_ipc(ipc: impl Into<RpcModuleSelection>) -> Self {
        Self::default().with_ipc(ipc)
    }

    /// Sets the [`RpcModuleSelection`] for the http transport.
    pub fn with_http(mut self, http: impl Into<RpcModuleSelection>) -> Self {
        self.http = Some(http.into());
        self
    }

    /// Sets the [`RpcModuleSelection`] for the ws transport.
    pub fn with_ws(mut self, ws: impl Into<RpcModuleSelection>) -> Self {
        self.ws = Some(ws.into());
        self
    }

    /// Sets the [`RpcModuleSelection`] for the http transport.
    pub fn with_ipc(mut self, ipc: impl Into<RpcModuleSelection>) -> Self {
        self.ipc = Some(ipc.into());
        self
    }

    /// Sets a custom [`RpcModuleConfig`] for the configured modules.
    pub const fn with_config(mut self, config: RpcModuleConfig) -> Self {
        self.config = Some(config);
        self
    }

    /// Get a mutable reference to the
    pub fn http_mut(&mut self) -> &mut Option<RpcModuleSelection> {
        &mut self.http
    }

    /// Get a mutable reference to the
    pub fn ws_mut(&mut self) -> &mut Option<RpcModuleSelection> {
        &mut self.ws
    }

    /// Get a mutable reference to the
    pub fn ipc_mut(&mut self) -> &mut Option<RpcModuleSelection> {
        &mut self.ipc
    }

    /// Get a mutable reference to the
    pub fn config_mut(&mut self) -> &mut Option<RpcModuleConfig> {
        &mut self.config
    }

    /// Returns true if no transports are configured
    pub const fn is_empty(&self) -> bool {
        self.http.is_none() && self.ws.is_none() && self.ipc.is_none()
    }

    /// Returns the [`RpcModuleSelection`] for the http transport
    pub const fn http(&self) -> Option<&RpcModuleSelection> {
        self.http.as_ref()
    }

    /// Returns the [`RpcModuleSelection`] for the ws transport
    pub const fn ws(&self) -> Option<&RpcModuleSelection> {
        self.ws.as_ref()
    }

    /// Returns the [`RpcModuleSelection`] for the ipc transport
    pub const fn ipc(&self) -> Option<&RpcModuleSelection> {
        self.ipc.as_ref()
    }

    /// Returns the [`RpcModuleConfig`] for the configured modules
    pub const fn config(&self) -> Option<&RpcModuleConfig> {
        self.config.as_ref()
    }

    /// Ensures that both http and ws are configured and that they are configured to use the same
    /// port.
    fn ensure_ws_http_identical(&self) -> Result<(), WsHttpSamePortError> {
        if RpcModuleSelection::are_identical(self.http.as_ref(), self.ws.as_ref()) {
            Ok(())
        } else {
            let http_modules =
                self.http.as_ref().map(RpcModuleSelection::to_selection).unwrap_or_default();
            let ws_modules =
                self.ws.as_ref().map(RpcModuleSelection::to_selection).unwrap_or_default();

            let http_not_ws = http_modules.difference(&ws_modules).copied().collect();
            let ws_not_http = ws_modules.difference(&http_modules).copied().collect();
            let overlap = http_modules.intersection(&ws_modules).copied().collect();

            Err(WsHttpSamePortError::ConflictingModules(Box::new(ConflictingModules {
                overlap,
                http_not_ws,
                ws_not_http,
            })))
        }
    }
}

/// Holds installed modules per transport type.
#[derive(Debug, Clone, Default)]
pub struct TransportRpcModules<Context = ()> {
    /// The original config
    config: TransportRpcModuleConfig,
    /// rpcs module for http
    http: Option<RpcModule<Context>>,
    /// rpcs module for ws
    ws: Option<RpcModule<Context>>,
    /// rpcs module for ipc
    ipc: Option<RpcModule<Context>>,
}

// === impl TransportRpcModules ===

impl TransportRpcModules {
    /// Returns the [`TransportRpcModuleConfig`] used to configure this instance.
    pub const fn module_config(&self) -> &TransportRpcModuleConfig {
        &self.config
    }

    /// Merge the given [Methods] in the configured http methods.
    ///
    /// Fails if any of the methods in other is present already.
    ///
    /// Returns [Ok(false)] if no http transport is configured.
    pub fn merge_http(&mut self, other: impl Into<Methods>) -> Result<bool, RegisterMethodError> {
        if let Some(ref mut http) = self.http {
            return http.merge(other.into()).map(|_| true)
        }
        Ok(false)
    }

    /// Merge the given [Methods] in the configured ws methods.
    ///
    /// Fails if any of the methods in other is present already.
    ///
    /// Returns [Ok(false)] if no ws transport is configured.
    pub fn merge_ws(&mut self, other: impl Into<Methods>) -> Result<bool, RegisterMethodError> {
        if let Some(ref mut ws) = self.ws {
            return ws.merge(other.into()).map(|_| true)
        }
        Ok(false)
    }

    /// Merge the given [Methods] in the configured ipc methods.
    ///
    /// Fails if any of the methods in other is present already.
    ///
    /// Returns [Ok(false)] if no ipc transport is configured.
    pub fn merge_ipc(&mut self, other: impl Into<Methods>) -> Result<bool, RegisterMethodError> {
        if let Some(ref mut ipc) = self.ipc {
            return ipc.merge(other.into()).map(|_| true)
        }
        Ok(false)
    }

    /// Merge the given [Methods] in all configured methods.
    ///
    /// Fails if any of the methods in other is present already.
    pub fn merge_configured(
        &mut self,
        other: impl Into<Methods>,
    ) -> Result<(), RegisterMethodError> {
        let other = other.into();
        self.merge_http(other.clone())?;
        self.merge_ws(other.clone())?;
        self.merge_ipc(other)?;
        Ok(())
    }

    /// Removes the method with the given name from the configured http methods.
    ///
    /// Returns `true` if the method was found and removed, `false` otherwise.
    ///
    /// Be aware that a subscription consist of two methods, `subscribe` and `unsubscribe` and
    /// it's the caller responsibility to remove both `subscribe` and `unsubscribe` methods for
    /// subscriptions.
    pub fn remove_http_method(&mut self, method_name: &'static str) -> bool {
        if let Some(http_module) = &mut self.http {
            http_module.remove_method(method_name).is_some()
        } else {
            false
        }
    }

    /// Removes the method with the given name from the configured ws methods.
    ///
    /// Returns `true` if the method was found and removed, `false` otherwise.
    ///
    /// Be aware that a subscription consist of two methods, `subscribe` and `unsubscribe` and
    /// it's the caller responsibility to remove both `subscribe` and `unsubscribe` methods for
    /// subscriptions.
    pub fn remove_ws_method(&mut self, method_name: &'static str) -> bool {
        if let Some(ws_module) = &mut self.ws {
            ws_module.remove_method(method_name).is_some()
        } else {
            false
        }
    }

    /// Removes the method with the given name from the configured ipc methods.
    ///
    /// Returns `true` if the method was found and removed, `false` otherwise.
    ///
    /// Be aware that a subscription consist of two methods, `subscribe` and `unsubscribe` and
    /// it's the caller responsibility to remove both `subscribe` and `unsubscribe` methods for
    /// subscriptions.
    pub fn remove_ipc_method(&mut self, method_name: &'static str) -> bool {
        if let Some(ipc_module) = &mut self.ipc {
            ipc_module.remove_method(method_name).is_some()
        } else {
            false
        }
    }

    /// Removes the method with the given name from all configured transports.
    ///
    /// Returns `true` if the method was found and removed, `false` otherwise.
    pub fn remove_method_from_configured(&mut self, method_name: &'static str) -> bool {
        let http_removed = self.remove_http_method(method_name);
        let ws_removed = self.remove_ws_method(method_name);
        let ipc_removed = self.remove_ipc_method(method_name);

        http_removed || ws_removed || ipc_removed
    }
}

/// A handle to the spawned servers.
///
/// When this type is dropped or [`RpcServerHandle::stop`] has been called the server will be
/// stopped.
#[derive(Clone, Debug)]
#[must_use = "Server stops if dropped"]
pub struct RpcServerHandle {
    /// The address of the http/ws server
    http_local_addr: Option<SocketAddr>,
    ws_local_addr: Option<SocketAddr>,
    http: Option<ServerHandle>,
    ws: Option<ServerHandle>,
    ipc_endpoint: Option<String>,
    ipc: Option<jsonrpsee::server::ServerHandle>,
    jwt_secret: Option<JwtSecret>,
}

// === impl RpcServerHandle ===

impl RpcServerHandle {
    /// Configures the JWT secret for authentication.
    fn bearer_token(&self) -> Option<String> {
        self.jwt_secret.as_ref().map(|secret| {
            format!(
                "Bearer {}",
                secret
                    .encode(&Claims {
                        iat: (SystemTime::now().duration_since(UNIX_EPOCH).unwrap() +
                            Duration::from_secs(60))
                        .as_secs(),
                        exp: None,
                    })
                    .unwrap()
            )
        })
    }
    /// Returns the [`SocketAddr`] of the http server if started.
    pub const fn http_local_addr(&self) -> Option<SocketAddr> {
        self.http_local_addr
    }

    /// Returns the [`SocketAddr`] of the ws server if started.
    pub const fn ws_local_addr(&self) -> Option<SocketAddr> {
        self.ws_local_addr
    }

    /// Tell the server to stop without waiting for the server to stop.
    pub fn stop(self) -> Result<(), AlreadyStoppedError> {
        if let Some(handle) = self.http {
            handle.stop()?
        }

        if let Some(handle) = self.ws {
            handle.stop()?
        }

        if let Some(handle) = self.ipc {
            handle.stop()?
        }

        Ok(())
    }

    /// Returns the endpoint of the launched IPC server, if any
    pub fn ipc_endpoint(&self) -> Option<String> {
        self.ipc_endpoint.clone()
    }

    /// Returns the url to the http server
    pub fn http_url(&self) -> Option<String> {
        self.http_local_addr.map(|addr| format!("http://{addr}"))
    }

    /// Returns the url to the ws server
    pub fn ws_url(&self) -> Option<String> {
        self.ws_local_addr.map(|addr| format!("ws://{addr}"))
    }

    /// Returns a http client connected to the server.
    pub fn http_client(&self) -> Option<jsonrpsee::http_client::HttpClient> {
        let url = self.http_url()?;

        let client = if let Some(token) = self.bearer_token() {
            jsonrpsee::http_client::HttpClientBuilder::default()
                .set_headers(HeaderMap::from_iter([(AUTHORIZATION, token.parse().unwrap())]))
                .build(url)
        } else {
            jsonrpsee::http_client::HttpClientBuilder::default().build(url)
        };

        client.expect("failed to create http client").into()
    }

    /// Returns a ws client connected to the server.
    pub async fn ws_client(&self) -> Option<jsonrpsee::ws_client::WsClient> {
        let url = self.ws_url()?;
        let mut builder = jsonrpsee::ws_client::WsClientBuilder::default();

        if let Some(token) = self.bearer_token() {
            let headers = HeaderMap::from_iter([(AUTHORIZATION, token.parse().unwrap())]);
            builder = builder.set_headers(headers);
        }

        let client = builder.build(url).await.expect("failed to create ws client");
        Some(client)
    }
}

#[cfg(test)]
mod tests {
    use super::*;

    #[test]
    fn parse_eth_call_bundle_selection() {
        let selection = "eth,admin,debug".parse::<RpcModuleSelection>().unwrap();
        assert_eq!(
            selection,
            RpcModuleSelection::Selection(
                [RethRpcModule::Eth, RethRpcModule::Admin, RethRpcModule::Debug,].into()
            )
        );
    }

    #[test]
    fn parse_rpc_module_selection() {
        let selection = "all".parse::<RpcModuleSelection>().unwrap();
        assert_eq!(selection, RpcModuleSelection::All);
    }

    #[test]
    fn parse_rpc_module_selection_none() {
        let selection = "none".parse::<RpcModuleSelection>().unwrap();
        assert_eq!(selection, RpcModuleSelection::Selection(Default::default()));
    }

    #[test]
    fn parse_rpc_unique_module_selection() {
        let selection = "eth,admin,eth,net".parse::<RpcModuleSelection>().unwrap();
        assert_eq!(
            selection,
            RpcModuleSelection::Selection(
                [RethRpcModule::Eth, RethRpcModule::Admin, RethRpcModule::Net,].into()
            )
        );
    }

    #[test]
    fn identical_selection() {
        assert!(RpcModuleSelection::are_identical(
            Some(&RpcModuleSelection::All),
            Some(&RpcModuleSelection::All),
        ));
        assert!(!RpcModuleSelection::are_identical(
            Some(&RpcModuleSelection::All),
            Some(&RpcModuleSelection::Standard),
        ));
        assert!(RpcModuleSelection::are_identical(
            Some(&RpcModuleSelection::Selection(RpcModuleSelection::Standard.to_selection())),
            Some(&RpcModuleSelection::Standard),
        ));
        assert!(RpcModuleSelection::are_identical(
            Some(&RpcModuleSelection::Selection([RethRpcModule::Eth].into())),
            Some(&RpcModuleSelection::Selection([RethRpcModule::Eth].into())),
        ));
        assert!(RpcModuleSelection::are_identical(
            None,
            Some(&RpcModuleSelection::Selection(Default::default())),
        ));
        assert!(RpcModuleSelection::are_identical(
            Some(&RpcModuleSelection::Selection(Default::default())),
            None,
        ));
        assert!(RpcModuleSelection::are_identical(None, None));
    }

    #[test]
    fn test_rpc_module_str() {
        macro_rules! assert_rpc_module {
            ($($s:expr => $v:expr,)*) => {
                $(
                    let val: RethRpcModule  = $s.parse().unwrap();
                    assert_eq!(val, $v);
                    assert_eq!(val.to_string().as_str(), $s);
                )*
            };
        }
        assert_rpc_module!
        (
                "admin" =>  RethRpcModule::Admin,
                "debug" =>  RethRpcModule::Debug,
                "eth" =>  RethRpcModule::Eth,
                "net" =>  RethRpcModule::Net,
                "trace" =>  RethRpcModule::Trace,
                "web3" =>  RethRpcModule::Web3,
                "rpc" => RethRpcModule::Rpc,
                "ots" => RethRpcModule::Ots,
                "reth" => RethRpcModule::Reth,
            );
    }

    #[test]
    fn test_default_selection() {
        let selection = RpcModuleSelection::Standard.to_selection();
        assert_eq!(selection, [RethRpcModule::Eth, RethRpcModule::Net, RethRpcModule::Web3].into())
    }

    #[test]
    fn test_create_rpc_module_config() {
        let selection = vec!["eth", "admin"];
        let config = RpcModuleSelection::try_from_selection(selection).unwrap();
        assert_eq!(
            config,
            RpcModuleSelection::Selection([RethRpcModule::Eth, RethRpcModule::Admin].into())
        );
    }

    #[test]
    fn test_configure_transport_config() {
        let config = TransportRpcModuleConfig::default()
            .with_http([RethRpcModule::Eth, RethRpcModule::Admin]);
        assert_eq!(
            config,
            TransportRpcModuleConfig {
                http: Some(RpcModuleSelection::Selection(
                    [RethRpcModule::Eth, RethRpcModule::Admin].into()
                )),
                ws: None,
                ipc: None,
                config: None,
            }
        )
    }

    #[test]
    fn test_configure_transport_config_none() {
        let config = TransportRpcModuleConfig::default().with_http(Vec::<RethRpcModule>::new());
        assert_eq!(
            config,
            TransportRpcModuleConfig {
                http: Some(RpcModuleSelection::Selection(Default::default())),
                ws: None,
                ipc: None,
                config: None,
            }
        )
    }

    mod remove_methods {
        use super::*;

        fn create_test_module() -> RpcModule<()> {
            let mut module = RpcModule::new(());
            module.register_method("anything", |_, _, _| "succeed").unwrap();
            module
        }

        #[test]
        fn test_remove_http_method() {
            let mut modules =
                TransportRpcModules { http: Some(create_test_module()), ..Default::default() };
            // Remove a method that exists
            assert!(modules.remove_http_method("anything"));

            // Remove a method that does not exist
            assert!(!modules.remove_http_method("non_existent_method"));

            // Verify that the method was removed
            assert!(modules.http.as_ref().unwrap().method("anything").is_none());
        }

        #[test]
        fn test_remove_ws_method() {
            let mut modules =
                TransportRpcModules { ws: Some(create_test_module()), ..Default::default() };

            // Remove a method that exists
            assert!(modules.remove_ws_method("anything"));

            // Remove a method that does not exist
            assert!(!modules.remove_ws_method("non_existent_method"));

            // Verify that the method was removed
            assert!(modules.ws.as_ref().unwrap().method("anything").is_none());
        }

        #[test]
        fn test_remove_ipc_method() {
            let mut modules =
                TransportRpcModules { ipc: Some(create_test_module()), ..Default::default() };

            // Remove a method that exists
            assert!(modules.remove_ipc_method("anything"));

            // Remove a method that does not exist
            assert!(!modules.remove_ipc_method("non_existent_method"));

            // Verify that the method was removed
            assert!(modules.ipc.as_ref().unwrap().method("anything").is_none());
        }

        #[test]
        fn test_remove_method_from_configured() {
            let mut modules = TransportRpcModules {
                http: Some(create_test_module()),
                ws: Some(create_test_module()),
                ipc: Some(create_test_module()),
                ..Default::default()
            };

            // Remove a method that exists
            assert!(modules.remove_method_from_configured("anything"));

            // Remove a method that was just removed (it does not exist anymore)
            assert!(!modules.remove_method_from_configured("anything"));

            // Remove a method that does not exist
            assert!(!modules.remove_method_from_configured("non_existent_method"));

            // Verify that the method was removed from all transports
            assert!(modules.http.as_ref().unwrap().method("anything").is_none());
            assert!(modules.ws.as_ref().unwrap().method("anything").is_none());
            assert!(modules.ipc.as_ref().unwrap().method("anything").is_none());
        }
    }
}<|MERGE_RESOLUTION|>--- conflicted
+++ resolved
@@ -229,15 +229,8 @@
     Network: NetworkInfo + Peers + Clone + 'static,
     Tasks: TaskSpawner + Clone + 'static,
     Events: CanonStateSubscriptions + Clone + 'static,
-<<<<<<< HEAD
-    EvmConfig: ConfigureEvm,
+    EvmConfig: ConfigureEvm<Header = reth_primitives::Header>,
     EthApi: FullEthApiServer,
-=======
-    EvmConfig: ConfigureEvm<Header = Header>,
-    EthApi: FullEthApiServer<
-        NetworkTypes: alloy_network::Network<ReceiptResponse = AnyTransactionReceipt>,
-    >,
->>>>>>> 94c15c00
 {
     let module_config = module_config.into();
     server_config
