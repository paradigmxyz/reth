//! Configure reth RPC.
//!
//! This crate contains several builder and config types that allow to configure the selection of
//! [`RethRpcModule`] specific to transports (ws, http, ipc).
//!
//! The [`RpcModuleBuilder`] is the main entrypoint for configuring all reth modules. It takes
//! instances of components required to start the servers, such as provider impls, network and
//! transaction pool. [`RpcModuleBuilder::build`] returns a [`TransportRpcModules`] which contains
//! the transport specific config (what APIs are available via this transport).
//!
//! The [`RpcServerConfig`] is used to assemble and start the http server, ws server, ipc servers,
//! it requires the [`TransportRpcModules`] so it can start the servers with the configured modules.
//!
//! # Examples
//!
//! Configure only an http server with a selection of [`RethRpcModule`]s
//!
//! ```
//! use reth_consensus::{ConsensusError, FullConsensus};
//! use reth_engine_primitives::PayloadValidator;
//! use reth_evm::{execute::BlockExecutorProvider, ConfigureEvm};
//! use reth_evm_ethereum::EthEvmConfig;
//! use reth_network_api::{NetworkInfo, Peers};
//! use reth_primitives::{Header, PooledTransaction, TransactionSigned};
//! use reth_provider::{AccountReader, CanonStateSubscriptions, ChangeSetReader, FullRpcProvider};
//! use reth_rpc_builder::{
//!     RethRpcModule, RpcModuleBuilder, RpcServerConfig, ServerBuilder, TransportRpcModuleConfig,
//! };
//! use reth_tasks::TokioTaskExecutor;
//! use reth_transaction_pool::{PoolTransaction, TransactionPool};
//! use std::sync::Arc;
//!
//! pub async fn launch<Provider, Pool, Network, BlockExecutor, Consensus>(
//!     provider: Provider,
//!     pool: Pool,
//!     network: Network,
//!     evm_config: EthEvmConfig,
//!     block_executor: BlockExecutor,
//!     consensus: Consensus,
//! ) where
//!     Provider: FullRpcProvider<
//!             Transaction = TransactionSigned,
//!             Block = reth_primitives::Block,
//!             Receipt = reth_primitives::Receipt,
//!             Header = reth_primitives::Header,
//!         > + AccountReader
//!         + ChangeSetReader
//!         + CanonStateSubscriptions<Primitives = reth_primitives::EthPrimitives>,
//!     Pool: TransactionPool<
//!             Transaction: PoolTransaction<
//!                 Consensus = TransactionSigned,
//!                 Pooled = PooledTransaction,
//!             >,
//!         > + Unpin
//!         + 'static,
//!     Network: NetworkInfo + Peers + Clone + 'static,
//!     BlockExecutor: BlockExecutorProvider<Primitives = Provider::Primitives>,
//!     Consensus: FullConsensus<Provider::Primitives, Error = ConsensusError> + Clone + 'static,
//! {
//!     // configure the rpc module per transport
//!     let transports = TransportRpcModuleConfig::default().with_http(vec![
//!         RethRpcModule::Admin,
//!         RethRpcModule::Debug,
//!         RethRpcModule::Eth,
//!         RethRpcModule::Web3,
//!     ]);
//!     let module_builder = RpcModuleBuilder::new(
//!         provider,
//!         pool,
//!         network,
//!         TokioTaskExecutor::default(),
//!         evm_config,
//!         block_executor,
//!         consensus,
//!     );
//!     let eth_api = module_builder.bootstrap_eth_api();
//!     let transport_modules = module_builder.build(transports, eth_api);
//!     let handle = RpcServerConfig::default()
//!         .with_http(ServerBuilder::default())
//!         .start(&transport_modules)
//!         .await;
//! }
//! ```
//!
//! Configure a http and ws server with a separate auth server that handles the `engine_` API
//!
//!
//! ```
//! use reth_consensus::{ConsensusError, FullConsensus};
//! use reth_engine_primitives::PayloadValidator;
//! use reth_evm::{execute::BlockExecutorProvider, ConfigureEvm};
//! use reth_evm_ethereum::EthEvmConfig;
//! use reth_network_api::{NetworkInfo, Peers};
//! use reth_primitives::{Header, PooledTransaction, TransactionSigned};
//! use reth_provider::{AccountReader, CanonStateSubscriptions, ChangeSetReader, FullRpcProvider};
//! use reth_rpc_api::{EngineApiServer, IntoEngineApiRpcModule};
//! use reth_rpc_builder::{
//!     auth::AuthServerConfig, RethRpcModule, RpcModuleBuilder, RpcServerConfig,
//!     TransportRpcModuleConfig,
//! };
//! use reth_rpc_layer::JwtSecret;
//! use reth_tasks::TokioTaskExecutor;
//! use reth_transaction_pool::{PoolTransaction, TransactionPool};
//! use std::sync::Arc;
//! use tokio::try_join;
//!
//! pub async fn launch<Provider, Pool, Network, EngineApi, EngineT, BlockExecutor, Consensus>(
//!     provider: Provider,
//!     pool: Pool,
//!     network: Network,
//!     engine_api: impl IntoEngineApiRpcModule,
//!     evm_config: EthEvmConfig,
//!     block_executor: BlockExecutor,
//!     consensus: Consensus,
//! ) where
//!     Provider: FullRpcProvider<
//!             Transaction = TransactionSigned,
//!             Block = reth_primitives::Block,
//!             Receipt = reth_primitives::Receipt,
//!             Header = reth_primitives::Header,
//!         > + AccountReader
//!         + ChangeSetReader
//!         + CanonStateSubscriptions<Primitives = reth_primitives::EthPrimitives>,
//!     Pool: TransactionPool<
//!             Transaction: PoolTransaction<
//!                 Consensus = TransactionSigned,
//!                 Pooled = PooledTransaction,
//!             >,
//!         > + Unpin
//!         + 'static,
//!     Network: NetworkInfo + Peers + Clone + 'static,
//!     BlockExecutor: BlockExecutorProvider<Primitives = Provider::Primitives>,
//!     Consensus: FullConsensus<Provider::Primitives, Error = ConsensusError> + Clone + 'static,
//! {
//!     // configure the rpc module per transport
//!     let transports = TransportRpcModuleConfig::default().with_http(vec![
//!         RethRpcModule::Admin,
//!         RethRpcModule::Debug,
//!         RethRpcModule::Eth,
//!         RethRpcModule::Web3,
//!     ]);
//!     let builder = RpcModuleBuilder::new(
//!         provider,
//!         pool,
//!         network,
//!         TokioTaskExecutor::default(),
//!         evm_config,
//!         block_executor,
//!         consensus,
//!     );
//!     let eth_api = builder.bootstrap_eth_api();
//!     // configure the server modules
//!     let (modules, auth_module, _registry) =
//!         builder.build_with_auth_server(transports, engine_api, eth_api);
//!
//!     // start the servers
//!     let auth_config = AuthServerConfig::builder(JwtSecret::random()).build();
//!     let config = RpcServerConfig::default();
//!
//!     let (_rpc_handle, _auth_handle) =
//!         try_join!(config.start(&modules), auth_module.start_server(auth_config),).unwrap();
//! }
//! ```

#![doc(
    html_logo_url = "https://raw.githubusercontent.com/paradigmxyz/reth/main/assets/reth-docs.png",
    html_favicon_url = "https://avatars0.githubusercontent.com/u/97369466?s=256",
    issue_tracker_base_url = "https://github.com/paradigmxyz/reth/issues/"
)]
#![cfg_attr(not(test), warn(unused_crate_dependencies))]
#![cfg_attr(docsrs, feature(doc_cfg, doc_auto_cfg))]

use crate::{auth::AuthRpcModule, error::WsHttpSamePortError, metrics::RpcRequestMetrics};
use alloy_provider::{fillers::RecommendedFillers, Provider, ProviderBuilder};
use core::marker::PhantomData;
use error::{ConflictingModules, RpcError, ServerKind};
use http::{header::AUTHORIZATION, HeaderMap};
use jsonrpsee::{
    core::RegisterMethodError,
    server::{
        middleware::rpc::{RpcService, RpcServiceT},
        AlreadyStoppedError, IdProvider, RpcServiceBuilder, ServerHandle,
    },
    Methods, RpcModule,
};
use reth_chainspec::EthereumHardforks;
use reth_consensus::{ConsensusError, FullConsensus};
use reth_evm::{execute::BlockExecutorProvider, ConfigureEvm};
use reth_network_api::{noop::NoopNetwork, NetworkInfo, Peers};
use reth_primitives::NodePrimitives;
use reth_provider::{
<<<<<<< HEAD
    AccountReader, BlockReader, BlockReaderIdExt, CanonStateSubscriptions, ChainSpecProvider,
    ChangeSetReader, FullRpcProvider, ProviderBlock, ProviderHeader, ProviderReceipt,
    StateProviderFactory,
=======
    AccountReader, BlockReader, CanonStateSubscriptions, ChainSpecProvider, ChangeSetReader,
    FullRpcProvider, ProviderBlock, StateProviderFactory,
>>>>>>> 08886020
};
use reth_rpc::{
    AdminApi, DebugApi, EngineEthApi, EthApi, EthApiBuilder, EthBundle, MinerApi, NetApi,
    OtterscanApi, RPCApi, RethApi, TraceApi, TxPoolApi, ValidationApiConfig, Web3Api,
};
use reth_rpc_api::servers::*;
use reth_rpc_eth_api::{
    helpers::{Call, EthApiSpec, EthTransactions, LoadPendingBlock, TraceExt},
    EthApiServer, EthApiTypes, FullEthApiServer, RpcBlock, RpcHeader, RpcReceipt, RpcTransaction,
};
use reth_rpc_eth_types::{EthConfig, EthSubscriptionIdProvider};
use reth_rpc_layer::{AuthLayer, Claims, CompressionLayer, JwtAuthValidator, JwtSecret};
use reth_tasks::{pool::BlockingTaskGuard, TaskSpawner, TokioTaskExecutor};
use reth_transaction_pool::{noop::NoopTransactionPool, PoolTransaction, TransactionPool};
use serde::{Deserialize, Serialize};
use std::{
    collections::HashMap,
    fmt::Debug,
    net::{Ipv4Addr, SocketAddr, SocketAddrV4},
    sync::Arc,
    time::{Duration, SystemTime, UNIX_EPOCH},
};
use tower::Layer;
use tower_http::cors::CorsLayer;

pub use cors::CorsDomainError;

// re-export for convenience
pub use jsonrpsee::server::ServerBuilder;
pub use reth_ipc::server::{
    Builder as IpcServerBuilder, RpcServiceBuilder as IpcRpcServiceBuilder,
};
pub use reth_rpc_server_types::{constants, RethRpcModule, RpcModuleSelection};
pub use tower::layer::util::{Identity, Stack};

/// Auth server utilities.
pub mod auth;

/// RPC server utilities.
pub mod config;

/// Cors utilities.
mod cors;

/// Rpc error utilities.
pub mod error;

/// Eth utils
pub mod eth;
pub use eth::EthHandlers;

// Rpc server metrics
mod metrics;
pub use metrics::{MeteredRequestFuture, RpcRequestMetricsService};
use reth_rpc::eth::sim_bundle::EthSimBundle;

// Rpc rate limiter
pub mod rate_limiter;

/// Convenience function for starting a server in one step.
#[allow(clippy::too_many_arguments)]
pub async fn launch<N, Provider, Pool, Network, Tasks, EvmConfig, EthApi, BlockExecutor>(
    provider: Provider,
    pool: Pool,
    network: Network,
    module_config: impl Into<TransportRpcModuleConfig>,
    server_config: impl Into<RpcServerConfig>,
    executor: Tasks,
    evm_config: EvmConfig,
    eth: EthApi,
    block_executor: BlockExecutor,
    consensus: Arc<dyn FullConsensus<N, Error = ConsensusError>>,
) -> Result<RpcServerHandle, RpcError>
where
    N: NodePrimitives,
    Provider: FullRpcProvider<Block = N::Block, Receipt = N::Receipt, Header = N::BlockHeader>
        + CanonStateSubscriptions<Primitives = N>
        + AccountReader
        + ChangeSetReader,
    Pool: TransactionPool + 'static,
    Network: NetworkInfo + Peers + Clone + 'static,
    Tasks: TaskSpawner + Clone + 'static,
    EvmConfig: ConfigureEvm<Header = N::BlockHeader, Transaction = N::SignedTx>,
    EthApi: FullEthApiServer<Provider = Provider, Pool = Pool>,
    BlockExecutor: BlockExecutorProvider<Primitives = N>,
{
    let module_config = module_config.into();
    server_config
        .into()
        .start(
            &RpcModuleBuilder::new(
                provider,
                pool,
                network,
                executor,
                evm_config,
                block_executor,
                consensus,
            )
            .build(module_config, eth),
        )
        .await
}

/// A builder type to configure the RPC module: See [`RpcModule`]
///
/// This is the main entrypoint and the easiest way to configure an RPC server.
#[derive(Debug, Clone)]
pub struct RpcModuleBuilder<N, Provider, Pool, Network, Tasks, EvmConfig, BlockExecutor, Consensus>
{
    /// The Provider type to when creating all rpc handlers
    provider: Provider,
    /// The Pool type to when creating all rpc handlers
    pool: Pool,
    /// The Network type to when creating all rpc handlers
    network: Network,
    /// How additional tasks are spawned, for example in the eth pubsub namespace
    executor: Tasks,
    /// Defines how the EVM should be configured before execution.
    evm_config: EvmConfig,
    /// The provider for getting a block executor that executes blocks
    block_executor: BlockExecutor,
    /// The consensus implementation.
    consensus: Consensus,
    /// Node data primitives.
    _primitives: PhantomData<N>,
}

// === impl RpcBuilder ===

impl<N, Provider, Pool, Network, Tasks, EvmConfig, BlockExecutor, Consensus>
    RpcModuleBuilder<N, Provider, Pool, Network, Tasks, EvmConfig, BlockExecutor, Consensus>
where
    N: NodePrimitives,
{
    /// Create a new instance of the builder
    #[allow(clippy::too_many_arguments)]
    pub const fn new(
        provider: Provider,
        pool: Pool,
        network: Network,
        executor: Tasks,
        evm_config: EvmConfig,
        block_executor: BlockExecutor,
        consensus: Consensus,
    ) -> Self {
        Self {
            provider,
            pool,
            network,
            executor,
            evm_config,
            block_executor,
            consensus,
            _primitives: PhantomData,
        }
    }

    /// Configure the provider instance.
    pub fn with_provider<P>(
        self,
        provider: P,
    ) -> RpcModuleBuilder<N, P, Pool, Network, Tasks, EvmConfig, BlockExecutor, Consensus>
    where
        P: BlockReader<Block = N::Block, Header = N::BlockHeader, Receipt = N::Receipt>
            + StateProviderFactory
            + 'static,
    {
        let Self {
            pool,
            network,
            executor,
            evm_config,
            block_executor,
            consensus,
            _primitives,
            ..
        } = self;
        RpcModuleBuilder {
            provider,
            network,
            pool,
            executor,
            evm_config,
            block_executor,
            consensus,
            _primitives,
        }
    }

    /// Configure the transaction pool instance.
    pub fn with_pool<P>(
        self,
        pool: P,
    ) -> RpcModuleBuilder<N, Provider, P, Network, Tasks, EvmConfig, BlockExecutor, Consensus>
    where
        P: TransactionPool<Transaction: PoolTransaction<Consensus = N::SignedTx>> + 'static,
    {
        let Self {
            provider,
            network,
            executor,
            evm_config,
            block_executor,
            consensus,
            _primitives,
            ..
        } = self;
        RpcModuleBuilder {
            provider,
            network,
            pool,
            executor,
            evm_config,
            block_executor,
            consensus,
            _primitives,
        }
    }

    /// Configure a [`NoopTransactionPool`] instance.
    ///
    /// Caution: This will configure a pool API that does absolutely nothing.
    /// This is only intended for allow easier setup of namespaces that depend on the
    /// [`EthApi`](reth_rpc::eth::EthApi) which requires a [`TransactionPool`] implementation.
    pub fn with_noop_pool(
        self,
    ) -> RpcModuleBuilder<
        N,
        Provider,
        NoopTransactionPool,
        Network,
        Tasks,
        EvmConfig,
        BlockExecutor,
        Consensus,
    > {
        let Self {
            provider,
            executor,
            network,
            evm_config,
            block_executor,
            consensus,
            _primitives,
            ..
        } = self;
        RpcModuleBuilder {
            provider,
            executor,
            network,
            evm_config,
            block_executor,
            pool: NoopTransactionPool::default(),
            consensus,
            _primitives,
        }
    }

    /// Configure the network instance.
    pub fn with_network<Net>(
        self,
        network: Net,
    ) -> RpcModuleBuilder<N, Provider, Pool, Net, Tasks, EvmConfig, BlockExecutor, Consensus>
    where
        Net: NetworkInfo + Peers + 'static,
    {
        let Self {
            provider,
            pool,
            executor,
            evm_config,
            block_executor,
            consensus,
            _primitives,
            ..
        } = self;
        RpcModuleBuilder {
            provider,
            network,
            pool,
            executor,
            evm_config,
            block_executor,
            consensus,
            _primitives,
        }
    }

    /// Configure a [`NoopNetwork`] instance.
    ///
    /// Caution: This will configure a network API that does absolutely nothing.
    /// This is only intended for allow easier setup of namespaces that depend on the
    /// [`EthApi`](reth_rpc::eth::EthApi) which requires a [`NetworkInfo`] implementation.
    pub fn with_noop_network(
        self,
    ) -> RpcModuleBuilder<N, Provider, Pool, NoopNetwork, Tasks, EvmConfig, BlockExecutor, Consensus>
    {
        let Self {
            provider,
            pool,
            executor,
            evm_config,
            block_executor,
            consensus,
            _primitives,
            ..
        } = self;
        RpcModuleBuilder {
            provider,
            pool,
            executor,
            network: NoopNetwork::default(),
            evm_config,
            block_executor,
            consensus,
            _primitives,
        }
    }

    /// Configure the task executor to use for additional tasks.
    pub fn with_executor<T>(
        self,
        executor: T,
    ) -> RpcModuleBuilder<N, Provider, Pool, Network, T, EvmConfig, BlockExecutor, Consensus>
    where
        T: TaskSpawner + 'static,
    {
        let Self {
            pool,
            network,
            provider,
            evm_config,
            block_executor,
            consensus,
            _primitives,
            ..
        } = self;
        RpcModuleBuilder {
            provider,
            network,
            pool,
            executor,
            evm_config,
            block_executor,
            consensus,
            _primitives,
        }
    }

    /// Configure [`TokioTaskExecutor`] as the task executor to use for additional tasks.
    ///
    /// This will spawn additional tasks directly via `tokio::task::spawn`, See
    /// [`TokioTaskExecutor`].
    pub fn with_tokio_executor(
        self,
    ) -> RpcModuleBuilder<
        N,
        Provider,
        Pool,
        Network,
        TokioTaskExecutor,
        EvmConfig,
        BlockExecutor,
        Consensus,
    > {
        let Self {
            pool,
            network,
            provider,
            evm_config,
            block_executor,
            consensus,
            _primitives,
            ..
        } = self;
        RpcModuleBuilder {
            provider,
            network,
            pool,
            executor: TokioTaskExecutor::default(),
            evm_config,
            block_executor,
            consensus,
            _primitives,
        }
    }

    /// Configure the evm configuration type
    pub fn with_evm_config<E>(
        self,
        evm_config: E,
    ) -> RpcModuleBuilder<N, Provider, Pool, Network, Tasks, E, BlockExecutor, Consensus>
    where
        EvmConfig: 'static,
    {
        let Self {
            provider, pool, executor, network, block_executor, consensus, _primitives, ..
        } = self;
        RpcModuleBuilder {
            provider,
            network,
            pool,
            executor,
            evm_config,
            block_executor,
            consensus,
            _primitives,
        }
    }

    /// Configure the block executor provider
    pub fn with_block_executor<BE>(
        self,
        block_executor: BE,
    ) -> RpcModuleBuilder<N, Provider, Pool, Network, Tasks, EvmConfig, BE, Consensus>
    where
        BE: BlockExecutorProvider<Primitives = N> + 'static,
    {
        let Self { provider, network, pool, executor, evm_config, consensus, _primitives, .. } =
            self;
        RpcModuleBuilder {
            provider,
            network,
            pool,
            executor,
            evm_config,
            block_executor,
            consensus,
            _primitives,
        }
    }

    /// Configure the consensus implementation.
    pub fn with_consensus<C>(
        self,
        consensus: C,
    ) -> RpcModuleBuilder<N, Provider, Pool, Network, Tasks, EvmConfig, BlockExecutor, C> {
        let Self {
            provider, network, pool, executor, evm_config, block_executor, _primitives, ..
        } = self;
        RpcModuleBuilder {
            provider,
            network,
            pool,
            executor,
            evm_config,
            block_executor,
            consensus,
            _primitives,
        }
    }

    /// Instantiates a new [`EthApiBuilder`] from the configured components.
    pub fn eth_api_builder(&self) -> EthApiBuilder<Provider, Pool, Network, EvmConfig>
    where
        Provider: BlockReaderIdExt + Clone,
        Pool: Clone,
        Network: Clone,
        EvmConfig: Clone,
    {
        EthApiBuilder::new(
            self.provider.clone(),
            self.pool.clone(),
            self.network.clone(),
            self.evm_config.clone(),
        )
    }

    /// Initializes a new [`EthApi`] with the configured components and default settings.
    ///
    /// Note: This spawns all necessary tasks.
    ///
    /// See also [`EthApi::with_spawner`]
    pub fn bootstrap_eth_api(&self) -> EthApi<Provider, Pool, Network, EvmConfig>
    where
        Provider: BlockReaderIdExt + StateProviderFactory + Clone + Unpin + 'static,
        Pool: Clone,
        EvmConfig: Clone,
        Network: Clone,
    {
        self.eth_api_builder().build()
    }
}

impl<N, Provider, Pool, Network, Tasks, EvmConfig, BlockExecutor, Consensus>
    RpcModuleBuilder<N, Provider, Pool, Network, Tasks, EvmConfig, BlockExecutor, Consensus>
where
    N: NodePrimitives,
    Provider: FullRpcProvider<Block = N::Block, Receipt = N::Receipt, Header = N::BlockHeader>
        + CanonStateSubscriptions<Primitives = N>
        + AccountReader
        + ChangeSetReader,
    Pool: TransactionPool + 'static,
    Network: NetworkInfo + Peers + Clone + 'static,
    Tasks: TaskSpawner + Clone + 'static,
    EvmConfig: ConfigureEvm<Header = N::BlockHeader, Transaction = N::SignedTx>,
    BlockExecutor: BlockExecutorProvider<Primitives = N>,
    Consensus: FullConsensus<N, Error = ConsensusError> + Clone + 'static,
{
    /// Configures all [`RpcModule`]s specific to the given [`TransportRpcModuleConfig`] which can
    /// be used to start the transport server(s).
    ///
    /// This behaves exactly as [`RpcModuleBuilder::build`] for the [`TransportRpcModules`], but
    /// also configures the auth (engine api) server, which exposes a subset of the `eth_`
    /// namespace.
    #[allow(clippy::type_complexity)]
    pub fn build_with_auth_server<EthApi>(
        self,
        module_config: TransportRpcModuleConfig,
        engine: impl IntoEngineApiRpcModule,
        eth: EthApi,
    ) -> (
        TransportRpcModules,
        AuthRpcModule,
        RpcRegistryInner<Provider, Pool, Network, Tasks, EthApi, BlockExecutor, Consensus>,
    )
    where
        EthApi: FullEthApiServer<Provider = Provider, Pool = Pool>,
    {
        let Self {
            provider, pool, network, executor, evm_config, block_executor, consensus, ..
        } = self;

        let config = module_config.config.clone().unwrap_or_default();

        let mut registry = RpcRegistryInner::new(
            provider,
            pool,
            network,
            executor,
            consensus,
            config,
            evm_config,
            eth,
            block_executor,
        );

        let modules = registry.create_transport_rpc_modules(module_config);

        let auth_module = registry.create_auth_module(engine);

        (modules, auth_module, registry)
    }

    /// Converts the builder into a [`RpcRegistryInner`] which can be used to create all
    /// components.
    ///
    /// This is useful for getting access to API handlers directly:
    ///
    /// # Example
    ///
    /// ```no_run
    /// use reth_consensus::noop::NoopConsensus;
    /// use reth_engine_primitives::PayloadValidator;
    /// use reth_evm::ConfigureEvm;
    /// use reth_evm_ethereum::execute::EthExecutorProvider;
    /// use reth_network_api::noop::NoopNetwork;
    /// use reth_primitives::{Header, TransactionSigned};
    /// use reth_provider::test_utils::{NoopProvider, TestCanonStateSubscriptions};
    /// use reth_rpc::EthApi;
    /// use reth_rpc_builder::RpcModuleBuilder;
    /// use reth_tasks::TokioTaskExecutor;
    /// use reth_transaction_pool::noop::NoopTransactionPool;
    /// use std::sync::Arc;
    ///
    /// fn init<Evm>(evm: Evm)
    /// where
    ///     Evm: ConfigureEvm<Header = Header, Transaction = TransactionSigned> + 'static,
    /// {
    ///     let builder = RpcModuleBuilder::default()
    ///         .with_provider(NoopProvider::default())
    ///         .with_pool(NoopTransactionPool::default())
    ///         .with_network(NoopNetwork::default())
    ///         .with_executor(TokioTaskExecutor::default())
    ///         .with_evm_config(evm)
    ///         .with_block_executor(EthExecutorProvider::mainnet())
    ///         .with_consensus(NoopConsensus::default());
    ///
    ///     let eth_api = builder.bootstrap_eth_api();
    ///     let registry = builder.into_registry(Default::default(), eth_api);
    ///
    ///     let eth_api = registry.eth_api();
    /// }
    /// ```
    pub fn into_registry<EthApi>(
        self,
        config: RpcModuleConfig,
        eth: EthApi,
    ) -> RpcRegistryInner<Provider, Pool, Network, Tasks, EthApi, BlockExecutor, Consensus>
    where
        EthApi: EthApiTypes + 'static,
    {
        let Self {
            provider, pool, network, executor, evm_config, block_executor, consensus, ..
        } = self;
        RpcRegistryInner::new(
            provider,
            pool,
            network,
            executor,
            consensus,
            config,
            evm_config,
            eth,
            block_executor,
        )
    }

    /// Configures all [`RpcModule`]s specific to the given [`TransportRpcModuleConfig`] which can
    /// be used to start the transport server(s).
    pub fn build<EthApi>(
        self,
        module_config: TransportRpcModuleConfig,
        eth: EthApi,
    ) -> TransportRpcModules<()>
    where
        EthApi: FullEthApiServer<Provider = Provider, Pool = Pool>,
    {
        let mut modules = TransportRpcModules::default();

        let Self {
            provider, pool, network, executor, evm_config, block_executor, consensus, ..
        } = self;

        if !module_config.is_empty() {
            let TransportRpcModuleConfig { http, ws, ipc, config } = module_config.clone();

            let mut registry = RpcRegistryInner::new(
                provider,
                pool,
                network,
                executor,
                consensus,
                config.unwrap_or_default(),
                evm_config,
                eth,
                block_executor,
            );

            modules.config = module_config;
            modules.http = registry.maybe_module(http.as_ref());
            modules.ws = registry.maybe_module(ws.as_ref());
            modules.ipc = registry.maybe_module(ipc.as_ref());
        }

        modules
    }
}

impl<N: NodePrimitives> Default for RpcModuleBuilder<N, (), (), (), (), (), (), ()> {
    fn default() -> Self {
        Self::new((), (), (), (), (), (), ())
    }
}

/// Bundles settings for modules
#[derive(Debug, Default, Clone, Eq, PartialEq, Serialize, Deserialize)]
pub struct RpcModuleConfig {
    /// `eth` namespace settings
    eth: EthConfig,
    /// `flashbots` namespace settings
    flashbots: ValidationApiConfig,
}

// === impl RpcModuleConfig ===

impl RpcModuleConfig {
    /// Convenience method to create a new [`RpcModuleConfigBuilder`]
    pub fn builder() -> RpcModuleConfigBuilder {
        RpcModuleConfigBuilder::default()
    }

    /// Returns a new RPC module config given the eth namespace config
    pub const fn new(eth: EthConfig, flashbots: ValidationApiConfig) -> Self {
        Self { eth, flashbots }
    }

    /// Get a reference to the eth namespace config
    pub const fn eth(&self) -> &EthConfig {
        &self.eth
    }

    /// Get a mutable reference to the eth namespace config
    pub fn eth_mut(&mut self) -> &mut EthConfig {
        &mut self.eth
    }
}

/// Configures [`RpcModuleConfig`]
#[derive(Clone, Debug, Default)]
pub struct RpcModuleConfigBuilder {
    eth: Option<EthConfig>,
    flashbots: Option<ValidationApiConfig>,
}

// === impl RpcModuleConfigBuilder ===

impl RpcModuleConfigBuilder {
    /// Configures a custom eth namespace config
    pub const fn eth(mut self, eth: EthConfig) -> Self {
        self.eth = Some(eth);
        self
    }

    /// Configures a custom flashbots namespace config
    pub fn flashbots(mut self, flashbots: ValidationApiConfig) -> Self {
        self.flashbots = Some(flashbots);
        self
    }

    /// Consumes the type and creates the [`RpcModuleConfig`]
    pub fn build(self) -> RpcModuleConfig {
        let Self { eth, flashbots } = self;
        RpcModuleConfig { eth: eth.unwrap_or_default(), flashbots: flashbots.unwrap_or_default() }
    }

    /// Get a reference to the eth namespace config, if any
    pub const fn get_eth(&self) -> Option<&EthConfig> {
        self.eth.as_ref()
    }

    /// Get a mutable reference to the eth namespace config, if any
    pub fn eth_mut(&mut self) -> &mut Option<EthConfig> {
        &mut self.eth
    }

    /// Get the eth namespace config, creating a default if none is set
    pub fn eth_mut_or_default(&mut self) -> &mut EthConfig {
        self.eth.get_or_insert_with(EthConfig::default)
    }
}

/// A Helper type the holds instances of the configured modules.
#[derive(Debug, Clone)]
#[expect(dead_code)] // Consensus generic, might be useful in the future
pub struct RpcRegistryInner<
    Provider: BlockReader,
    Pool,
    Network,
    Tasks,
    EthApi: EthApiTypes,
    BlockExecutor,
    Consensus,
> {
    provider: Provider,
    pool: Pool,
    network: Network,
    executor: Tasks,
    block_executor: BlockExecutor,
    consensus: Consensus,
    /// Holds a all `eth_` namespace handlers
    eth: EthHandlers<EthApi>,
    /// to put trace calls behind semaphore
    blocking_pool_guard: BlockingTaskGuard,
    /// Contains the [Methods] of a module
    modules: HashMap<RethRpcModule, Methods>,
}

// === impl RpcRegistryInner ===

impl<N, Provider, Pool, Network, Tasks, EthApi, BlockExecutor, Consensus>
    RpcRegistryInner<Provider, Pool, Network, Tasks, EthApi, BlockExecutor, Consensus>
where
    N: NodePrimitives,
    Provider: StateProviderFactory
        + CanonStateSubscriptions<Primitives = N>
        + BlockReader<Block = N::Block, Receipt = N::Receipt>
        + Clone
        + Unpin
        + 'static,
    Pool: Send + Sync + Clone + 'static,
    Network: Clone + 'static,
    Tasks: TaskSpawner + Clone + 'static,
    EthApi: EthApiTypes + 'static,
    BlockExecutor: BlockExecutorProvider<Primitives = N>,
{
    /// Creates a new, empty instance.
    #[allow(clippy::too_many_arguments)]
    pub fn new<EvmConfig>(
        provider: Provider,
        pool: Pool,
        network: Network,
        executor: Tasks,
        consensus: Consensus,
        config: RpcModuleConfig,
        _evm_config: EvmConfig,
        eth_api: EthApi,
        block_executor: BlockExecutor,
    ) -> Self
    where
        EvmConfig: ConfigureEvm<Header = Provider::Header>,
    {
        let blocking_pool_guard = BlockingTaskGuard::new(config.eth.max_tracing_requests);

        let eth = EthHandlers::bootstrap(config.eth, executor.clone(), eth_api);

        Self {
            provider,
            pool,
            network,
            eth,
            executor,
            consensus,
            modules: Default::default(),
            blocking_pool_guard,
            block_executor,
        }
    }
}

impl<Provider, Pool, Network, Tasks, EthApi, BlockExecutor, Consensus>
    RpcRegistryInner<Provider, Pool, Network, Tasks, EthApi, BlockExecutor, Consensus>
where
    Provider: BlockReader,
    EthApi: EthApiTypes,
{
    /// Returns a reference to the installed [`EthApi`](reth_rpc::eth::EthApi).
    pub const fn eth_api(&self) -> &EthApi {
        &self.eth.api
    }

    /// Returns a reference to the installed [`EthHandlers`].
    pub const fn eth_handlers(&self) -> &EthHandlers<EthApi> {
        &self.eth
    }

    /// Returns a reference to the pool
    pub const fn pool(&self) -> &Pool {
        &self.pool
    }

    /// Returns a reference to the tasks type
    pub const fn tasks(&self) -> &Tasks {
        &self.executor
    }

    /// Returns a reference to the provider
    pub const fn provider(&self) -> &Provider {
        &self.provider
    }

    /// Returns all installed methods
    pub fn methods(&self) -> Vec<Methods> {
        self.modules.values().cloned().collect()
    }

    /// Returns a merged `RpcModule`
    pub fn module(&self) -> RpcModule<()> {
        let mut module = RpcModule::new(());
        for methods in self.modules.values().cloned() {
            module.merge(methods).expect("No conflicts");
        }
        module
    }
}

impl<Provider, Pool, Network, Tasks, EthApi, BlockExecutor, Consensus>
    RpcRegistryInner<Provider, Pool, Network, Tasks, EthApi, BlockExecutor, Consensus>
where
    Network: NetworkInfo + Clone + 'static,
    EthApi: EthApiTypes,
    Provider: BlockReader + ChainSpecProvider<ChainSpec: EthereumHardforks>,
    BlockExecutor: BlockExecutorProvider,
{
    /// Instantiates `AdminApi`
    pub fn admin_api(&self) -> AdminApi<Network, Provider::ChainSpec>
    where
        Network: Peers,
    {
        AdminApi::new(self.network.clone(), self.provider.chain_spec())
    }

    /// Instantiates `Web3Api`
    pub fn web3_api(&self) -> Web3Api<Network> {
        Web3Api::new(self.network.clone())
    }

    /// Register Admin Namespace
    pub fn register_admin(&mut self) -> &mut Self
    where
        Network: Peers,
    {
        let adminapi = self.admin_api();
        self.modules.insert(RethRpcModule::Admin, adminapi.into_rpc().into());
        self
    }

    /// Register Web3 Namespace
    pub fn register_web3(&mut self) -> &mut Self {
        let web3api = self.web3_api();
        self.modules.insert(RethRpcModule::Web3, web3api.into_rpc().into());
        self
    }
}

impl<N, Provider, Pool, Network, Tasks, EthApi, BlockExecutor, Consensus>
    RpcRegistryInner<Provider, Pool, Network, Tasks, EthApi, BlockExecutor, Consensus>
where
    N: NodePrimitives,
    Provider: FullRpcProvider<
            Header = N::BlockHeader,
            Block = N::Block,
            Receipt = N::Receipt,
            Transaction = N::SignedTx,
        > + AccountReader
        + ChangeSetReader,
    Network: NetworkInfo + Peers + Clone + 'static,
    Tasks: TaskSpawner + Clone + 'static,
    EthApi: EthApiServer<
            RpcTransaction<EthApi::NetworkTypes>,
            RpcBlock<EthApi::NetworkTypes>,
            RpcReceipt<EthApi::NetworkTypes>,
            RpcHeader<EthApi::NetworkTypes>,
        > + EthApiTypes,
    BlockExecutor: BlockExecutorProvider<Primitives = N>,
{
    /// Register Eth Namespace
    ///
    /// # Panics
    ///
    /// If called outside of the tokio runtime. See also [`Self::eth_api`]
    pub fn register_eth(&mut self) -> &mut Self {
        let eth_api = self.eth_api().clone();
        self.modules.insert(RethRpcModule::Eth, eth_api.into_rpc().into());
        self
    }

    /// Register Otterscan Namespace
    ///
    /// # Panics
    ///
    /// If called outside of the tokio runtime. See also [`Self::eth_api`]
    pub fn register_ots(&mut self) -> &mut Self
    where
        EthApi: TraceExt + EthTransactions,
    {
        let otterscan_api = self.otterscan_api();
        self.modules.insert(RethRpcModule::Ots, otterscan_api.into_rpc().into());
        self
    }

    /// Register Debug Namespace
    ///
    /// # Panics
    ///
    /// If called outside of the tokio runtime. See also [`Self::eth_api`]
    pub fn register_debug(&mut self) -> &mut Self
    where
        EthApi: EthApiSpec + EthTransactions + TraceExt,
        BlockExecutor::Primitives: NodePrimitives<Block = ProviderBlock<EthApi::Provider>>,
    {
        let debug_api = self.debug_api();
        self.modules.insert(RethRpcModule::Debug, debug_api.into_rpc().into());
        self
    }

    /// Register Trace Namespace
    ///
    /// # Panics
    ///
    /// If called outside of the tokio runtime. See also [`Self::eth_api`]
    pub fn register_trace(&mut self) -> &mut Self
    where
        EthApi: TraceExt,
    {
        let trace_api = self.trace_api();
        self.modules.insert(RethRpcModule::Trace, trace_api.into_rpc().into());
        self
    }

    /// Register Net Namespace
    ///
    /// See also [`Self::eth_api`]
    ///
    /// # Panics
    ///
    /// If called outside of the tokio runtime.
    pub fn register_net(&mut self) -> &mut Self
    where
        EthApi: EthApiSpec + 'static,
    {
        let netapi = self.net_api();
        self.modules.insert(RethRpcModule::Net, netapi.into_rpc().into());
        self
    }

    /// Register Reth namespace
    ///
    /// See also [`Self::eth_api`]
    ///
    /// # Panics
    ///
    /// If called outside of the tokio runtime.
    pub fn register_reth(&mut self) -> &mut Self {
        let rethapi = self.reth_api();
        self.modules.insert(RethRpcModule::Reth, rethapi.into_rpc().into());
        self
    }

    /// Instantiates `OtterscanApi`
    ///
    /// # Panics
    ///
    /// If called outside of the tokio runtime. See also [`Self::eth_api`]
    pub fn otterscan_api(&self) -> OtterscanApi<EthApi> {
        let eth_api = self.eth_api().clone();
        OtterscanApi::new(eth_api)
    }
}

impl<N, Provider, Pool, Network, Tasks, EthApi, BlockExecutor, Consensus>
    RpcRegistryInner<Provider, Pool, Network, Tasks, EthApi, BlockExecutor, Consensus>
where
    N: NodePrimitives,
    Provider: FullRpcProvider<
            Block = N::Block,
            Header = N::BlockHeader,
            Transaction = N::SignedTx,
            Receipt = N::Receipt,
        > + AccountReader
        + ChangeSetReader,
    Network: NetworkInfo + Peers + Clone + 'static,
    Tasks: TaskSpawner + Clone + 'static,
    EthApi: EthApiTypes,
    BlockExecutor: BlockExecutorProvider<Primitives = N>,
{
    /// Instantiates `TraceApi`
    ///
    /// # Panics
    ///
    /// If called outside of the tokio runtime. See also [`Self::eth_api`]
    pub fn trace_api(&self) -> TraceApi<EthApi>
    where
        EthApi: TraceExt,
    {
        TraceApi::new(self.eth_api().clone(), self.blocking_pool_guard.clone())
    }

    /// Instantiates [`EthBundle`] Api
    ///
    /// # Panics
    ///
    /// If called outside of the tokio runtime. See also [`Self::eth_api`]
    pub fn bundle_api(&self) -> EthBundle<EthApi>
    where
        EthApi: EthTransactions + LoadPendingBlock + Call,
    {
        let eth_api = self.eth_api().clone();
        EthBundle::new(eth_api, self.blocking_pool_guard.clone())
    }

    /// Instantiates `DebugApi`
    ///
    /// # Panics
    ///
    /// If called outside of the tokio runtime. See also [`Self::eth_api`]
    pub fn debug_api(&self) -> DebugApi<EthApi, BlockExecutor>
    where
        EthApi: EthApiSpec + EthTransactions + TraceExt,
        BlockExecutor::Primitives: NodePrimitives<Block = ProviderBlock<EthApi::Provider>>,
    {
        DebugApi::new(
            self.eth_api().clone(),
            self.blocking_pool_guard.clone(),
            self.block_executor.clone(),
        )
    }

    /// Instantiates `NetApi`
    ///
    /// # Panics
    ///
    /// If called outside of the tokio runtime. See also [`Self::eth_api`]
    pub fn net_api(&self) -> NetApi<Network, EthApi>
    where
        EthApi: EthApiSpec + 'static,
    {
        let eth_api = self.eth_api().clone();
        NetApi::new(self.network.clone(), eth_api)
    }

    /// Instantiates `RethApi`
    pub fn reth_api(&self) -> RethApi<Provider> {
        RethApi::new(self.provider.clone(), Box::new(self.executor.clone()))
    }
}

impl<N, Provider, Pool, Network, Tasks, EthApi, BlockExecutor, Consensus>
    RpcRegistryInner<Provider, Pool, Network, Tasks, EthApi, BlockExecutor, Consensus>
where
    N: NodePrimitives,
    Provider: FullRpcProvider<Block = N::Block>
        + CanonStateSubscriptions<Primitives = N>
        + AccountReader
        + ChangeSetReader,
    Pool: TransactionPool + 'static,
    Network: NetworkInfo + Peers + Clone + 'static,
    Tasks: TaskSpawner + Clone + 'static,
    EthApi: FullEthApiServer<Provider = Provider, Pool = Pool>,
    BlockExecutor: BlockExecutorProvider<Primitives = N>,
    Consensus: FullConsensus<N, Error = ConsensusError> + Clone + 'static,
{
    /// Configures the auth module that includes the
    ///   * `engine_` namespace
    ///   * `api_` namespace
    ///
    /// Note: This does _not_ register the `engine_` in this registry.
    pub fn create_auth_module(&self, engine_api: impl IntoEngineApiRpcModule) -> AuthRpcModule {
        let mut module = engine_api.into_rpc_module();

        // also merge a subset of `eth_` handlers
        let eth_handlers = self.eth_handlers();
        let engine_eth = EngineEthApi::new(eth_handlers.api.clone(), eth_handlers.filter.clone());

        module.merge(engine_eth.into_rpc()).expect("No conflicting methods");

        AuthRpcModule { inner: module }
    }

    /// Helper function to create a [`RpcModule`] if it's not `None`
    fn maybe_module(&mut self, config: Option<&RpcModuleSelection>) -> Option<RpcModule<()>> {
        config.map(|config| self.module_for(config))
    }

    /// Configure a [`TransportRpcModules`] using the current registry. This
    /// creates [`RpcModule`] instances for the modules selected by the
    /// `config`.
    pub fn create_transport_rpc_modules(
        &mut self,
        config: TransportRpcModuleConfig,
    ) -> TransportRpcModules<()> {
        let mut modules = TransportRpcModules::default();
        let http = self.maybe_module(config.http.as_ref());
        let ws = self.maybe_module(config.ws.as_ref());
        let ipc = self.maybe_module(config.ipc.as_ref());

        modules.config = config;
        modules.http = http;
        modules.ws = ws;
        modules.ipc = ipc;
        modules
    }

    /// Populates a new [`RpcModule`] based on the selected [`RethRpcModule`]s in the given
    /// [`RpcModuleSelection`]
    pub fn module_for(&mut self, config: &RpcModuleSelection) -> RpcModule<()> {
        let mut module = RpcModule::new(());
        let all_methods = self.reth_methods(config.iter_selection());
        for methods in all_methods {
            module.merge(methods).expect("No conflicts");
        }
        module
    }

    /// Returns the [Methods] for the given [`RethRpcModule`]
    ///
    /// If this is the first time the namespace is requested, a new instance of API implementation
    /// will be created.
    ///
    /// # Panics
    ///
    /// If called outside of the tokio runtime. See also [`Self::eth_api`]
    pub fn reth_methods(
        &mut self,
        namespaces: impl Iterator<Item = RethRpcModule>,
    ) -> Vec<Methods> {
        let EthHandlers { api: eth_api, filter: eth_filter, pubsub: eth_pubsub, .. } =
            self.eth_handlers().clone();

        // Create a copy, so we can list out all the methods for rpc_ api
        let namespaces: Vec<_> = namespaces.collect();
        namespaces
            .iter()
            .copied()
            .map(|namespace| {
                self.modules
                    .entry(namespace)
                    .or_insert_with(|| match namespace {
                        RethRpcModule::Admin => {
                            AdminApi::new(self.network.clone(), self.provider.chain_spec())
                                .into_rpc()
                                .into()
                        }
                        RethRpcModule::Debug => DebugApi::new(
                            eth_api.clone(),
                            self.blocking_pool_guard.clone(),
                            self.block_executor.clone(),
                        )
                        .into_rpc()
                        .into(),
                        RethRpcModule::Eth => {
                            // merge all eth handlers
                            let mut module = eth_api.clone().into_rpc();
                            module.merge(eth_filter.clone().into_rpc()).expect("No conflicts");
                            module.merge(eth_pubsub.clone().into_rpc()).expect("No conflicts");
                            module
                                .merge(
                                    EthBundle::new(
                                        eth_api.clone(),
                                        self.blocking_pool_guard.clone(),
                                    )
                                    .into_rpc(),
                                )
                                .expect("No conflicts");

                            module.into()
                        }
                        RethRpcModule::Net => {
                            NetApi::new(self.network.clone(), eth_api.clone()).into_rpc().into()
                        }
                        RethRpcModule::Trace => {
                            TraceApi::new(eth_api.clone(), self.blocking_pool_guard.clone())
                                .into_rpc()
                                .into()
                        }
                        RethRpcModule::Web3 => Web3Api::new(self.network.clone()).into_rpc().into(),
                        RethRpcModule::Txpool => TxPoolApi::new(
                            self.eth.api.pool().clone(),
                            self.eth.api.tx_resp_builder().clone(),
                        )
                        .into_rpc()
                        .into(),
                        RethRpcModule::Rpc => RPCApi::new(
                            namespaces
                                .iter()
                                .map(|module| (module.to_string(), "1.0".to_string()))
                                .collect(),
                        )
                        .into_rpc()
                        .into(),
                        RethRpcModule::Ots => OtterscanApi::new(eth_api.clone()).into_rpc().into(),
                        RethRpcModule::Reth => {
                            RethApi::new(self.provider.clone(), Box::new(self.executor.clone()))
                                .into_rpc()
                                .into()
                        }
                        // only relevant for Ethereum and configured in `EthereumAddOns`
                        // implementation
                        // TODO: can we get rid of this here?
                        RethRpcModule::Flashbots => Default::default(),
                        RethRpcModule::Miner => MinerApi::default().into_rpc().into(),
                        RethRpcModule::Mev => {
                            EthSimBundle::new(eth_api.clone(), self.blocking_pool_guard.clone())
                                .into_rpc()
                                .into()
                        }
                    })
                    .clone()
            })
            .collect::<Vec<_>>()
    }
}

/// A builder type for configuring and launching the servers that will handle RPC requests.
///
/// Supported server transports are:
///    - http
///    - ws
///    - ipc
///
/// Http and WS share the same settings: [`ServerBuilder`].
///
/// Once the [`RpcModule`] is built via [`RpcModuleBuilder`] the servers can be started, See also
/// [`ServerBuilder::build`] and [`Server::start`](jsonrpsee::server::Server::start).
#[derive(Debug)]
pub struct RpcServerConfig<RpcMiddleware = Identity> {
    /// Configs for JSON-RPC Http.
    http_server_config: Option<ServerBuilder<Identity, Identity>>,
    /// Allowed CORS Domains for http
    http_cors_domains: Option<String>,
    /// Address where to bind the http server to
    http_addr: Option<SocketAddr>,
    /// Configs for WS server
    ws_server_config: Option<ServerBuilder<Identity, Identity>>,
    /// Allowed CORS Domains for ws.
    ws_cors_domains: Option<String>,
    /// Address where to bind the ws server to
    ws_addr: Option<SocketAddr>,
    /// Configs for JSON-RPC IPC server
    ipc_server_config: Option<IpcServerBuilder<Identity, Identity>>,
    /// The Endpoint where to launch the ipc server
    ipc_endpoint: Option<String>,
    /// JWT secret for authentication
    jwt_secret: Option<JwtSecret>,
    /// Configurable RPC middleware
    rpc_middleware: RpcServiceBuilder<RpcMiddleware>,
}

// === impl RpcServerConfig ===

impl Default for RpcServerConfig<Identity> {
    /// Create a new config instance
    fn default() -> Self {
        Self {
            http_server_config: None,
            http_cors_domains: None,
            http_addr: None,
            ws_server_config: None,
            ws_cors_domains: None,
            ws_addr: None,
            ipc_server_config: None,
            ipc_endpoint: None,
            jwt_secret: None,
            rpc_middleware: RpcServiceBuilder::new(),
        }
    }
}

impl RpcServerConfig {
    /// Creates a new config with only http set
    pub fn http(config: ServerBuilder<Identity, Identity>) -> Self {
        Self::default().with_http(config)
    }

    /// Creates a new config with only ws set
    pub fn ws(config: ServerBuilder<Identity, Identity>) -> Self {
        Self::default().with_ws(config)
    }

    /// Creates a new config with only ipc set
    pub fn ipc(config: IpcServerBuilder<Identity, Identity>) -> Self {
        Self::default().with_ipc(config)
    }

    /// Configures the http server
    ///
    /// Note: this always configures an [`EthSubscriptionIdProvider`] [`IdProvider`] for
    /// convenience. To set a custom [`IdProvider`], please use [`Self::with_id_provider`].
    pub fn with_http(mut self, config: ServerBuilder<Identity, Identity>) -> Self {
        self.http_server_config =
            Some(config.set_id_provider(EthSubscriptionIdProvider::default()));
        self
    }

    /// Configures the ws server
    ///
    /// Note: this always configures an [`EthSubscriptionIdProvider`] [`IdProvider`] for
    /// convenience. To set a custom [`IdProvider`], please use [`Self::with_id_provider`].
    pub fn with_ws(mut self, config: ServerBuilder<Identity, Identity>) -> Self {
        self.ws_server_config = Some(config.set_id_provider(EthSubscriptionIdProvider::default()));
        self
    }

    /// Configures the ipc server
    ///
    /// Note: this always configures an [`EthSubscriptionIdProvider`] [`IdProvider`] for
    /// convenience. To set a custom [`IdProvider`], please use [`Self::with_id_provider`].
    pub fn with_ipc(mut self, config: IpcServerBuilder<Identity, Identity>) -> Self {
        self.ipc_server_config = Some(config.set_id_provider(EthSubscriptionIdProvider::default()));
        self
    }
}

impl<RpcMiddleware> RpcServerConfig<RpcMiddleware> {
    /// Configure rpc middleware
    pub fn set_rpc_middleware<T>(self, rpc_middleware: RpcServiceBuilder<T>) -> RpcServerConfig<T> {
        RpcServerConfig {
            http_server_config: self.http_server_config,
            http_cors_domains: self.http_cors_domains,
            http_addr: self.http_addr,
            ws_server_config: self.ws_server_config,
            ws_cors_domains: self.ws_cors_domains,
            ws_addr: self.ws_addr,
            ipc_server_config: self.ipc_server_config,
            ipc_endpoint: self.ipc_endpoint,
            jwt_secret: self.jwt_secret,
            rpc_middleware,
        }
    }

    /// Configure the cors domains for http _and_ ws
    pub fn with_cors(self, cors_domain: Option<String>) -> Self {
        self.with_http_cors(cors_domain.clone()).with_ws_cors(cors_domain)
    }

    /// Configure the cors domains for WS
    pub fn with_ws_cors(mut self, cors_domain: Option<String>) -> Self {
        self.ws_cors_domains = cors_domain;
        self
    }

    /// Configure the cors domains for HTTP
    pub fn with_http_cors(mut self, cors_domain: Option<String>) -> Self {
        self.http_cors_domains = cors_domain;
        self
    }

    /// Configures the [`SocketAddr`] of the http server
    ///
    /// Default is [`Ipv4Addr::LOCALHOST`] and
    /// [`reth_rpc_server_types::constants::DEFAULT_HTTP_RPC_PORT`]
    pub const fn with_http_address(mut self, addr: SocketAddr) -> Self {
        self.http_addr = Some(addr);
        self
    }

    /// Configures the [`SocketAddr`] of the ws server
    ///
    /// Default is [`Ipv4Addr::LOCALHOST`] and
    /// [`reth_rpc_server_types::constants::DEFAULT_WS_RPC_PORT`]
    pub const fn with_ws_address(mut self, addr: SocketAddr) -> Self {
        self.ws_addr = Some(addr);
        self
    }

    /// Sets a custom [`IdProvider`] for all configured transports.
    ///
    /// By default all transports use [`EthSubscriptionIdProvider`]
    pub fn with_id_provider<I>(mut self, id_provider: I) -> Self
    where
        I: IdProvider + Clone + 'static,
    {
        if let Some(http) = self.http_server_config {
            self.http_server_config = Some(http.set_id_provider(id_provider.clone()));
        }
        if let Some(ws) = self.ws_server_config {
            self.ws_server_config = Some(ws.set_id_provider(id_provider.clone()));
        }
        if let Some(ipc) = self.ipc_server_config {
            self.ipc_server_config = Some(ipc.set_id_provider(id_provider));
        }

        self
    }

    /// Configures the endpoint of the ipc server
    ///
    /// Default is [`reth_rpc_server_types::constants::DEFAULT_IPC_ENDPOINT`]
    pub fn with_ipc_endpoint(mut self, path: impl Into<String>) -> Self {
        self.ipc_endpoint = Some(path.into());
        self
    }

    /// Configures the JWT secret for authentication.
    pub const fn with_jwt_secret(mut self, secret: Option<JwtSecret>) -> Self {
        self.jwt_secret = secret;
        self
    }

    /// Returns true if any server is configured.
    ///
    /// If no server is configured, no server will be launched on [`RpcServerConfig::start`].
    pub const fn has_server(&self) -> bool {
        self.http_server_config.is_some() ||
            self.ws_server_config.is_some() ||
            self.ipc_server_config.is_some()
    }

    /// Returns the [`SocketAddr`] of the http server
    pub const fn http_address(&self) -> Option<SocketAddr> {
        self.http_addr
    }

    /// Returns the [`SocketAddr`] of the ws server
    pub const fn ws_address(&self) -> Option<SocketAddr> {
        self.ws_addr
    }

    /// Returns the endpoint of the ipc server
    pub fn ipc_endpoint(&self) -> Option<String> {
        self.ipc_endpoint.clone()
    }

    /// Creates the [`CorsLayer`] if any
    fn maybe_cors_layer(cors: Option<String>) -> Result<Option<CorsLayer>, CorsDomainError> {
        cors.as_deref().map(cors::create_cors_layer).transpose()
    }

    /// Creates the [`AuthLayer`] if any
    fn maybe_jwt_layer(jwt_secret: Option<JwtSecret>) -> Option<AuthLayer<JwtAuthValidator>> {
        jwt_secret.map(|secret| AuthLayer::new(JwtAuthValidator::new(secret)))
    }

    /// Returns a [`CompressionLayer`] that adds compression support (gzip, deflate, brotli, zstd)
    /// based on the client's `Accept-Encoding` header
    fn maybe_compression_layer() -> Option<CompressionLayer> {
        Some(CompressionLayer::new())
    }

    /// Builds and starts the configured server(s): http, ws, ipc.
    ///
    /// If both http and ws are on the same port, they are combined into one server.
    ///
    /// Returns the [`RpcServerHandle`] with the handle to the started servers.
    pub async fn start(self, modules: &TransportRpcModules) -> Result<RpcServerHandle, RpcError>
    where
        RpcMiddleware: Layer<RpcRequestMetricsService<RpcService>> + Clone + Send + 'static,
        for<'a> <RpcMiddleware as Layer<RpcRequestMetricsService<RpcService>>>::Service:
            Send + Sync + 'static + RpcServiceT<'a>,
    {
        let mut http_handle = None;
        let mut ws_handle = None;
        let mut ipc_handle = None;

        let http_socket_addr = self.http_addr.unwrap_or(SocketAddr::V4(SocketAddrV4::new(
            Ipv4Addr::LOCALHOST,
            constants::DEFAULT_HTTP_RPC_PORT,
        )));

        let ws_socket_addr = self.ws_addr.unwrap_or(SocketAddr::V4(SocketAddrV4::new(
            Ipv4Addr::LOCALHOST,
            constants::DEFAULT_WS_RPC_PORT,
        )));

        let metrics = modules.ipc.as_ref().map(RpcRequestMetrics::ipc).unwrap_or_default();
        let ipc_path =
            self.ipc_endpoint.clone().unwrap_or_else(|| constants::DEFAULT_IPC_ENDPOINT.into());

        if let Some(builder) = self.ipc_server_config {
            let ipc = builder
                .set_rpc_middleware(IpcRpcServiceBuilder::new().layer(metrics))
                .build(ipc_path);
            ipc_handle = Some(ipc.start(modules.ipc.clone().expect("ipc server error")).await?);
        }

        // If both are configured on the same port, we combine them into one server.
        if self.http_addr == self.ws_addr &&
            self.http_server_config.is_some() &&
            self.ws_server_config.is_some()
        {
            let cors = match (self.ws_cors_domains.as_ref(), self.http_cors_domains.as_ref()) {
                (Some(ws_cors), Some(http_cors)) => {
                    if ws_cors.trim() != http_cors.trim() {
                        return Err(WsHttpSamePortError::ConflictingCorsDomains {
                            http_cors_domains: Some(http_cors.clone()),
                            ws_cors_domains: Some(ws_cors.clone()),
                        }
                        .into());
                    }
                    Some(ws_cors)
                }
                (a, b) => a.or(b),
            }
            .cloned();

            // we merge this into one server using the http setup
            modules.config.ensure_ws_http_identical()?;

            if let Some(builder) = self.http_server_config {
                let server = builder
                    .set_http_middleware(
                        tower::ServiceBuilder::new()
                            .option_layer(Self::maybe_cors_layer(cors)?)
                            .option_layer(Self::maybe_jwt_layer(self.jwt_secret))
                            .option_layer(Self::maybe_compression_layer()),
                    )
                    .set_rpc_middleware(
                        self.rpc_middleware.clone().layer(
                            modules
                                .http
                                .as_ref()
                                .or(modules.ws.as_ref())
                                .map(RpcRequestMetrics::same_port)
                                .unwrap_or_default(),
                        ),
                    )
                    .build(http_socket_addr)
                    .await
                    .map_err(|err| {
                        RpcError::server_error(err, ServerKind::WsHttp(http_socket_addr))
                    })?;
                let addr = server.local_addr().map_err(|err| {
                    RpcError::server_error(err, ServerKind::WsHttp(http_socket_addr))
                })?;
                if let Some(module) = modules.http.as_ref().or(modules.ws.as_ref()) {
                    let handle = server.start(module.clone());
                    http_handle = Some(handle.clone());
                    ws_handle = Some(handle);
                }
                return Ok(RpcServerHandle {
                    http_local_addr: Some(addr),
                    ws_local_addr: Some(addr),
                    http: http_handle,
                    ws: ws_handle,
                    ipc_endpoint: self.ipc_endpoint.clone(),
                    ipc: ipc_handle,
                    jwt_secret: self.jwt_secret,
                });
            }
        }

        let mut ws_local_addr = None;
        let mut ws_server = None;
        let mut http_local_addr = None;
        let mut http_server = None;

        if let Some(builder) = self.ws_server_config {
            let server = builder
                .ws_only()
                .set_http_middleware(
                    tower::ServiceBuilder::new()
                        .option_layer(Self::maybe_cors_layer(self.ws_cors_domains.clone())?)
                        .option_layer(Self::maybe_jwt_layer(self.jwt_secret)),
                )
                .set_rpc_middleware(
                    self.rpc_middleware
                        .clone()
                        .layer(modules.ws.as_ref().map(RpcRequestMetrics::ws).unwrap_or_default()),
                )
                .build(ws_socket_addr)
                .await
                .map_err(|err| RpcError::server_error(err, ServerKind::WS(ws_socket_addr)))?;

            let addr = server
                .local_addr()
                .map_err(|err| RpcError::server_error(err, ServerKind::WS(ws_socket_addr)))?;

            ws_local_addr = Some(addr);
            ws_server = Some(server);
        }

        if let Some(builder) = self.http_server_config {
            let server = builder
                .http_only()
                .set_http_middleware(
                    tower::ServiceBuilder::new()
                        .option_layer(Self::maybe_cors_layer(self.ws_cors_domains.clone())?)
                        .option_layer(Self::maybe_jwt_layer(self.jwt_secret))
                        .option_layer(Self::maybe_compression_layer()),
                )
                .set_rpc_middleware(
                    self.rpc_middleware.clone().layer(
                        modules.http.as_ref().map(RpcRequestMetrics::http).unwrap_or_default(),
                    ),
                )
                .build(http_socket_addr)
                .await
                .map_err(|err| RpcError::server_error(err, ServerKind::Http(http_socket_addr)))?;
            let local_addr = server
                .local_addr()
                .map_err(|err| RpcError::server_error(err, ServerKind::Http(http_socket_addr)))?;
            http_local_addr = Some(local_addr);
            http_server = Some(server);
        }

        http_handle = http_server
            .map(|http_server| http_server.start(modules.http.clone().expect("http server error")));
        ws_handle = ws_server
            .map(|ws_server| ws_server.start(modules.ws.clone().expect("ws server error")));
        Ok(RpcServerHandle {
            http_local_addr,
            ws_local_addr,
            http: http_handle,
            ws: ws_handle,
            ipc_endpoint: self.ipc_endpoint.clone(),
            ipc: ipc_handle,
            jwt_secret: self.jwt_secret,
        })
    }
}

/// Holds modules to be installed per transport type
///
/// # Example
///
/// Configure a http transport only
///
/// ```
/// use reth_rpc_builder::{RethRpcModule, TransportRpcModuleConfig};
/// let config =
///     TransportRpcModuleConfig::default().with_http([RethRpcModule::Eth, RethRpcModule::Admin]);
/// ```
#[derive(Debug, Clone, Default, Eq, PartialEq)]
pub struct TransportRpcModuleConfig {
    /// http module configuration
    http: Option<RpcModuleSelection>,
    /// ws module configuration
    ws: Option<RpcModuleSelection>,
    /// ipc module configuration
    ipc: Option<RpcModuleSelection>,
    /// Config for the modules
    config: Option<RpcModuleConfig>,
}

// === impl TransportRpcModuleConfig ===

impl TransportRpcModuleConfig {
    /// Creates a new config with only http set
    pub fn set_http(http: impl Into<RpcModuleSelection>) -> Self {
        Self::default().with_http(http)
    }

    /// Creates a new config with only ws set
    pub fn set_ws(ws: impl Into<RpcModuleSelection>) -> Self {
        Self::default().with_ws(ws)
    }

    /// Creates a new config with only ipc set
    pub fn set_ipc(ipc: impl Into<RpcModuleSelection>) -> Self {
        Self::default().with_ipc(ipc)
    }

    /// Sets the [`RpcModuleSelection`] for the http transport.
    pub fn with_http(mut self, http: impl Into<RpcModuleSelection>) -> Self {
        self.http = Some(http.into());
        self
    }

    /// Sets the [`RpcModuleSelection`] for the ws transport.
    pub fn with_ws(mut self, ws: impl Into<RpcModuleSelection>) -> Self {
        self.ws = Some(ws.into());
        self
    }

    /// Sets the [`RpcModuleSelection`] for the http transport.
    pub fn with_ipc(mut self, ipc: impl Into<RpcModuleSelection>) -> Self {
        self.ipc = Some(ipc.into());
        self
    }

    /// Sets a custom [`RpcModuleConfig`] for the configured modules.
    pub fn with_config(mut self, config: RpcModuleConfig) -> Self {
        self.config = Some(config);
        self
    }

    /// Get a mutable reference to the
    pub fn http_mut(&mut self) -> &mut Option<RpcModuleSelection> {
        &mut self.http
    }

    /// Get a mutable reference to the
    pub fn ws_mut(&mut self) -> &mut Option<RpcModuleSelection> {
        &mut self.ws
    }

    /// Get a mutable reference to the
    pub fn ipc_mut(&mut self) -> &mut Option<RpcModuleSelection> {
        &mut self.ipc
    }

    /// Get a mutable reference to the
    pub fn config_mut(&mut self) -> &mut Option<RpcModuleConfig> {
        &mut self.config
    }

    /// Returns true if no transports are configured
    pub const fn is_empty(&self) -> bool {
        self.http.is_none() && self.ws.is_none() && self.ipc.is_none()
    }

    /// Returns the [`RpcModuleSelection`] for the http transport
    pub const fn http(&self) -> Option<&RpcModuleSelection> {
        self.http.as_ref()
    }

    /// Returns the [`RpcModuleSelection`] for the ws transport
    pub const fn ws(&self) -> Option<&RpcModuleSelection> {
        self.ws.as_ref()
    }

    /// Returns the [`RpcModuleSelection`] for the ipc transport
    pub const fn ipc(&self) -> Option<&RpcModuleSelection> {
        self.ipc.as_ref()
    }

    /// Returns the [`RpcModuleConfig`] for the configured modules
    pub const fn config(&self) -> Option<&RpcModuleConfig> {
        self.config.as_ref()
    }

    /// Returns true if the given module is configured for any transport.
    pub fn contains_any(&self, module: &RethRpcModule) -> bool {
        self.contains_http(module) || self.contains_ws(module) || self.contains_ipc(module)
    }

    /// Returns true if the given module is configured for the http transport.
    pub fn contains_http(&self, module: &RethRpcModule) -> bool {
        self.http.as_ref().is_some_and(|http| http.contains(module))
    }

    /// Returns true if the given module is configured for the ws transport.
    pub fn contains_ws(&self, module: &RethRpcModule) -> bool {
        self.ws.as_ref().is_some_and(|ws| ws.contains(module))
    }

    /// Returns true if the given module is configured for the ipc transport.
    pub fn contains_ipc(&self, module: &RethRpcModule) -> bool {
        self.ipc.as_ref().is_some_and(|ipc| ipc.contains(module))
    }

    /// Ensures that both http and ws are configured and that they are configured to use the same
    /// port.
    fn ensure_ws_http_identical(&self) -> Result<(), WsHttpSamePortError> {
        if RpcModuleSelection::are_identical(self.http.as_ref(), self.ws.as_ref()) {
            Ok(())
        } else {
            let http_modules =
                self.http.as_ref().map(RpcModuleSelection::to_selection).unwrap_or_default();
            let ws_modules =
                self.ws.as_ref().map(RpcModuleSelection::to_selection).unwrap_or_default();

            let http_not_ws = http_modules.difference(&ws_modules).copied().collect();
            let ws_not_http = ws_modules.difference(&http_modules).copied().collect();
            let overlap = http_modules.intersection(&ws_modules).copied().collect();

            Err(WsHttpSamePortError::ConflictingModules(Box::new(ConflictingModules {
                overlap,
                http_not_ws,
                ws_not_http,
            })))
        }
    }
}

/// Holds installed modules per transport type.
#[derive(Debug, Clone, Default)]
pub struct TransportRpcModules<Context = ()> {
    /// The original config
    config: TransportRpcModuleConfig,
    /// rpcs module for http
    http: Option<RpcModule<Context>>,
    /// rpcs module for ws
    ws: Option<RpcModule<Context>>,
    /// rpcs module for ipc
    ipc: Option<RpcModule<Context>>,
}

// === impl TransportRpcModules ===

impl TransportRpcModules {
    /// Sets a custom [`TransportRpcModuleConfig`] for the configured modules.
    /// This will overwrite current configuration, if any.
    pub fn with_config(mut self, config: TransportRpcModuleConfig) -> Self {
        self.config = config;
        self
    }

    /// Sets the [`RpcModule`] for the http transport.
    /// This will overwrite current module, if any.
    pub fn with_http(mut self, http: RpcModule<()>) -> Self {
        self.http = Some(http);
        self
    }

    /// Sets the [`RpcModule`] for the ws transport.
    /// This will overwrite current module, if any.
    pub fn with_ws(mut self, ws: RpcModule<()>) -> Self {
        self.ws = Some(ws);
        self
    }

    /// Sets the [`RpcModule`] for the http transport.
    /// This will overwrite current module, if any.
    pub fn with_ipc(mut self, ipc: RpcModule<()>) -> Self {
        self.ipc = Some(ipc);
        self
    }

    /// Returns the [`TransportRpcModuleConfig`] used to configure this instance.
    pub const fn module_config(&self) -> &TransportRpcModuleConfig {
        &self.config
    }

    /// Merge the given [`Methods`] in all configured transport modules if the given
    /// [`RethRpcModule`] is configured for the transport.
    ///
    /// Fails if any of the methods in other is present already.
    pub fn merge_if_module_configured(
        &mut self,
        module: RethRpcModule,
        other: impl Into<Methods>,
    ) -> Result<(), RegisterMethodError> {
        let other = other.into();
        if self.module_config().contains_http(&module) {
            self.merge_http(other.clone())?;
        }
        if self.module_config().contains_ws(&module) {
            self.merge_ws(other.clone())?;
        }
        if self.module_config().contains_ipc(&module) {
            self.merge_ipc(other)?;
        }

        Ok(())
    }

    /// Merge the given [Methods] in the configured http methods.
    ///
    /// Fails if any of the methods in other is present already.
    ///
    /// Returns [Ok(false)] if no http transport is configured.
    pub fn merge_http(&mut self, other: impl Into<Methods>) -> Result<bool, RegisterMethodError> {
        if let Some(ref mut http) = self.http {
            return http.merge(other.into()).map(|_| true)
        }
        Ok(false)
    }

    /// Merge the given [Methods] in the configured ws methods.
    ///
    /// Fails if any of the methods in other is present already.
    ///
    /// Returns [Ok(false)] if no ws transport is configured.
    pub fn merge_ws(&mut self, other: impl Into<Methods>) -> Result<bool, RegisterMethodError> {
        if let Some(ref mut ws) = self.ws {
            return ws.merge(other.into()).map(|_| true)
        }
        Ok(false)
    }

    /// Merge the given [Methods] in the configured ipc methods.
    ///
    /// Fails if any of the methods in other is present already.
    ///
    /// Returns [Ok(false)] if no ipc transport is configured.
    pub fn merge_ipc(&mut self, other: impl Into<Methods>) -> Result<bool, RegisterMethodError> {
        if let Some(ref mut ipc) = self.ipc {
            return ipc.merge(other.into()).map(|_| true)
        }
        Ok(false)
    }

    /// Merge the given [`Methods`] in all configured methods.
    ///
    /// Fails if any of the methods in other is present already.
    pub fn merge_configured(
        &mut self,
        other: impl Into<Methods>,
    ) -> Result<(), RegisterMethodError> {
        let other = other.into();
        self.merge_http(other.clone())?;
        self.merge_ws(other.clone())?;
        self.merge_ipc(other)?;
        Ok(())
    }

    /// Removes the method with the given name from the configured http methods.
    ///
    /// Returns `true` if the method was found and removed, `false` otherwise.
    ///
    /// Be aware that a subscription consist of two methods, `subscribe` and `unsubscribe` and
    /// it's the caller responsibility to remove both `subscribe` and `unsubscribe` methods for
    /// subscriptions.
    pub fn remove_http_method(&mut self, method_name: &'static str) -> bool {
        if let Some(http_module) = &mut self.http {
            http_module.remove_method(method_name).is_some()
        } else {
            false
        }
    }

    /// Removes the given methods from the configured http methods.
    pub fn remove_http_methods(&mut self, methods: impl IntoIterator<Item = &'static str>) {
        for name in methods {
            self.remove_http_method(name);
        }
    }

    /// Removes the method with the given name from the configured ws methods.
    ///
    /// Returns `true` if the method was found and removed, `false` otherwise.
    ///
    /// Be aware that a subscription consist of two methods, `subscribe` and `unsubscribe` and
    /// it's the caller responsibility to remove both `subscribe` and `unsubscribe` methods for
    /// subscriptions.
    pub fn remove_ws_method(&mut self, method_name: &'static str) -> bool {
        if let Some(ws_module) = &mut self.ws {
            ws_module.remove_method(method_name).is_some()
        } else {
            false
        }
    }

    /// Removes the given methods from the configured ws methods.
    pub fn remove_ws_methods(&mut self, methods: impl IntoIterator<Item = &'static str>) {
        for name in methods {
            self.remove_ws_method(name);
        }
    }

    /// Removes the method with the given name from the configured ipc methods.
    ///
    /// Returns `true` if the method was found and removed, `false` otherwise.
    ///
    /// Be aware that a subscription consist of two methods, `subscribe` and `unsubscribe` and
    /// it's the caller responsibility to remove both `subscribe` and `unsubscribe` methods for
    /// subscriptions.
    pub fn remove_ipc_method(&mut self, method_name: &'static str) -> bool {
        if let Some(ipc_module) = &mut self.ipc {
            ipc_module.remove_method(method_name).is_some()
        } else {
            false
        }
    }

    /// Removes the given methods from the configured ipc methods.
    pub fn remove_ipc_methods(&mut self, methods: impl IntoIterator<Item = &'static str>) {
        for name in methods {
            self.remove_ipc_method(name);
        }
    }

    /// Removes the method with the given name from all configured transports.
    ///
    /// Returns `true` if the method was found and removed, `false` otherwise.
    pub fn remove_method_from_configured(&mut self, method_name: &'static str) -> bool {
        let http_removed = self.remove_http_method(method_name);
        let ws_removed = self.remove_ws_method(method_name);
        let ipc_removed = self.remove_ipc_method(method_name);

        http_removed || ws_removed || ipc_removed
    }

    /// Renames a method in all configured transports by:
    /// 1. Removing the old method name.
    /// 2. Adding the new method.
    pub fn rename(
        &mut self,
        old_name: &'static str,
        new_method: impl Into<Methods>,
    ) -> Result<(), RegisterMethodError> {
        // Remove the old method from all configured transports
        self.remove_method_from_configured(old_name);

        // Merge the new method into the configured transports
        self.merge_configured(new_method)
    }

    /// Replace the given [`Methods`] in the configured http methods.
    ///
    /// Fails if any of the methods in other is present already or if the method being removed is
    /// not present
    ///
    /// Returns [Ok(false)] if no http transport is configured.
    pub fn replace_http(&mut self, other: impl Into<Methods>) -> Result<bool, RegisterMethodError> {
        let other = other.into();
        self.remove_http_methods(other.method_names());
        self.merge_http(other)
    }

    /// Replace the given [Methods] in the configured ipc methods.
    ///
    /// Fails if any of the methods in other is present already or if the method being removed is
    /// not present
    ///
    /// Returns [Ok(false)] if no ipc transport is configured.
    pub fn replace_ipc(&mut self, other: impl Into<Methods>) -> Result<bool, RegisterMethodError> {
        let other = other.into();
        self.remove_ipc_methods(other.method_names());
        self.merge_ipc(other)
    }

    /// Replace the given [Methods] in the configured ws methods.
    ///
    /// Fails if any of the methods in other is present already or if the method being removed is
    /// not present
    ///
    /// Returns [Ok(false)] if no ws transport is configured.
    pub fn replace_ws(&mut self, other: impl Into<Methods>) -> Result<bool, RegisterMethodError> {
        let other = other.into();
        self.remove_ws_methods(other.method_names());
        self.merge_ws(other)
    }

    /// Replaces the method with the given name from all configured transports.
    ///
    /// Returns `true` if the method was found and replaced, `false` otherwise
    pub fn replace_configured(
        &mut self,
        other: impl Into<Methods>,
    ) -> Result<bool, RegisterMethodError> {
        let other = other.into();
        self.replace_http(other.clone())?;
        self.replace_ws(other.clone())?;
        self.replace_ipc(other)?;
        Ok(true)
    }
}

/// A handle to the spawned servers.
///
/// When this type is dropped or [`RpcServerHandle::stop`] has been called the server will be
/// stopped.
#[derive(Clone, Debug)]
#[must_use = "Server stops if dropped"]
pub struct RpcServerHandle {
    /// The address of the http/ws server
    http_local_addr: Option<SocketAddr>,
    ws_local_addr: Option<SocketAddr>,
    http: Option<ServerHandle>,
    ws: Option<ServerHandle>,
    ipc_endpoint: Option<String>,
    ipc: Option<jsonrpsee::server::ServerHandle>,
    jwt_secret: Option<JwtSecret>,
}

// === impl RpcServerHandle ===

impl RpcServerHandle {
    /// Configures the JWT secret for authentication.
    fn bearer_token(&self) -> Option<String> {
        self.jwt_secret.as_ref().map(|secret| {
            format!(
                "Bearer {}",
                secret
                    .encode(&Claims {
                        iat: (SystemTime::now().duration_since(UNIX_EPOCH).unwrap() +
                            Duration::from_secs(60))
                        .as_secs(),
                        exp: None,
                    })
                    .unwrap()
            )
        })
    }
    /// Returns the [`SocketAddr`] of the http server if started.
    pub const fn http_local_addr(&self) -> Option<SocketAddr> {
        self.http_local_addr
    }

    /// Returns the [`SocketAddr`] of the ws server if started.
    pub const fn ws_local_addr(&self) -> Option<SocketAddr> {
        self.ws_local_addr
    }

    /// Tell the server to stop without waiting for the server to stop.
    pub fn stop(self) -> Result<(), AlreadyStoppedError> {
        if let Some(handle) = self.http {
            handle.stop()?
        }

        if let Some(handle) = self.ws {
            handle.stop()?
        }

        if let Some(handle) = self.ipc {
            handle.stop()?
        }

        Ok(())
    }

    /// Returns the endpoint of the launched IPC server, if any
    pub fn ipc_endpoint(&self) -> Option<String> {
        self.ipc_endpoint.clone()
    }

    /// Returns the url to the http server
    pub fn http_url(&self) -> Option<String> {
        self.http_local_addr.map(|addr| format!("http://{addr}"))
    }

    /// Returns the url to the ws server
    pub fn ws_url(&self) -> Option<String> {
        self.ws_local_addr.map(|addr| format!("ws://{addr}"))
    }

    /// Returns a http client connected to the server.
    pub fn http_client(&self) -> Option<jsonrpsee::http_client::HttpClient> {
        let url = self.http_url()?;

        let client = if let Some(token) = self.bearer_token() {
            jsonrpsee::http_client::HttpClientBuilder::default()
                .set_headers(HeaderMap::from_iter([(AUTHORIZATION, token.parse().unwrap())]))
                .build(url)
        } else {
            jsonrpsee::http_client::HttpClientBuilder::default().build(url)
        };

        client.expect("failed to create http client").into()
    }

    /// Returns a ws client connected to the server.
    pub async fn ws_client(&self) -> Option<jsonrpsee::ws_client::WsClient> {
        let url = self.ws_url()?;
        let mut builder = jsonrpsee::ws_client::WsClientBuilder::default();

        if let Some(token) = self.bearer_token() {
            let headers = HeaderMap::from_iter([(AUTHORIZATION, token.parse().unwrap())]);
            builder = builder.set_headers(headers);
        }

        let client = builder.build(url).await.expect("failed to create ws client");
        Some(client)
    }

    /// Returns a new [`alloy_network::Ethereum`] http provider with its recommended fillers.
    pub fn eth_http_provider(
        &self,
    ) -> Option<impl Provider<alloy_network::Ethereum> + Clone + Unpin + 'static> {
        self.new_http_provider_for()
    }

    /// Returns an http provider from the rpc server handle for the
    /// specified [`alloy_network::Network`].
    ///
    /// This installs the recommended fillers: [`RecommendedFillers`]
    pub fn new_http_provider_for<N>(&self) -> Option<impl Provider<N> + Clone + Unpin + 'static>
    where
        N: RecommendedFillers<RecommendedFillers: Unpin>,
    {
        let rpc_url = self.http_url()?;
        let provider = ProviderBuilder::default()
            .with_recommended_fillers()
            .on_http(rpc_url.parse().expect("valid url"));
        Some(provider)
    }

    /// Returns a new [`alloy_network::Ethereum`] websocket provider with its recommended fillers.
    pub async fn eth_ws_provider(
        &self,
    ) -> Option<impl Provider<alloy_network::Ethereum> + Clone + Unpin + 'static> {
        self.new_ws_provider_for().await
    }

    /// Returns an ws provider from the rpc server handle for the
    /// specified [`alloy_network::Network`].
    ///
    /// This installs the recommended fillers: [`RecommendedFillers`]
    pub async fn new_ws_provider_for<N>(&self) -> Option<impl Provider<N> + Clone + Unpin + 'static>
    where
        N: RecommendedFillers<RecommendedFillers: Unpin>,
    {
        let rpc_url = self.ws_url()?;
        let provider = ProviderBuilder::default()
            .with_recommended_fillers()
            .on_builtin(&rpc_url)
            .await
            .expect("failed to create ws client");
        Some(provider)
    }

    /// Returns a new [`alloy_network::Ethereum`] ipc provider with its recommended fillers.
    pub async fn eth_ipc_provider(
        &self,
    ) -> Option<impl Provider<alloy_network::Ethereum> + Clone + Unpin + 'static> {
        self.new_ws_provider_for().await
    }

    /// Returns an ipc provider from the rpc server handle for the
    /// specified [`alloy_network::Network`].
    ///
    /// This installs the recommended fillers: [`RecommendedFillers`]
    pub async fn new_ipc_provider_for<N>(
        &self,
    ) -> Option<impl Provider<N> + Clone + Unpin + 'static>
    where
        N: RecommendedFillers<RecommendedFillers: Unpin>,
    {
        let rpc_url = self.ipc_endpoint()?;
        let provider = ProviderBuilder::default()
            .with_recommended_fillers()
            .on_builtin(&rpc_url)
            .await
            .expect("failed to create ipc client");
        Some(provider)
    }
}

#[cfg(test)]
mod tests {
    use super::*;

    #[test]
    fn parse_eth_call_bundle_selection() {
        let selection = "eth,admin,debug".parse::<RpcModuleSelection>().unwrap();
        assert_eq!(
            selection,
            RpcModuleSelection::Selection(
                [RethRpcModule::Eth, RethRpcModule::Admin, RethRpcModule::Debug,].into()
            )
        );
    }

    #[test]
    fn parse_rpc_module_selection() {
        let selection = "all".parse::<RpcModuleSelection>().unwrap();
        assert_eq!(selection, RpcModuleSelection::All);
    }

    #[test]
    fn parse_rpc_module_selection_none() {
        let selection = "none".parse::<RpcModuleSelection>().unwrap();
        assert_eq!(selection, RpcModuleSelection::Selection(Default::default()));
    }

    #[test]
    fn parse_rpc_unique_module_selection() {
        let selection = "eth,admin,eth,net".parse::<RpcModuleSelection>().unwrap();
        assert_eq!(
            selection,
            RpcModuleSelection::Selection(
                [RethRpcModule::Eth, RethRpcModule::Admin, RethRpcModule::Net,].into()
            )
        );
    }

    #[test]
    fn identical_selection() {
        assert!(RpcModuleSelection::are_identical(
            Some(&RpcModuleSelection::All),
            Some(&RpcModuleSelection::All),
        ));
        assert!(!RpcModuleSelection::are_identical(
            Some(&RpcModuleSelection::All),
            Some(&RpcModuleSelection::Standard),
        ));
        assert!(RpcModuleSelection::are_identical(
            Some(&RpcModuleSelection::Selection(RpcModuleSelection::Standard.to_selection())),
            Some(&RpcModuleSelection::Standard),
        ));
        assert!(RpcModuleSelection::are_identical(
            Some(&RpcModuleSelection::Selection([RethRpcModule::Eth].into())),
            Some(&RpcModuleSelection::Selection([RethRpcModule::Eth].into())),
        ));
        assert!(RpcModuleSelection::are_identical(
            None,
            Some(&RpcModuleSelection::Selection(Default::default())),
        ));
        assert!(RpcModuleSelection::are_identical(
            Some(&RpcModuleSelection::Selection(Default::default())),
            None,
        ));
        assert!(RpcModuleSelection::are_identical(None, None));
    }

    #[test]
    fn test_rpc_module_str() {
        macro_rules! assert_rpc_module {
            ($($s:expr => $v:expr,)*) => {
                $(
                    let val: RethRpcModule  = $s.parse().unwrap();
                    assert_eq!(val, $v);
                    assert_eq!(val.to_string().as_str(), $s);
                )*
            };
        }
        assert_rpc_module!
        (
                "admin" =>  RethRpcModule::Admin,
                "debug" =>  RethRpcModule::Debug,
                "eth" =>  RethRpcModule::Eth,
                "net" =>  RethRpcModule::Net,
                "trace" =>  RethRpcModule::Trace,
                "web3" =>  RethRpcModule::Web3,
                "rpc" => RethRpcModule::Rpc,
                "ots" => RethRpcModule::Ots,
                "reth" => RethRpcModule::Reth,
            );
    }

    #[test]
    fn test_default_selection() {
        let selection = RpcModuleSelection::Standard.to_selection();
        assert_eq!(selection, [RethRpcModule::Eth, RethRpcModule::Net, RethRpcModule::Web3].into())
    }

    #[test]
    fn test_create_rpc_module_config() {
        let selection = vec!["eth", "admin"];
        let config = RpcModuleSelection::try_from_selection(selection).unwrap();
        assert_eq!(
            config,
            RpcModuleSelection::Selection([RethRpcModule::Eth, RethRpcModule::Admin].into())
        );
    }

    #[test]
    fn test_configure_transport_config() {
        let config = TransportRpcModuleConfig::default()
            .with_http([RethRpcModule::Eth, RethRpcModule::Admin]);
        assert_eq!(
            config,
            TransportRpcModuleConfig {
                http: Some(RpcModuleSelection::Selection(
                    [RethRpcModule::Eth, RethRpcModule::Admin].into()
                )),
                ws: None,
                ipc: None,
                config: None,
            }
        )
    }

    #[test]
    fn test_configure_transport_config_none() {
        let config = TransportRpcModuleConfig::default().with_http(Vec::<RethRpcModule>::new());
        assert_eq!(
            config,
            TransportRpcModuleConfig {
                http: Some(RpcModuleSelection::Selection(Default::default())),
                ws: None,
                ipc: None,
                config: None,
            }
        )
    }

    fn create_test_module() -> RpcModule<()> {
        let mut module = RpcModule::new(());
        module.register_method("anything", |_, _, _| "succeed").unwrap();
        module
    }

    #[test]
    fn test_remove_http_method() {
        let mut modules =
            TransportRpcModules { http: Some(create_test_module()), ..Default::default() };
        // Remove a method that exists
        assert!(modules.remove_http_method("anything"));

        // Remove a method that does not exist
        assert!(!modules.remove_http_method("non_existent_method"));

        // Verify that the method was removed
        assert!(modules.http.as_ref().unwrap().method("anything").is_none());
    }

    #[test]
    fn test_remove_ws_method() {
        let mut modules =
            TransportRpcModules { ws: Some(create_test_module()), ..Default::default() };

        // Remove a method that exists
        assert!(modules.remove_ws_method("anything"));

        // Remove a method that does not exist
        assert!(!modules.remove_ws_method("non_existent_method"));

        // Verify that the method was removed
        assert!(modules.ws.as_ref().unwrap().method("anything").is_none());
    }

    #[test]
    fn test_remove_ipc_method() {
        let mut modules =
            TransportRpcModules { ipc: Some(create_test_module()), ..Default::default() };

        // Remove a method that exists
        assert!(modules.remove_ipc_method("anything"));

        // Remove a method that does not exist
        assert!(!modules.remove_ipc_method("non_existent_method"));

        // Verify that the method was removed
        assert!(modules.ipc.as_ref().unwrap().method("anything").is_none());
    }

    #[test]
    fn test_remove_method_from_configured() {
        let mut modules = TransportRpcModules {
            http: Some(create_test_module()),
            ws: Some(create_test_module()),
            ipc: Some(create_test_module()),
            ..Default::default()
        };

        // Remove a method that exists
        assert!(modules.remove_method_from_configured("anything"));

        // Remove a method that was just removed (it does not exist anymore)
        assert!(!modules.remove_method_from_configured("anything"));

        // Remove a method that does not exist
        assert!(!modules.remove_method_from_configured("non_existent_method"));

        // Verify that the method was removed from all transports
        assert!(modules.http.as_ref().unwrap().method("anything").is_none());
        assert!(modules.ws.as_ref().unwrap().method("anything").is_none());
        assert!(modules.ipc.as_ref().unwrap().method("anything").is_none());
    }

    #[test]
    fn test_transport_rpc_module_rename() {
        let mut modules = TransportRpcModules {
            http: Some(create_test_module()),
            ws: Some(create_test_module()),
            ipc: Some(create_test_module()),
            ..Default::default()
        };

        // Verify that the old we want to rename exists at the start
        assert!(modules.http.as_ref().unwrap().method("anything").is_some());
        assert!(modules.ws.as_ref().unwrap().method("anything").is_some());
        assert!(modules.ipc.as_ref().unwrap().method("anything").is_some());

        // Verify that the new method does not exist at the start
        assert!(modules.http.as_ref().unwrap().method("something").is_none());
        assert!(modules.ws.as_ref().unwrap().method("something").is_none());
        assert!(modules.ipc.as_ref().unwrap().method("something").is_none());

        // Create another module
        let mut other_module = RpcModule::new(());
        other_module.register_method("something", |_, _, _| "fails").unwrap();

        // Rename the method
        modules.rename("anything", other_module).expect("rename failed");

        // Verify that the old method was removed from all transports
        assert!(modules.http.as_ref().unwrap().method("anything").is_none());
        assert!(modules.ws.as_ref().unwrap().method("anything").is_none());
        assert!(modules.ipc.as_ref().unwrap().method("anything").is_none());

        // Verify that the new method was added to all transports
        assert!(modules.http.as_ref().unwrap().method("something").is_some());
        assert!(modules.ws.as_ref().unwrap().method("something").is_some());
        assert!(modules.ipc.as_ref().unwrap().method("something").is_some());
    }

    #[test]
    fn test_replace_http_method() {
        let mut modules =
            TransportRpcModules { http: Some(create_test_module()), ..Default::default() };

        let mut other_module = RpcModule::new(());
        other_module.register_method("something", |_, _, _| "fails").unwrap();

        assert!(modules.replace_http(other_module.clone()).unwrap());

        assert!(modules.http.as_ref().unwrap().method("something").is_some());

        other_module.register_method("anything", |_, _, _| "fails").unwrap();
        assert!(modules.replace_http(other_module.clone()).unwrap());

        assert!(modules.http.as_ref().unwrap().method("anything").is_some());
    }
    #[test]
    fn test_replace_ipc_method() {
        let mut modules =
            TransportRpcModules { ipc: Some(create_test_module()), ..Default::default() };

        let mut other_module = RpcModule::new(());
        other_module.register_method("something", |_, _, _| "fails").unwrap();

        assert!(modules.replace_ipc(other_module.clone()).unwrap());

        assert!(modules.ipc.as_ref().unwrap().method("something").is_some());

        other_module.register_method("anything", |_, _, _| "fails").unwrap();
        assert!(modules.replace_ipc(other_module.clone()).unwrap());

        assert!(modules.ipc.as_ref().unwrap().method("anything").is_some());
    }
    #[test]
    fn test_replace_ws_method() {
        let mut modules =
            TransportRpcModules { ws: Some(create_test_module()), ..Default::default() };

        let mut other_module = RpcModule::new(());
        other_module.register_method("something", |_, _, _| "fails").unwrap();

        assert!(modules.replace_ws(other_module.clone()).unwrap());

        assert!(modules.ws.as_ref().unwrap().method("something").is_some());

        other_module.register_method("anything", |_, _, _| "fails").unwrap();
        assert!(modules.replace_ws(other_module.clone()).unwrap());

        assert!(modules.ws.as_ref().unwrap().method("anything").is_some());
    }

    #[test]
    fn test_replace_configured() {
        let mut modules = TransportRpcModules {
            http: Some(create_test_module()),
            ws: Some(create_test_module()),
            ipc: Some(create_test_module()),
            ..Default::default()
        };
        let mut other_module = RpcModule::new(());
        other_module.register_method("something", |_, _, _| "fails").unwrap();

        assert!(modules.replace_configured(other_module).unwrap());

        // Verify that the other_method was added
        assert!(modules.http.as_ref().unwrap().method("something").is_some());
        assert!(modules.ipc.as_ref().unwrap().method("something").is_some());
        assert!(modules.ws.as_ref().unwrap().method("something").is_some());

        assert!(modules.http.as_ref().unwrap().method("anything").is_some());
        assert!(modules.ipc.as_ref().unwrap().method("anything").is_some());
        assert!(modules.ws.as_ref().unwrap().method("anything").is_some());
    }
}<|MERGE_RESOLUTION|>--- conflicted
+++ resolved
@@ -189,14 +189,8 @@
 use reth_network_api::{noop::NoopNetwork, NetworkInfo, Peers};
 use reth_primitives::NodePrimitives;
 use reth_provider::{
-<<<<<<< HEAD
     AccountReader, BlockReader, BlockReaderIdExt, CanonStateSubscriptions, ChainSpecProvider,
-    ChangeSetReader, FullRpcProvider, ProviderBlock, ProviderHeader, ProviderReceipt,
-    StateProviderFactory,
-=======
-    AccountReader, BlockReader, CanonStateSubscriptions, ChainSpecProvider, ChangeSetReader,
-    FullRpcProvider, ProviderBlock, StateProviderFactory,
->>>>>>> 08886020
+    ChangeSetReader, FullRpcProvider, ProviderBlock, StateProviderFactory,
 };
 use reth_rpc::{
     AdminApi, DebugApi, EngineEthApi, EthApi, EthApiBuilder, EthBundle, MinerApi, NetApi,
