--- conflicted
+++ resolved
@@ -32,16 +32,11 @@
 # misc
 strum = { workspace = true, features = ["derive"] }
 serde = { workspace = true, features = ["derive"] }
-<<<<<<< HEAD
-thiserror = { workspace = true }
-tracing = { workspace = true }
-=======
 thiserror.workspace = true
 tracing.workspace = true
 rayon.workspace = true
 pin-project.workspace = true
 tokio = { workspace = true, features = ["sync"] }
->>>>>>> 8cdb0978
 
 [dev-dependencies]
 reth-tracing = { path = "../../tracing" }
