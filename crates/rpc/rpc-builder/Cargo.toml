--- conflicted
+++ resolved
@@ -21,12 +21,9 @@
 reth-rpc-types.workspace = true
 reth-tasks.workspace = true
 reth-transaction-pool.workspace = true
-<<<<<<< HEAD
 reth-metrics = { workspace = true, features = ["common"] }
 reth-rpc-types-compat.workspace = true
-=======
 
->>>>>>> 723036b3
 # rpc/net
 jsonrpsee = { workspace = true, features = ["server"] }
 tower-http = { version = "0.4", features = ["full"] }
