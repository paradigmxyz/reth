--- conflicted
+++ resolved
@@ -42,25 +42,17 @@
     /// when required header related data was not found but was required.
     #[error("no header found for {0:?}")]
     HeaderNotFound(BlockHashOrNumber),
-<<<<<<< HEAD
-    /// The specific block is missing.
-    #[error("Block does not exist {0:?}")]
-    BlockNotFound(BlockHashOrNumber),
-    /// The specific transaction is missing.
-    #[error("Transaction does not exist {0:?}")]
+     /// The specific transaction is missing.
+    #[error("no transaction found for {0:?}")]
     TransactionNotFound(TxHashOrNumber),
     /// The specific receipt is missing
-    #[error("Receipt does not exist {0:?}")]
+    #[error("no receipt found for {0:?}")]
     ReceiptNotFound(TxHashOrNumber),
-    /// Thrown we were unable to find the best block
-    #[error("Best block does not exist")]
-=======
     /// Unable to find a specific block.
     #[error("block does not exist {0:?}")]
     BlockNotFound(BlockHashOrNumber),
     /// Unable to find the best block.
     #[error("best block does not exist")]
->>>>>>> f782a333
     BestBlockNotFound,
     /// Unable to find the finalized block.
     #[error("finalized block does not exist")]
