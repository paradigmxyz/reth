use reth_primitives::{
    Address, BlockHash, BlockHashOrNumber, BlockNumber, GotExpected, SnapshotSegment,
    TxHashOrNumber, TxNumber, B256, U256,
};
use std::path::PathBuf;
use thiserror::Error;

/// Provider result type.
pub type ProviderResult<Ok> = Result<Ok, ProviderError>;

/// Bundled errors variants thrown by various providers.
#[derive(Clone, Debug, Error, PartialEq, Eq)]
pub enum ProviderError {
    /// Database error.
    #[error(transparent)]
    Database(#[from] crate::db::DatabaseError),
    /// Filesystem path error.
    #[error("{0}")]
    FsPathError(String),
    /// Nippy jar error.
    #[error("nippy jar error: {0}")]
    NippyJar(String),
    /// Error when recovering the sender for a transaction
    #[error("failed to recover sender for transaction")]
    SenderRecoveryError,
    /// Inconsistent header gap.
    #[error("inconsistent header gap in the database")]
    InconsistentHeaderGap,
    /// The header number was not found for the given block hash.
    #[error("block hash {0} does not exist in Headers table")]
    BlockHashNotFound(BlockHash),
    /// A block body is missing.
    #[error("block meta not found for block #{0}")]
    BlockBodyIndicesNotFound(BlockNumber),
    /// The transition ID was found for the given address and storage key, but the changeset was
    /// not found.
    #[error("storage change set for address {address} and key {storage_key} at block #{block_number} does not exist")]
    StorageChangesetNotFound {
        /// The block number found for the address and storage key.
        block_number: BlockNumber,
        /// The account address.
        address: Address,
        /// The storage key.
        // NOTE: This is a Box only because otherwise this variant is 16 bytes larger than the
        // second largest (which uses `BlockHashOrNumber`).
        storage_key: Box<B256>,
    },
    /// The block number was found for the given address, but the changeset was not found.
    #[error("account change set for address {address} at block #{block_number} does not exist")]
    AccountChangesetNotFound {
        /// Block number found for the address.
        block_number: BlockNumber,
        /// The account address.
        address: Address,
    },
    /// The total difficulty for a block is missing.
    #[error("total difficulty not found for block #{0}")]
    TotalDifficultyNotFound(BlockNumber),
    /// when required header related data was not found but was required.
    #[error("no header found for {0:?}")]
    HeaderNotFound(BlockHashOrNumber),
    /// The specific transaction is missing.
    #[error("no transaction found for {0:?}")]
    TransactionNotFound(TxHashOrNumber),
    /// The specific receipt is missing
    #[error("no receipt found for {0:?}")]
    ReceiptNotFound(TxHashOrNumber),
    /// Unable to find a specific block.
    #[error("block does not exist {0:?}")]
    BlockNotFound(BlockHashOrNumber),
    /// Unable to find the best block.
    #[error("best block does not exist")]
    BestBlockNotFound,
    /// Unable to find the finalized block.
    #[error("finalized block does not exist")]
    FinalizedBlockNotFound,
    /// Unable to find the safe block.
    #[error("safe block does not exist")]
    SafeBlockNotFound,
    /// Mismatch of sender and transaction.
    #[error("mismatch of sender and transaction id {tx_id}")]
    MismatchOfTransactionAndSenderId {
        /// The transaction ID.
        tx_id: TxNumber,
    },
    /// Block body wrong transaction count.
    #[error("stored block indices does not match transaction count")]
    BlockBodyTransactionCount,
    /// Thrown when the cache service task dropped.
    #[error("cache service task stopped")]
    CacheServiceUnavailable,
    /// Thrown when we failed to lookup a block for the pending state.
    #[error("unknown block {0}")]
    UnknownBlockHash(B256),
    /// Thrown when we were unable to find a state for a block hash.
    #[error("no state found for block {0}")]
    StateForHashNotFound(B256),
    /// Unable to compute state root on top of historical block.
    #[error("unable to compute state root on top of historical block")]
    StateRootNotAvailableForHistoricalBlock,
    /// Unable to find the block number for a given transaction index.
    #[error("unable to find the block number for a given transaction index")]
    BlockNumberForTransactionIndexNotFound,
    /// Root mismatch.
    #[error("merkle trie {0}")]
    StateRootMismatch(Box<RootMismatch>),
    /// Root mismatch during unwind
    #[error("unwind merkle trie {0}")]
    UnwindStateRootMismatch(Box<RootMismatch>),
    /// State is not available for the given block number because it is pruned.
    #[error("state at block #{0} is pruned")]
    StateAtBlockPruned(BlockNumber),
    /// Provider does not support this particular request.
    #[error("this provider does not support this request")]
    UnsupportedProvider,
    /// Snapshot file is not found at specified path.
    #[error("not able to find {0} snapshot file at {1}")]
    MissingSnapshotPath(SnapshotSegment, PathBuf),
    /// Snapshot file is not found for requested block.
    #[error("not able to find {0} snapshot file for block number {1}")]
    MissingSnapshotBlock(SnapshotSegment, BlockNumber),
    /// Snapshot file is not found for requested transaction.
    #[error("unable to find {0} snapshot file for transaction id {1}")]
    MissingSnapshotTx(SnapshotSegment, TxNumber),
    /// Snapshot is finalized and cannot be written to.
<<<<<<< HEAD
    #[error("not able to write block #{1} to finalized snapshot {0}")]
=======
    #[error("unable to write block #{1} to finalized snapshot {0}")]
>>>>>>> 3dcb8358
    FinalizedSnapshot(SnapshotSegment, BlockNumber),
    /// Error encountered when the block number conversion from U256 to u64 causes an overflow.
    #[error("failed to convert block number U256 to u64: {0}")]
    BlockNumberOverflow(U256),
}

impl From<reth_nippy_jar::NippyJarError> for ProviderError {
    fn from(err: reth_nippy_jar::NippyJarError) -> Self {
        ProviderError::NippyJar(err.to_string())
    }
}

impl From<reth_primitives::fs::FsPathError> for ProviderError {
    fn from(err: reth_primitives::fs::FsPathError) -> Self {
        ProviderError::FsPathError(err.to_string())
    }
}

/// A root mismatch error at a given block height.
#[derive(Clone, Debug, Error, PartialEq, Eq)]
#[error("root mismatch at #{block_number} ({block_hash}): {root}")]
pub struct RootMismatch {
    /// The target block root diff.
    pub root: GotExpected<B256>,
    /// The target block number.
    pub block_number: BlockNumber,
    /// The target block hash.
    pub block_hash: BlockHash,
}<|MERGE_RESOLUTION|>--- conflicted
+++ resolved
@@ -123,11 +123,7 @@
     #[error("unable to find {0} snapshot file for transaction id {1}")]
     MissingSnapshotTx(SnapshotSegment, TxNumber),
     /// Snapshot is finalized and cannot be written to.
-<<<<<<< HEAD
-    #[error("not able to write block #{1} to finalized snapshot {0}")]
-=======
     #[error("unable to write block #{1} to finalized snapshot {0}")]
->>>>>>> 3dcb8358
     FinalizedSnapshot(SnapshotSegment, BlockNumber),
     /// Error encountered when the block number conversion from U256 to u64 causes an overflow.
     #[error("failed to convert block number U256 to u64: {0}")]
