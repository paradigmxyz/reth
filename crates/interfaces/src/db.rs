--- conflicted
+++ resolved
@@ -24,13 +24,8 @@
     InitTransaction(i32),
     /// Failed to initiate a cursor.
     #[error("Initialization of cursor errored with code: {0:?}")]
-<<<<<<< HEAD
     InitCursor(i32),
-    /// Failed to decode a key from a table..
-=======
-    InitCursor(u32),
     /// Failed to decode a key from a table.
->>>>>>> 8a214d6f
     #[error("Error decoding value.")]
     DecodeError,
 }