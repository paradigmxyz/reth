//! Error handling for the blockchain tree

use crate::{
    executor::{BlockExecutionError, BlockValidationError},
    RethError,
};
<<<<<<< HEAD
use reth_net_p2p::{consensus::ConsensusError, provider::ProviderError};
=======
use reth_consensus::ConsensusError;
>>>>>>> b3db4cf5
use reth_primitives::{BlockHash, BlockNumber, SealedBlock};

/// Various error cases that can occur when a block violates tree assumptions.
#[derive(Debug, Clone, Copy, thiserror::Error, Eq, PartialEq)]
pub enum BlockchainTreeError {
    /// Thrown if the block number is lower than the last finalized block number.
    #[error("block number is lower than the last finalized block number #{last_finalized}")]
    PendingBlockIsFinalized {
        /// The block number of the last finalized block.
        last_finalized: BlockNumber,
    },
    /// Thrown if no side chain could be found for the block.
    #[error("blockChainId can't be found in BlockchainTree with internal index {chain_id}")]
    BlockSideChainIdConsistency {
        /// The internal identifier for the side chain.
        chain_id: u64,
    },
    /// Thrown if a canonical chain header cannot be found.
    #[error("canonical chain header {block_hash} can't be found")]
    CanonicalChain {
        /// The block hash of the missing canonical chain header.
        block_hash: BlockHash,
    },
    /// Thrown if a block number cannot be found in the blockchain tree chain.
    #[error("block number #{block_number} not found in blockchain tree chain")]
    BlockNumberNotFoundInChain {
        /// The block number that could not be found.
        block_number: BlockNumber,
    },
    /// Thrown if a block hash cannot be found in the blockchain tree chain.
    #[error("block hash {block_hash} not found in blockchain tree chain")]
    BlockHashNotFoundInChain {
        /// The block hash that could not be found.
        block_hash: BlockHash,
    },
    /// Thrown if the block failed to buffer
    #[error("block with hash {block_hash} failed to buffer")]
    BlockBufferingFailed {
        /// The block hash of the block that failed to buffer.
        block_hash: BlockHash,
    },
}

/// Canonical Errors
#[derive(thiserror::Error, Debug, Clone, PartialEq, Eq)]
pub enum CanonicalError {
    /// Error originating from validation operations.
    #[error(transparent)]
    Validation(#[from] BlockValidationError),
    /// Error originating from blockchain tree operations.
    #[error(transparent)]
    BlockchainTree(#[from] BlockchainTreeError),
    /// Error originating from a provider operation.
    #[error(transparent)]
    Provider(#[from] ProviderError),
    /// Error indicating a transaction reverted during execution.
    #[error("transaction error on revert: {0}")]
    CanonicalRevert(String),
    /// Error indicating a transaction failed to commit during execution.
    #[error("transaction error on commit: {0}")]
    CanonicalCommit(String),
}

impl CanonicalError {
    /// Returns `true` if the error is fatal.
    pub fn is_fatal(&self) -> bool {
        matches!(self, Self::CanonicalCommit(_) | Self::CanonicalRevert(_))
    }

    /// Returns `true` if the underlying error matches
    /// [BlockchainTreeError::BlockHashNotFoundInChain].
    pub fn is_block_hash_not_found(&self) -> bool {
        matches!(
            self,
            CanonicalError::BlockchainTree(BlockchainTreeError::BlockHashNotFoundInChain { .. })
        )
    }
}

/// Error thrown when inserting a block failed because the block is considered invalid.
#[derive(thiserror::Error)]
#[error(transparent)]
pub struct InsertBlockError {
    inner: Box<InsertBlockErrorData>,
}

// === impl InsertBlockError ===

impl InsertBlockError {
    /// Create a new InsertInvalidBlockError
    pub fn new(block: SealedBlock, kind: InsertBlockErrorKind) -> Self {
        Self { inner: InsertBlockErrorData::boxed(block, kind) }
    }

    /// Create a new InsertInvalidBlockError from a tree error
    pub fn tree_error(error: BlockchainTreeError, block: SealedBlock) -> Self {
        Self::new(block, InsertBlockErrorKind::Tree(error))
    }

    /// Create a new InsertInvalidBlockError from a consensus error
    pub fn consensus_error(error: ConsensusError, block: SealedBlock) -> Self {
        Self::new(block, InsertBlockErrorKind::Consensus(error))
    }

    /// Create a new InsertInvalidBlockError from a consensus error
    pub fn sender_recovery_error(block: SealedBlock) -> Self {
        Self::new(block, InsertBlockErrorKind::SenderRecovery)
    }

    /// Create a new InsertInvalidBlockError from an execution error
    pub fn execution_error(error: BlockExecutionError, block: SealedBlock) -> Self {
        Self::new(block, InsertBlockErrorKind::Execution(error))
    }

    /// Create a new InsertBlockError from a RethError and block.
    pub fn from_reth_error(error: RethError, block: SealedBlock) -> Self {
        Self::new(block, error.into())
    }

    /// Consumes the error and returns the block that resulted in the error
    #[inline]
    pub fn into_block(self) -> SealedBlock {
        self.inner.block
    }

    /// Returns the error kind
    #[inline]
    pub fn kind(&self) -> &InsertBlockErrorKind {
        &self.inner.kind
    }

    /// Returns the block that resulted in the error
    #[inline]
    pub fn block(&self) -> &SealedBlock {
        &self.inner.block
    }

    /// Consumes the type and returns the block and error kind.
    #[inline]
    pub fn split(self) -> (SealedBlock, InsertBlockErrorKind) {
        let inner = *self.inner;
        (inner.block, inner.kind)
    }
}

impl std::fmt::Debug for InsertBlockError {
    fn fmt(&self, f: &mut std::fmt::Formatter<'_>) -> std::fmt::Result {
        std::fmt::Debug::fmt(&self.inner, f)
    }
}

struct InsertBlockErrorData {
    block: SealedBlock,
    kind: InsertBlockErrorKind,
}

impl std::fmt::Display for InsertBlockErrorData {
    fn fmt(&self, f: &mut std::fmt::Formatter<'_>) -> std::fmt::Result {
        write!(
            f,
            "Failed to insert block (hash={}, number={}, parent_hash={}): {}",
            self.block.hash(),
            self.block.number,
            self.block.parent_hash,
            self.kind
        )
    }
}

impl std::fmt::Debug for InsertBlockErrorData {
    fn fmt(&self, f: &mut std::fmt::Formatter<'_>) -> std::fmt::Result {
        f.debug_struct("InsertBlockError")
            .field("error", &self.kind)
            .field("hash", &self.block.hash())
            .field("number", &self.block.number)
            .field("parent_hash", &self.block.parent_hash)
            .field("num_txs", &self.block.body.len())
            .finish_non_exhaustive()
    }
}

impl std::error::Error for InsertBlockErrorData {
    fn source(&self) -> Option<&(dyn std::error::Error + 'static)> {
        Some(&self.kind)
    }
}

impl InsertBlockErrorData {
    fn new(block: SealedBlock, kind: InsertBlockErrorKind) -> Self {
        Self { block, kind }
    }

    fn boxed(block: SealedBlock, kind: InsertBlockErrorKind) -> Box<Self> {
        Box::new(Self::new(block, kind))
    }
}

/// All error variants possible when inserting a block
#[derive(Debug, thiserror::Error)]
pub enum InsertBlockErrorKind {
    /// Failed to recover senders for the block
    #[error("failed to recover senders for block")]
    SenderRecovery,
    /// Block violated consensus rules.
    #[error(transparent)]
    Consensus(#[from] ConsensusError),
    /// Block execution failed.
    #[error(transparent)]
    Execution(#[from] BlockExecutionError),
    /// Block violated tree invariants.
    #[error(transparent)]
    Tree(#[from] BlockchainTreeError),
    /// Provider error.
    #[error(transparent)]
    Provider(#[from] ProviderError),
    /// An internal error occurred, like interacting with the database.
    #[error(transparent)]
    Internal(#[from] Box<dyn std::error::Error + Send + Sync>),
    /// Canonical error.
    #[error(transparent)]
    Canonical(#[from] CanonicalError),
    /// BlockchainTree error.
    #[error(transparent)]
    BlockchainTree(BlockchainTreeError),
}

impl InsertBlockErrorKind {
    /// Returns true if the error is a tree error
    pub fn is_tree_error(&self) -> bool {
        matches!(self, InsertBlockErrorKind::Tree(_))
    }

    /// Returns true if the error is a consensus error
    pub fn is_consensus_error(&self) -> bool {
        matches!(self, InsertBlockErrorKind::Consensus(_))
    }

    /// Returns true if the error is caused by an invalid block
    ///
    /// This is intended to be used to determine if the block should be marked as invalid.
    pub fn is_invalid_block(&self) -> bool {
        match self {
            InsertBlockErrorKind::SenderRecovery | InsertBlockErrorKind::Consensus(_) => true,
            // other execution errors that are considered internal errors
            InsertBlockErrorKind::Execution(err) => {
                match err {
                    BlockExecutionError::Validation(_) => {
                        // this is caused by an invalid block
                        true
                    }
                    // these are internal errors, not caused by an invalid block
                    BlockExecutionError::LatestBlock(_) |
                    BlockExecutionError::Pruning(_) |
                    BlockExecutionError::CanonicalRevert { .. } |
                    BlockExecutionError::CanonicalCommit { .. } |
                    BlockExecutionError::AppendChainDoesntConnect { .. } |
                    BlockExecutionError::UnavailableForTest => false,
                    #[cfg(feature = "optimism")]
                    BlockExecutionError::OptimismBlockExecution(_) => false,
                }
            }
            InsertBlockErrorKind::Tree(err) => {
                match err {
                    BlockchainTreeError::PendingBlockIsFinalized { .. } => {
                        // the block's number is lower than the finalized block's number
                        true
                    }
                    BlockchainTreeError::BlockSideChainIdConsistency { .. } |
                    BlockchainTreeError::CanonicalChain { .. } |
                    BlockchainTreeError::BlockNumberNotFoundInChain { .. } |
                    BlockchainTreeError::BlockHashNotFoundInChain { .. } |
                    BlockchainTreeError::BlockBufferingFailed { .. } => false,
                }
            }
            InsertBlockErrorKind::Provider(_) | InsertBlockErrorKind::Internal(_) => {
                // any other error, such as database errors, are considered internal errors
                false
            }
            InsertBlockErrorKind::Canonical(err) => match err {
                CanonicalError::BlockchainTree(_) |
                CanonicalError::CanonicalCommit(_) |
                CanonicalError::CanonicalRevert(_) => false,
                CanonicalError::Validation(_) => true,
                CanonicalError::Provider(_) => false,
            },
            InsertBlockErrorKind::BlockchainTree(_) => false,
        }
    }

    /// Returns true if this is a block pre merge error.
    pub fn is_block_pre_merge(&self) -> bool {
        matches!(
            self,
            InsertBlockErrorKind::Execution(BlockExecutionError::Validation(
                BlockValidationError::BlockPreMerge { .. }
            ))
        )
    }

    /// Returns true if the error is an execution error
    pub fn is_execution_error(&self) -> bool {
        matches!(self, InsertBlockErrorKind::Execution(_))
    }

    /// Returns true if the error is an internal error
    pub fn is_internal(&self) -> bool {
        matches!(self, InsertBlockErrorKind::Internal(_))
    }

    /// Returns the error if it is a tree error
    pub fn as_tree_error(&self) -> Option<BlockchainTreeError> {
        match self {
            InsertBlockErrorKind::Tree(err) => Some(*err),
            _ => None,
        }
    }

    /// Returns the error if it is a consensus error
    pub fn as_consensus_error(&self) -> Option<&ConsensusError> {
        match self {
            InsertBlockErrorKind::Consensus(err) => Some(err),
            _ => None,
        }
    }

    /// Returns the error if it is an execution error
    pub fn as_execution_error(&self) -> Option<&BlockExecutionError> {
        match self {
            InsertBlockErrorKind::Execution(err) => Some(err),
            _ => None,
        }
    }
}

// This is a convenience impl to convert from crate::Error to InsertBlockErrorKind
impl From<RethError> for InsertBlockErrorKind {
    fn from(err: RethError) -> Self {
        match err {
            RethError::Execution(err) => InsertBlockErrorKind::Execution(err),
            RethError::Consensus(err) => InsertBlockErrorKind::Consensus(err),
            RethError::Database(err) => InsertBlockErrorKind::Internal(Box::new(err)),
            RethError::Provider(err) => InsertBlockErrorKind::Internal(Box::new(err)),
            RethError::Network(err) => InsertBlockErrorKind::Internal(Box::new(err)),
            RethError::Custom(err) => InsertBlockErrorKind::Internal(err.into()),
            RethError::Canonical(err) => InsertBlockErrorKind::Canonical(err),
        }
    }
}<|MERGE_RESOLUTION|>--- conflicted
+++ resolved
@@ -4,11 +4,8 @@
     executor::{BlockExecutionError, BlockValidationError},
     RethError,
 };
-<<<<<<< HEAD
-use reth_net_p2p::{consensus::ConsensusError, provider::ProviderError};
-=======
+use reth_net_p2p::provider::ProviderError;
 use reth_consensus::ConsensusError;
->>>>>>> b3db4cf5
 use reth_primitives::{BlockHash, BlockNumber, SealedBlock};
 
 /// Various error cases that can occur when a block violates tree assumptions.
