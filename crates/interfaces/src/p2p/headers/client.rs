--- conflicted
+++ resolved
@@ -19,16 +19,7 @@
 /// The block headers downloader client
 #[async_trait]
 #[auto_impl::auto_impl(&, Arc, Box)]
-<<<<<<< HEAD
 pub trait HeadersClient: DownloadClient {
-    /// Update the node's Status message.
-    ///
-    /// The updated Status message will be used during any new eth/65 handshakes.
-    fn update_status(&self, height: u64, hash: H256, td: U256);
-
-=======
-pub trait HeadersClient: Send + Sync + Debug {
->>>>>>> f2707d32
     /// Sends the header request to the p2p network and returns the header response received from a
     /// peer.
     async fn get_headers(&self, request: HeadersRequest) -> PeerRequestResult<BlockHeaders>;
