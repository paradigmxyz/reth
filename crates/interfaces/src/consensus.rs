--- conflicted
+++ resolved
@@ -23,15 +23,9 @@
 pub enum Error {
     #[error("Block used gas ({gas_used:?}) is greater then gas limit ({gas_limit:?}).")]
     HeaderGasUsedExceedsGasLimit { gas_used: u64, gas_limit: u64 },
-<<<<<<< HEAD
-    #[error("Block ommner hash ({got:?}) is different then expected: ({expected:?}).")]
-    BodyOmmnersHashDiff { got: H256, expected: H256 },
-    #[error("Block transaction root ({got:?}) is different then expected: ({expected:?}).")]
-=======
     #[error("Block ommer hash ({got:?}) is different then expected: ({expected:?})")]
     BodyOmmersHashDiff { got: H256, expected: H256 },
     #[error("Block transaction root ({got:?}) is different then expected: ({expected:?})")]
->>>>>>> 9575eb89
     BodyTransactionRootDiff { got: H256, expected: H256 },
     #[error("Block receipts root ({got:?}) is different then expected: ({expected:?}).")]
     BodyReceiptsRootDiff { got: H256, expected: H256 },
@@ -39,13 +33,8 @@
     BlockKnown { hash: BlockHash, number: BlockNumber },
     #[error("Block parent [hash:{hash:?}] is not known.")]
     ParentUnknown { hash: BlockHash },
-<<<<<<< HEAD
-    #[error("Block number {block_number:?} is missmatch with parent block number {parent_block_number:?}.")]
-    ParentBlockNumberMissmatch { parent_block_number: BlockNumber, block_number: BlockNumber },
-=======
     #[error("Block number {block_number:?} is mismatch with parent block number {parent_block_number:?}")]
     ParentBlockNumberMismatch { parent_block_number: BlockNumber, block_number: BlockNumber },
->>>>>>> 9575eb89
     #[error(
         "Block timestamp {timestamp:?} is in past in comparison with parent timestamp {parent_timestamp:?}."
     )]
