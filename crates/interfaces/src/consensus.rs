--- conflicted
+++ resolved
@@ -116,10 +116,7 @@
     WithdrawalIndexInvalid { got: u64, expected: u64 },
     #[error("Missing withdrawals")]
     BodyWithdrawalsMissing,
-<<<<<<< HEAD
-=======
     /// Error for a transaction that violates consensus.
     #[error(transparent)]
     InvalidTransaction(#[from] InvalidTransactionError),
->>>>>>> 3d0af14b
 }