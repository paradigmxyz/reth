--- conflicted
+++ resolved
@@ -122,30 +122,18 @@
 );
 
 table!(
-<<<<<<< HEAD
     /// Stores the uncles/ommers of the block.
-    BlockOmmers => BlockNumHash => StoredBlockOmmers);
+    ( BlockOmmers ) BlockNumHash | StoredBlockOmmers
+);
 
 table!(
     /// Stores the maximum [`TxNumber`] from which this particular block starts.
-    /// 
+    ///
     /// Used to collect transactions for the block. e.g. To collect transactions
-    /// for block `x` you would need to look at cumulative count at block `x` and 
+    /// for block `x` you would need to look at cumulative count at block `x` and
     /// at block `x - 1`.
-    CumulativeTxCount => BlockNumHash => NumTransactions); // TODO U256?
-=======
-    /// Stores a pointer to the first transaction in the block, the number of transactions in the
-    /// block, and the uncles/ommers of the block.
-    ///
-    /// The transaction IDs point to the [`Transactions`] table.
-    ( BlockBodies ) BlockNumHash | StoredBlockBody
-);
-
-table!(
-    /// Stores the maximum [`TxNumber`] from which this particular block starts.
     ( CumulativeTxCount ) BlockNumHash | NumTransactions
 ); // TODO U256?
->>>>>>> dd3035cb
 
 table!(
     /// Stores the transaction body from non canonical transactions.
