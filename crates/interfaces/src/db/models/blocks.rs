//! Block related models and types.

use crate::db::{
    table::{Decode, Encode},
    Error,
};
use bytes::Bytes;
use eyre::eyre;
use reth_primitives::{BlockHash, BlockNumber, H256};

/// Total chain number of transactions. Key for [`CumulativeTxCount`].
pub type NumTransactions = u64;

/// Number of transactions in the block. Value for [`BlockBodies`].
pub type NumTxesInBlock = u16;

/// Hash of the block header. Value for [`CanonicalHeaders`]
pub type HeaderHash = H256;

/// BlockNumber concatenated with BlockHash. Used as a key for multiple tables. Having the first
/// element as BlockNumber, helps out with querying/sorting.
///
/// Since it's used as a key, the `BlockNumber` is not compressed when encoding it.
<<<<<<< HEAD
#[derive(Debug)]
=======
#[derive(Debug, Clone, PartialEq, Eq)]
#[allow(non_camel_case_types)]
>>>>>>> 4eca8514
pub struct BlockNumHash((BlockNumber, BlockHash));

impl BlockNumHash {
    /// Consumes `Self` and returns [`BlockNumber`], [`BlockHash`]
    pub fn take(self) -> (BlockNumber, BlockHash) {
        (self.0 .0, self.0 .1)
    }
}

impl From<(u64, H256)> for BlockNumHash {
    fn from(tpl: (u64, H256)) -> Self {
        BlockNumHash(tpl)
    }
}

impl Encode for BlockNumHash {
    type Encoded = [u8; 40];

    fn encode(self) -> Self::Encoded {
        let number = self.0 .0;
        let hash = self.0 .1;

        let mut rnum = [0; 40];

        rnum[..8].copy_from_slice(&number.to_be_bytes());
        rnum[8..].copy_from_slice(hash.as_bytes());
        rnum
    }
}

impl Decode for BlockNumHash {
    fn decode<B: Into<Bytes>>(value: B) -> Result<Self, Error> {
        let value: bytes::Bytes = value.into();

        let num = u64::from_be_bytes(
            value.as_ref()[..8]
                .try_into()
                .map_err(|_| Error::Decode(eyre!("Into bytes error.")))?,
        );
        let hash = H256::decode(value.slice(8..))?;

        Ok(BlockNumHash((num, hash)))
    }
}<|MERGE_RESOLUTION|>--- conflicted
+++ resolved
@@ -21,12 +21,8 @@
 /// element as BlockNumber, helps out with querying/sorting.
 ///
 /// Since it's used as a key, the `BlockNumber` is not compressed when encoding it.
-<<<<<<< HEAD
-#[derive(Debug)]
-=======
 #[derive(Debug, Clone, PartialEq, Eq)]
 #[allow(non_camel_case_types)]
->>>>>>> 4eca8514
 pub struct BlockNumHash((BlockNumber, BlockHash));
 
 impl BlockNumHash {
