//! Block related models and types.

use crate::{
    db::{
        table::{Decode, Encode},
        Error,
    },
    impl_fixed_arbitrary,
};
use bytes::Bytes;
use eyre::eyre;
use reth_primitives::{BlockHash, BlockNumber, H256};
use serde::{Deserialize, Serialize};

/// Total chain number of transactions. Key for [`CumulativeTxCount`].
pub type NumTransactions = u64;

/// Number of transactions in the block. Value for [`BlockBodies`].
pub type NumTxesInBlock = u16;

/// Hash of the block header. Value for [`CanonicalHeaders`]
pub type HeaderHash = H256;

/// BlockNumber concatenated with BlockHash. Used as a key for multiple tables. Having the first
/// element as BlockNumber, helps out with querying/sorting.
///
/// Since it's used as a key, the `BlockNumber` is not compressed when encoding it.
<<<<<<< HEAD
#[derive(Debug, Clone, Copy, PartialEq, Eq)]
#[allow(non_camel_case_types)]
pub struct BlockNumHash(pub (BlockNumber, BlockHash));
=======
#[derive(Debug, Clone, PartialEq, Eq, Serialize, Deserialize, Default)]
pub struct BlockNumHash((BlockNumber, BlockHash));
>>>>>>> ce64fefd

impl BlockNumHash {
    /// Consumes `Self` and returns [`BlockNumber`], [`BlockHash`]
    pub fn take(self) -> (BlockNumber, BlockHash) {
        (self.0 .0, self.0 .1)
    }
}

impl From<(u64, H256)> for BlockNumHash {
    fn from(tpl: (u64, H256)) -> Self {
        BlockNumHash(tpl)
    }
}

impl Encode for BlockNumHash {
    type Encoded = [u8; 40];

    fn encode(self) -> Self::Encoded {
        let number = self.0 .0;
        let hash = self.0 .1;

        let mut rnum = [0; 40];

        rnum[..8].copy_from_slice(&number.to_be_bytes());
        rnum[8..].copy_from_slice(hash.as_bytes());
        rnum
    }
}

impl Decode for BlockNumHash {
    fn decode<B: Into<Bytes>>(value: B) -> Result<Self, Error> {
        let value: bytes::Bytes = value.into();

        let num = u64::from_be_bytes(
            value.as_ref()[..8]
                .try_into()
                .map_err(|_| Error::Decode(eyre!("Into bytes error.")))?,
        );
        let hash = H256::decode(value.slice(8..))?;

        Ok(BlockNumHash((num, hash)))
    }
}

impl_fixed_arbitrary!(BlockNumHash, 40);

#[cfg(test)]
mod test {
    use super::*;
    use rand::{thread_rng, Rng};

    #[test]
    fn test_block_num_hash() {
        let num = 1u64;
        let hash = H256::from_low_u64_be(2);
        let key = BlockNumHash((num, hash));

        let mut bytes = [0u8; 40];
        bytes[..8].copy_from_slice(&num.to_be_bytes());
        bytes[8..].copy_from_slice(&hash.0);

        let encoded = Encode::encode(key.clone());
        assert_eq!(encoded, bytes);

        let decoded: BlockNumHash = Decode::decode(encoded.to_vec()).unwrap();
        assert_eq!(decoded, key);
    }

    #[test]
    fn test_block_num_hash_rand() {
        let mut bytes = [0u8; 40];
        thread_rng().fill(bytes.as_mut_slice());
        let key = BlockNumHash::arbitrary(&mut Unstructured::new(&bytes)).unwrap();
        assert_eq!(bytes, Encode::encode(key));
    }
}<|MERGE_RESOLUTION|>--- conflicted
+++ resolved
@@ -25,14 +25,8 @@
 /// element as BlockNumber, helps out with querying/sorting.
 ///
 /// Since it's used as a key, the `BlockNumber` is not compressed when encoding it.
-<<<<<<< HEAD
-#[derive(Debug, Clone, Copy, PartialEq, Eq)]
-#[allow(non_camel_case_types)]
+#[derive(Debug, Clone, Copy, PartialEq, Eq, Serialize, Deserialize, Default)]
 pub struct BlockNumHash(pub (BlockNumber, BlockHash));
-=======
-#[derive(Debug, Clone, PartialEq, Eq, Serialize, Deserialize, Default)]
-pub struct BlockNumHash((BlockNumber, BlockHash));
->>>>>>> ce64fefd
 
 impl BlockNumHash {
     /// Consumes `Self` and returns [`BlockNumber`], [`BlockHash`]
