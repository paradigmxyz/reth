--- conflicted
+++ resolved
@@ -59,18 +59,9 @@
     fn decode<B: Into<Bytes>>(value: B) -> Result<Self, Error> {
         let value: bytes::Bytes = value.into();
 
-<<<<<<< HEAD
         let num =
             u64::from_be_bytes(value.as_ref()[..8].try_into().map_err(|_| Error::DecodeError)?);
-        let hash = H256::decode(value.slice(8..))?;
-=======
-        let num = u64::from_be_bytes(
-            value.as_ref()[..8]
-                .try_into()
-                .map_err(|_| Error::Decode(eyre!("Into bytes error.")))?,
-        );
         let hash = H256::from_slice(&value.slice(8..));
->>>>>>> becceb28
 
         Ok(BlockNumHash((num, hash)))
     }
