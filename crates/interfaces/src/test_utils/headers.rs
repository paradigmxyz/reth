//! Testing support for headers related interfaces.
use crate::{
    consensus::{self, Consensus},
    p2p::{
        error::{RequestError, RequestResult},
        headers::{
            client::{HeadersClient, HeadersRequest},
            downloader::{HeaderBatchDownload, HeaderDownloader},
            error::DownloadError,
        },
        traits::BatchDownload,
    },
};
<<<<<<< HEAD
use reth_primitives::{BlockLocked, Header, SealedHeader, H256, H512, U256};
=======
use futures::{Future, FutureExt, Stream};
use reth_eth_wire::BlockHeaders;
use reth_primitives::{BlockLocked, Header, SealedHeader, H256, U256};
>>>>>>> fd840e1c
use reth_rpc_types::engine::ForkchoiceState;
use std::{
    pin::Pin,
    sync::{
        atomic::{AtomicBool, Ordering},
        Arc,
    },
    task::{ready, Context, Poll},
    time::Duration,
};
use tokio::sync::{watch, Mutex};

/// A test downloader which just returns the values that have been pushed to it.
#[derive(Debug)]
pub struct TestHeaderDownloader {
    client: Arc<TestHeadersClient>,
    consensus: Arc<TestConsensus>,
    limit: u64,
}

impl TestHeaderDownloader {
    /// Instantiates the downloader with the mock responses
    pub fn new(client: Arc<TestHeadersClient>, consensus: Arc<TestConsensus>, limit: u64) -> Self {
        Self { client, consensus, limit }
    }
}

#[async_trait::async_trait]
impl HeaderDownloader for TestHeaderDownloader {
    type Consensus = TestConsensus;
    type Client = TestHeadersClient;

    fn timeout(&self) -> Duration {
        Duration::from_millis(1000)
    }

    fn consensus(&self) -> &Self::Consensus {
        &self.consensus
    }

    fn client(&self) -> &Self::Client {
        &self.client
    }

    fn download(
        &self,
        _head: SealedHeader,
        _forkchoice: ForkchoiceState,
    ) -> HeaderBatchDownload<'_> {
        Box::pin(TestDownload {
            client: Arc::clone(&self.client),
            consensus: Arc::clone(&self.consensus),
            limit: self.limit,
        })
    }
}

struct TestDownload {
    client: Arc<TestHeadersClient>,
    consensus: Arc<TestConsensus>,
    limit: u64,
}

impl Future for TestDownload {
    type Output = Result<Vec<SealedHeader>, DownloadError>;

    fn poll(self: Pin<&mut Self>, cx: &mut Context<'_>) -> Poll<Self::Output> {
        let empty = SealedHeader::default();
        if let Err(error) = self.consensus.validate_header(&empty, &empty) {
            return Poll::Ready(Err(DownloadError::HeaderValidation { hash: empty.hash(), error }))
        }

        let request = HeadersRequest {
            limit: self.limit,
            reverse: true,
            start: reth_primitives::BlockHashOrNumber::Number(0), // ignored
        };
        match ready!(self.client.get_headers(request).poll_unpin(cx)) {
            Ok(resp) => {
                let mut headers = resp.0.into_iter().skip(1).map(|h| h.seal()).collect::<Vec<_>>();
                headers.sort_unstable_by_key(|h| h.number);
                Poll::Ready(Ok(headers))
            }
            Err(err) => Poll::Ready(Err(match err {
                RequestError::Timeout => DownloadError::Timeout,
                _ => DownloadError::RequestError(err),
            })),
        }
    }
}

impl Stream for TestDownload {
    type Item = Result<SealedHeader, DownloadError>;

    fn poll_next(self: Pin<&mut Self>, _cx: &mut Context<'_>) -> Poll<Option<Self::Item>> {
        todo!()
    }
}

impl BatchDownload for TestDownload {
    type Ok = SealedHeader;
    type Error = DownloadError;

    fn into_stream_unordered(self) -> Box<dyn Stream<Item = Result<Self::Ok, Self::Error>>> {
        Box::new(self)
    }

    // async fn download(
    //     &self,
    //     _: &SealedHeader,
    //     _: &ForkchoiceState,
    // ) -> Result<Vec<SealedHeader>, DownloadError> {
    //     // call consensus stub first. fails if the flag is set
    //     let empty = SealedHeader::default();
    //     self.consensus
    //         .validate_header(&empty, &empty)
    //         .map_err(|error| DownloadError::HeaderValidation { hash: empty.hash(), error })?;
    //
    //     let stream = self.client.stream_headers().await;
    //     let stream = stream.timeout(Duration::from_secs(1));
    //
    //     match Box::pin(stream).try_next().await {
    //         Ok(Some(res)) => {
    //             let mut headers = res.headers.iter().map(|h|
    // h.clone().seal()).collect::<Vec<_>>();             if !headers.is_empty() {
    //                 headers.sort_unstable_by_key(|h| h.number);
    //                 headers.remove(0); // remove head from response
    //                 headers.reverse();
    //             }
    //             Ok(headers)
    //         }
    //         _ => Err(DownloadError::Timeout { request_id: 0 }),
    //     }
    // }
}

/// A test client for fetching headers
#[derive(Debug, Default)]
pub struct TestHeadersClient {
    responses: Arc<Mutex<Vec<Header>>>,
    error: Arc<Mutex<Option<RequestError>>>,
}

impl TestHeadersClient {
    /// Adds headers to the set.
    pub async fn extend(&self, headers: impl IntoIterator<Item = Header>) {
        let mut lock = self.responses.lock().await;
        lock.extend(headers);
    }

    /// Set repsonse error
    pub async fn set_error(&self, err: RequestError) {
        let mut lock = self.error.lock().await;
        lock.replace(err);
    }
}

#[async_trait::async_trait]
impl HeadersClient for TestHeadersClient {
<<<<<<< HEAD
    // noop
    async fn update_status(&self, _height: u64, _hash: H256, _td: U256) {}
=======
    fn update_status(&self, _height: u64, _hash: H256, _td: U256) {}
>>>>>>> fd840e1c

    async fn get_headers(&self, request: HeadersRequest) -> RequestResult<BlockHeaders> {
        if let Some(err) = &mut *self.error.lock().await {
            return Err(err.clone())
        }

        let mut lock = self.responses.lock().await;
        let len = lock.len().min(request.limit as usize);
        let resp = lock.drain(..len).collect();
        return Ok(BlockHeaders(resp))
    }
}

/// Consensus engine implementation for testing
#[derive(Debug)]
pub struct TestConsensus {
    /// Watcher over the forkchoice state
    channel: (watch::Sender<ForkchoiceState>, watch::Receiver<ForkchoiceState>),
    /// Flag whether the header validation should purposefully fail
    fail_validation: AtomicBool,
}

impl Default for TestConsensus {
    fn default() -> Self {
        Self {
            channel: watch::channel(ForkchoiceState {
                head_block_hash: H256::zero(),
                finalized_block_hash: H256::zero(),
                safe_block_hash: H256::zero(),
            }),
            fail_validation: AtomicBool::new(false),
        }
    }
}

impl TestConsensus {
    /// Update the fork choice state
    pub fn update_tip(&self, tip: H256) {
        let state = ForkchoiceState {
            head_block_hash: tip,
            finalized_block_hash: H256::zero(),
            safe_block_hash: H256::zero(),
        };
        self.channel.0.send(state).expect("updating fork choice state failed");
    }

    /// Get the failed validation flag
    pub fn fail_validation(&self) -> bool {
        self.fail_validation.load(Ordering::SeqCst)
    }

    /// Update the validation flag
    pub fn set_fail_validation(&self, val: bool) {
        self.fail_validation.store(val, Ordering::SeqCst)
    }
}

#[async_trait::async_trait]
impl Consensus for TestConsensus {
    fn fork_choice_state(&self) -> watch::Receiver<ForkchoiceState> {
        self.channel.1.clone()
    }

    fn validate_header(
        &self,
        _header: &SealedHeader,
        _parent: &SealedHeader,
    ) -> Result<(), consensus::Error> {
        if self.fail_validation() {
            Err(consensus::Error::BaseFeeMissing)
        } else {
            Ok(())
        }
    }

    fn pre_validate_block(&self, _block: &BlockLocked) -> Result<(), consensus::Error> {
        if self.fail_validation() {
            Err(consensus::Error::BaseFeeMissing)
        } else {
            Ok(())
        }
    }
}<|MERGE_RESOLUTION|>--- conflicted
+++ resolved
@@ -11,13 +11,9 @@
         traits::BatchDownload,
     },
 };
-<<<<<<< HEAD
-use reth_primitives::{BlockLocked, Header, SealedHeader, H256, H512, U256};
-=======
 use futures::{Future, FutureExt, Stream};
 use reth_eth_wire::BlockHeaders;
 use reth_primitives::{BlockLocked, Header, SealedHeader, H256, U256};
->>>>>>> fd840e1c
 use reth_rpc_types::engine::ForkchoiceState;
 use std::{
     pin::Pin,
@@ -177,12 +173,7 @@
 
 #[async_trait::async_trait]
 impl HeadersClient for TestHeadersClient {
-<<<<<<< HEAD
-    // noop
-    async fn update_status(&self, _height: u64, _hash: H256, _td: U256) {}
-=======
     fn update_status(&self, _height: u64, _hash: H256, _td: U256) {}
->>>>>>> fd840e1c
 
     async fn get_headers(&self, request: HeadersRequest) -> RequestResult<BlockHeaders> {
         if let Some(err) = &mut *self.error.lock().await {
