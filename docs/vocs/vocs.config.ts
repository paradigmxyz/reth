--- conflicted
+++ resolved
@@ -12,13 +12,8 @@
   basePath,
   topNav: [
     { text: 'Run', link: '/run/ethereum' },
-<<<<<<< HEAD
-    { text: 'SDK', link: '/sdk/overview' },
+    { text: 'SDK', link: '/sdk' },
     {
-=======
-    { text: 'SDK', link: '/sdk' },
-    { 
->>>>>>> 87000e33
       element: React.createElement('a', { href: '/docs', target: '_self' }, 'Rustdocs')
     },
     { text: 'GitHub', link: 'https://github.com/paradigmxyz/reth' },
