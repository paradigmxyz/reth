# reth node

Start the node

```bash
$ reth node --help
```
```txt
Usage: reth node [OPTIONS]

Options:
      --config <FILE>
          The path to the configuration file to use.

      --chain <CHAIN_OR_PATH>
          The chain this node is running.
          Possible values are either a built-in chain or the path to a chain specification file.

          Built-in chains:
              mainnet, sepolia, holesky, hoodi, dev

          [default: mainnet]

      --instance <INSTANCE>
          Add a new instance of a node.

          Configures the ports of the node to avoid conflicts with the defaults. This is useful for running multiple nodes on the same machine.

          Max number of instances is 200. It is chosen in a way so that it's not possible to have port numbers that conflict with each other.

          Changes to the following port numbers: - `DISCOVERY_PORT`: default + `instance` - 1 - `AUTH_PORT`: default + `instance` * 100 - 100 - `HTTP_RPC_PORT`: default - `instance` + 1 - `WS_RPC_PORT`: default + `instance` * 2 - 2 - `IPC_PATH`: default + `-instance`

      --with-unused-ports
          Sets all ports to unused, allowing the OS to choose random unused ports when sockets are bound.

          Mutually exclusive with `--instance`.

  -h, --help
          Print help (see a summary with '-h')

Metrics:
      --metrics <PROMETHEUS>
          Enable Prometheus metrics.

          The metrics will be served at the given interface and port.

      --metrics.prometheus.push.url <PUSH_GATEWAY_URL>
          URL for pushing Prometheus metrics to a push gateway.

          If set, the node will periodically push metrics to the specified push gateway URL.

      --metrics.prometheus.push.interval <SECONDS>
          Interval in seconds for pushing metrics to push gateway.

          Default: 5 seconds

          [default: 5]

Datadir:
      --datadir <DATA_DIR>
          The path to the data dir for all reth files and subdirectories.

          Defaults to the OS-specific data directory:

          - Linux: `$XDG_DATA_HOME/reth/` or `$HOME/.local/share/reth/`
          - Windows: `{FOLDERID_RoamingAppData}/reth/`
          - macOS: `$HOME/Library/Application Support/reth/`

          [default: default]

      --datadir.static-files <PATH>
          The absolute path to store static files in.

Networking:
  -d, --disable-discovery
          Disable the discovery service

      --disable-dns-discovery
          Disable the DNS discovery

      --disable-discv4-discovery
          Disable Discv4 discovery

      --enable-discv5-discovery
          Enable Discv5 discovery

      --disable-nat
          Disable Nat discovery

      --discovery.addr <DISCOVERY_ADDR>
          The UDP address to use for devp2p peer discovery version 4

          [default: 0.0.0.0]

      --discovery.port <DISCOVERY_PORT>
          The UDP port to use for devp2p peer discovery version 4

          [default: 30303]

      --discovery.v5.addr <DISCOVERY_V5_ADDR>
          The UDP IPv4 address to use for devp2p peer discovery version 5. Overwritten by `RLPx` address, if it's also IPv4

      --discovery.v5.addr.ipv6 <DISCOVERY_V5_ADDR_IPV6>
          The UDP IPv6 address to use for devp2p peer discovery version 5. Overwritten by `RLPx` address, if it's also IPv6

      --discovery.v5.port <DISCOVERY_V5_PORT>
          The UDP IPv4 port to use for devp2p peer discovery version 5. Not used unless `--addr` is IPv4, or `--discovery.v5.addr` is set

          [default: 9200]

      --discovery.v5.port.ipv6 <DISCOVERY_V5_PORT_IPV6>
          The UDP IPv6 port to use for devp2p peer discovery version 5. Not used unless `--addr` is IPv6, or `--discovery.addr.ipv6` is set

          [default: 9200]

      --discovery.v5.lookup-interval <DISCOVERY_V5_LOOKUP_INTERVAL>
          The interval in seconds at which to carry out periodic lookup queries, for the whole run of the program

          [default: 20]

      --discovery.v5.bootstrap.lookup-interval <DISCOVERY_V5_BOOTSTRAP_LOOKUP_INTERVAL>
          The interval in seconds at which to carry out boost lookup queries, for a fixed number of times, at bootstrap

          [default: 5]

      --discovery.v5.bootstrap.lookup-countdown <DISCOVERY_V5_BOOTSTRAP_LOOKUP_COUNTDOWN>
          The number of times to carry out boost lookup queries at bootstrap

          [default: 200]

      --trusted-peers <TRUSTED_PEERS>
          Comma separated enode URLs of trusted peers for P2P connections.

          --trusted-peers enode://abcd@192.168.0.1:30303

      --trusted-only
          Connect to or accept from trusted peers only

      --bootnodes <BOOTNODES>
          Comma separated enode URLs for P2P discovery bootstrap.

          Will fall back to a network-specific default if not specified.

      --dns-retries <DNS_RETRIES>
          Amount of DNS resolution requests retries to perform when peering

          [default: 0]

      --peers-file <FILE>
          The path to the known peers file. Connected peers are dumped to this file on nodes
          shutdown, and read on startup. Cannot be used with `--no-persist-peers`.

      --identity <IDENTITY>
          Custom node identity

          [default: reth/<VERSION>-<SHA>/<ARCH>]

      --p2p-secret-key <PATH>
          Secret key to use for this node.

          This will also deterministically set the peer ID. If not specified, it will be set in the data dir for the chain being used.

      --p2p-secret-key-hex <HEX>
          Hex encoded secret key to use for this node.

          This will also deterministically set the peer ID. Cannot be used together with `--p2p-secret-key`.

      --no-persist-peers
          Do not persist peers.

      --nat <NAT>
          NAT resolution method (any|none|upnp|publicip|extip:\<IP\>)

          [default: any]

      --addr <ADDR>
          Network listening address

          [default: 0.0.0.0]

      --port <PORT>
          Network listening port

          [default: 30303]

      --max-outbound-peers <MAX_OUTBOUND_PEERS>
          Maximum number of outbound peers. default: 100

      --max-inbound-peers <MAX_INBOUND_PEERS>
          Maximum number of inbound peers. default: 30

      --max-tx-reqs <COUNT>
          Max concurrent `GetPooledTransactions` requests.

          [default: 130]

      --max-tx-reqs-peer <COUNT>
          Max concurrent `GetPooledTransactions` requests per peer.

          [default: 1]

      --max-seen-tx-history <COUNT>
          Max number of seen transactions to remember per peer.

          Default is 320 transaction hashes.

          [default: 320]

      --max-pending-imports <COUNT>
          Max number of transactions to import concurrently.

          [default: 4096]

      --pooled-tx-response-soft-limit <BYTES>
          Experimental, for usage in research. Sets the max accumulated byte size of transactions
          to pack in one response.
          Spec'd at 2MiB.

          [default: 2097152]

      --pooled-tx-pack-soft-limit <BYTES>
          Experimental, for usage in research. Sets the max accumulated byte size of transactions to
          request in one request.

          Since `RLPx` protocol version 68, the byte size of a transaction is shared as metadata in a
          transaction announcement (see `RLPx` specs). This allows a node to request a specific size
          response.

          By default, nodes request only 128 KiB worth of transactions, but should a peer request
          more, up to 2 MiB, a node will answer with more than 128 KiB.

          Default is 128 KiB.

          [default: 131072]

      --max-tx-pending-fetch <COUNT>
          Max capacity of cache of hashes for transactions pending fetch.

          [default: 25600]

      --net-if.experimental <IF_NAME>
          Name of network interface used to communicate with peers.

          If flag is set, but no value is passed, the default interface for docker `eth0` is tried.

      --tx-propagation-policy <TX_PROPAGATION_POLICY>
          Transaction Propagation Policy

          The policy determines which peers transactions are gossiped to.

          [default: All]

      --tx-ingress-policy <TX_INGRESS_POLICY>
          Transaction ingress policy

          Determines which peers' transactions are accepted over P2P.

          [default: All]

      --disable-tx-gossip
          Disable transaction pool gossip

          Disables gossiping of transactions in the mempool to peers. This can be omitted for personal nodes, though providers should always opt to enable this flag.

      --tx-propagation-mode <PROPAGATION_MODE>
          Sets the transaction propagation mode by determining how new pending transactions are propagated to other peers in full.

          Examples: sqrt, all, max:10

          [default: sqrt]

      --required-block-hashes <REQUIRED_BLOCK_HASHES>
          Comma separated list of required block hashes or block number=hash pairs. Peers that don't have these blocks will be filtered out. Format: hash or `block_number=hash` (e.g., 23115201=0x1234...)

      --network-id <NETWORK_ID>
          Optional network ID to override the chain specification's network ID for P2P connections

      --netrestrict <NETRESTRICT>
          Restrict network communication to the given IP networks (CIDR masks).

          Comma separated list of CIDR network specifications. Only peers with IP addresses within these ranges will be allowed to connect.

          Example: --netrestrict "192.168.0.0/16,10.0.0.0/8"

RPC:
      --http
          Enable the HTTP-RPC server

      --http.addr <HTTP_ADDR>
          Http server address to listen on

          [default: 127.0.0.1]

      --http.port <HTTP_PORT>
          Http server port to listen on

          [default: 8545]

      --http.disable-compression
          Disable compression for HTTP responses

      --http.api <HTTP_API>
          Rpc Modules to be configured for the HTTP server

          [possible values: admin, debug, eth, net, trace, txpool, web3, rpc, reth, ots, flashbots, miner, mev]

      --http.corsdomain <HTTP_CORSDOMAIN>
          Http Corsdomain to allow request from

      --ws
          Enable the WS-RPC server

      --ws.addr <WS_ADDR>
          Ws server address to listen on

          [default: 127.0.0.1]

      --ws.port <WS_PORT>
          Ws server port to listen on

          [default: 8546]

      --ws.origins <ws.origins>
          Origins from which to accept `WebSocket` requests

      --ws.api <WS_API>
          Rpc Modules to be configured for the WS server

          [possible values: admin, debug, eth, net, trace, txpool, web3, rpc, reth, ots, flashbots, miner, mev]

      --ipcdisable
          Disable the IPC-RPC server

      --ipcpath <IPCPATH>
          Filename for IPC socket/pipe within the datadir

          [default: <CACHE_DIR>.ipc]

      --ipc.permissions <IPC_SOCKET_PERMISSIONS>
          Set the permissions for the IPC socket file, in octal format.

          If not specified, the permissions will be set by the system's umask.

      --authrpc.addr <AUTH_ADDR>
          Auth server address to listen on

          [default: 127.0.0.1]

      --authrpc.port <AUTH_PORT>
          Auth server port to listen on

          [default: 8551]

      --authrpc.jwtsecret <PATH>
          Path to a JWT secret to use for the authenticated engine-API RPC server.

          This will enforce JWT authentication for all requests coming from the consensus layer.

          If no path is provided, a secret will be generated and stored in the datadir under `<DIR>/<CHAIN_ID>/jwt.hex`. For mainnet this would be `~/.reth/mainnet/jwt.hex` by default.

      --auth-ipc
          Enable auth engine API over IPC

      --auth-ipc.path <AUTH_IPC_PATH>
          Filename for auth IPC socket/pipe within the datadir

          [default: <CACHE_DIR>_engine_api.ipc]

      --disable-auth-server
          Disable the auth/engine API server.

          This will prevent the authenticated engine-API server from starting. Use this if you're running a node that doesn't need to serve engine API requests.

      --rpc.jwtsecret <HEX>
          Hex encoded JWT secret to authenticate the regular RPC server(s), see `--http.api` and `--ws.api`.

          This is __not__ used for the authenticated engine-API RPC server, see `--authrpc.jwtsecret`.

      --rpc.max-request-size <RPC_MAX_REQUEST_SIZE>
          Set the maximum RPC request payload size for both HTTP and WS in megabytes

          [default: 15]

      --rpc.max-response-size <RPC_MAX_RESPONSE_SIZE>
          Set the maximum RPC response payload size for both HTTP and WS in megabytes

          [default: 160]
          [aliases: --rpc.returndata.limit]

      --rpc.max-subscriptions-per-connection <RPC_MAX_SUBSCRIPTIONS_PER_CONNECTION>
          Set the maximum concurrent subscriptions per connection

          [default: 1024]

      --rpc.max-connections <COUNT>
          Maximum number of RPC server connections

          [default: 500]

      --rpc.max-tracing-requests <COUNT>
          Maximum number of concurrent tracing requests.

          By default this chooses a sensible value based on the number of available cores. Tracing requests are generally CPU bound. Choosing a value that is higher than the available CPU cores can have a negative impact on the performance of the node and affect the node's ability to maintain sync.

          [default: <NUM CPU CORES-2>]

      --rpc.max-trace-filter-blocks <COUNT>
          Maximum number of blocks for `trace_filter` requests

          [default: 100]

      --rpc.max-blocks-per-filter <COUNT>
          Maximum number of blocks that could be scanned per filter request. (0 = entire chain)

          [default: 100000]

      --rpc.max-logs-per-response <COUNT>
          Maximum number of logs that can be returned in a single response. (0 = no limit)

          [default: 20000]

      --rpc.gascap <GAS_CAP>
          Maximum gas limit for `eth_call` and call tracing RPC methods

          [default: 50000000]

      --rpc.evm-memory-limit <MEMORY_LIMIT>
          Maximum memory the EVM can allocate per RPC request

          [default: 4294967295]

      --rpc.txfeecap <TX_FEE_CAP>
          Maximum eth transaction fee (in ether) that can be sent via the RPC APIs (0 = no cap)

          [default: 1.0]

      --rpc.max-simulate-blocks <BLOCKS_COUNT>
          Maximum number of blocks for `eth_simulateV1` call

          [default: 256]

      --rpc.eth-proof-window <RPC_ETH_PROOF_WINDOW>
          The maximum proof window for historical proof generation. This value allows for generating historical proofs up to configured number of blocks from current tip (up to `tip - window`)

          [default: 0]

      --rpc.proof-permits <COUNT>
          Maximum number of concurrent getproof requests

          [default: 25]

      --rpc.pending-block <KIND>
          Configures the pending block behavior for RPC responses.

          Options: full (include all transactions), empty (header only), none (disable pending blocks).

          [default: full]

      --rpc.forwarder <FORWARDER>
          Endpoint to forward transactions to

      --builder.disallow <PATH>
          Path to file containing disallowed addresses, json-encoded list of strings. Block validation API will reject blocks containing transactions from these addresses

RPC State Cache:
      --rpc-cache.max-blocks <MAX_BLOCKS>
          Max number of blocks in cache

          [default: 5000]

      --rpc-cache.max-receipts <MAX_RECEIPTS>
          Max number receipts in cache

          [default: 2000]

      --rpc-cache.max-headers <MAX_HEADERS>
          Max number of headers in cache

          [default: 1000]

      --rpc-cache.max-concurrent-db-requests <MAX_CONCURRENT_DB_REQUESTS>
          Max number of concurrent database requests

          [default: 512]

Gas Price Oracle:
      --gpo.blocks <BLOCKS>
          Number of recent blocks to check for gas price

          [default: 20]

      --gpo.ignoreprice <IGNORE_PRICE>
          Gas Price below which gpo will ignore transactions

          [default: 2]

      --gpo.maxprice <MAX_PRICE>
          Maximum transaction priority fee(or gasprice before London Fork) to be recommended by gpo

          [default: 500000000000]

      --gpo.percentile <PERCENTILE>
          The percentile of gas prices to use for the estimate

          [default: 60]

      --gpo.default-suggested-fee <DEFAULT_SUGGESTED_FEE>
          The default gas price to use if there are no blocks to use

      --rpc.send-raw-transaction-sync-timeout <SECONDS>
          Timeout for `send_raw_transaction_sync` RPC method

          [default: 30s]

TxPool:
      --txpool.pending-max-count <PENDING_MAX_COUNT>
          Max number of transaction in the pending sub-pool

          [default: 10000]

      --txpool.pending-max-size <PENDING_MAX_SIZE>
          Max size of the pending sub-pool in megabytes

          [default: 20]

      --txpool.basefee-max-count <BASEFEE_MAX_COUNT>
          Max number of transaction in the basefee sub-pool

          [default: 10000]

      --txpool.basefee-max-size <BASEFEE_MAX_SIZE>
          Max size of the basefee sub-pool in megabytes

          [default: 20]

      --txpool.queued-max-count <QUEUED_MAX_COUNT>
          Max number of transaction in the queued sub-pool

          [default: 10000]

      --txpool.queued-max-size <QUEUED_MAX_SIZE>
          Max size of the queued sub-pool in megabytes

          [default: 20]

      --txpool.blobpool-max-count <BLOBPOOL_MAX_COUNT>
          Max number of transaction in the blobpool

          [default: 10000]

      --txpool.blobpool-max-size <BLOBPOOL_MAX_SIZE>
          Max size of the blobpool in megabytes

          [default: 20]

      --txpool.blob-cache-size <BLOB_CACHE_SIZE>
          Max number of entries for the in memory cache of the blob store

      --txpool.disable-blobs-support
          Disable EIP-4844 blob transaction support

      --txpool.max-account-slots <MAX_ACCOUNT_SLOTS>
          Max number of executable transaction slots guaranteed per account

          [default: 16]

      --txpool.pricebump <PRICE_BUMP>
          Price bump (in %) for the transaction pool underpriced check

          [default: 10]

      --txpool.minimal-protocol-fee <MINIMAL_PROTOCOL_BASEFEE>
          Minimum base fee required by the protocol

          [default: 7]

      --txpool.minimum-priority-fee <MINIMUM_PRIORITY_FEE>
          Minimum priority fee required for transaction acceptance into the pool. Transactions with priority fee below this value will be rejected

      --txpool.gas-limit <ENFORCED_GAS_LIMIT>
          The default enforced gas limit for transactions entering the pool

          [default: 30000000]

      --txpool.max-tx-gas <MAX_TX_GAS_LIMIT>
          Maximum gas limit for individual transactions. Transactions exceeding this limit will be rejected by the transaction pool

      --blobpool.pricebump <BLOB_TRANSACTION_PRICE_BUMP>
          Price bump percentage to replace an already existing blob transaction

          [default: 100]

      --txpool.max-tx-input-bytes <MAX_TX_INPUT_BYTES>
          Max size in bytes of a single transaction allowed to enter the pool

          [default: 131072]

      --txpool.max-cached-entries <MAX_CACHED_ENTRIES>
          The maximum number of blobs to keep in the in memory blob cache

          [default: 100]

      --txpool.nolocals
          Flag to disable local transaction exemptions

      --txpool.locals <LOCALS>
          Flag to allow certain addresses as local

      --txpool.no-local-transactions-propagation
          Flag to toggle local transaction propagation

      --txpool.additional-validation-tasks <ADDITIONAL_VALIDATION_TASKS>
          Number of additional transaction validation tasks to spawn

          [default: 1]

      --txpool.max-pending-txns <PENDING_TX_LISTENER_BUFFER_SIZE>
          Maximum number of pending transactions from the network to buffer

          [default: 2048]

      --txpool.max-new-txns <NEW_TX_LISTENER_BUFFER_SIZE>
          Maximum number of new transactions to buffer

          [default: 1024]

      --txpool.max-new-pending-txs-notifications <MAX_NEW_PENDING_TXS_NOTIFICATIONS>
          How many new pending transactions to buffer and send to in progress pending transaction iterators

          [default: 200]

      --txpool.lifetime <DURATION>
          Maximum amount of time non-executable transaction are queued

          [default: 10800]

      --txpool.transactions-backup <PATH>
          Path to store the local transaction backup at, to survive node restarts

      --txpool.disable-transactions-backup
          Disables transaction backup to disk on node shutdown

      --txpool.max-batch-size <MAX_BATCH_SIZE>
          Max batch size for transaction pool insertions

          [default: 1]

Builder:
      --builder.extradata <EXTRA_DATA>
          Block extra data set by the payload builder

          [default: reth/<VERSION>/<OS>]

      --builder.gaslimit <GAS_LIMIT>
          Target gas limit for built blocks

      --builder.interval <DURATION>
          The interval at which the job should build a new payload after the last.

          Interval is specified in seconds or in milliseconds if the value ends with `ms`: * `50ms` -> 50 milliseconds * `1` -> 1 second

          [default: 1]

      --builder.deadline <SECONDS>
          The deadline for when the payload builder job should resolve

          [default: 12]

      --builder.max-tasks <MAX_PAYLOAD_TASKS>
          Maximum number of tasks to spawn for building a payload

          [default: 3]

      --builder.max-blobs <COUNT>
          Maximum number of blobs to include per block

Debug:
      --debug.terminate
          Flag indicating whether the node should be terminated after the pipeline sync

      --debug.tip <TIP>
          Set the chain tip manually for testing purposes.

          NOTE: This is a temporary flag

      --debug.max-block <MAX_BLOCK>
          Runs the sync only up to the specified block

      --debug.etherscan [<ETHERSCAN_API_URL>]
          Runs a fake consensus client that advances the chain using recent block hashes on Etherscan. If specified, requires an `ETHERSCAN_API_KEY` environment variable

      --debug.rpc-consensus-url <RPC_URL>
          Runs a fake consensus client using blocks fetched from an RPC endpoint. Supports both HTTP and `WebSocket` endpoints - `WebSocket` endpoints will use subscriptions, while HTTP endpoints will poll for new blocks

      --debug.skip-fcu <SKIP_FCU>
          If provided, the engine will skip `n` consecutive FCUs

      --debug.skip-new-payload <SKIP_NEW_PAYLOAD>
          If provided, the engine will skip `n` consecutive new payloads

      --debug.reorg-frequency <REORG_FREQUENCY>
          If provided, the chain will be reorged at specified frequency

      --debug.reorg-depth <REORG_DEPTH>
          The reorg depth for chain reorgs

      --debug.engine-api-store <PATH>
          The path to store engine API messages at. If specified, all of the intercepted engine API messages will be written to specified location

      --debug.invalid-block-hook <INVALID_BLOCK_HOOK>
          Determines which type of invalid block hook to install

          Example: `witness,prestate`

          [default: witness]
          [possible values: witness, pre-state, opcode]

      --debug.healthy-node-rpc-url <URL>
          The RPC URL of a healthy node to use for comparing invalid block hook results against.

          Debug setting that enables execution witness comparison for troubleshooting bad blocks.
          When enabled, the node will collect execution witnesses from the specified source and
          compare them against local execution when a bad block is encountered, helping identify
          discrepancies in state execution.

      --ethstats <ETHSTATS>
          The URL of the ethstats server to connect to. Example: `nodename:secret@host:port`

      --debug.startup-sync-state-idle
          Set the node to idle state when the backfill is not running.

          This makes the `eth_syncing` RPC return "Idle" when the node has just started or finished the backfill, but did not yet receive any new blocks.

Database:
      --db.log-level <LOG_LEVEL>
          Database logging level. Levels higher than "notice" require a debug build

          Possible values:
          - fatal:   Enables logging for critical conditions, i.e. assertion failures
          - error:   Enables logging for error conditions
          - warn:    Enables logging for warning conditions
          - notice:  Enables logging for normal but significant condition
          - verbose: Enables logging for verbose informational
          - debug:   Enables logging for debug-level messages
          - trace:   Enables logging for trace debug-level messages
          - extra:   Enables logging for extra debug-level messages

      --db.exclusive <EXCLUSIVE>
          Open environment in exclusive/monopolistic mode. Makes it possible to open a database on an NFS volume

          [possible values: true, false]

      --db.max-size <MAX_SIZE>
          Maximum database size (e.g., 4TB, 8TB).

          This sets the "map size" of the database. If the database grows beyond this limit, the node will stop with an "environment map size limit reached" error.

          The default value is 8TB.

      --db.page-size <PAGE_SIZE>
          Database page size (e.g., 4KB, 8KB, 16KB).

          Specifies the page size used by the MDBX database.

          The page size determines the maximum database size. MDBX supports up to 2^31 pages, so with the default 4KB page size, the maximum database size is 8TB. To allow larger databases, increase this value to 8KB or higher.

          WARNING: This setting is only configurable at database creation; changing it later requires re-syncing.

      --db.growth-step <GROWTH_STEP>
          Database growth step (e.g., 4GB, 4KB)

      --db.read-transaction-timeout <READ_TRANSACTION_TIMEOUT>
          Read transaction timeout in seconds, 0 means no timeout

      --db.max-readers <MAX_READERS>
          Maximum number of readers allowed to access the database concurrently

      --db.sync-mode <SYNC_MODE>
          Controls how aggressively the database synchronizes data to disk

Dev testnet:
      --dev
          Start the node in dev mode

          This mode uses a local proof-of-authority consensus engine with either fixed block times
          or automatically mined blocks.
          Disables network discovery and enables local http server.
          Prefunds 20 accounts derived by mnemonic "test test test test test test test test test test
          test junk" with 10 000 ETH each.

      --dev.block-max-transactions <BLOCK_MAX_TRANSACTIONS>
          How many transactions to mine per block

      --dev.block-time <BLOCK_TIME>
          Interval between blocks.

          Parses strings using [`humantime::parse_duration`]
          --dev.block-time 12s

      --dev.mnemonic <MNEMONIC>
          Derive dev accounts from a fixed mnemonic instead of random ones.

          [default: "test test test test test test test test test test test junk"]

Pruning:
      --full
          Run full node. Only the most recent [`MINIMUM_PRUNING_DISTANCE`] block states are stored

      --prune.block-interval <BLOCK_INTERVAL>
          Minimum pruning interval measured in blocks

      --prune.sender-recovery.full
          Prunes all sender recovery data

      --prune.sender-recovery.distance <BLOCKS>
          Prune sender recovery data before the `head-N` block number. In other words, keep last N + 1 blocks

      --prune.sender-recovery.before <BLOCK_NUMBER>
          Prune sender recovery data before the specified block number. The specified block number is not pruned

      --prune.transaction-lookup.full
          Prunes all transaction lookup data

      --prune.transaction-lookup.distance <BLOCKS>
          Prune transaction lookup data before the `head-N` block number. In other words, keep last N + 1 blocks

      --prune.transaction-lookup.before <BLOCK_NUMBER>
          Prune transaction lookup data before the specified block number. The specified block number is not pruned

      --prune.receipts.full
          Prunes all receipt data

      --prune.receipts.pre-merge
          Prune receipts before the merge block

      --prune.receipts.distance <BLOCKS>
          Prune receipts before the `head-N` block number. In other words, keep last N + 1 blocks

      --prune.receipts.before <BLOCK_NUMBER>
          Prune receipts before the specified block number. The specified block number is not pruned

      --prune.receiptslogfilter <FILTER_CONFIG>
          Configure receipts log filter. Format: <`address`>:<`prune_mode`>... where <`prune_mode`> can be 'full', 'distance:<`blocks`>', or 'before:<`block_number`>'

      --prune.account-history.full
          Prunes all account history

      --prune.account-history.distance <BLOCKS>
          Prune account before the `head-N` block number. In other words, keep last N + 1 blocks

      --prune.account-history.before <BLOCK_NUMBER>
          Prune account history before the specified block number. The specified block number is not pruned

      --prune.storage-history.full
          Prunes all storage history data

      --prune.storage-history.distance <BLOCKS>
          Prune storage history before the `head-N` block number. In other words, keep last N + 1 blocks

      --prune.storage-history.before <BLOCK_NUMBER>
          Prune storage history before the specified block number. The specified block number is not pruned

      --prune.bodies.pre-merge
          Prune bodies before the merge block

      --prune.bodies.distance <BLOCKS>
          Prune bodies before the `head-N` block number. In other words, keep last N + 1 blocks

      --prune.bodies.before <BLOCK_NUMBER>
          Prune storage history before the specified block number. The specified block number is not pruned

Engine:
      --engine.persistence-threshold <PERSISTENCE_THRESHOLD>
          Configure persistence threshold for engine experimental

          [default: 2]

      --engine.memory-block-buffer-target <MEMORY_BLOCK_BUFFER_TARGET>
          Configure the target number of blocks to keep in memory

          [default: 0]

      --engine.legacy-state-root
          Enable legacy state root

      --engine.disable-prewarming
          Disable parallel prewarming

      --engine.disable-parallel-sparse-trie
          Disable the parallel sparse trie in the engine

      --engine.state-provider-metrics
          Enable state provider latency metrics. This allows the engine to collect and report stats about how long state provider calls took during execution, but this does introduce slight overhead to state provider calls

      --engine.cross-block-cache-size <CROSS_BLOCK_CACHE_SIZE>
          Configure the size of cross-block cache in megabytes

          [default: 4096]

      --engine.state-root-task-compare-updates
          Enable comparing trie updates from the state root task to the trie updates from the regular state root calculation

      --engine.accept-execution-requests-hash
          Enables accepting requests hash instead of an array of requests in `engine_newPayloadV4`

      --engine.multiproof-chunking
          Whether multiproof task should chunk proof targets

      --engine.multiproof-chunk-size <MULTIPROOF_CHUNK_SIZE>
          Multiproof task chunk size for proof targets

          [default: 10]

      --engine.reserved-cpu-cores <RESERVED_CPU_CORES>
          Configure the number of reserved CPU cores for non-reth processes

          [default: 1]

      --engine.disable-precompile-cache
          Disable precompile cache

      --engine.state-root-fallback
          Enable state root fallback, useful for testing

      --engine.always-process-payload-attributes-on-canonical-head
          Always process payload attributes and begin a payload build process even if `forkchoiceState.headBlockHash` is already the canonical head or an ancestor. See `TreeConfig::always_process_payload_attributes_on_canonical_head` for more details.

          Note: This is a no-op on OP Stack.

      --engine.allow-unwind-canonical-header
          Allow unwinding canonical header to ancestor during forkchoice updates. See `TreeConfig::unwind_canonical_header` for more details

      --engine.storage-worker-count <STORAGE_WORKER_COUNT>
          Configure the number of storage proof workers in the Tokio blocking pool. If not specified, defaults to 2x available parallelism, clamped between 2 and 64

      --engine.account-worker-count <ACCOUNT_WORKER_COUNT>
          Configure the number of account proof workers in the Tokio blocking pool. If not specified, defaults to the same count as storage workers

ERA:
      --era.enable
          Enable import from ERA1 files

      --era.path <ERA_PATH>
          The path to a directory for import.

          The ERA1 files are read from the local directory parsing headers and bodies.

      --era.url <ERA_URL>
          The URL to a remote host where the ERA1 files are hosted.

          The ERA1 files are read from the remote host using HTTP GET requests parsing headers
          and bodies.

Static Files:
      --static-files.blocks-per-file.headers <BLOCKS_PER_FILE_HEADERS>
          Number of blocks per file for the headers segment

      --static-files.blocks-per-file.transactions <BLOCKS_PER_FILE_TRANSACTIONS>
          Number of blocks per file for the transactions segment

      --static-files.blocks-per-file.receipts <BLOCKS_PER_FILE_RECEIPTS>
          Number of blocks per file for the receipts segment

<<<<<<< HEAD
      --static-files.blocks-per-file.transaction_senders <BLOCKS_PER_FILE_TRANSACTION_SENDERS>
          Number of blocks per file for the transaction senders segment

      --static-files.receipts
=======
      --static-files.receipts <RECEIPTS>
>>>>>>> ee2c454f
          Store receipts in static files instead of the database.

          When enabled, receipts are written to static files instead of the database.

          Note: changing this setting on an existing node with non-empty receipts can result in unexpected behavior.

          [possible values: true, false]

Ress:
      --ress.enable
          Enable support for `ress` subprotocol

      --ress.max-active-connections <MAX_ACTIVE_CONNECTIONS>
          The maximum number of active connections for `ress` subprotocol

          [default: 5]

      --ress.max-witness-window <MAX_WITNESS_WINDOW>
          The maximum witness lookback window

          [default: 1024]

      --ress.witness-max-parallel <WITNESS_MAX_PARALLEL>
          The maximum number of witnesses to generate in parallel

          [default: 5]

      --ress.witness-cache-size <WITNESS_CACHE_SIZE>
          Witness cache size

          [default: 10]

Logging:
      --log.stdout.format <FORMAT>
          The format to use for logs written to stdout

          Possible values:
          - json:     Represents JSON formatting for logs. This format outputs log records as JSON objects, making it suitable for structured logging
          - log-fmt:  Represents logfmt (key=value) formatting for logs. This format is concise and human-readable, typically used in command-line applications
          - terminal: Represents terminal-friendly formatting for logs

          [default: terminal]

      --log.stdout.filter <FILTER>
          The filter to use for logs written to stdout

          [default: ]

      --log.file.format <FORMAT>
          The format to use for logs written to the log file

          Possible values:
          - json:     Represents JSON formatting for logs. This format outputs log records as JSON objects, making it suitable for structured logging
          - log-fmt:  Represents logfmt (key=value) formatting for logs. This format is concise and human-readable, typically used in command-line applications
          - terminal: Represents terminal-friendly formatting for logs

          [default: terminal]

      --log.file.filter <FILTER>
          The filter to use for logs written to the log file

          [default: debug]

      --log.file.directory <PATH>
          The path to put log files in

          [default: <CACHE_DIR>/logs]

      --log.file.name <NAME>
          The prefix name of the log files

          [default: reth.log]

      --log.file.max-size <SIZE>
          The maximum size (in MB) of one log file

          [default: 200]

      --log.file.max-files <COUNT>
          The maximum amount of log files that will be stored. If set to 0, background file logging is disabled

          [default: 5]

      --log.journald
          Write logs to journald

      --log.journald.filter <FILTER>
          The filter to use for logs written to journald

          [default: error]

      --color <COLOR>
          Sets whether or not the formatter emits ANSI terminal escape codes for colors and other text formatting

          Possible values:
          - always: Colors on
          - auto:   Auto-detect
          - never:  Colors off

          [default: always]

Display:
  -v, --verbosity...
          Set the minimum log level.

          -v      Errors
          -vv     Warnings
          -vvv    Info
          -vvvv   Debug
          -vvvvv  Traces (warning: very verbose!)

  -q, --quiet
          Silence all log output

Tracing:
      --tracing-otlp[=<URL>]
          Enable `Opentelemetry` tracing export to an OTLP endpoint.

          If no value provided, defaults based on protocol: - HTTP: `http://localhost:4318/v1/traces` - gRPC: `http://localhost:4317`

          Example: --tracing-otlp=http://collector:4318/v1/traces

          [env: OTEL_EXPORTER_OTLP_TRACES_ENDPOINT=]

      --tracing-otlp-protocol <PROTOCOL>
          OTLP transport protocol to use for exporting traces.

          - `http`: expects endpoint path to end with `/v1/traces` - `grpc`: expects endpoint without a path

          Defaults to HTTP if not specified.

          Possible values:
          - http: HTTP/Protobuf transport, port 4318, requires `/v1/traces` path
          - grpc: gRPC transport, port 4317

          [env: OTEL_EXPORTER_OTLP_PROTOCOL=]
          [default: http]

      --tracing-otlp.filter <FILTER>
          Set a filter directive for the OTLP tracer. This controls the verbosity of spans and events sent to the OTLP endpoint. It follows the same syntax as the `RUST_LOG` environment variable.

          Example: --tracing-otlp.filter=info,reth=debug,hyper_util=off

          Defaults to TRACE if not specified.

          [default: debug]
```<|MERGE_RESOLUTION|>--- conflicted
+++ resolved
@@ -961,14 +961,10 @@
       --static-files.blocks-per-file.receipts <BLOCKS_PER_FILE_RECEIPTS>
           Number of blocks per file for the receipts segment
 
-<<<<<<< HEAD
       --static-files.blocks-per-file.transaction_senders <BLOCKS_PER_FILE_TRANSACTION_SENDERS>
           Number of blocks per file for the transaction senders segment
 
-      --static-files.receipts
-=======
       --static-files.receipts <RECEIPTS>
->>>>>>> ee2c454f
           Store receipts in static files instead of the database.
 
           When enabled, receipts are written to static files instead of the database.
