--- conflicted
+++ resolved
@@ -954,17 +954,15 @@
       --static-files.blocks-per-file.receipts <BLOCKS_PER_FILE_RECEIPTS>
           Number of blocks per file for the receipts segment
 
-<<<<<<< HEAD
       --static-files.blocks-per-file.transaction_senders <BLOCKS_PER_FILE_TRANSACTION_SENDERS>
           Number of blocks per file for the transaction senders segment
-=======
+
       --static-files.receipts
           Store receipts in static files instead of the database.
 
           When enabled, receipts will be written to static files on disk instead of the database.
 
           Note: This setting can only be configured at genesis initialization. Once the node has been initialized, changing this flag requires re-syncing from scratch.
->>>>>>> 6f50ed1a
 
 Ress:
       --ress.enable
