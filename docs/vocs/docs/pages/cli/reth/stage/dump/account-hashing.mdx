--- conflicted
+++ resolved
@@ -126,7 +126,6 @@
 
           [env: OTEL_EXPORTER_OTLP_TRACES_ENDPOINT=]
 
-<<<<<<< HEAD
       --tracing-otlp-protocol <PROTOCOL>
           OTLP transport protocol to use for exporting traces.
 
@@ -136,12 +135,8 @@
 
           [default: http]
 
-      --tracing-otlp-level <FILTER>
+      --tracing-otlp.filter <FILTER>
           Set the minimum log level for OTLP traces. Set a filter directive for the OTLP tracer. This controls the verbosity of spans and events sent to the OTLP endpoint. It follows the same syntax as the `RUST_LOG` environment variable.
-=======
-      --tracing-otlp.filter <FILTER>
-          Set a filter directive for the OTLP tracer. This controls the verbosity of spans and events sent to the OTLP endpoint. It follows the same syntax as the `RUST_LOG` environment variable.
->>>>>>> 84aa5148
 
           Example: --tracing-otlp.filter=info,reth=debug,hyper_util=off
 
