[build]
pre-build = [
<<<<<<< HEAD
    # Use HTTPS for package sources
    "apt-get update && apt-get install --assume-yes --no-install-recommends ca-certificates",
    "sed -i 's|http://|https://|g' /etc/apt/sources.list && find /etc/apt/ -type f \\( -name '*.list' -o -name '*.sources' \\) -exec sed -i 's|http://|https://|g' {} +",

=======
    # Configure apt retries and timeouts to handle network issues
    "echo 'Acquire::Retries \"3\";' > /etc/apt/apt.conf.d/80-retries",
    "echo 'Acquire::http::Timeout \"60\";' >> /etc/apt/apt.conf.d/80-retries",
    "echo 'Acquire::ftp::Timeout \"60\";' >> /etc/apt/apt.conf.d/80-retries",
>>>>>>> 922b24c8
    # rust-bindgen dependencies: llvm-dev libclang-dev (>= 10) clang (>= 10)
    # See: https://github.com/cross-rs/cross/wiki/FAQ#using-clang--bindgen for
    # recommended clang versions for the given cross and bindgen version.
    "apt-get update && apt-get install --assume-yes --no-install-recommends llvm-dev libclang-dev clang",
]

[target.x86_64-pc-windows-gnu]
# Why do we need a custom Dockerfile on Windows:
# 1. `reth-libmdbx` stopped working with MinGW 9.3 that cross image comes with.
# 2. To be able to update the version of MinGW, we need to also update the Ubuntu that the image is based on.
#
# Also see https://github.com/cross-rs/cross/issues/1667
# Inspired by https://github.com/cross-rs/cross/blob/9e2298e17170655342d3248a9c8ac37ef92ba38f/docker/Dockerfile.x86_64-pc-windows-gnu#L51
dockerfile = "./Dockerfile.x86_64-pc-windows-gnu"

[build.env]
passthrough = ["JEMALLOC_SYS_WITH_LG_PAGE"]<|MERGE_RESOLUTION|>--- conflicted
+++ resolved
@@ -1,16 +1,14 @@
 [build]
 pre-build = [
-<<<<<<< HEAD
     # Use HTTPS for package sources
     "apt-get update && apt-get install --assume-yes --no-install-recommends ca-certificates",
     "sed -i 's|http://|https://|g' /etc/apt/sources.list && find /etc/apt/ -type f \\( -name '*.list' -o -name '*.sources' \\) -exec sed -i 's|http://|https://|g' {} +",
 
-=======
     # Configure apt retries and timeouts to handle network issues
     "echo 'Acquire::Retries \"3\";' > /etc/apt/apt.conf.d/80-retries",
     "echo 'Acquire::http::Timeout \"60\";' >> /etc/apt/apt.conf.d/80-retries",
     "echo 'Acquire::ftp::Timeout \"60\";' >> /etc/apt/apt.conf.d/80-retries",
->>>>>>> 922b24c8
+
     # rust-bindgen dependencies: llvm-dev libclang-dev (>= 10) clang (>= 10)
     # See: https://github.com/cross-rs/cross/wiki/FAQ#using-clang--bindgen for
     # recommended clang versions for the given cross and bindgen version.
