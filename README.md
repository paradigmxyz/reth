# reth

[![bench status](https://github.com/paradigmxyz/reth/actions/workflows/bench.yml/badge.svg)](https://github.com/paradigmxyz/reth/actions/workflows/bench.yml)
[![CI status](https://github.com/paradigmxyz/reth/workflows/unit/badge.svg)][gh-ci]
[![cargo-lint status](https://github.com/paradigmxyz/reth/actions/workflows/lint.yml/badge.svg)][gh-lint]
[![Telegram Chat][tg-badge]][tg-url]

**Modular, contributor-friendly and blazing-fast implementation of the Ethereum protocol**

![](./assets/reth-prod.png)

**[Install](https://paradigmxyz.github.io/reth/installation/installation.html)**
| [User Book](https://reth.rs)
| [Developer Docs](./docs)
| [Crate Docs](https://reth.rs/docs)

[gh-ci]: https://github.com/paradigmxyz/reth/actions/workflows/unit.yml
[gh-lint]: https://github.com/paradigmxyz/reth/actions/workflows/lint.yml
[tg-badge]: https://img.shields.io/endpoint?color=neon&logo=telegram&label=chat&url=https%3A%2F%2Ftg.sumanjay.workers.dev%2Fparadigm%5Freth

## What is Reth?

Reth (short for Rust Ethereum, [pronunciation](https://twitter.com/kelvinfichter/status/1597653609411268608)) is a new Ethereum full node implementation that is focused on being user-friendly, highly modular, as well as being fast and efficient. Reth is an Execution Layer (EL) and is compatible with all Ethereum Consensus Layer (CL) implementations that support the [Engine API](https://github.com/ethereum/execution-apis/tree/a0d03086564ab1838b462befbc083f873dcf0c0f/src/engine). It is originally built and driven forward by [Paradigm](https://paradigm.xyz/), and is licensed under the Apache and MIT licenses.

## Goals

As a full Ethereum node, Reth allows users to connect to the Ethereum network and interact with the Ethereum blockchain. This includes sending and receiving transactions/logs/traces, as well as accessing and interacting with smart contracts. Building a successful Ethereum node requires creating a high-quality implementation that is both secure and efficient, as well as being easy to use on consumer hardware. It also requires building a strong community of contributors who can help support and improve the software.

More concretely, our goals are:

1. **Modularity**: Every component of Reth is built to be used as a library: well-tested, heavily documented and benchmarked. We envision that developers will import the node's crates, mix and match, and innovate on top of them. Examples of such usage include but are not limited to spinning up standalone P2P networks, talking directly to a node's database, or "unbundling" the node into the components you need. To achieve that, we are licensing Reth under the Apache/MIT permissive license. You can learn more about the project's components [here](./docs/repo/layout.md).
2. **Performance**: Reth aims to be fast, so we used Rust and the [Erigon staged-sync](https://erigon.substack.com/p/erigon-stage-sync-and-control-flows) node architecture. We also use our Ethereum libraries (including [Alloy](https://github.com/alloy-rs/alloy/) and [revm](https://github.com/bluealloy/revm/)) which we’ve battle-tested and optimized via [Foundry](https://github.com/foundry-rs/foundry/).
3. **Free for anyone to use any way they want**: Reth is free open source software, built for the community, by the community. By licensing the software under the Apache/MIT license, we want developers to use it without being bound by business licenses, or having to think about the implications of GPL-like licenses.
4. **Client Diversity**: The Ethereum protocol becomes more antifragile when no node implementation dominates. This ensures that if there's a software bug, the network does not finalize a bad block. By building a new client, we hope to contribute to Ethereum's antifragility.
5. **Support as many EVM chains as possible**: We aspire that Reth can full-sync not only Ethereum, but also other chains like Optimism, Polygon, BNB Smart Chain, and more. If you're working on any of these projects, please reach out.
6. **Configurability**: We want to solve for node operators that care about fast historical queries, but also for hobbyists who cannot operate on large hardware. We also want to support teams and individuals who want both sync from genesis and via "fast sync". We envision that Reth will be configurable enough and provide configurable "profiles" for the tradeoffs that each team faces.

## Status

Reth is production ready, and suitable for usage in mission-critical environments such as staking or high-uptime services. We also actively recommend professional node operators to switch to Reth in production for performance and cost reasons in use cases where high performance with great margins is required such as RPC, MEV, Indexing, Simulations, and P2P activities.

More historical context below:
* We released 1.0 "production-ready" stable Reth in June 2024.
    * Reth completed an audit with [Sigma Prime](https://sigmaprime.io/), the developers of [Lighthouse](https://github.com/sigp/lighthouse), the Rust Consensus Layer implementation. Find it [here](./audit/sigma_prime_audit_v2.pdf).
    * Revm (the EVM used in Reth) underwent an audit with [Guido Vranken](https://twitter.com/guidovranken) (#1 [Ethereum Bug Bounty](https://ethereum.org/en/bug-bounty)). We will publish the results soon.
* We released multiple iterative beta versions, up to [beta.9](https://github.com/paradigmxyz/reth/releases/tag/v0.2.0-beta.9) on Monday June 3rd 2024 the last beta release.
* We released [beta](https://github.com/paradigmxyz/reth/releases/tag/v0.2.0-beta.1) on Monday March 4th 2024, our first breaking change to the database model, providing faster query speed, smaller database footprint, and allowing "history" to be mounted on separate drives.
* We shipped iterative improvements until the last alpha release on February 28th 2024, [0.1.0-alpha.21](https://github.com/paradigmxyz/reth/releases/tag/v0.1.0-alpha.21).
* We [initially announced](https://www.paradigm.xyz/2023/06/reth-alpha) [0.1.0-alpha.1](https://github.com/paradigmxyz/reth/releases/tag/v0.1.0-alpha.1) in June 20th 2023.

### Database compatibility

We do not have any breaking database changes since beta.1, and do not plan any in the near future.

Reth [v0.2.0-beta.1](https://github.com/paradigmxyz/reth/releases/tag/v0.2.0-beta.1) includes
a [set of breaking database changes](https://github.com/paradigmxyz/reth/pull/5191) that makes it impossible to use database files produced by earlier versions.

If you had a database produced by alpha versions of Reth, you need to drop it with `reth db drop`
(using the same arguments such as `--config` or `--datadir` that you passed to `reth node`), and resync using the same `reth node` command you've used before.

## For Users

See the [Reth Book](https://paradigmxyz.github.io/reth) for instructions on how to install and run Reth.

## For Developers

### Using reth as a library

You can use individual crates of reth in your project.

The crate docs can be found [here](https://paradigmxyz.github.io/reth/docs).

For a general overview of the crates, see [Project Layout](./docs/repo/layout.md).

### Contributing

If you want to contribute, or follow along with contributor discussion, you can use our [main telegram](https://t.me/paradigm_reth) to chat with us about the development of Reth!

- Our contributor guidelines can be found in [`CONTRIBUTING.md`](./CONTRIBUTING.md).
- See our [contributor docs](./docs) for more information on the project. A good starting point is [Project Layout](./docs/repo/layout.md).

### Building and testing

<!--
When updating this, also update:
- clippy.toml
- Cargo.toml
- .github/workflows/lint.yml
-->

The Minimum Supported Rust Version (MSRV) of this project is [1.86.0](https://blog.rust-lang.org/2025/04/03/Rust-1.86.0/).

See the book for detailed instructions on how to [build from source](https://paradigmxyz.github.io/reth/installation/source.html).

To fully test Reth, you will need to have [Geth installed](https://geth.ethereum.org/docs/getting-started/installing-geth), but it is possible to run a subset of tests without Geth.

First, clone the repository:

```sh
git clone https://github.com/paradigmxyz/reth
cd reth
```

Next, run the tests:

```sh
# Without Geth
cargo nextest run --workspace

<<<<<<< HEAD
# With Geth
cargo nextest run --workspace --features geth-tests

# Run the Ethereum Foundation tests
make ef-tests
=======
# With Ethereum Foundation tests
#
# Note: Requires cloning https://github.com/ethereum/tests
#
#   cd testing/ef-tests && git clone https://github.com/ethereum/tests ethereum-tests
cargo test -p ef-tests --features ef-tests
>>>>>>> 58ec4b11
```

We highly recommend using [`cargo nextest`](https://nexte.st/) to speed up testing.
Using `cargo test` to run tests may work fine, but this is not tested and does not support more advanced features like retries for spurious failures.

> **Note**
>
> Some tests use random number generators to generate test data. If you want to use a deterministic seed, you can set the `SEED` environment variable.

## Getting Help

If you have any questions, first see if the answer to your question can be found in the [book][book].

If the answer is not there:

- Join the [Telegram][tg-url] to get help, or
- Open a [discussion](https://github.com/paradigmxyz/reth/discussions/new) with your question, or
- Open an issue with [the bug](https://github.com/paradigmxyz/reth/issues/new?assignees=&labels=C-bug%2CS-needs-triage&projects=&template=bug.yml)

## Security

See [`SECURITY.md`](./SECURITY.md).

## Acknowledgements

Reth is a new implementation of the Ethereum protocol. In the process of developing the node we investigated the design decisions other nodes have made to understand what is done well, what is not, and where we can improve the status quo.

None of this would have been possible without them, so big shoutout to the teams below:

- [Geth](https://github.com/ethereum/go-ethereum/): We would like to express our heartfelt gratitude to the go-ethereum team for their outstanding contributions to Ethereum over the years. Their tireless efforts and dedication have helped to shape the Ethereum ecosystem and make it the vibrant and innovative community it is today. Thank you for your hard work and commitment to the project.
- [Erigon](https://github.com/ledgerwatch/erigon) (fka Turbo-Geth): Erigon pioneered the ["Staged Sync" architecture](https://erigon.substack.com/p/erigon-stage-sync-and-control-flows) that Reth is using, as well as [introduced MDBX](https://github.com/ledgerwatch/erigon/wiki/Choice-of-storage-engine) as the database of choice. We thank Erigon for pushing the state of the art research on the performance limits of Ethereum nodes.
- [Akula](https://github.com/akula-bft/akula/): Reth uses forks of the Apache versions of Akula's [MDBX Bindings](https://github.com/paradigmxyz/reth/pull/132), [FastRLP](https://github.com/paradigmxyz/reth/pull/63) and [ECIES](https://github.com/paradigmxyz/reth/pull/80) . Given that these packages were already released under the Apache License, and they implement standardized solutions, we decided not to reimplement them to iterate faster. We thank the Akula team for their contributions to the Rust Ethereum ecosystem and for publishing these packages.

## Warning

The `NippyJar` and `Compact` encoding formats and their implementations are designed for storing and retrieving data internally. They are not hardened to safely read potentially malicious data.

[book]: https://paradigmxyz.github.io/reth/
[tg-url]: https://t.me/paradigm_reth<|MERGE_RESOLUTION|>--- conflicted
+++ resolved
@@ -104,23 +104,10 @@
 Next, run the tests:
 
 ```sh
-# Without Geth
 cargo nextest run --workspace
-
-<<<<<<< HEAD
-# With Geth
-cargo nextest run --workspace --features geth-tests
 
 # Run the Ethereum Foundation tests
 make ef-tests
-=======
-# With Ethereum Foundation tests
-#
-# Note: Requires cloning https://github.com/ethereum/tests
-#
-#   cd testing/ef-tests && git clone https://github.com/ethereum/tests ethereum-tests
-cargo test -p ef-tests --features ef-tests
->>>>>>> 58ec4b11
 ```
 
 We highly recommend using [`cargo nextest`](https://nexte.st/) to speed up testing.
