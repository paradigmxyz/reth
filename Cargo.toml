[package]
name = "reth"
version = "0.1.0"
edition = "2021"

[workspace]
members = [
    "crate-template",
    "crates/net/p2p",
    "crates/net/rpc",
    "crates/net/rpc-api",
    "crates/net/rpc-types",
    "crates/primitives",
    "crates/stages",
<<<<<<< HEAD
    "crates/transaction-pool",
=======
    "crates/db"
>>>>>>> 849e8ae5
]

[dependencies]

[[bin]]
path = "bin/reth.rs"
name = "reth"<|MERGE_RESOLUTION|>--- conflicted
+++ resolved
@@ -12,11 +12,8 @@
     "crates/net/rpc-types",
     "crates/primitives",
     "crates/stages",
-<<<<<<< HEAD
     "crates/transaction-pool",
-=======
     "crates/db"
->>>>>>> 849e8ae5
 ]
 
 [dependencies]
