[workspace]
members = [
    "bin/reth/",
    "crates/blockchain-tree/",
    "crates/cli/runner/",
    "crates/config/",
    "crates/consensus/auto-seal/",
    "crates/consensus/beacon/",
    "crates/consensus/common/",
    "crates/consensus/consensus/",
    "crates/e2e-test-utils/",
    "crates/engine-primitives/",
    "crates/ethereum-forks/",
    "crates/ethereum/consensus/",
    "crates/ethereum/engine-primitives/",
    "crates/ethereum/evm",
    "crates/ethereum/node",
    "crates/etl/",
    "crates/evm/",
    "crates/exex/",
    "crates/interfaces/",
    "crates/metrics/",
    "crates/metrics/metrics-derive/",
    "crates/net/common/",
    "crates/net/discv4/",
    "crates/net/discv5/",
    "crates/net/dns/",
    "crates/net/downloaders/",
    "crates/net/ecies/",
    "crates/net/eth-wire-types",
    "crates/net/eth-wire/",
    "crates/net/nat/",
    "crates/net/network-api/",
<<<<<<< HEAD
    "crates/net/p2p/",
=======
    "crates/net/network/",
>>>>>>> d7172b66
    "crates/net/types/",
    "crates/node-core/",
    "crates/node/api/",
    "crates/node/builder/",
    "crates/node/events/",
    "crates/optimism/consensus",
    "crates/optimism/evm/",
    "crates/optimism/node/",
    "crates/optimism/payload/",
    "crates/payload/basic/",
    "crates/payload/builder/",
    "crates/payload/ethereum/",
    "crates/payload/validator/",
    "crates/primitives/",
    "crates/prune/",
    "crates/revm/",
    "crates/rpc/ipc/",
    "crates/rpc/rpc-api/",
    "crates/rpc/rpc-builder/",
    "crates/rpc/rpc-engine-api/",
    "crates/rpc/rpc-layer",
    "crates/rpc/rpc-testing-util/",
    "crates/rpc/rpc-types-compat/",
    "crates/rpc/rpc-types/",
    "crates/rpc/rpc/",
    "crates/stages-api",
    "crates/stages/",
    "crates/static-file-types/",
    "crates/static-file/",
    "crates/storage/codecs/",
    "crates/storage/codecs/derive/",
    "crates/storage/db/",
    "crates/storage/errors/",
    "crates/storage/libmdbx-rs/",
    "crates/storage/libmdbx-rs/mdbx-sys/",
    "crates/storage/nippy-jar/",
    "crates/storage/provider/",
    "crates/tasks/",
    "crates/tokio-util/",
    "crates/tracing/",
    "crates/transaction-pool/",
    "crates/trie-parallel/",
    "crates/trie/",
    "examples/beacon-api-sse/",
    "examples/bsc-p2p",
    "examples/custom-dev-node/",
    "examples/custom-engine-types/",
    "examples/custom-evm/",
    "examples/custom-inspector/",
    "examples/custom-node-components/",
    "examples/custom-payload-builder/",
    "examples/db-access",
    "examples/exex/*",
    "examples/manual-p2p/",
    "examples/network-txpool/",
    "examples/network/",
    "examples/node-custom-rpc/",
    "examples/node-event-hooks/",
    "examples/polygon-p2p/",
    "examples/rpc-db/",
    "examples/txpool-tracing/",
    "testing/ef-tests/",
    "testing/testing-utils",
]
default-members = ["bin/reth"]

# Explicitly set the resolver to version 2, which is the default for packages with edition >= 2021
# https://doc.rust-lang.org/edition-guide/rust-2021/default-cargo-resolver.html
resolver = "2"

[workspace.lints]
rust.missing_debug_implementations = "warn"
rust.missing_docs = "warn"
rust.unreachable_pub = "warn"
rust.unused_must_use = "deny"
rust.rust_2018_idioms = { level = "deny", priority = -1 }
rustdoc.all = "warn"

[workspace.lints.clippy]
# These are some of clippy's nursery (i.e., experimental) lints that we like.
# By default, nursery lints are allowed. Some of the lints below have made good
# suggestions which we fixed. The others didn't have any findings, so we can
# assume they don't have that many false positives. Let's enable them to
# prevent future problems.
branches_sharing_code = "warn"
clear_with_drain = "warn"
derive_partial_eq_without_eq = "warn"
empty_line_after_outer_attr = "warn"
equatable_if_let = "warn"
imprecise_flops = "warn"
iter_on_empty_collections = "warn"
iter_with_drain = "warn"
large_stack_frames = "warn"
manual_clamp = "warn"
mutex_integer = "warn"
needless_pass_by_ref_mut = "warn"
nonstandard_macro_braces = "warn"
or_fun_call = "warn"
path_buf_push_overwrite = "warn"
read_zero_byte_vec = "warn"
redundant_clone = "warn"
suboptimal_flops = "warn"
suspicious_operation_groupings = "warn"
trailing_empty_array = "warn"
trait_duplication_in_bounds = "warn"
transmute_undefined_repr = "warn"
trivial_regex = "warn"
tuple_array_conversions = "warn"
uninhabited_references = "warn"
unused_peekable = "warn"
unused_rounding = "warn"
useless_let_if_seq = "warn"

# These are nursery lints which have findings. Allow them for now. Some are not
# quite mature enough for use in our codebase and some we don't really want.
# Explicitly listing should make it easier to fix in the future.
as_ptr_cast_mut = "allow"
cognitive_complexity = "allow"
collection_is_never_read = "allow"
debug_assert_with_mut_call = "allow"
empty_line_after_doc_comments = "allow"
fallible_impl_from = "allow"
future_not_send = "allow"
iter_on_single_items = "allow"
missing_const_for_fn = "allow"
needless_collect = "allow"
non_send_fields_in_send_ty = "allow"
option_if_let_else = "allow"
redundant_pub_crate = "allow"
significant_drop_in_scrutinee = "allow"
significant_drop_tightening = "allow"
string_lit_as_bytes = "allow"
type_repetition_in_bounds = "allow"
unnecessary_struct_initialization = "allow"
use_self = "allow"

[workspace.package]
version = "0.2.0-beta.7"
edition = "2021"
rust-version = "1.76"
license = "MIT OR Apache-2.0"
homepage = "https://paradigmxyz.github.io/reth"
repository = "https://github.com/paradigmxyz/reth"
exclude = [".github/"]

# Speed up tests.
[profile.dev.package]
proptest.opt-level = 3
rand_xorshift.opt-level = 3
rand_chacha.opt-level = 3
unarray.opt-level = 3

# Meant for testing - all optimizations, but with debug assertions and overflow checks.
[profile.hivetests]
inherits = "test"
opt-level = 3
lto = "thin"

[profile.release]
lto = "thin"
strip = "debuginfo"

# Like release, but with full debug symbols. Useful for e.g. `perf`.
[profile.debug-fast]
inherits = "release"
strip = "none"
debug = true

[profile.maxperf]
inherits = "release"
lto = "fat"
codegen-units = 1
incremental = false

[workspace.dependencies]
# reth
reth = { path = "bin/reth" }
reth-auto-seal-consensus = { path = "crates/consensus/auto-seal" }
reth-basic-payload-builder = { path = "crates/payload/basic" }
reth-beacon-consensus = { path = "crates/consensus/beacon" }
reth-blockchain-tree = { path = "crates/blockchain-tree" }
reth-cli-runner = { path = "crates/cli/runner" }
reth-codecs = { path = "crates/storage/codecs" }
reth-config = { path = "crates/config" }
reth-consensus = { path = "crates/consensus/consensus" }
reth-consensus-common = { path = "crates/consensus/common" }
reth-db = { path = "crates/storage/db" }
reth-discv4 = { path = "crates/net/discv4" }
reth-discv5 = { path = "crates/net/discv5" }
reth-dns-discovery = { path = "crates/net/dns" }
reth-downloaders = { path = "crates/net/downloaders" }
reth-e2e-test-utils = { path = "crates/e2e-test-utils" }
reth-ecies = { path = "crates/net/ecies" }
reth-engine-primitives = { path = "crates/engine-primitives" }
reth-eth-wire = { path = "crates/net/eth-wire" }
reth-eth-wire-types = { path = "crates/net/eth-wire-types" }
reth-ethereum-consensus = { path = "crates/ethereum/consensus" }
reth-ethereum-engine-primitives = { path = "crates/ethereum/engine-primitives" }
reth-ethereum-forks = { path = "crates/ethereum-forks" }
reth-ethereum-payload-builder = { path = "crates/payload/ethereum" }
reth-etl = { path = "crates/etl" }
reth-evm = { path = "crates/evm" }
reth-evm-ethereum = { path = "crates/ethereum/evm" }
reth-evm-optimism = { path = "crates/optimism/evm" }
reth-exex = { path = "crates/exex" }
reth-fs-util = { path = "crates/fs-util" }
reth-interfaces = { path = "crates/interfaces" }
reth-ipc = { path = "crates/rpc/ipc" }
reth-libmdbx = { path = "crates/storage/libmdbx-rs" }
reth-mdbx-sys = { path = "crates/storage/libmdbx-rs/mdbx-sys" }
reth-metrics = { path = "crates/metrics" }
reth-metrics-derive = { path = "crates/metrics/metrics-derive" }
reth-net-common = { path = "crates/net/common" }
reth-net-nat = { path = "crates/net/nat" }
reth-network = { path = "crates/net/network" }
reth-network-api = { path = "crates/net/network-api" }
reth-network-p2p = { path = "crates/net/p2p" }
reth-network-types = { path = "crates/net/types" }
reth-nippy-jar = { path = "crates/storage/nippy-jar" }
reth-node-api = { path = "crates/node/api" }
reth-node-builder = { path = "crates/node/builder" }
reth-node-core = { path = "crates/node-core" }
reth-node-ethereum = { path = "crates/ethereum/node" }
reth-node-events = { path = "crates/node/events" }
reth-node-optimism = { path = "crates/optimism/node" }
reth-optimism-consensus = { path = "crates/optimism/consensus" }
reth-optimism-payload-builder = { path = "crates/optimism/payload" }
reth-payload-builder = { path = "crates/payload/builder" }
reth-payload-validator = { path = "crates/payload/validator" }
reth-primitives = { path = "crates/primitives" }
reth-provider = { path = "crates/storage/provider" }
reth-prune = { path = "crates/prune" }
reth-revm = { path = "crates/revm" }
reth-rpc = { path = "crates/rpc/rpc" }
reth-rpc-api = { path = "crates/rpc/rpc-api" }
reth-rpc-api-testing-util = { path = "crates/rpc/rpc-testing-util" }
reth-rpc-builder = { path = "crates/rpc/rpc-builder" }
reth-rpc-engine-api = { path = "crates/rpc/rpc-engine-api" }
reth-rpc-layer = { path = "crates/rpc/rpc-layer" }
reth-rpc-types = { path = "crates/rpc/rpc-types" }
reth-rpc-types-compat = { path = "crates/rpc/rpc-types-compat" }
reth-stages = { path = "crates/stages" }
reth-stages-api = { path = "crates/stages-api" }
reth-static-file = { path = "crates/static-file" }
reth-static-file-types = { path = "crates/static-file-types" }
reth-storage-errors = { path = "crates/storage/errors" }
reth-tasks = { path = "crates/tasks" }
reth-testing-utils = { path = "testing/testing-utils" }
reth-tokio-util = { path = "crates/tokio-util" }
reth-tracing = { path = "crates/tracing" }
reth-transaction-pool = { path = "crates/transaction-pool" }
reth-trie = { path = "crates/trie" }
reth-trie-parallel = { path = "crates/trie-parallel" }

# revm
revm = { version = "9.0.0", features = [
    "std",
    "secp256k1",
], default-features = false }
revm-primitives = { version = "4.0.0", features = [
    "std",
], default-features = false }
revm-inspectors = { git = "https://github.com/paradigmxyz/evm-inspectors", rev = "5a4fd5e" }

# eth
alloy-chains = "0.1.15"
alloy-primitives = "0.7.2"
alloy-dyn-abi = "0.7.2"
alloy-sol-types = "0.7.2"
alloy-rlp = "0.3.4"
alloy-trie = "0.4"
alloy-rpc-types = { git = "https://github.com/alloy-rs/alloy", rev = "64feb9b" }
alloy-rpc-types-anvil = { git = "https://github.com/alloy-rs/alloy", rev = "64feb9b" }
alloy-rpc-types-trace = { git = "https://github.com/alloy-rs/alloy", rev = "64feb9b" }
alloy-rpc-types-engine = { git = "https://github.com/alloy-rs/alloy", rev = "64feb9b" }
alloy-rpc-types-beacon = { git = "https://github.com/alloy-rs/alloy", rev = "64feb9b" }
alloy-genesis = { git = "https://github.com/alloy-rs/alloy", rev = "64feb9b" }
alloy-node-bindings = { git = "https://github.com/alloy-rs/alloy", rev = "64feb9b" }
alloy-provider = { git = "https://github.com/alloy-rs/alloy", rev = "64feb9b", default-features = false, features = [
    "reqwest",
] }
alloy-eips = { git = "https://github.com/alloy-rs/alloy", default-features = false, rev = "64feb9b" }
alloy-signer = { git = "https://github.com/alloy-rs/alloy", rev = "64feb9b" }
alloy-signer-wallet = { git = "https://github.com/alloy-rs/alloy", rev = "64feb9b" }
alloy-network = { git = "https://github.com/alloy-rs/alloy", rev = "64feb9b" }
alloy-consensus = { git = "https://github.com/alloy-rs/alloy", rev = "64feb9b" }

# misc
auto_impl = "1"
aquamarine = "0.5"
bytes = "1.5"
bitflags = "2.4"
clap = "4"
dashmap = "5.5"
derive_more = "0.99.17"
fdlimit = "0.3.0"
eyre = "0.6"
tracing = "0.1.0"
tracing-appender = "0.2"
thiserror = "1.0"
serde_json = "1.0.94"
serde = { version = "1.0", default-features = false }
serde_with = "3.3.0"
humantime = "2.1"
humantime-serde = "1.1"
rand = "0.8.5"
rustc-hash = "1.1.0"
schnellru = "0.2"
strum = "0.26"
rayon = "1.7"
itertools = "0.12"
parking_lot = "0.12"
# Needed for `metrics-macro` to resolve the crate using `::metrics` notation
metrics = "0.21.1"
modular-bitfield = "0.11.2"
once_cell = "1.17"
syn = "2.0"
nybbles = "0.2.1"
smallvec = "1"
dyn-clone = "1.0.17"
sha2 = { version = "0.10", default-features = false }
paste = "1.0"
url = "2.3"

# proc-macros
proc-macro2 = "1.0"
quote = "1.0"

# tokio
tokio-stream = "0.1.11"
tokio = { version = "1.21", default-features = false }
tokio-util = { version = "0.7.4", features = ["codec"] }

# async
async-stream = "0.3"
async-trait = "0.1.68"
futures = "0.3.26"
pin-project = "1.0.12"
futures-util = "0.3.25"
hyper = "0.14.25"
reqwest = { version = "0.12", default-features = false }
tower = "0.4"
tower-http = "0.4"
http = "0.2.8"
http-body = "0.4.5"

# p2p
discv5 = "0.6.0"
igd-next = "0.14.3"

# rpc
jsonrpsee = "0.22"
jsonrpsee-core = "0.22"
jsonrpsee-types = "0.22"

# crypto
secp256k1 = { version = "0.28", default-features = false, features = [
    "global-context",
    "recovery",
] }
# TODO: Remove `k256` feature: https://github.com/sigp/enr/pull/74
enr = { version = "0.12.0", default-features = false, features = [
    "k256",
    "rust-secp256k1",
] }

# for eip-4844
c-kzg = "1.0.0"

# config
confy = "0.6"
toml = "0.8"

# misc-testing
arbitrary = "1.3"
assert_matches = "1.5.0"
tempfile = "3.8"
criterion = "0.5"
pprof = "0.13"
proptest = "1.4"
proptest-derive = "0.4"
serial_test = "3"
similar-asserts = "1.5.0"
test-fuzz = "5"<|MERGE_RESOLUTION|>--- conflicted
+++ resolved
@@ -31,11 +31,8 @@
     "crates/net/eth-wire/",
     "crates/net/nat/",
     "crates/net/network-api/",
-<<<<<<< HEAD
+    "crates/net/network/",
     "crates/net/p2p/",
-=======
-    "crates/net/network/",
->>>>>>> d7172b66
     "crates/net/types/",
     "crates/node-core/",
     "crates/node/api/",
@@ -252,8 +249,8 @@
 reth-net-nat = { path = "crates/net/nat" }
 reth-network = { path = "crates/net/network" }
 reth-network-api = { path = "crates/net/network-api" }
+reth-network-types = { path = "crates/net/types" }
 reth-network-p2p = { path = "crates/net/p2p" }
-reth-network-types = { path = "crates/net/types" }
 reth-nippy-jar = { path = "crates/storage/nippy-jar" }
 reth-node-api = { path = "crates/node/api" }
 reth-node-builder = { path = "crates/node/builder" }
