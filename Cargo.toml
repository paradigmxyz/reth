[workspace.package]
version = "1.6.0"
edition = "2021"
rust-version = "1.88"
license = "MIT OR Apache-2.0"
homepage = "https://paradigmxyz.github.io/reth"
repository = "https://github.com/paradigmxyz/reth"
exclude = [".github/"]

[workspace]
members = [
    "bin/reth-bench/",
    "bin/reth/",
    "crates/storage/rpc-provider/",
    "crates/chain-state/",
    "crates/chainspec/",
    "crates/cli/cli/",
    "crates/cli/commands/",
    "crates/cli/runner/",
    "crates/cli/util/",
    "crates/config/",
    "crates/consensus/common/",
    "crates/consensus/consensus/",
    "crates/consensus/debug-client/",
    "crates/e2e-test-utils/",
    "crates/engine/invalid-block-hooks/",
    "crates/engine/local",
    "crates/engine/primitives/",
    "crates/engine/service",
    "crates/engine/tree/",
    "crates/engine/util/",
    "crates/era",
    "crates/era-downloader",
    "crates/era-utils",
    "crates/errors/",
    "crates/ethereum/hardforks/",
    "crates/ethereum/cli/",
    "crates/ethereum/consensus/",
    "crates/ethereum/engine-primitives/",
    "crates/ethereum/evm",
    "crates/ethereum/node",
    "crates/ethereum/payload/",
    "crates/ethereum/primitives/",
    "crates/ethereum/reth/",
    "crates/etl/",
    "crates/evm/evm",
    "crates/evm/execution-errors",
    "crates/evm/execution-types",
    "crates/exex/exex/",
    "crates/exex/test-utils/",
    "crates/exex/types/",
    "crates/metrics/",
    "crates/net/banlist/",
    "crates/net/discv4/",
    "crates/net/discv5/",
    "crates/net/dns/",
    "crates/net/downloaders/",
    "crates/net/ecies/",
    "crates/net/eth-wire-types",
    "crates/net/eth-wire/",
    "crates/net/nat/",
    "crates/net/network-api/",
    "crates/net/network-types/",
    "crates/net/network/",
    "crates/net/p2p/",
    "crates/net/peers/",
    "crates/node/api/",
    "crates/node/builder/",
    "crates/node/core/",
    "crates/node/ethstats",
    "crates/node/events/",
    "crates/node/metrics",
    "crates/node/types",
    "crates/optimism/bin",
    "crates/optimism/chainspec",
    "crates/optimism/cli",
    "crates/optimism/consensus",
    "crates/optimism/evm/",
    "crates/optimism/flashblocks/",
    "crates/optimism/hardforks/",
    "crates/optimism/node/",
    "crates/optimism/payload/",
    "crates/optimism/primitives/",
    "crates/optimism/reth/",
    "crates/optimism/rpc/",
    "crates/optimism/storage",
    "crates/optimism/txpool/",
    "crates/payload/basic/",
    "crates/payload/builder/",
    "crates/payload/builder-primitives/",
    "crates/payload/primitives/",
    "crates/payload/validator/",
    "crates/payload/util/",
    "crates/primitives-traits/",
    "crates/primitives/",
    "crates/prune/prune",
    "crates/prune/types",
    "crates/ress/protocol",
    "crates/ress/provider",
    "crates/revm/",
    "crates/rpc/ipc/",
    "crates/rpc/rpc-api/",
    "crates/rpc/rpc-builder/",
    "crates/rpc/rpc-engine-api/",
    "crates/rpc/rpc-eth-api/",
    "crates/rpc/rpc-eth-types/",
    "crates/rpc/rpc-layer",
    "crates/rpc/rpc-server-types/",
    "crates/rpc/rpc-testing-util/",
    "crates/rpc/rpc-e2e-tests/",
    "crates/rpc/rpc-convert/",
    "crates/rpc/rpc/",
    "crates/stages/api/",
    "crates/stages/stages/",
    "crates/stages/types/",
    "crates/stateless",
    "crates/static-file/static-file",
    "crates/static-file/types/",
    "crates/storage/codecs/",
    "crates/storage/codecs/derive/",
    "crates/storage/db-api/",
    "crates/storage/db-common",
    "crates/storage/db-models/",
    "crates/storage/db/",
    "crates/storage/errors/",
    "crates/storage/libmdbx-rs/",
    "crates/storage/libmdbx-rs/mdbx-sys/",
    "crates/storage/nippy-jar/",
    "crates/storage/provider/",
    "crates/storage/storage-api/",
    "crates/storage/zstd-compressors/",
    "crates/tasks/",
    "crates/tokio-util/",
    "crates/tracing/",
    "crates/transaction-pool/",
    "crates/trie/common",
    "crates/trie/db",
    "crates/trie/parallel/",
    "crates/trie/sparse",
    "crates/trie/sparse-parallel/",
    "crates/trie/trie",
    "examples/beacon-api-sidecar-fetcher/",
    "examples/beacon-api-sse/",
    "examples/bsc-p2p",
    "examples/custom-dev-node/",
    "examples/custom-node/",
    "examples/custom-engine-types/",
    "examples/custom-evm/",
    "examples/custom-inspector/",
    "examples/custom-node-components/",
    "examples/custom-payload-builder/",
    "examples/custom-rlpx-subprotocol",
    "examples/custom-node",
    "examples/db-access",
    "examples/engine-api-access",
    "examples/exex-hello-world",
    "examples/exex-subscription",
    "examples/exex-test",
    "examples/full-contract-state",
    "examples/manual-p2p/",
    "examples/network-txpool/",
    "examples/network/",
    "examples/network-proxy/",
    "examples/node-custom-rpc/",
    "examples/node-event-hooks/",
    "examples/op-db-access/",
    "examples/polygon-p2p/",
    "examples/rpc-db/",
    "examples/precompile-cache/",
    "examples/txpool-tracing/",
    "examples/custom-beacon-withdrawals",
    "testing/ef-tests/",
    "testing/testing-utils",
    "crates/tracing-otlp",
    "crates/block-access-list",
]
default-members = ["bin/reth"]
exclude = ["docs/cli"]

# Explicitly set the resolver to version 2, which is the default for packages with edition >= 2021
# https://doc.rust-lang.org/edition-guide/rust-2021/default-cargo-resolver.html
resolver = "2"

[workspace.lints]
rust.missing_debug_implementations = "warn"
rust.missing_docs = "warn"
rust.rust_2018_idioms = { level = "deny", priority = -1 }
rust.unreachable_pub = "warn"
rust.unused_must_use = "deny"
rustdoc.all = "warn"
# rust.unnameable-types = "warn"

[workspace.lints.clippy]
# These are some of clippy's nursery (i.e., experimental) lints that we like.
# By default, nursery lints are allowed. Some of the lints below have made good
# suggestions which we fixed. The others didn't have any findings, so we can
# assume they don't have that many false positives. Let's enable them to
# prevent future problems.
borrow_as_ptr = "warn"
branches_sharing_code = "warn"
clear_with_drain = "warn"
cloned_instead_of_copied = "warn"
collection_is_never_read = "warn"
dbg_macro = "warn"
derive_partial_eq_without_eq = "warn"
doc_markdown = "warn"
empty_line_after_doc_comments = "warn"
empty_line_after_outer_attr = "warn"
enum_glob_use = "warn"
equatable_if_let = "warn"
explicit_into_iter_loop = "warn"
explicit_iter_loop = "warn"
flat_map_option = "warn"
from_iter_instead_of_collect = "warn"
if_not_else = "warn"
if_then_some_else_none = "warn"
implicit_clone = "warn"
imprecise_flops = "warn"
iter_on_empty_collections = "warn"
iter_on_single_items = "warn"
iter_with_drain = "warn"
iter_without_into_iter = "warn"
large_stack_frames = "warn"
manual_assert = "warn"
manual_clamp = "warn"
manual_is_variant_and = "warn"
manual_string_new = "warn"
match_same_arms = "warn"
missing-const-for-fn = "warn"
mutex_integer = "warn"
naive_bytecount = "warn"
needless_bitwise_bool = "warn"
needless_continue = "warn"
needless_for_each = "warn"
needless_pass_by_ref_mut = "warn"
nonstandard_macro_braces = "warn"
option_as_ref_cloned = "warn"
or_fun_call = "warn"
path_buf_push_overwrite = "warn"
read_zero_byte_vec = "warn"
result_large_err = "allow"
redundant_clone = "warn"
redundant_else = "warn"
single_char_pattern = "warn"
string_lit_as_bytes = "warn"
string_lit_chars_any = "warn"
suboptimal_flops = "warn"
suspicious_operation_groupings = "warn"
trailing_empty_array = "warn"
trait_duplication_in_bounds = "warn"
transmute_undefined_repr = "warn"
trivial_regex = "warn"
tuple_array_conversions = "warn"
type_repetition_in_bounds = "warn"
uninhabited_references = "warn"
unnecessary_self_imports = "warn"
unnecessary_struct_initialization = "warn"
unnested_or_patterns = "warn"
unused_peekable = "warn"
unused_rounding = "warn"
use_self = "warn"
useless_let_if_seq = "warn"
while_float = "warn"
zero_sized_map_values = "warn"

# These are nursery lints which have findings. Allow them for now. Some are not
# quite mature enough for use in our codebase and some we don't really want.
# Explicitly listing should make it easier to fix in the future.
as_ptr_cast_mut = "allow"
cognitive_complexity = "allow"
debug_assert_with_mut_call = "allow"
fallible_impl_from = "allow"
future_not_send = "allow"
needless_collect = "allow"
non_send_fields_in_send_ty = "allow"
redundant_pub_crate = "allow"
significant_drop_in_scrutinee = "allow"
significant_drop_tightening = "allow"
too_long_first_doc_paragraph = "allow"

# Speed up compilation time for dev builds by reducing emitted debug info.
# NOTE: Debuggers may provide less useful information with this setting.
# Uncomment this section if you're using a debugger.
[profile.dev]
# https://davidlattimore.github.io/posts/2024/02/04/speeding-up-the-rust-edit-build-run-cycle.html
debug = "line-tables-only"
split-debuginfo = "unpacked"

# Speed up tests.
[profile.dev.package]
proptest.opt-level = 3
rand_chacha.opt-level = 3
rand_xorshift.opt-level = 3
unarray.opt-level = 3

# Meant for testing - all optimizations, but with debug assertions and overflow checks.
[profile.hivetests]
inherits = "test"
opt-level = 3
lto = "thin"

[profile.release]
opt-level = 3
lto = "thin"
debug = "none"
strip = "symbols"
panic = "unwind"
codegen-units = 16

# Use the `--profile profiling` flag to show symbols in release mode.
# e.g. `cargo build --profile profiling`
[profile.profiling]
inherits = "release"
debug = "full"
strip = "none"

# Include debug info in benchmarks too.
[profile.bench]
inherits = "profiling"

[profile.maxperf]
inherits = "release"
lto = "fat"
codegen-units = 1

[workspace.dependencies]
# reth
op-reth = { path = "crates/optimism/bin" }
reth = { path = "bin/reth" }
reth-storage-rpc-provider = { path = "crates/storage/rpc-provider" }
reth-basic-payload-builder = { path = "crates/payload/basic" }
reth-bench = { path = "bin/reth-bench" }
reth-chain-state = { path = "crates/chain-state" }
reth-chainspec = { path = "crates/chainspec", default-features = false }
reth-cli = { path = "crates/cli/cli" }
reth-cli-commands = { path = "crates/cli/commands" }
reth-cli-runner = { path = "crates/cli/runner" }
reth-cli-util = { path = "crates/cli/util" }
reth-codecs = { path = "crates/storage/codecs" }
reth-codecs-derive = { path = "crates/storage/codecs/derive" }
reth-config = { path = "crates/config", default-features = false }
reth-consensus = { path = "crates/consensus/consensus", default-features = false }
reth-consensus-common = { path = "crates/consensus/common", default-features = false }
reth-consensus-debug-client = { path = "crates/consensus/debug-client" }
reth-db = { path = "crates/storage/db", default-features = false }
reth-db-api = { path = "crates/storage/db-api" }
reth-db-common = { path = "crates/storage/db-common" }
reth-db-models = { path = "crates/storage/db-models", default-features = false }
reth-discv4 = { path = "crates/net/discv4" }
reth-discv5 = { path = "crates/net/discv5" }
reth-dns-discovery = { path = "crates/net/dns" }
reth-downloaders = { path = "crates/net/downloaders" }
reth-e2e-test-utils = { path = "crates/e2e-test-utils" }
reth-ecies = { path = "crates/net/ecies" }
reth-engine-local = { path = "crates/engine/local" }
reth-engine-primitives = { path = "crates/engine/primitives", default-features = false }
reth-engine-tree = { path = "crates/engine/tree" }
reth-engine-service = { path = "crates/engine/service" }
reth-engine-util = { path = "crates/engine/util" }
reth-era = { path = "crates/era" }
reth-era-downloader = { path = "crates/era-downloader" }
reth-era-utils = { path = "crates/era-utils" }
reth-errors = { path = "crates/errors" }
reth-eth-wire = { path = "crates/net/eth-wire" }
reth-eth-wire-types = { path = "crates/net/eth-wire-types" }
reth-ethereum-cli = { path = "crates/ethereum/cli" }
reth-ethereum-consensus = { path = "crates/ethereum/consensus", default-features = false }
reth-ethereum-engine-primitives = { path = "crates/ethereum/engine-primitives", default-features = false }
reth-ethereum-forks = { path = "crates/ethereum/hardforks", default-features = false }
reth-ethereum-payload-builder = { path = "crates/ethereum/payload" }
reth-ethereum-primitives = { path = "crates/ethereum/primitives", default-features = false }
reth-ethereum = { path = "crates/ethereum/reth" }
reth-etl = { path = "crates/etl" }
reth-evm = { path = "crates/evm/evm", default-features = false }
reth-evm-ethereum = { path = "crates/ethereum/evm", default-features = false }
reth-optimism-evm = { path = "crates/optimism/evm", default-features = false }
reth-execution-errors = { path = "crates/evm/execution-errors", default-features = false }
reth-execution-types = { path = "crates/evm/execution-types", default-features = false }
reth-exex = { path = "crates/exex/exex" }
reth-exex-test-utils = { path = "crates/exex/test-utils" }
reth-exex-types = { path = "crates/exex/types" }
reth-fs-util = { path = "crates/fs-util" }
reth-invalid-block-hooks = { path = "crates/engine/invalid-block-hooks" }
reth-ipc = { path = "crates/rpc/ipc" }
reth-libmdbx = { path = "crates/storage/libmdbx-rs" }
reth-mdbx-sys = { path = "crates/storage/libmdbx-rs/mdbx-sys" }
reth-metrics = { path = "crates/metrics" }
reth-net-banlist = { path = "crates/net/banlist" }
reth-net-nat = { path = "crates/net/nat" }
reth-network = { path = "crates/net/network" }
reth-network-api = { path = "crates/net/network-api" }
reth-network-p2p = { path = "crates/net/p2p" }
reth-network-peers = { path = "crates/net/peers", default-features = false }
reth-network-types = { path = "crates/net/network-types" }
reth-nippy-jar = { path = "crates/storage/nippy-jar" }
reth-node-api = { path = "crates/node/api" }
reth-node-builder = { path = "crates/node/builder" }
reth-node-core = { path = "crates/node/core" }
reth-node-ethereum = { path = "crates/ethereum/node" }
reth-node-ethstats = { path = "crates/node/ethstats" }
reth-node-events = { path = "crates/node/events" }
reth-node-metrics = { path = "crates/node/metrics" }
reth-optimism-node = { path = "crates/optimism/node" }
reth-node-types = { path = "crates/node/types" }
reth-op = { path = "crates/optimism/reth", default-features = false }
reth-optimism-chainspec = { path = "crates/optimism/chainspec", default-features = false }
reth-optimism-cli = { path = "crates/optimism/cli" }
reth-optimism-consensus = { path = "crates/optimism/consensus", default-features = false }
reth-optimism-forks = { path = "crates/optimism/hardforks", default-features = false }
reth-optimism-payload-builder = { path = "crates/optimism/payload" }
reth-optimism-primitives = { path = "crates/optimism/primitives", default-features = false }
reth-optimism-rpc = { path = "crates/optimism/rpc" }
reth-optimism-storage = { path = "crates/optimism/storage" }
reth-optimism-txpool = { path = "crates/optimism/txpool" }
reth-payload-builder = { path = "crates/payload/builder" }
reth-payload-builder-primitives = { path = "crates/payload/builder-primitives" }
reth-payload-primitives = { path = "crates/payload/primitives" }
reth-payload-validator = { path = "crates/payload/validator" }
reth-payload-util = { path = "crates/payload/util" }
reth-primitives = { path = "crates/primitives", default-features = false }
reth-primitives-traits = { path = "crates/primitives-traits", default-features = false }
reth-provider = { path = "crates/storage/provider" }
reth-prune = { path = "crates/prune/prune" }
reth-prune-types = { path = "crates/prune/types", default-features = false }
reth-revm = { path = "crates/revm", default-features = false }
reth-rpc = { path = "crates/rpc/rpc" }
reth-rpc-api = { path = "crates/rpc/rpc-api" }
reth-rpc-api-testing-util = { path = "crates/rpc/rpc-testing-util" }
reth-rpc-builder = { path = "crates/rpc/rpc-builder" }
reth-rpc-e2e-tests = { path = "crates/rpc/rpc-e2e-tests" }
reth-rpc-engine-api = { path = "crates/rpc/rpc-engine-api" }
reth-rpc-eth-api = { path = "crates/rpc/rpc-eth-api" }
reth-rpc-eth-types = { path = "crates/rpc/rpc-eth-types", default-features = false }
reth-rpc-layer = { path = "crates/rpc/rpc-layer" }
reth-optimism-flashblocks = { path = "crates/optimism/flashblocks" }
reth-rpc-server-types = { path = "crates/rpc/rpc-server-types" }
reth-rpc-convert = { path = "crates/rpc/rpc-convert" }
reth-stages = { path = "crates/stages/stages" }
reth-stages-api = { path = "crates/stages/api" }
reth-stages-types = { path = "crates/stages/types", default-features = false }
reth-stateless = { path = "crates/stateless" }
reth-static-file = { path = "crates/static-file/static-file" }
reth-static-file-types = { path = "crates/static-file/types", default-features = false }
reth-storage-api = { path = "crates/storage/storage-api", default-features = false }
reth-storage-errors = { path = "crates/storage/errors", default-features = false }
reth-tasks = { path = "crates/tasks" }
reth-testing-utils = { path = "testing/testing-utils" }
reth-tokio-util = { path = "crates/tokio-util" }
reth-tracing = { path = "crates/tracing" }
reth-transaction-pool = { path = "crates/transaction-pool" }
reth-trie = { path = "crates/trie/trie" }
reth-trie-common = { path = "crates/trie/common", default-features = false }
reth-trie-db = { path = "crates/trie/db" }
reth-trie-parallel = { path = "crates/trie/parallel" }
reth-trie-sparse = { path = "crates/trie/sparse", default-features = false }
reth-trie-sparse-parallel = { path = "crates/trie/sparse-parallel" }
reth-zstd-compressors = { path = "crates/storage/zstd-compressors", default-features = false }
reth-ress-protocol = { path = "crates/ress/protocol" }
reth-ress-provider = { path = "crates/ress/provider" }

# revm
<<<<<<< HEAD
revm = { version = "28.0.1", default-features = false }
revm-bytecode = { version = "6.0.1", default-features = false }
revm-database = { version = "7.0.1", default-features = false }
revm-state = { version = "7.0.1", default-features = false }
revm-primitives = { version = "20.0.0", default-features = false }
revm-interpreter = { version = "23.0.1", default-features = false }
revm-inspector = { version = "8.0.2", default-features = false }
revm-context = { version = "9.0.1", default-features = false }
revm-context-interface = { version = "8.0.1", default-features = false }
revm-database-interface = { version = "7.0.1", default-features = false }
op-revm = { version = "9.0.1", default-features = false }
revm-inspectors = "0.28.2"
=======
revm = { version = "29.0.0", default-features = false }
revm-bytecode = { version = "6.2.2", default-features = false }
revm-database = { version = "7.0.5", default-features = false }
revm-state = { version = "7.0.5", default-features = false }
revm-primitives = { version = "20.2.1", default-features = false }
revm-interpreter = { version = "25.0.2", default-features = false }
revm-inspector = { version = "10.0.0", default-features = false }
revm-context = { version = "9.0.2", default-features = false }
revm-context-interface = { version = "10.1.0", default-features = false }
revm-database-interface = { version = "7.0.5", default-features = false }
op-revm = { version = "10.0.0", default-features = false }
revm-inspectors = "0.29.0"
>>>>>>> 0b8b942c

# eth
alloy-chains = { version = "0.2.5", default-features = false }
alloy-dyn-abi = "1.3.1"
alloy-eip2124 = { version = "0.2.0", default-features = false }
alloy-evm = { version = "0.18.2", default-features = false }
alloy-primitives = { version = "1.3.1", default-features = false, features = ["map-foldhash"] }
alloy-rlp = { version = "0.3.10", default-features = false, features = ["core-net"] }
alloy-sol-macro = "1.3.1"
alloy-sol-types = { version = "1.3.1", default-features = false }
alloy-trie = { version = "0.9.1", default-features = false }

alloy-hardforks = "0.2.7"

alloy-consensus = { version = "1.0.25", default-features = false }
alloy-contract = { version = "1.0.25", default-features = false }
alloy-eips = { version = "1.0.25", default-features = false }
alloy-genesis = { version = "1.0.25", default-features = false }
alloy-json-rpc = { version = "1.0.25", default-features = false }
alloy-network = { version = "1.0.25", default-features = false }
alloy-network-primitives = { version = "1.0.25", default-features = false }
alloy-provider = { version = "1.0.25", features = ["reqwest"], default-features = false }
alloy-pubsub = { version = "1.0.25", default-features = false }
alloy-rpc-client = { version = "1.0.25", default-features = false }
alloy-rpc-types = { version = "1.0.25", features = ["eth"], default-features = false }
alloy-rpc-types-admin = { version = "1.0.25", default-features = false }
alloy-rpc-types-anvil = { version = "1.0.25", default-features = false }
alloy-rpc-types-beacon = { version = "1.0.25", default-features = false }
alloy-rpc-types-debug = { version = "1.0.25", default-features = false }
alloy-rpc-types-engine = { version = "1.0.25", default-features = false }
alloy-rpc-types-eth = { version = "1.0.25", default-features = false }
alloy-rpc-types-mev = { version = "1.0.25", default-features = false }
alloy-rpc-types-trace = { version = "1.0.25", default-features = false }
alloy-rpc-types-txpool = { version = "1.0.25", default-features = false }
alloy-serde = { version = "1.0.25", default-features = false }
alloy-signer = { version = "1.0.25", default-features = false }
alloy-signer-local = { version = "1.0.25", default-features = false }
alloy-transport = { version = "1.0.25" }
alloy-transport-http = { version = "1.0.25", features = ["reqwest-rustls-tls"], default-features = false }
alloy-transport-ipc = { version = "1.0.25", default-features = false }
alloy-transport-ws = { version = "1.0.25", default-features = false }
alloy-block-access-list = { version = "1.0.25", default-features = false }

# op
alloy-op-evm = { version = "0.18", default-features = false }
alloy-op-hardforks = "0.2.2"
op-alloy-rpc-types = { version = "0.18.12", default-features = false }
op-alloy-rpc-types-engine = { version = "0.18.12", default-features = false }
op-alloy-network = { version = "0.18.12", default-features = false }
op-alloy-consensus = { version = "0.18.12", default-features = false }
op-alloy-rpc-jsonrpsee = { version = "0.18.12", default-features = false }
op-alloy-flz = { version = "0.13.1", default-features = false }

# misc
either = { version = "1.15.0", default-features = false }
aquamarine = "0.6"
auto_impl = "1"
backon = { version = "1.2", default-features = false, features = ["std-blocking-sleep", "tokio-sleep"] }
bincode = "1.3"
bitflags = "2.4"
boyer-moore-magiclen = "0.2.16"
bytes = { version = "1.5", default-features = false }
brotli = "8"
cfg-if = "1.0"
clap = "4"
dashmap = "6.0"
derive_more = { version = "2", default-features = false, features = ["full"] }
dirs-next = "2.0.0"
dyn-clone = "1.0.17"
eyre = "0.6"
fdlimit = "0.3.0"
generic-array = "0.14"
humantime = "2.1"
humantime-serde = "1.1"
itertools = { version = "0.14", default-features = false }
linked_hash_set = "0.1"
lz4 = "1.28.1"
modular-bitfield = "0.11.2"
notify = { version = "8.0.0", default-features = false, features = ["macos_fsevent"] }
nybbles = { version = "0.4.2", default-features = false }
once_cell = { version = "1.19", default-features = false, features = ["critical-section"] }
parking_lot = "0.12"
paste = "1.0"
rand = "0.9"
rayon = "1.7"
rustc-hash = { version = "2.0", default-features = false }
schnellru = "0.2"
serde = { version = "1.0", default-features = false }
serde_json = { version = "1.0", default-features = false, features = ["alloc"] }
serde_with = { version = "3", default-features = false, features = ["macros"] }
sha2 = { version = "0.10", default-features = false }
shellexpand = "3.0.0"
smallvec = "1"
strum = { version = "0.27", default-features = false }
strum_macros = "0.27"
syn = "2.0"
thiserror = { version = "2.0.0", default-features = false }
tar = "0.4.44"
tracing = { version = "0.1.0", default-features = false }
tracing-appender = "0.2"
url = { version = "2.3", default-features = false }
zstd = "0.13"
byteorder = "1"
mini-moka = "0.10"
tar-no-std = { version = "0.3.2", default-features = false }
miniz_oxide = { version = "0.8.4", default-features = false }
chrono = "0.4.41"

# metrics
metrics = "0.24.0"
metrics-derive = "0.1"
metrics-exporter-prometheus = { version = "0.16.0", default-features = false }
metrics-process = "2.1.0"
metrics-util = { default-features = false, version = "0.19.0" }

# proc-macros
proc-macro2 = "1.0"
quote = "1.0"

# tokio
tokio = { version = "1.44.2", default-features = false }
tokio-stream = "0.1.11"
tokio-tungstenite = "0.26.2"
tokio-util = { version = "0.7.4", features = ["codec"] }

# async
async-stream = "0.3"
async-trait = "0.1.68"
futures = "0.3"
futures-core = "0.3"
futures-util = { version = "0.3", default-features = false }
hyper = "1.3"
hyper-util = "0.1.5"
pin-project = "1.0.12"
reqwest = { version = "0.12", default-features = false }
tracing-futures = "0.2"
tower = "0.5"
tower-http = "0.6"

# p2p
discv5 = "0.9"
if-addrs = "0.13"

# rpc
jsonrpsee = "0.25.1"
jsonrpsee-core = "0.25.1"
jsonrpsee-server = "0.25.1"
jsonrpsee-http-client = "0.25.1"
jsonrpsee-types = "0.25.1"

# http
http = "1.0"
http-body = "1.0"
http-body-util = "0.1.2"
jsonwebtoken = "9"
proptest-arbitrary-interop = "0.1.0"

# crypto
enr = { version = "0.13", default-features = false }
k256 = { version = "0.13", default-features = false, features = ["ecdsa"] }
secp256k1 = { version = "0.30", default-features = false, features = ["global-context", "recovery"] }
# rand 8 for secp256k1
rand_08 = { package = "rand", version = "0.8" }

# for eip-4844
c-kzg = "2.1.1"

# config
toml = "0.8"

# misc-testing
arbitrary = "1.3"
assert_matches = "1.5.0"
criterion = { package = "codspeed-criterion-compat", version = "2.7" }
proptest = "1.7"
proptest-derive = "0.5"
similar-asserts = { version = "1.5.0", features = ["serde"] }
tempfile = "3.20"
test-fuzz = "7"
rstest = "0.24.0"
test-case = "3"

# ssz encoding
ethereum_ssz = "0.9.0"
ethereum_ssz_derive = "0.9.0"

# allocators
tikv-jemalloc-ctl = "0.6"
tikv-jemallocator = "0.6"
tracy-client = "0.18.0"
snmalloc-rs = { version = "0.3.7", features = ["build_cc"] }

aes = "0.8.1"
ahash = "0.8"
anyhow = "1.0"
bindgen = { version = "0.70", default-features = false }
block-padding = "0.3.2"
cc = "=1.2.15"
cipher = "0.4.3"
comfy-table = "7.0"
concat-kdf = "0.1.0"
convert_case = "0.7.0"
crossbeam-channel = "0.5.13"
crossterm = "0.28.0"
csv = "1.3.0"
ctr = "0.9.2"
data-encoding = "2"
delegate = "0.13"
digest = "0.10.5"
hash-db = "=0.15.2"
hickory-resolver = "0.25.0"
hmac = "0.12.1"
human_bytes = "0.4.1"
indexmap = "2"
interprocess = "2.2.0"
lz4_flex = { version = "0.11", default-features = false }
memmap2 = "0.9.4"
mev-share-sse = { version = "0.5.0", default-features = false }
num-traits = "0.2.15"
page_size = "0.6.0"
parity-scale-codec = "3.2.1"
plain_hasher = "0.2"
pretty_assertions = "1.4"
ratatui = { version = "0.29", default-features = false }
ringbuffer = "0.15.0"
rmp-serde = "1.3"
roaring = "0.10.2"
rolling-file = "0.2.0"
sha3 = "0.10.5"
snap = "1.1.1"
socket2 = { version = "0.5", default-features = false }
sysinfo = { version = "0.33", default-features = false }
tracing-journald = "0.3"
tracing-logfmt = "0.3.3"
tracing-subscriber = { version = "0.3", default-features = false }
triehash = "0.8"
typenum = "1.15.0"
vergen = "9.0.4"
visibility = "0.1.1"
walkdir = "2.3.3"
vergen-git2 = "1.0.5"

[patch.crates-io]
alloy-consensus = { git = "https://github.com/Soubhik-10/alloy", branch = "bal" }
alloy-contract = { git = "https://github.com/Soubhik-10/alloy", branch = "bal" }
alloy-eips = { git = "https://github.com/Soubhik-10/alloy", branch = "bal" }
alloy-genesis = { git = "https://github.com/Soubhik-10/alloy", branch = "bal" }
alloy-json-rpc = { git = "https://github.com/Soubhik-10/alloy", branch = "bal" }
alloy-network = { git = "https://github.com/Soubhik-10/alloy", branch = "bal" }
alloy-network-primitives = { git = "https://github.com/Soubhik-10/alloy", branch = "bal" }
alloy-provider = { git = "https://github.com/Soubhik-10/alloy", branch = "bal" }
alloy-pubsub = { git = "https://github.com/Soubhik-10/alloy", branch = "bal" }
alloy-rpc-client = { git = "https://github.com/Soubhik-10/alloy", branch = "bal" }
alloy-rpc-types = { git = "https://github.com/Soubhik-10/alloy", branch = "bal" }
alloy-rpc-types-admin = { git = "https://github.com/Soubhik-10/alloy", branch = "bal" }
alloy-rpc-types-anvil = { git = "https://github.com/Soubhik-10/alloy", branch = "bal" }
alloy-rpc-types-beacon = { git = "https://github.com/Soubhik-10/alloy", branch = "bal" }
alloy-rpc-types-debug = { git = "https://github.com/Soubhik-10/alloy", branch = "bal" }
alloy-rpc-types-engine = { git = "https://github.com/Soubhik-10/alloy", branch = "bal" }
alloy-rpc-types-eth = { git = "https://github.com/Soubhik-10/alloy", branch = "bal" }
alloy-rpc-types-mev = { git = "https://github.com/Soubhik-10/alloy", branch = "bal" }
alloy-rpc-types-trace = { git = "https://github.com/Soubhik-10/alloy", branch = "bal" }
alloy-block-access-list = { git = "https://github.com/Soubhik-10/alloy", branch = "bal" }
alloy-rpc-types-txpool = { git = "https://github.com/Soubhik-10/alloy", branch = "bal" }
alloy-serde = { git = "https://github.com/Soubhik-10/alloy", branch = "bal" }
alloy-signer = { git = "https://github.com/Soubhik-10/alloy", branch = "bal" }
alloy-signer-local = { git = "https://github.com/Soubhik-10/alloy", branch = "bal" }
alloy-transport = { git = "https://github.com/Soubhik-10/alloy", branch = "bal" }
alloy-transport-http = { git = "https://github.com/Soubhik-10/alloy", branch = "bal" }
alloy-transport-ipc = { git = "https://github.com/Soubhik-10/alloy", branch = "bal" }
alloy-transport-ws = { git = "https://github.com/Soubhik-10/alloy", branch = "bal" }

# op-alloy-consensus = { git = "https://github.com/alloy-rs/op-alloy", rev = "a79d6fc" }
# op-alloy-network = { git = "https://github.com/alloy-rs/op-alloy", rev = "a79d6fc" }
# op-alloy-rpc-types = { git = "https://github.com/alloy-rs/op-alloy", rev = "a79d6fc" }
# op-alloy-rpc-types-engine = { git = "https://github.com/alloy-rs/op-alloy", rev = "a79d6fc" }
# op-alloy-rpc-jsonrpsee = { git = "https://github.com/alloy-rs/op-alloy", rev = "a79d6fc" }
#
# revm-inspectors = { git = "https://github.com/paradigmxyz/revm-inspectors", rev = "1207e33" }
revm = { git = "https://github.com/Soubhik-10/revm", branch = "bal" }
alloy-evm = { git = "https://github.com/Rimeeeeee/evm", branch = "bal" }
alloy-op-evm = { git = "https://github.com/Rimeeeeee/evm", branch = "bal" }
revm-bytecode = { git = "https://github.com/Soubhik-10/revm", branch = "bal" }
revm-database = { git = "https://github.com/Soubhik-10/revm", branch = "bal" }
revm-state = { git = "https://github.com/Soubhik-10/revm", branch = "bal" }
revm-primitives = { git = "https://github.com/Soubhik-10/revm", branch = "bal" }
revm-interpreter = { git = "https://github.com/Soubhik-10/revm", branch = "bal" }
revm-inspector = { git = "https://github.com/Soubhik-10/revm", branch = "bal" }
revm-context = { git = "https://github.com/Soubhik-10/revm", branch = "bal" }
revm-context-interface = { git = "https://github.com/Soubhik-10/revm", branch = "bal" }
revm-database-interface = { git = "https://github.com/Soubhik-10/revm", branch = "bal" }
op-revm = { git = "https://github.com/Soubhik-10/revm", branch = "bal" }
#
# jsonrpsee = { git = "https://github.com/paradigmxyz/jsonrpsee", branch = "matt/make-rpc-service-pub" }
# jsonrpsee-core = { git = "https://github.com/paradigmxyz/jsonrpsee", branch = "matt/make-rpc-service-pub" }
# jsonrpsee-server = { git = "https://github.com/paradigmxyz/jsonrpsee", branch = "matt/make-rpc-service-pub" }
# jsonrpsee-http-client = { git = "https://github.com/paradigmxyz/jsonrpsee", branch = "matt/make-rpc-service-pub" }
# jsonrpsee-types = { git = "https://github.com/paradigmxyz/jsonrpsee", branch = "matt/make-rpc-service-pub" }<|MERGE_RESOLUTION|>--- conflicted
+++ resolved
@@ -76,7 +76,6 @@
     "crates/optimism/cli",
     "crates/optimism/consensus",
     "crates/optimism/evm/",
-    "crates/optimism/flashblocks/",
     "crates/optimism/hardforks/",
     "crates/optimism/node/",
     "crates/optimism/payload/",
@@ -307,8 +306,8 @@
 panic = "unwind"
 codegen-units = 16
 
-# Use the `--profile profiling` flag to show symbols in release mode.
-# e.g. `cargo build --profile profiling`
+# Use the --profile profiling flag to show symbols in release mode.
+# e.g. cargo build --profile profiling
 [profile.profiling]
 inherits = "release"
 debug = "full"
@@ -432,7 +431,6 @@
 reth-rpc-eth-api = { path = "crates/rpc/rpc-eth-api" }
 reth-rpc-eth-types = { path = "crates/rpc/rpc-eth-types", default-features = false }
 reth-rpc-layer = { path = "crates/rpc/rpc-layer" }
-reth-optimism-flashblocks = { path = "crates/optimism/flashblocks" }
 reth-rpc-server-types = { path = "crates/rpc/rpc-server-types" }
 reth-rpc-convert = { path = "crates/rpc/rpc-convert" }
 reth-stages = { path = "crates/stages/stages" }
@@ -459,20 +457,6 @@
 reth-ress-provider = { path = "crates/ress/provider" }
 
 # revm
-<<<<<<< HEAD
-revm = { version = "28.0.1", default-features = false }
-revm-bytecode = { version = "6.0.1", default-features = false }
-revm-database = { version = "7.0.1", default-features = false }
-revm-state = { version = "7.0.1", default-features = false }
-revm-primitives = { version = "20.0.0", default-features = false }
-revm-interpreter = { version = "23.0.1", default-features = false }
-revm-inspector = { version = "8.0.2", default-features = false }
-revm-context = { version = "9.0.1", default-features = false }
-revm-context-interface = { version = "8.0.1", default-features = false }
-revm-database-interface = { version = "7.0.1", default-features = false }
-op-revm = { version = "9.0.1", default-features = false }
-revm-inspectors = "0.28.2"
-=======
 revm = { version = "29.0.0", default-features = false }
 revm-bytecode = { version = "6.2.2", default-features = false }
 revm-database = { version = "7.0.5", default-features = false }
@@ -485,18 +469,17 @@
 revm-database-interface = { version = "7.0.5", default-features = false }
 op-revm = { version = "10.0.0", default-features = false }
 revm-inspectors = "0.29.0"
->>>>>>> 0b8b942c
 
 # eth
 alloy-chains = { version = "0.2.5", default-features = false }
-alloy-dyn-abi = "1.3.1"
+alloy-dyn-abi = "1.3.0"
 alloy-eip2124 = { version = "0.2.0", default-features = false }
-alloy-evm = { version = "0.18.2", default-features = false }
-alloy-primitives = { version = "1.3.1", default-features = false, features = ["map-foldhash"] }
+alloy-evm = { version = "0.18", default-features = false }
+alloy-primitives = { version = "1.3.0", default-features = false, features = ["map-foldhash"] }
 alloy-rlp = { version = "0.3.10", default-features = false, features = ["core-net"] }
-alloy-sol-macro = "1.3.1"
-alloy-sol-types = { version = "1.3.1", default-features = false }
-alloy-trie = { version = "0.9.1", default-features = false }
+alloy-sol-macro = "1.3.0"
+alloy-sol-types = { version = "1.3.0", default-features = false }
+alloy-trie = { version = "0.9.0", default-features = false }
 
 alloy-hardforks = "0.2.7"
 
@@ -548,7 +531,6 @@
 bitflags = "2.4"
 boyer-moore-magiclen = "0.2.16"
 bytes = { version = "1.5", default-features = false }
-brotli = "8"
 cfg-if = "1.0"
 clap = "4"
 dashmap = "6.0"
@@ -678,6 +660,11 @@
 tracy-client = "0.18.0"
 snmalloc-rs = { version = "0.3.7", features = ["build_cc"] }
 
+# TODO: When we build for a windows target on an ubuntu runner, crunchy tries to
+# get the wrong path, update this when the workflow has been updated
+#
+# See: https://github.com/eira-fransham/crunchy/issues/13
+crunchy = "=0.2.2"
 aes = "0.8.1"
 ahash = "0.8"
 anyhow = "1.0"
