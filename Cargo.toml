--- conflicted
+++ resolved
@@ -267,31 +267,17 @@
 alloy-sol-types = "0.7.0"
 alloy-rlp = "0.3.4"
 alloy-trie = "0.3.1"
-<<<<<<< HEAD
-alloy-rpc-types = { git = "https://github.com/alloy-rs/alloy", rev = "25916cd" }
-alloy-rpc-types-trace = { git = "https://github.com/alloy-rs/alloy", rev = "25916cd" }
-alloy-rpc-types-engine = { git = "https://github.com/alloy-rs/alloy", rev = "25916cd" }
-alloy-genesis = { git = "https://github.com/alloy-rs/alloy", rev = "25916cd" }
-alloy-node-bindings = { git = "https://github.com/alloy-rs/alloy", rev = "25916cd" }
-alloy-provider = { git = "https://github.com/alloy-rs/alloy", rev = "25916cd" }
-alloy-eips = { git = "https://github.com/alloy-rs/alloy", rev = "25916cd" }
-alloy-signer = { git = "https://github.com/alloy-rs/alloy", rev = "25916cd" }
-alloy-signer-wallet = { git = "https://github.com/alloy-rs/alloy", rev = "25916cd" }
-alloy-network = { git = "https://github.com/alloy-rs/alloy", rev = "25916cd" }
-alloy-consensus = { git = "https://github.com/alloy-rs/alloy", rev = "25916cd" }
-=======
-alloy-rpc-types = { git = "https://github.com/alloy-rs/alloy", rev = "987b393" }
-alloy-rpc-types-trace = { git = "https://github.com/alloy-rs/alloy", rev = "987b393" }
-alloy-rpc-types-engine = { git = "https://github.com/alloy-rs/alloy", rev = "987b393" }
-alloy-genesis = { git = "https://github.com/alloy-rs/alloy", rev = "987b393" }
-alloy-node-bindings = { git = "https://github.com/alloy-rs/alloy", rev = "987b393" }
-alloy-provider = { git = "https://github.com/alloy-rs/alloy", rev = "987b393", default-features = false, features = ["reqwest"] }
-alloy-eips = { git = "https://github.com/alloy-rs/alloy", rev = "987b393" }
-alloy-signer = { git = "https://github.com/alloy-rs/alloy", rev = "987b393" }
-alloy-signer-wallet = { git = "https://github.com/alloy-rs/alloy", rev = "987b393" }
-alloy-network = { git = "https://github.com/alloy-rs/alloy", rev = "987b393" }
-alloy-consensus = { git = "https://github.com/alloy-rs/alloy", rev = "987b393" }
->>>>>>> fe58f350
+alloy-rpc-types = { git = "https://github.com/alloy-rs/alloy", rev = "f44973a" }
+alloy-rpc-types-trace = { git = "https://github.com/alloy-rs/alloy", rev = "f44973a" }
+alloy-rpc-types-engine = { git = "https://github.com/alloy-rs/alloy", rev = "f44973a" }
+alloy-genesis = { git = "https://github.com/alloy-rs/alloy", rev = "f44973a" }
+alloy-node-bindings = { git = "https://github.com/alloy-rs/alloy", rev = "f44973a" }
+alloy-provider = { git = "https://github.com/alloy-rs/alloy", rev = "f44973a" }
+alloy-eips = { git = "https://github.com/alloy-rs/alloy", rev = "f44973a" }
+alloy-signer = { git = "https://github.com/alloy-rs/alloy", rev = "f44973a" }
+alloy-signer-wallet = { git = "https://github.com/alloy-rs/alloy", rev = "f44973a" }
+alloy-network = { git = "https://github.com/alloy-rs/alloy", rev = "f44973a" }
+alloy-consensus = { git = "https://github.com/alloy-rs/alloy", rev = "f44973a" }
 
 # misc
 aquamarine = "0.5"
