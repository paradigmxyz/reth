[workspace.package]
version = "1.6.0"
edition = "2021"
rust-version = "1.86"
license = "MIT OR Apache-2.0"
homepage = "https://paradigmxyz.github.io/reth"
repository = "https://github.com/paradigmxyz/reth"
exclude = [".github/"]

[workspace]
members = [
    "bin/reth-bench/",
    "bin/reth/",
    "crates/storage/rpc-provider/",
    "crates/chain-state/",
    "crates/chainspec/",
    "crates/cli/cli/",
    "crates/cli/commands/",
    "crates/cli/runner/",
    "crates/cli/util/",
    "crates/config/",
    "crates/consensus/common/",
    "crates/consensus/consensus/",
    "crates/consensus/debug-client/",
    "crates/e2e-test-utils/",
    "crates/engine/invalid-block-hooks/",
    "crates/engine/local",
    "crates/engine/primitives/",
    "crates/engine/service",
    "crates/engine/tree/",
    "crates/engine/util/",
    "crates/era",
    "crates/era-downloader",
    "crates/era-utils",
    "crates/errors/",
    "crates/ethereum/hardforks/",
    "crates/ethereum/cli/",
    "crates/ethereum/consensus/",
    "crates/ethereum/engine-primitives/",
    "crates/ethereum/evm",
    "crates/ethereum/node",
    "crates/ethereum/payload/",
    "crates/ethereum/primitives/",
    "crates/ethereum/reth/",
    "crates/etl/",
    "crates/evm/evm",
    "crates/evm/execution-errors",
    "crates/evm/execution-types",
    "crates/exex/exex/",
    "crates/exex/test-utils/",
    "crates/exex/types/",
    "crates/metrics/",
    "crates/net/banlist/",
    "crates/net/discv4/",
    "crates/net/discv5/",
    "crates/net/dns/",
    "crates/net/downloaders/",
    "crates/net/ecies/",
    "crates/net/eth-wire-types",
    "crates/net/eth-wire/",
    "crates/net/nat/",
    "crates/net/network-api/",
    "crates/net/network-types/",
    "crates/net/network/",
    "crates/net/p2p/",
    "crates/net/peers/",
    "crates/node/api/",
    "crates/node/builder/",
    "crates/node/core/",
    "crates/node/ethstats",
    "crates/node/events/",
    "crates/node/metrics",
    "crates/node/types",
    "crates/optimism/bin",
    "crates/optimism/chainspec",
    "crates/optimism/cli",
    "crates/optimism/consensus",
    "crates/optimism/evm/",
    "crates/optimism/hardforks/",
    "crates/optimism/node/",
    "crates/optimism/payload/",
    "crates/optimism/primitives/",
    "crates/optimism/reth/",
    "crates/optimism/rpc/",
    "crates/optimism/storage",
    "crates/optimism/txpool/",
    "crates/payload/basic/",
    "crates/payload/builder/",
    "crates/payload/builder-primitives/",
    "crates/payload/primitives/",
    "crates/payload/validator/",
    "crates/payload/util/",
    "crates/primitives-traits/",
    "crates/primitives/",
    "crates/prune/prune",
    "crates/prune/types",
    "crates/ress/protocol",
    "crates/ress/provider",
    "crates/revm/",
    "crates/rpc/ipc/",
    "crates/rpc/rpc-api/",
    "crates/rpc/rpc-builder/",
    "crates/rpc/rpc-engine-api/",
    "crates/rpc/rpc-eth-api/",
    "crates/rpc/rpc-eth-types/",
    "crates/rpc/rpc-layer",
    "crates/rpc/rpc-server-types/",
    "crates/rpc/rpc-testing-util/",
    "crates/rpc/rpc-e2e-tests/",
    "crates/rpc/rpc-convert/",
    "crates/rpc/rpc/",
    "crates/stages/api/",
    "crates/stages/stages/",
    "crates/stages/types/",
    "crates/stateless",
    "crates/static-file/static-file",
    "crates/static-file/types/",
    "crates/storage/codecs/",
    "crates/storage/codecs/derive/",
    "crates/storage/db-api/",
    "crates/storage/db-common",
    "crates/storage/db-models/",
    "crates/storage/db/",
    "crates/storage/errors/",
    "crates/storage/libmdbx-rs/",
    "crates/storage/libmdbx-rs/mdbx-sys/",
    "crates/storage/nippy-jar/",
    "crates/storage/provider/",
    "crates/storage/storage-api/",
    "crates/storage/zstd-compressors/",
    "crates/tasks/",
    "crates/tokio-util/",
    "crates/tracing/",
    "crates/transaction-pool/",
    "crates/trie/common",
    "crates/trie/db",
    "crates/trie/parallel/",
    "crates/trie/sparse",
    "crates/trie/sparse-parallel/",
    "crates/trie/trie",
    "examples/beacon-api-sidecar-fetcher/",
    "examples/beacon-api-sse/",
    "examples/bsc-p2p",
    "examples/custom-dev-node/",
    "examples/custom-node/",
    "examples/custom-engine-types/",
    "examples/custom-evm/",
    "examples/custom-inspector/",
    "examples/custom-node-components/",
    "examples/custom-payload-builder/",
    "examples/custom-rlpx-subprotocol",
    "examples/custom-node",
    "examples/db-access",
    "examples/engine-api-access",
    "examples/exex-hello-world",
    "examples/exex-subscription",
    "examples/exex-test",
    "examples/full-contract-state",
    "examples/manual-p2p/",
    "examples/network-txpool/",
    "examples/network/",
    "examples/network-proxy/",
    "examples/node-custom-rpc/",
    "examples/node-event-hooks/",
    "examples/polygon-p2p/",
    "examples/rpc-db/",
    "examples/precompile-cache/",
    "examples/txpool-tracing/",
    "examples/custom-beacon-withdrawals",
    "testing/ef-tests/",
    "testing/testing-utils",
    "crates/tracing-otlp",
]
default-members = ["bin/reth"]
exclude = ["docs/cli"]

# Explicitly set the resolver to version 2, which is the default for packages with edition >= 2021
# https://doc.rust-lang.org/edition-guide/rust-2021/default-cargo-resolver.html
resolver = "2"

[workspace.lints]
rust.missing_debug_implementations = "warn"
rust.missing_docs = "warn"
rust.rust_2018_idioms = { level = "deny", priority = -1 }
rust.unreachable_pub = "warn"
rust.unused_must_use = "deny"
rustdoc.all = "warn"
# rust.unnameable-types = "warn"

[workspace.lints.clippy]
# These are some of clippy's nursery (i.e., experimental) lints that we like.
# By default, nursery lints are allowed. Some of the lints below have made good
# suggestions which we fixed. The others didn't have any findings, so we can
# assume they don't have that many false positives. Let's enable them to
# prevent future problems.
borrow_as_ptr = "warn"
branches_sharing_code = "warn"
clear_with_drain = "warn"
cloned_instead_of_copied = "warn"
collection_is_never_read = "warn"
dbg_macro = "warn"
derive_partial_eq_without_eq = "warn"
doc_markdown = "warn"
empty_line_after_doc_comments = "warn"
empty_line_after_outer_attr = "warn"
enum_glob_use = "warn"
equatable_if_let = "warn"
explicit_into_iter_loop = "warn"
explicit_iter_loop = "warn"
flat_map_option = "warn"
from_iter_instead_of_collect = "warn"
if_not_else = "warn"
if_then_some_else_none = "warn"
implicit_clone = "warn"
imprecise_flops = "warn"
iter_on_empty_collections = "warn"
iter_on_single_items = "warn"
iter_with_drain = "warn"
iter_without_into_iter = "warn"
large_stack_frames = "warn"
manual_assert = "warn"
manual_clamp = "warn"
manual_is_variant_and = "warn"
manual_string_new = "warn"
match_same_arms = "warn"
missing-const-for-fn = "warn"
mutex_integer = "warn"
naive_bytecount = "warn"
needless_bitwise_bool = "warn"
needless_continue = "warn"
needless_for_each = "warn"
needless_pass_by_ref_mut = "warn"
nonstandard_macro_braces = "warn"
option_as_ref_cloned = "warn"
or_fun_call = "warn"
path_buf_push_overwrite = "warn"
read_zero_byte_vec = "warn"
result_large_err = "allow"
redundant_clone = "warn"
redundant_else = "warn"
single_char_pattern = "warn"
string_lit_as_bytes = "warn"
string_lit_chars_any = "warn"
suboptimal_flops = "warn"
suspicious_operation_groupings = "warn"
trailing_empty_array = "warn"
trait_duplication_in_bounds = "warn"
transmute_undefined_repr = "warn"
trivial_regex = "warn"
tuple_array_conversions = "warn"
type_repetition_in_bounds = "warn"
uninhabited_references = "warn"
unnecessary_self_imports = "warn"
unnecessary_struct_initialization = "warn"
unnested_or_patterns = "warn"
unused_peekable = "warn"
unused_rounding = "warn"
use_self = "warn"
useless_let_if_seq = "warn"
while_float = "warn"
zero_sized_map_values = "warn"

# These are nursery lints which have findings. Allow them for now. Some are not
# quite mature enough for use in our codebase and some we don't really want.
# Explicitly listing should make it easier to fix in the future.
as_ptr_cast_mut = "allow"
cognitive_complexity = "allow"
debug_assert_with_mut_call = "allow"
fallible_impl_from = "allow"
future_not_send = "allow"
needless_collect = "allow"
non_send_fields_in_send_ty = "allow"
redundant_pub_crate = "allow"
significant_drop_in_scrutinee = "allow"
significant_drop_tightening = "allow"
too_long_first_doc_paragraph = "allow"

# Speed up compilation time for dev builds by reducing emitted debug info.
# NOTE: Debuggers may provide less useful information with this setting.
# Uncomment this section if you're using a debugger.
[profile.dev]
# https://davidlattimore.github.io/posts/2024/02/04/speeding-up-the-rust-edit-build-run-cycle.html
debug = "line-tables-only"
split-debuginfo = "unpacked"

# Speed up tests.
[profile.dev.package]
proptest.opt-level = 3
rand_chacha.opt-level = 3
rand_xorshift.opt-level = 3
unarray.opt-level = 3

# Meant for testing - all optimizations, but with debug assertions and overflow checks.
[profile.hivetests]
inherits = "test"
opt-level = 3
lto = "thin"

[profile.release]
opt-level = 3
lto = "thin"
debug = "none"
strip = "symbols"
panic = "unwind"
codegen-units = 16

# Use the `--profile profiling` flag to show symbols in release mode.
# e.g. `cargo build --profile profiling`
[profile.profiling]
inherits = "release"
debug = "full"
strip = "none"

# Include debug info in benchmarks too.
[profile.bench]
inherits = "profiling"

[profile.maxperf]
inherits = "release"
lto = "fat"
codegen-units = 1

[workspace.dependencies]
# reth
op-reth = { path = "crates/optimism/bin" }
reth = { path = "bin/reth" }
reth-storage-rpc-provider = { path = "crates/storage/rpc-provider" }
reth-basic-payload-builder = { path = "crates/payload/basic" }
reth-bench = { path = "bin/reth-bench" }
reth-chain-state = { path = "crates/chain-state" }
reth-chainspec = { path = "crates/chainspec", default-features = false }
reth-cli = { path = "crates/cli/cli" }
reth-cli-commands = { path = "crates/cli/commands" }
reth-cli-runner = { path = "crates/cli/runner" }
reth-cli-util = { path = "crates/cli/util" }
reth-codecs = { path = "crates/storage/codecs" }
reth-codecs-derive = { path = "crates/storage/codecs/derive" }
reth-config = { path = "crates/config", default-features = false }
reth-consensus = { path = "crates/consensus/consensus", default-features = false }
reth-consensus-common = { path = "crates/consensus/common", default-features = false }
reth-consensus-debug-client = { path = "crates/consensus/debug-client" }
reth-db = { path = "crates/storage/db", default-features = false }
reth-db-api = { path = "crates/storage/db-api" }
reth-db-common = { path = "crates/storage/db-common" }
reth-db-models = { path = "crates/storage/db-models", default-features = false }
reth-discv4 = { path = "crates/net/discv4" }
reth-discv5 = { path = "crates/net/discv5" }
reth-dns-discovery = { path = "crates/net/dns" }
reth-downloaders = { path = "crates/net/downloaders" }
reth-e2e-test-utils = { path = "crates/e2e-test-utils" }
reth-ecies = { path = "crates/net/ecies" }
reth-engine-local = { path = "crates/engine/local" }
reth-engine-primitives = { path = "crates/engine/primitives", default-features = false }
reth-engine-tree = { path = "crates/engine/tree" }
reth-engine-service = { path = "crates/engine/service" }
reth-engine-util = { path = "crates/engine/util" }
reth-era = { path = "crates/era" }
reth-era-downloader = { path = "crates/era-downloader" }
reth-era-utils = { path = "crates/era-utils" }
reth-errors = { path = "crates/errors" }
reth-eth-wire = { path = "crates/net/eth-wire" }
reth-eth-wire-types = { path = "crates/net/eth-wire-types" }
reth-ethereum-cli = { path = "crates/ethereum/cli" }
reth-ethereum-consensus = { path = "crates/ethereum/consensus", default-features = false }
reth-ethereum-engine-primitives = { path = "crates/ethereum/engine-primitives", default-features = false }
reth-ethereum-forks = { path = "crates/ethereum/hardforks", default-features = false }
reth-ethereum-payload-builder = { path = "crates/ethereum/payload" }
reth-ethereum-primitives = { path = "crates/ethereum/primitives", default-features = false }
reth-ethereum = { path = "crates/ethereum/reth" }
reth-etl = { path = "crates/etl" }
reth-evm = { path = "crates/evm/evm", default-features = false }
reth-evm-ethereum = { path = "crates/ethereum/evm", default-features = false }
reth-optimism-evm = { path = "crates/optimism/evm", default-features = false }
reth-execution-errors = { path = "crates/evm/execution-errors", default-features = false }
reth-execution-types = { path = "crates/evm/execution-types", default-features = false }
reth-exex = { path = "crates/exex/exex" }
reth-exex-test-utils = { path = "crates/exex/test-utils" }
reth-exex-types = { path = "crates/exex/types" }
reth-fs-util = { path = "crates/fs-util" }
reth-invalid-block-hooks = { path = "crates/engine/invalid-block-hooks" }
reth-ipc = { path = "crates/rpc/ipc" }
reth-libmdbx = { path = "crates/storage/libmdbx-rs" }
reth-mdbx-sys = { path = "crates/storage/libmdbx-rs/mdbx-sys" }
reth-metrics = { path = "crates/metrics" }
reth-net-banlist = { path = "crates/net/banlist" }
reth-net-nat = { path = "crates/net/nat" }
reth-network = { path = "crates/net/network" }
reth-network-api = { path = "crates/net/network-api" }
reth-network-p2p = { path = "crates/net/p2p" }
reth-network-peers = { path = "crates/net/peers", default-features = false }
reth-network-types = { path = "crates/net/network-types" }
reth-nippy-jar = { path = "crates/storage/nippy-jar" }
reth-node-api = { path = "crates/node/api" }
reth-node-builder = { path = "crates/node/builder" }
reth-node-core = { path = "crates/node/core" }
reth-node-ethereum = { path = "crates/ethereum/node" }
reth-node-ethstats = { path = "crates/node/ethstats" }
reth-node-events = { path = "crates/node/events" }
reth-node-metrics = { path = "crates/node/metrics" }
reth-optimism-node = { path = "crates/optimism/node" }
reth-node-types = { path = "crates/node/types" }
reth-op = { path = "crates/optimism/reth", default-features = false }
reth-optimism-chainspec = { path = "crates/optimism/chainspec", default-features = false }
reth-optimism-cli = { path = "crates/optimism/cli" }
reth-optimism-consensus = { path = "crates/optimism/consensus", default-features = false }
reth-optimism-forks = { path = "crates/optimism/hardforks", default-features = false }
reth-optimism-payload-builder = { path = "crates/optimism/payload" }
reth-optimism-primitives = { path = "crates/optimism/primitives", default-features = false }
reth-optimism-rpc = { path = "crates/optimism/rpc" }
reth-optimism-storage = { path = "crates/optimism/storage" }
reth-optimism-txpool = { path = "crates/optimism/txpool" }
reth-payload-builder = { path = "crates/payload/builder" }
reth-payload-builder-primitives = { path = "crates/payload/builder-primitives" }
reth-payload-primitives = { path = "crates/payload/primitives" }
reth-payload-validator = { path = "crates/payload/validator" }
reth-payload-util = { path = "crates/payload/util" }
reth-primitives = { path = "crates/primitives", default-features = false }
reth-primitives-traits = { path = "crates/primitives-traits", default-features = false }
reth-provider = { path = "crates/storage/provider" }
reth-prune = { path = "crates/prune/prune" }
reth-prune-types = { path = "crates/prune/types", default-features = false }
reth-revm = { path = "crates/revm", default-features = false }
reth-rpc = { path = "crates/rpc/rpc" }
reth-rpc-api = { path = "crates/rpc/rpc-api" }
reth-rpc-api-testing-util = { path = "crates/rpc/rpc-testing-util" }
reth-rpc-builder = { path = "crates/rpc/rpc-builder" }
reth-rpc-e2e-tests = { path = "crates/rpc/rpc-e2e-tests" }
reth-rpc-engine-api = { path = "crates/rpc/rpc-engine-api" }
reth-rpc-eth-api = { path = "crates/rpc/rpc-eth-api" }
reth-rpc-eth-types = { path = "crates/rpc/rpc-eth-types", default-features = false }
reth-rpc-layer = { path = "crates/rpc/rpc-layer" }
reth-rpc-server-types = { path = "crates/rpc/rpc-server-types" }
reth-rpc-convert = { path = "crates/rpc/rpc-convert" }
reth-stages = { path = "crates/stages/stages" }
reth-stages-api = { path = "crates/stages/api" }
reth-stages-types = { path = "crates/stages/types", default-features = false }
reth-stateless = { path = "crates/stateless" }
reth-static-file = { path = "crates/static-file/static-file" }
reth-static-file-types = { path = "crates/static-file/types", default-features = false }
reth-storage-api = { path = "crates/storage/storage-api", default-features = false }
reth-storage-errors = { path = "crates/storage/errors", default-features = false }
reth-tasks = { path = "crates/tasks" }
reth-testing-utils = { path = "testing/testing-utils" }
reth-tokio-util = { path = "crates/tokio-util" }
reth-tracing = { path = "crates/tracing" }
reth-transaction-pool = { path = "crates/transaction-pool" }
reth-trie = { path = "crates/trie/trie" }
reth-trie-common = { path = "crates/trie/common", default-features = false }
reth-trie-db = { path = "crates/trie/db" }
reth-trie-parallel = { path = "crates/trie/parallel" }
reth-trie-sparse = { path = "crates/trie/sparse", default-features = false }
reth-trie-sparse-parallel = { path = "crates/trie/sparse-parallel" }
reth-zstd-compressors = { path = "crates/storage/zstd-compressors", default-features = false }
reth-ress-protocol = { path = "crates/ress/protocol" }
reth-ress-provider = { path = "crates/ress/provider" }

# revm
revm = { version = "27.0.3", default-features = false }
revm-bytecode = { version = "6.0.1", default-features = false }
revm-database = { version = "7.0.1", default-features = false }
revm-state = { version = "7.0.1", default-features = false }
revm-primitives = { version = "20.0.0", default-features = false }
revm-interpreter = { version = "23.0.1", default-features = false }
revm-inspector = { version = "8.0.2", default-features = false }
revm-context = { version = "8.0.2", default-features = false }
revm-context-interface = { version = "8.0.1", default-features = false }
revm-database-interface = { version = "7.0.1", default-features = false }
op-revm = { version = "8.0.3", default-features = false }
revm-inspectors = "0.27.1"

# eth
alloy-chains = { version = "0.2.5", default-features = false }
alloy-dyn-abi = "1.3.0"
alloy-eip2124 = { version = "0.2.0", default-features = false }
alloy-evm = { version = "0.16", default-features = false }
alloy-primitives = { version = "1.3.0", default-features = false, features = ["map-foldhash"] }
alloy-rlp = { version = "0.3.10", default-features = false, features = ["core-net"] }
alloy-sol-macro = "1.3.0"
alloy-sol-types = { version = "1.3.0", default-features = false }
alloy-trie = { version = "0.9.0", default-features = false }

alloy-hardforks = "0.2.7"

alloy-consensus = { version = "1.0.23", default-features = false }
alloy-contract = { version = "1.0.23", default-features = false }
alloy-eips = { version = "1.0.23", default-features = false }
alloy-genesis = { version = "1.0.23", default-features = false }
alloy-json-rpc = { version = "1.0.23", default-features = false }
alloy-network = { version = "1.0.23", default-features = false }
alloy-network-primitives = { version = "1.0.23", default-features = false }
alloy-provider = { version = "1.0.23", features = ["reqwest"], default-features = false }
alloy-pubsub = { version = "1.0.23", default-features = false }
alloy-rpc-client = { version = "1.0.23", default-features = false }
alloy-rpc-types = { version = "1.0.23", features = ["eth"], default-features = false }
alloy-rpc-types-admin = { version = "1.0.23", default-features = false }
alloy-rpc-types-anvil = { version = "1.0.23", default-features = false }
alloy-rpc-types-beacon = { version = "1.0.23", default-features = false }
alloy-rpc-types-debug = { version = "1.0.23", default-features = false }
alloy-rpc-types-engine = { version = "1.0.23", default-features = false }
alloy-rpc-types-eth = { version = "1.0.23", default-features = false }
alloy-rpc-types-mev = { version = "1.0.23", default-features = false }
alloy-rpc-types-trace = { version = "1.0.23", default-features = false }
alloy-rpc-types-txpool = { version = "1.0.23", default-features = false }
alloy-serde = { version = "1.0.23", default-features = false }
alloy-signer = { version = "1.0.23", default-features = false }
alloy-signer-local = { version = "1.0.23", default-features = false }
alloy-transport = { version = "1.0.23" }
alloy-transport-http = { version = "1.0.23", features = ["reqwest-rustls-tls"], default-features = false }
alloy-transport-ipc = { version = "1.0.23", default-features = false }
alloy-transport-ws = { version = "1.0.23", default-features = false }

# op
alloy-op-evm = { version = "0.16", default-features = false }
alloy-op-hardforks = "0.2.13"
<<<<<<< HEAD
op-alloy-rpc-types = { version = "0.18.12", default-features = false }
op-alloy-rpc-types-engine = { version = "0.18.12", default-features = false }
op-alloy-network = { version = "0.18.12", default-features = false }
op-alloy-consensus = { version = "0.18.12", default-features = false }
op-alloy-rpc-jsonrpsee = { version = "0.18.12", default-features = false }
=======
op-alloy-rpc-types = { version = "0.18.14", default-features = false }
op-alloy-rpc-types-engine = { version = "0.18.14", default-features = false }
op-alloy-network = { version = "0.18.14", default-features = false }
op-alloy-consensus = { version = "0.18.14", default-features = false }
op-alloy-rpc-jsonrpsee = { version = "0.18.14", default-features = false }
>>>>>>> 575a99fd
op-alloy-flz = { version = "0.13.1", default-features = false }

# misc
either = { version = "1.15.0", default-features = false }
aquamarine = "0.6"
auto_impl = "1"
backon = { version = "1.2", default-features = false, features = ["std-blocking-sleep", "tokio-sleep"] }
bincode = "1.3"
bitflags = "2.4"
blake3 = "1.5.5"
boyer-moore-magiclen = "0.2.16"
bytes = { version = "1.5", default-features = false }
cfg-if = "1.0"
clap = "4"
dashmap = "6.0"
derive_more = { version = "2", default-features = false, features = ["full"] }
dirs-next = "2.0.0"
dyn-clone = "1.0.17"
eyre = "0.6"
fdlimit = "0.3.0"
generic-array = "0.14"
humantime = "2.1"
humantime-serde = "1.1"
itertools = { version = "0.14", default-features = false }
linked_hash_set = "0.1"
lz4 = "1.28.1"
modular-bitfield = "0.11.2"
notify = { version = "8.0.0", default-features = false, features = ["macos_fsevent"] }
nybbles = { version = "0.4.0", default-features = false }
once_cell = { version = "1.19", default-features = false, features = ["critical-section"] }
parking_lot = "0.12"
paste = "1.0"
rand = "0.9"
rayon = "1.7"
rustc-hash = { version = "2.0", default-features = false }
schnellru = "0.2"
serde = { version = "1.0", default-features = false }
serde_json = { version = "1.0", default-features = false, features = ["alloc"] }
serde_with = { version = "3", default-features = false, features = ["macros"] }
sha2 = { version = "0.10", default-features = false }
shellexpand = "3.0.0"
smallvec = "1"
strum = { version = "0.27", default-features = false }
strum_macros = "0.27"
syn = "2.0"
thiserror = { version = "2.0.0", default-features = false }
tar = "0.4.44"
tracing = { version = "0.1.0", default-features = false }
tracing-appender = "0.2"
url = { version = "2.3", default-features = false }
zstd = "0.13"
byteorder = "1"
mini-moka = "0.10"
tar-no-std = { version = "0.3.2", default-features = false }
miniz_oxide = { version = "0.8.4", default-features = false }
chrono = "0.4.41"

# metrics
metrics = "0.24.0"
metrics-derive = "0.1"
metrics-exporter-prometheus = { version = "0.16.0", default-features = false }
metrics-process = "2.1.0"
metrics-util = { default-features = false, version = "0.19.0" }

# proc-macros
proc-macro2 = "1.0"
quote = "1.0"

# tokio
tokio = { version = "1.44.2", default-features = false }
tokio-stream = "0.1.11"
tokio-tungstenite = "0.26.2"
tokio-util = { version = "0.7.4", features = ["codec"] }

# async
async-stream = "0.3"
async-trait = "0.1.68"
futures = "0.3"
futures-core = "0.3"
futures-util = { version = "0.3", default-features = false }
hyper = "1.3"
hyper-util = "0.1.5"
pin-project = "1.0.12"
reqwest = { version = "0.12", default-features = false }
tracing-futures = "0.2"
tower = "0.5"
tower-http = "0.6"

# p2p
discv5 = "0.9"
if-addrs = "0.13"

# rpc
jsonrpsee = "0.25.1"
jsonrpsee-core = "0.25.1"
jsonrpsee-server = "0.25.1"
jsonrpsee-http-client = "0.25.1"
jsonrpsee-types = "0.25.1"

# http
http = "1.0"
http-body = "1.0"
http-body-util = "0.1.2"
jsonwebtoken = "9"
proptest-arbitrary-interop = "0.1.0"

# crypto
enr = { version = "0.13", default-features = false }
k256 = { version = "0.13", default-features = false, features = ["ecdsa"] }
secp256k1 = { version = "0.30", default-features = false, features = ["global-context", "recovery"] }
# rand 8 for secp256k1
rand_08 = { package = "rand", version = "0.8" }

# for eip-4844
c-kzg = "2.1.1"

# config
toml = "0.8"

# misc-testing
arbitrary = "1.3"
assert_matches = "1.5.0"
criterion = { package = "codspeed-criterion-compat", version = "2.7" }
proptest = "1.7"
proptest-derive = "0.5"
similar-asserts = { version = "1.5.0", features = ["serde"] }
tempfile = "3.20"
test-fuzz = "7"
rstest = "0.24.0"
test-case = "3"

# ssz encoding
ethereum_ssz = "0.9.0"
ethereum_ssz_derive = "0.9.0"

# allocators
tikv-jemalloc-ctl = "0.6"
tikv-jemallocator = "0.6"
tracy-client = "0.18.0"
snmalloc-rs = { version = "0.3.7", features = ["build_cc"] }

# TODO: When we build for a windows target on an ubuntu runner, crunchy tries to
# get the wrong path, update this when the workflow has been updated
#
# See: https://github.com/eira-fransham/crunchy/issues/13
crunchy = "=0.2.2"
aes = "0.8.1"
ahash = "0.8"
anyhow = "1.0"
bindgen = { version = "0.70", default-features = false }
block-padding = "0.3.2"
cc = "=1.2.15"
cipher = "0.4.3"
comfy-table = "7.0"
concat-kdf = "0.1.0"
convert_case = "0.7.0"
crossbeam-channel = "0.5.13"
crossterm = "0.28.0"
csv = "1.3.0"
ctr = "0.9.2"
data-encoding = "2"
delegate = "0.13"
digest = "0.10.5"
hash-db = "=0.15.2"
hickory-resolver = "0.25.0"
hmac = "0.12.1"
human_bytes = "0.4.1"
indexmap = "2"
interprocess = "2.2.0"
lz4_flex = { version = "0.11", default-features = false }
memmap2 = "0.9.4"
mev-share-sse = { version = "0.5.0", default-features = false }
num-traits = "0.2.15"
page_size = "0.6.0"
parity-scale-codec = "3.2.1"
plain_hasher = "0.2"
pretty_assertions = "1.4"
ratatui = { version = "0.29", default-features = false }
ringbuffer = "0.15.0"
rmp-serde = "1.3"
roaring = "0.10.2"
rolling-file = "0.2.0"
sha3 = "0.10.5"
snap = "1.1.1"
socket2 = { version = "0.5", default-features = false }
sysinfo = { version = "0.33", default-features = false }
tracing-journald = "0.3"
tracing-logfmt = "0.3.3"
tracing-subscriber = { version = "0.3", default-features = false }
triehash = "0.8"
typenum = "1.15.0"
vergen = "9.0.4"
visibility = "0.1.1"
walkdir = "2.3.3"
vergen-git2 = "1.0.5"

# [patch.crates-io]
# alloy-consensus = { git = "https://github.com/alloy-rs/alloy", rev = "3049f232fbb44d1909883e154eb38ec5962f53a3" }
# alloy-contract = { git = "https://github.com/alloy-rs/alloy", rev = "3049f232fbb44d1909883e154eb38ec5962f53a3" }
# alloy-eips = { git = "https://github.com/alloy-rs/alloy", rev = "3049f232fbb44d1909883e154eb38ec5962f53a3" }
# alloy-genesis = { git = "https://github.com/alloy-rs/alloy", rev = "3049f232fbb44d1909883e154eb38ec5962f53a3" }
# alloy-json-rpc = { git = "https://github.com/alloy-rs/alloy", rev = "3049f232fbb44d1909883e154eb38ec5962f53a3" }
# alloy-network = { git = "https://github.com/alloy-rs/alloy", rev = "3049f232fbb44d1909883e154eb38ec5962f53a3" }
# alloy-network-primitives = { git = "https://github.com/alloy-rs/alloy", rev = "3049f232fbb44d1909883e154eb38ec5962f53a3" }
# alloy-provider = { git = "https://github.com/alloy-rs/alloy", rev = "3049f232fbb44d1909883e154eb38ec5962f53a3" }
# alloy-pubsub = { git = "https://github.com/alloy-rs/alloy", rev = "3049f232fbb44d1909883e154eb38ec5962f53a3" }
# alloy-rpc-client = { git = "https://github.com/alloy-rs/alloy", rev = "3049f232fbb44d1909883e154eb38ec5962f53a3" }
# alloy-rpc-types = { git = "https://github.com/alloy-rs/alloy", rev = "3049f232fbb44d1909883e154eb38ec5962f53a3" }
# alloy-rpc-types-admin = { git = "https://github.com/alloy-rs/alloy", rev = "3049f232fbb44d1909883e154eb38ec5962f53a3" }
# alloy-rpc-types-anvil = { git = "https://github.com/alloy-rs/alloy", rev = "3049f232fbb44d1909883e154eb38ec5962f53a3" }
# alloy-rpc-types-beacon = { git = "https://github.com/alloy-rs/alloy", rev = "3049f232fbb44d1909883e154eb38ec5962f53a3" }
# alloy-rpc-types-debug = { git = "https://github.com/alloy-rs/alloy", rev = "3049f232fbb44d1909883e154eb38ec5962f53a3" }
# alloy-rpc-types-engine = { git = "https://github.com/alloy-rs/alloy", rev = "3049f232fbb44d1909883e154eb38ec5962f53a3" }
# alloy-rpc-types-eth = { git = "https://github.com/alloy-rs/alloy", rev = "3049f232fbb44d1909883e154eb38ec5962f53a3" }
# alloy-rpc-types-mev = { git = "https://github.com/alloy-rs/alloy", rev = "3049f232fbb44d1909883e154eb38ec5962f53a3" }
# alloy-rpc-types-trace = { git = "https://github.com/alloy-rs/alloy", rev = "3049f232fbb44d1909883e154eb38ec5962f53a3" }
# alloy-rpc-types-txpool = { git = "https://github.com/alloy-rs/alloy", rev = "3049f232fbb44d1909883e154eb38ec5962f53a3" }
# alloy-serde = { git = "https://github.com/alloy-rs/alloy", rev = "3049f232fbb44d1909883e154eb38ec5962f53a3" }
# alloy-signer = { git = "https://github.com/alloy-rs/alloy", rev = "3049f232fbb44d1909883e154eb38ec5962f53a3" }
# alloy-signer-local = { git = "https://github.com/alloy-rs/alloy", rev = "3049f232fbb44d1909883e154eb38ec5962f53a3" }
# alloy-transport = { git = "https://github.com/alloy-rs/alloy", rev = "3049f232fbb44d1909883e154eb38ec5962f53a3" }
# alloy-transport-http = { git = "https://github.com/alloy-rs/alloy", rev = "3049f232fbb44d1909883e154eb38ec5962f53a3" }
# alloy-transport-ipc = { git = "https://github.com/alloy-rs/alloy", rev = "3049f232fbb44d1909883e154eb38ec5962f53a3" }
# alloy-transport-ws = { git = "https://github.com/alloy-rs/alloy", rev = "3049f232fbb44d1909883e154eb38ec5962f53a3" }

# op-alloy-consensus = { git = "https://github.com/alloy-rs/op-alloy", rev = "a79d6fc" }
# op-alloy-network = { git = "https://github.com/alloy-rs/op-alloy", rev = "a79d6fc" }
# op-alloy-rpc-types = { git = "https://github.com/alloy-rs/op-alloy", rev = "a79d6fc" }
# op-alloy-rpc-types-engine = { git = "https://github.com/alloy-rs/op-alloy", rev = "a79d6fc" }
# op-alloy-rpc-jsonrpsee = { git = "https://github.com/alloy-rs/op-alloy", rev = "a79d6fc" }
#
# revm-inspectors = { git = "https://github.com/paradigmxyz/revm-inspectors", rev = "1207e33" }
#
# jsonrpsee = { git = "https://github.com/paradigmxyz/jsonrpsee", branch = "matt/make-rpc-service-pub" }
# jsonrpsee-core = { git = "https://github.com/paradigmxyz/jsonrpsee", branch = "matt/make-rpc-service-pub" }
# jsonrpsee-server = { git = "https://github.com/paradigmxyz/jsonrpsee", branch = "matt/make-rpc-service-pub" }
# jsonrpsee-http-client = { git = "https://github.com/paradigmxyz/jsonrpsee", branch = "matt/make-rpc-service-pub" }
# jsonrpsee-types = { git = "https://github.com/paradigmxyz/jsonrpsee", branch = "matt/make-rpc-service-pub" }<|MERGE_RESOLUTION|>--- conflicted
+++ resolved
@@ -512,19 +512,11 @@
 # op
 alloy-op-evm = { version = "0.16", default-features = false }
 alloy-op-hardforks = "0.2.13"
-<<<<<<< HEAD
-op-alloy-rpc-types = { version = "0.18.12", default-features = false }
-op-alloy-rpc-types-engine = { version = "0.18.12", default-features = false }
-op-alloy-network = { version = "0.18.12", default-features = false }
-op-alloy-consensus = { version = "0.18.12", default-features = false }
-op-alloy-rpc-jsonrpsee = { version = "0.18.12", default-features = false }
-=======
 op-alloy-rpc-types = { version = "0.18.14", default-features = false }
 op-alloy-rpc-types-engine = { version = "0.18.14", default-features = false }
 op-alloy-network = { version = "0.18.14", default-features = false }
 op-alloy-consensus = { version = "0.18.14", default-features = false }
 op-alloy-rpc-jsonrpsee = { version = "0.18.14", default-features = false }
->>>>>>> 575a99fd
 op-alloy-flz = { version = "0.13.1", default-features = false }
 
 # misc
