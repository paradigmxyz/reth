[workspace.package]
version = "1.0.0"
edition = "2021"
rust-version = "1.79"
license = "MIT OR Apache-2.0"
homepage = "https://paradigmxyz.github.io/reth"
repository = "https://github.com/paradigmxyz/reth"
exclude = [".github/"]

[workspace]
members = [
    "bin/reth-bench/",
    "bin/reth/",
    "crates/blockchain-tree/",
    "crates/blockchain-tree-api/",
    "crates/chainspec/",
    "crates/cli/cli/",
    "crates/cli/commands/",
    "crates/cli/runner/",
    "crates/config/",
    "crates/consensus/auto-seal/",
    "crates/consensus/beacon/",
    "crates/consensus/common/",
    "crates/consensus/consensus/",
    "crates/consensus/debug-client/",
    "crates/ethereum-forks/",
    "crates/e2e-test-utils/",
<<<<<<< HEAD
    "crates/engine-primitives/",
    "crates/engine/tree/",
=======
    "crates/engine/primitives/",
    "crates/engine/util/",
>>>>>>> 3bf3b9e3
    "crates/errors/",
    "crates/ethereum-forks/",
    "crates/ethereum/consensus/",
    "crates/ethereum/engine-primitives/",
    "crates/ethereum/evm",
    "crates/ethereum/node",
    "crates/ethereum/payload/",
    "crates/etl/",
    "crates/evm/",
    "crates/evm/execution-errors",
    "crates/evm/execution-types",
    "crates/exex/exex/",
    "crates/exex/test-utils/",
    "crates/exex/types/",
    "crates/metrics/",
    "crates/metrics/metrics-derive/",
    "crates/net/banlist/",
    "crates/net/discv4/",
    "crates/net/discv5/",
    "crates/net/dns/",
    "crates/net/downloaders/",
    "crates/net/ecies/",
    "crates/net/eth-wire-types",
    "crates/net/eth-wire/",
    "crates/net/nat/",
    "crates/net/network-api/",
    "crates/net/network-types/",
    "crates/net/network/",
    "crates/net/p2p/",
    "crates/net/peers/",
    "crates/node-core/",
    "crates/node/api/",
    "crates/node/builder/",
    "crates/node/events/",
    "crates/optimism/cli",
    "crates/optimism/consensus",
    "crates/optimism/evm/",
    "crates/optimism/node/",
    "crates/optimism/payload/",
    "crates/optimism/primitives/",
    "crates/payload/basic/",
    "crates/payload/builder/",
    "crates/payload/primitives/",
    "crates/payload/validator/",
    "crates/primitives/",
    "crates/primitives-traits/",
    "crates/prune/prune",
    "crates/prune/types",
    "crates/revm/",
    "crates/rpc/ipc/",
    "crates/rpc/rpc-api/",
    "crates/rpc/rpc-builder/",
    "crates/rpc/rpc-engine-api/",
    "crates/rpc/rpc-eth-api/",
    "crates/rpc/rpc-eth-types/",
    "crates/rpc/rpc-layer",
    "crates/rpc/rpc-testing-util/",
    "crates/rpc/rpc-server-types/",
    "crates/rpc/rpc-types-compat/",
    "crates/rpc/rpc-types/",
    "crates/rpc/rpc/",
    "crates/stages/api/",
    "crates/stages/stages/",
    "crates/stages/types/",
    "crates/static-file/types/",
    "crates/static-file/static-file",
    "crates/storage/codecs/",
    "crates/storage/codecs/derive/",
    "crates/storage/db/",
    "crates/storage/db-api/",
    "crates/storage/db-common",
    "crates/storage/errors/",
    "crates/storage/libmdbx-rs/",
    "crates/storage/libmdbx-rs/mdbx-sys/",
    "crates/storage/nippy-jar/",
    "crates/storage/provider/",
    "crates/storage/storage-api/",
    "crates/tasks/",
    "crates/tokio-util/",
    "crates/tracing/",
    "crates/transaction-pool/",
    "crates/trie/common",
    "crates/trie/parallel/",
    "crates/trie/trie",
    "examples/beacon-api-sidecar-fetcher/",
    "examples/beacon-api-sse/",
    "examples/bsc-p2p",
    "examples/custom-dev-node/",
    "examples/custom-engine-types/",
    "examples/custom-evm/",
    "examples/stateful-precompile/",
    "examples/custom-inspector/",
    "examples/custom-node-components/",
    "examples/custom-payload-builder/",
    "examples/db-access",
    "examples/exex/*",
    "examples/manual-p2p/",
    "examples/network-txpool/",
    "examples/network/",
    "examples/node-custom-rpc/",
    "examples/node-event-hooks/",
    "examples/polygon-p2p/",
    "examples/rpc-db/",
    "examples/txpool-tracing/",
    "examples/custom-rlpx-subprotocol",
    "examples/exex/minimal/",
    "examples/exex/op-bridge/",
    "testing/ef-tests/",
    "testing/testing-utils",
]
default-members = ["bin/reth"]

# Explicitly set the resolver to version 2, which is the default for packages with edition >= 2021
# https://doc.rust-lang.org/edition-guide/rust-2021/default-cargo-resolver.html
resolver = "2"

[workspace.lints]
rust.missing_debug_implementations = "warn"
rust.missing_docs = "warn"
rust.unreachable_pub = "warn"
rust.unused_must_use = "deny"
rust.rust_2018_idioms = { level = "deny", priority = -1 }
rustdoc.all = "warn"

[workspace.lints.clippy]
# These are some of clippy's nursery (i.e., experimental) lints that we like.
# By default, nursery lints are allowed. Some of the lints below have made good
# suggestions which we fixed. The others didn't have any findings, so we can
# assume they don't have that many false positives. Let's enable them to
# prevent future problems.
branches_sharing_code = "warn"
clear_with_drain = "warn"
derive_partial_eq_without_eq = "warn"
empty_line_after_outer_attr = "warn"
equatable_if_let = "warn"
imprecise_flops = "warn"
iter_on_empty_collections = "warn"
iter_with_drain = "warn"
large_stack_frames = "warn"
manual_clamp = "warn"
mutex_integer = "warn"
needless_pass_by_ref_mut = "warn"
nonstandard_macro_braces = "warn"
or_fun_call = "warn"
path_buf_push_overwrite = "warn"
read_zero_byte_vec = "warn"
redundant_clone = "warn"
suboptimal_flops = "warn"
suspicious_operation_groupings = "warn"
trailing_empty_array = "warn"
trait_duplication_in_bounds = "warn"
transmute_undefined_repr = "warn"
trivial_regex = "warn"
tuple_array_conversions = "warn"
uninhabited_references = "warn"
unused_peekable = "warn"
unused_rounding = "warn"
useless_let_if_seq = "warn"
use_self = "warn"
missing_const_for_fn = "warn"
empty_line_after_doc_comments = "warn"
iter_on_single_items = "warn"
match_same_arms = "warn"
doc_markdown = "warn"
unnecessary_struct_initialization = "warn"
string_lit_as_bytes = "warn"
explicit_into_iter_loop = "warn"
explicit_iter_loop = "warn"
type_repetition_in_bounds = "warn"
flat_map_option = "warn"
manual_assert = "warn"
manual_string_new = "warn"
naive_bytecount = "warn"
needless_bitwise_bool = "warn"
zero_sized_map_values = "warn"
single_char_pattern = "warn"
needless_continue = "warn"
enum_glob_use = "warn"

# These are nursery lints which have findings. Allow them for now. Some are not
# quite mature enough for use in our codebase and some we don't really want.
# Explicitly listing should make it easier to fix in the future.
as_ptr_cast_mut = "allow"
cognitive_complexity = "allow"
collection_is_never_read = "allow"
debug_assert_with_mut_call = "allow"
fallible_impl_from = "allow"
future_not_send = "allow"
needless_collect = "allow"
non_send_fields_in_send_ty = "allow"
redundant_pub_crate = "allow"
significant_drop_in_scrutinee = "allow"
significant_drop_tightening = "allow"

# Speed up tests.
[profile.dev.package]
proptest.opt-level = 3
rand_xorshift.opt-level = 3
rand_chacha.opt-level = 3
unarray.opt-level = 3

# Meant for testing - all optimizations, but with debug assertions and overflow checks.
[profile.hivetests]
inherits = "test"
opt-level = 3
lto = "thin"

[profile.release]
opt-level = 3
lto = "thin"
debug = "line-tables-only"
strip = true
panic = "unwind"
codegen-units = 16

# Use the `--profile profiling` flag to show symbols in release mode.
# e.g. `cargo build --profile profiling`
[profile.profiling]
inherits = "release"
debug = 2
strip = false

# Make sure debug symbols are in the bench profile
[profile.bench]
inherits = "profiling"

[profile.maxperf]
inherits = "release"
lto = "fat"
codegen-units = 1

[workspace.dependencies]
# reth
reth = { path = "bin/reth" }
reth-bench = { path = "bin/reth-bench" }
reth-auto-seal-consensus = { path = "crates/consensus/auto-seal" }
reth-basic-payload-builder = { path = "crates/payload/basic" }
reth-beacon-consensus = { path = "crates/consensus/beacon" }
reth-blockchain-tree = { path = "crates/blockchain-tree" }
reth-blockchain-tree-api = { path = "crates/blockchain-tree-api" }
reth-chainspec = { path = "crates/chainspec" }
reth-cli = { path = "crates/cli/cli" }
reth-cli-commands = { path = "crates/cli/commands" }
reth-cli-runner = { path = "crates/cli/runner" }
reth-codecs = { path = "crates/storage/codecs" }
reth-codecs-derive = { path = "crates/storage/codecs/derive" }
reth-config = { path = "crates/config" }
reth-consensus = { path = "crates/consensus/consensus" }
reth-consensus-common = { path = "crates/consensus/common" }
reth-consensus-debug-client = { path = "crates/consensus/debug-client" }
reth-db = { path = "crates/storage/db", default-features = false }
reth-db-api = { path = "crates/storage/db-api" }
reth-db-common = { path = "crates/storage/db-common" }
reth-discv4 = { path = "crates/net/discv4" }
reth-discv5 = { path = "crates/net/discv5" }
reth-dns-discovery = { path = "crates/net/dns" }
reth-downloaders = { path = "crates/net/downloaders" }
reth-e2e-test-utils = { path = "crates/e2e-test-utils" }
reth-ecies = { path = "crates/net/ecies" }
<<<<<<< HEAD
reth-engine-primitives = { path = "crates/engine-primitives" }
reth-engine-tree = { path = "crates/engine/tree" }
=======
reth-engine-primitives = { path = "crates/engine/primitives" }
reth-engine-util = { path = "crates/engine/util" }
>>>>>>> 3bf3b9e3
reth-errors = { path = "crates/errors" }
reth-eth-wire = { path = "crates/net/eth-wire" }
reth-eth-wire-types = { path = "crates/net/eth-wire-types" }
reth-ethereum-consensus = { path = "crates/ethereum/consensus" }
reth-ethereum-engine-primitives = { path = "crates/ethereum/engine-primitives" }
reth-ethereum-forks = { path = "crates/ethereum-forks" }
reth-ethereum-payload-builder = { path = "crates/ethereum/payload" }
reth-etl = { path = "crates/etl" }
reth-evm = { path = "crates/evm" }
reth-evm-ethereum = { path = "crates/ethereum/evm" }
reth-evm-optimism = { path = "crates/optimism/evm" }
reth-execution-errors = { path = "crates/evm/execution-errors" }
reth-execution-types = { path = "crates/evm/execution-types" }
reth-exex = { path = "crates/exex/exex" }
reth-exex-test-utils = { path = "crates/exex/test-utils" }
reth-exex-types = { path = "crates/exex/types" }
reth-fs-util = { path = "crates/fs-util" }
reth-ipc = { path = "crates/rpc/ipc" }
reth-libmdbx = { path = "crates/storage/libmdbx-rs" }
reth-mdbx-sys = { path = "crates/storage/libmdbx-rs/mdbx-sys" }
reth-metrics = { path = "crates/metrics" }
reth-metrics-derive = { path = "crates/metrics/metrics-derive" }
reth-net-banlist = { path = "crates/net/banlist" }
reth-net-nat = { path = "crates/net/nat" }
reth-network = { path = "crates/net/network" }
reth-network-api = { path = "crates/net/network-api" }
reth-network-types = { path = "crates/net/network-types" }
reth-network-peers = { path = "crates/net/peers", default-features = false }
reth-network-p2p = { path = "crates/net/p2p" }
reth-nippy-jar = { path = "crates/storage/nippy-jar" }
reth-node-api = { path = "crates/node/api" }
reth-node-builder = { path = "crates/node/builder" }
reth-node-core = { path = "crates/node-core" }
reth-node-ethereum = { path = "crates/ethereum/node" }
reth-node-events = { path = "crates/node/events" }
reth-node-optimism = { path = "crates/optimism/node" }
reth-optimism-cli = { path = "crates/optimism/cli" }
reth-optimism-consensus = { path = "crates/optimism/consensus" }
reth-optimism-payload-builder = { path = "crates/optimism/payload" }
reth-optimism-primitives = { path = "crates/optimism/primitives" }
reth-payload-builder = { path = "crates/payload/builder" }
reth-payload-primitives = { path = "crates/payload/primitives" }
reth-payload-validator = { path = "crates/payload/validator" }
reth-primitives = { path = "crates/primitives" }
reth-primitives-traits = { path = "crates/primitives-traits" }
reth-provider = { path = "crates/storage/provider" }
reth-prune = { path = "crates/prune/prune" }
reth-prune-types = { path = "crates/prune/types" }
reth-revm = { path = "crates/revm" }
reth-rpc = { path = "crates/rpc/rpc" }
reth-rpc-api = { path = "crates/rpc/rpc-api" }
reth-rpc-api-testing-util = { path = "crates/rpc/rpc-testing-util" }
reth-rpc-builder = { path = "crates/rpc/rpc-builder" }
reth-rpc-engine-api = { path = "crates/rpc/rpc-engine-api" }
reth-rpc-eth-api = { path = "crates/rpc/rpc-eth-api" }
reth-rpc-layer = { path = "crates/rpc/rpc-layer" }
reth-rpc-eth-types = { path = "crates/rpc/rpc-eth-types" }
reth-rpc-server-types = { path = "crates/rpc/rpc-server-types" }
reth-rpc-types = { path = "crates/rpc/rpc-types" }
reth-rpc-types-compat = { path = "crates/rpc/rpc-types-compat" }
reth-stages = { path = "crates/stages/stages" }
reth-stages-api = { path = "crates/stages/api" }
reth-stages-types = { path = "crates/stages/types" }
reth-static-file = { path = "crates/static-file/static-file" }
reth-static-file-types = { path = "crates/static-file/types" }
reth-storage-api = { path = "crates/storage/storage-api" }
reth-storage-errors = { path = "crates/storage/errors" }
reth-tasks = { path = "crates/tasks" }
reth-testing-utils = { path = "testing/testing-utils" }
reth-tokio-util = { path = "crates/tokio-util" }
reth-tracing = { path = "crates/tracing" }
reth-transaction-pool = { path = "crates/transaction-pool" }
reth-trie = { path = "crates/trie/trie" }
reth-trie-common = { path = "crates/trie/common" }
reth-trie-parallel = { path = "crates/trie/parallel" }

# revm
revm = { version = "10.0.0", features = [
    "std",
    "secp256k1",
    "blst",
], default-features = false }
revm-primitives = { version = "5.0.0", features = [
    "std",
], default-features = false }
revm-inspectors = "0.1"

# eth
alloy-chains = "0.1.15"
alloy-primitives = "0.7.2"
alloy-dyn-abi = "0.7.2"
alloy-sol-types = "0.7.2"
alloy-rlp = "0.3.4"
alloy-trie = "0.4"
alloy-rpc-types = { version = "0.1", default-features = false, features = [
    "eth",
] }
alloy-rpc-types-anvil = { version = "0.1", default-features = false }
alloy-rpc-types-beacon = { version = "0.1", default-features = false }
alloy-rpc-types-admin = { version = "0.1", default-features = false }
alloy-rpc-types-txpool = { version = "0.1", default-features = false }
alloy-serde = { version = "0.1", default-features = false }
alloy-rpc-types-engine = { version = "0.1", default-features = false }
alloy-rpc-types-eth = { version = "0.1", default-features = false }
alloy-rpc-types-trace = { version = "0.1", default-features = false }
alloy-genesis = { version = "0.1", default-features = false }
alloy-node-bindings = { version = "0.1", default-features = false }
alloy-provider = { version = "0.1", default-features = false, features = [
    "reqwest",
] }
alloy-eips = { version = "0.1", default-features = false }
alloy-signer = { version = "0.1", default-features = false }
alloy-signer-local = { version = "0.1", default-features = false }
alloy-network = { version = "0.1", default-features = false }
alloy-consensus = { version = "0.1", default-features = false }
alloy-transport = { version = "0.1" }
alloy-transport-http = { version = "0.1", features = [
    "reqwest-rustls-tls",
], default-features = false }
alloy-transport-ws = { version = "0.1", default-features = false }
alloy-transport-ipc = { version = "0.1", default-features = false }
alloy-pubsub = { version = "0.1", default-features = false }
alloy-json-rpc = { version = "0.1", default-features = false }
alloy-rpc-client = { version = "0.1", default-features = false }

# misc
auto_impl = "1"
aquamarine = "0.5"
bytes = "1.5"
bitflags = "2.4"
clap = "4"
const_format = { version = "0.2.32", features = ["rust_1_64"] }
dashmap = "5.5"
derive_more = "0.99.17"
fdlimit = "0.3.0"
eyre = "0.6"
generic-array = "0.14"
linked_hash_set = "0.1"
tracing = "0.1.0"
tracing-appender = "0.2"
thiserror = "1.0"
thiserror-no-std = { version = "2.0.2", default-features = false }
serde_json = "1.0.94"
serde = { version = "1.0", default-features = false }
serde_with = "3.3.0"
humantime = "2.1"
humantime-serde = "1.1"
rand = "0.8.5"
rustc-hash = "2.0"
schnellru = "0.2"
strum = "0.26"
rayon = "1.7"
itertools = "0.13"
parking_lot = "0.12"
modular-bitfield = "0.11.2"
once_cell = "1.17"
syn = "2.0"
nybbles = "0.2.1"
smallvec = "1"
dyn-clone = "1.0.17"
sha2 = { version = "0.10", default-features = false }
paste = "1.0"
url = "2.3"
backon = "0.4"
boyer-moore-magiclen = "0.2.16"

# metrics
metrics = "0.23.0"
metrics-exporter-prometheus = { version = "0.15.0", default-features = false }
metrics-util = "0.17.0"
metrics-process = "2.1.0"

# proc-macros
proc-macro2 = "1.0"
quote = "1.0"

# tokio
tokio-stream = "0.1.11"
tokio = { version = "1.21", default-features = false }
tokio-util = { version = "0.7.4", features = ["codec"] }

# async
async-stream = "0.3"
async-trait = "0.1.68"
futures = "0.3"
futures-util = "0.3"
futures-core = "0.3"
pin-project = "1.0.12"
hyper = "1.3"
hyper-util = "0.1.5"
reqwest = { version = "0.12", default-features = false }
tower = "0.4"
tower-http = "0.5"

# p2p
discv5 = "0.6.0"
igd-next = "0.14.3"

# rpc
jsonrpsee = "0.23"
jsonrpsee-core = "0.23"
jsonrpsee-types = "0.23"
jsonrpsee-http-client = "0.23"

# http
http = "1.0"
http-body = "1.0"
jsonwebtoken = "9"
proptest-arbitrary-interop = "0.1.0"

# crypto
secp256k1 = { version = "0.29", default-features = false, features = [
    "global-context",
    "recovery",
] }
enr = { version = "0.12.1", default-features = false }

# for eip-4844
c-kzg = "1.0.0"

# config
confy = "0.6"
toml = "0.8"

# misc-testing
arbitrary = "1.3"
assert_matches = "1.5.0"
tempfile = "3.8"
criterion = "0.5"
pprof = "0.13"
proptest = "1.4"
proptest-derive = "0.5"
serial_test = "3"
similar-asserts = "1.5.0"
test-fuzz = "5"
iai-callgrind = "0.11"<|MERGE_RESOLUTION|>--- conflicted
+++ resolved
@@ -25,13 +25,9 @@
     "crates/consensus/debug-client/",
     "crates/ethereum-forks/",
     "crates/e2e-test-utils/",
-<<<<<<< HEAD
-    "crates/engine-primitives/",
+    "crates/engine/primitives/",
     "crates/engine/tree/",
-=======
-    "crates/engine/primitives/",
     "crates/engine/util/",
->>>>>>> 3bf3b9e3
     "crates/errors/",
     "crates/ethereum-forks/",
     "crates/ethereum/consensus/",
@@ -291,13 +287,9 @@
 reth-downloaders = { path = "crates/net/downloaders" }
 reth-e2e-test-utils = { path = "crates/e2e-test-utils" }
 reth-ecies = { path = "crates/net/ecies" }
-<<<<<<< HEAD
-reth-engine-primitives = { path = "crates/engine-primitives" }
+reth-engine-primitives = { path = "crates/engine/primitives" }
 reth-engine-tree = { path = "crates/engine/tree" }
-=======
-reth-engine-primitives = { path = "crates/engine/primitives" }
 reth-engine-util = { path = "crates/engine/util" }
->>>>>>> 3bf3b9e3
 reth-errors = { path = "crates/errors" }
 reth-eth-wire = { path = "crates/net/eth-wire" }
 reth-eth-wire-types = { path = "crates/net/eth-wire-types" }
