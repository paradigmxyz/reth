--- conflicted
+++ resolved
@@ -515,23 +515,13 @@
 alloy-transport-ws = { version = "1.0.30", default-features = false }
 
 # op
-<<<<<<< HEAD
-alloy-op-evm = { version = "0.20.1", default-features = false }
+alloy-op-evm = { version = "0.21.0", default-features = false }
 alloy-op-hardforks = "0.3.5"
-op-alloy-rpc-types = { version = "0.19.0", default-features = false }
-op-alloy-rpc-types-engine = { version = "0.19.0", default-features = false }
-op-alloy-network = { version = "0.19.0", default-features = false }
-op-alloy-consensus = { version = "0.19.0", default-features = false }
-op-alloy-rpc-jsonrpsee = { version = "0.19.0", default-features = false }
-=======
-alloy-op-evm = { version = "0.21.0", default-features = false }
-alloy-op-hardforks = "0.3.1"
 op-alloy-rpc-types = { version = "0.20.0", default-features = false }
 op-alloy-rpc-types-engine = { version = "0.20.0", default-features = false }
 op-alloy-network = { version = "0.20.0", default-features = false }
 op-alloy-consensus = { version = "0.20.0", default-features = false }
 op-alloy-rpc-jsonrpsee = { version = "0.20.0", default-features = false }
->>>>>>> 2ec36716
 op-alloy-flz = { version = "0.13.1", default-features = false }
 
 # misc
