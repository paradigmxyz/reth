[workspace.package]
version = "1.9.3"
edition = "2024"
rust-version = "1.88"
license = "MIT OR Apache-2.0"
homepage = "https://paradigmxyz.github.io/reth"
repository = "https://github.com/paradigmxyz/reth"
exclude = [".github/"]

[workspace]
members = [
    "bin/reth-bench/",
    "bin/reth-bench-compare/",
    "bin/reth/",
    "crates/storage/rpc-provider/",
    "crates/chain-state/",
    "crates/chainspec/",
    "crates/cli/cli/",
    "crates/cli/commands/",
    "crates/cli/runner/",
    "crates/cli/util/",
    "crates/config/",
    "crates/consensus/common/",
    "crates/consensus/consensus/",
    "crates/consensus/debug-client/",
    "crates/e2e-test-utils/",
    "crates/engine/invalid-block-hooks/",
    "crates/engine/local",
    "crates/engine/primitives/",
    "crates/engine/service",
    "crates/engine/tree/",
    "crates/engine/util/",
    "crates/era",
    "crates/era-downloader",
    "crates/era-utils",
    "crates/errors/",
    "crates/ethereum/hardforks/",
    "crates/ethereum/cli/",
    "crates/ethereum/consensus/",
    "crates/ethereum/engine-primitives/",
    "crates/ethereum/evm",
    "crates/ethereum/node",
    "crates/ethereum/payload/",
    "crates/ethereum/primitives/",
    "crates/ethereum/reth/",
    "crates/etl/",
    "crates/evm/evm",
    "crates/evm/execution-errors",
    "crates/evm/execution-types",
    "crates/exex/exex/",
    "crates/exex/test-utils/",
    "crates/exex/types/",
    "crates/metrics/",
    "crates/net/banlist/",
    "crates/net/discv4/",
    "crates/net/discv5/",
    "crates/net/dns/",
    "crates/net/downloaders/",
    "crates/net/ecies/",
    "crates/net/eth-wire-types",
    "crates/net/eth-wire/",
    "crates/net/nat/",
    "crates/net/network-api/",
    "crates/net/network-types/",
    "crates/net/network/",
    "crates/net/p2p/",
    "crates/net/peers/",
    "crates/node/api/",
    "crates/node/builder/",
    "crates/node/core/",
    "crates/node/ethstats",
    "crates/node/events/",
    "crates/node/metrics",
    "crates/node/types",
    "crates/optimism/bin",
    "crates/optimism/chainspec",
    "crates/optimism/cli",
    "crates/optimism/consensus",
    "crates/optimism/evm/",
    "crates/optimism/flashblocks/",
    "crates/optimism/hardforks/",
    "crates/optimism/node/",
    "crates/optimism/payload/",
    "crates/optimism/primitives/",
    "crates/optimism/reth/",
    "crates/optimism/rpc/",
    "crates/optimism/storage",
    "crates/optimism/txpool/",
    "crates/payload/basic/",
    "crates/payload/builder/",
    "crates/payload/builder-primitives/",
    "crates/payload/primitives/",
    "crates/payload/validator/",
    "crates/payload/util/",
    "crates/primitives-traits/",
    "crates/primitives/",
    "crates/prune/db",
    "crates/prune/prune",
    "crates/prune/types",
    "crates/ress/protocol",
    "crates/ress/provider",
    "crates/revm/",
    "crates/rpc/ipc/",
    "crates/rpc/rpc-api/",
    "crates/rpc/rpc-builder/",
    "crates/rpc/rpc-engine-api/",
    "crates/rpc/rpc-eth-api/",
    "crates/rpc/rpc-eth-types/",
    "crates/rpc/rpc-layer",
    "crates/rpc/rpc-server-types/",
    "crates/rpc/rpc-testing-util/",
    "crates/rpc/rpc-e2e-tests/",
    "crates/rpc/rpc-convert/",
    "crates/rpc/rpc/",
    "crates/stages/api/",
    "crates/stages/stages/",
    "crates/stages/types/",
    "crates/stateless",
    "crates/static-file/static-file",
    "crates/static-file/types/",
    "crates/storage/codecs/",
    "crates/storage/codecs/derive/",
    "crates/storage/db-api/",
    "crates/storage/db-common",
    "crates/storage/db-models/",
    "crates/storage/db/",
    "crates/storage/errors/",
    "crates/storage/libmdbx-rs/",
    "crates/storage/libmdbx-rs/mdbx-sys/",
    "crates/storage/nippy-jar/",
    "crates/storage/provider/",
    "crates/storage/storage-api/",
    "crates/storage/zstd-compressors/",
    "crates/tasks/",
    "crates/tokio-util/",
    "crates/tracing/",
    "crates/transaction-pool/",
    "crates/trie/common",
    "crates/trie/db",
    "crates/trie/parallel/",
    "crates/trie/sparse",
    "crates/trie/sparse-parallel/",
    "crates/trie/trie",
    "examples/beacon-api-sidecar-fetcher/",
    "examples/beacon-api-sse/",
    "examples/bsc-p2p",
    "examples/custom-dev-node/",
    "examples/custom-node/",
    "examples/custom-engine-types/",
    "examples/custom-evm/",
    "examples/custom-hardforks/",
    "examples/custom-inspector/",
    "examples/custom-node-components/",
    "examples/custom-payload-builder/",
    "examples/custom-rlpx-subprotocol",
    "examples/custom-node",
    "examples/db-access",
    "examples/engine-api-access",
    "examples/exex-hello-world",
    "examples/exex-subscription",
    "examples/exex-test",
    "examples/full-contract-state",
    "examples/manual-p2p/",
    "examples/network-txpool/",
    "examples/network/",
    "examples/network-proxy/",
    "examples/node-builder-api/",
    "examples/node-custom-rpc/",
    "examples/node-event-hooks/",
    "examples/op-db-access/",
    "examples/polygon-p2p/",
    "examples/rpc-db/",
    "examples/precompile-cache/",
    "examples/txpool-tracing/",
    "examples/custom-beacon-withdrawals",
    "testing/ef-tests/",
    "testing/testing-utils",
    "testing/runner",
    "crates/tracing-otlp",
]
default-members = ["bin/reth"]
exclude = ["docs/cli"]

# Explicitly set the resolver to version 2, which is the default for packages with edition >= 2021
# https://doc.rust-lang.org/edition-guide/rust-2021/default-cargo-resolver.html
resolver = "2"

[workspace.lints]
rust.missing_debug_implementations = "warn"
rust.missing_docs = "warn"
rust.rust_2018_idioms = { level = "deny", priority = -1 }
rust.unreachable_pub = "warn"
rust.unused_must_use = "deny"
rust.rust_2024_incompatible_pat = "warn"
rustdoc.all = "warn"
# rust.unnameable-types = "warn"

[workspace.lints.clippy]
# These are some of clippy's nursery (i.e., experimental) lints that we like.
# By default, nursery lints are allowed. Some of the lints below have made good
# suggestions which we fixed. The others didn't have any findings, so we can
# assume they don't have that many false positives. Let's enable them to
# prevent future problems.
borrow_as_ptr = "warn"
branches_sharing_code = "warn"
clear_with_drain = "warn"
cloned_instead_of_copied = "warn"
collection_is_never_read = "warn"
dbg_macro = "warn"
derive_partial_eq_without_eq = "warn"
doc_markdown = "warn"
empty_line_after_doc_comments = "warn"
empty_line_after_outer_attr = "warn"
enum_glob_use = "warn"
equatable_if_let = "warn"
explicit_into_iter_loop = "warn"
explicit_iter_loop = "warn"
flat_map_option = "warn"
from_iter_instead_of_collect = "warn"
if_not_else = "warn"
if_then_some_else_none = "warn"
implicit_clone = "warn"
imprecise_flops = "warn"
iter_on_empty_collections = "warn"
iter_on_single_items = "warn"
iter_with_drain = "warn"
iter_without_into_iter = "warn"
large_stack_frames = "warn"
manual_assert = "warn"
manual_clamp = "warn"
manual_is_variant_and = "warn"
manual_string_new = "warn"
match_same_arms = "warn"
missing-const-for-fn = "warn"
mutex_integer = "warn"
naive_bytecount = "warn"
needless_bitwise_bool = "warn"
needless_continue = "warn"
needless_for_each = "warn"
needless_pass_by_ref_mut = "warn"
nonstandard_macro_braces = "warn"
option_as_ref_cloned = "warn"
or_fun_call = "warn"
path_buf_push_overwrite = "warn"
read_zero_byte_vec = "warn"
result_large_err = "allow"
redundant_clone = "warn"
redundant_else = "warn"
single_char_pattern = "warn"
string_lit_as_bytes = "warn"
string_lit_chars_any = "warn"
suboptimal_flops = "warn"
suspicious_operation_groupings = "warn"
trailing_empty_array = "warn"
trait_duplication_in_bounds = "warn"
transmute_undefined_repr = "warn"
trivial_regex = "warn"
tuple_array_conversions = "warn"
type_repetition_in_bounds = "warn"
uninhabited_references = "warn"
unnecessary_self_imports = "warn"
unnecessary_struct_initialization = "warn"
unnested_or_patterns = "warn"
unused_peekable = "warn"
unused_rounding = "warn"
use_self = "warn"
useless_let_if_seq = "warn"
while_float = "warn"
zero_sized_map_values = "warn"

# These are nursery lints which have findings. Allow them for now. Some are not
# quite mature enough for use in our codebase and some we don't really want.
# Explicitly listing should make it easier to fix in the future.
as_ptr_cast_mut = "allow"
cognitive_complexity = "allow"
debug_assert_with_mut_call = "allow"
fallible_impl_from = "allow"
future_not_send = "allow"
needless_collect = "allow"
non_send_fields_in_send_ty = "allow"
redundant_pub_crate = "allow"
significant_drop_in_scrutinee = "allow"
significant_drop_tightening = "allow"
too_long_first_doc_paragraph = "allow"

# Speed up compilation time for dev builds by reducing emitted debug info.
# NOTE: Debuggers may provide less useful information with this setting.
# Uncomment this section if you're using a debugger.
[profile.dev]
# https://davidlattimore.github.io/posts/2024/02/04/speeding-up-the-rust-edit-build-run-cycle.html
debug = "line-tables-only"
split-debuginfo = "unpacked"

# Speed up tests.
[profile.dev.package]
proptest.opt-level = 3
rand_chacha.opt-level = 3
rand_xorshift.opt-level = 3
unarray.opt-level = 3

# Meant for testing - all optimizations, but with debug assertions and overflow checks.
[profile.hivetests]
inherits = "test"
opt-level = 3
lto = "thin"

[profile.release]
opt-level = 3
lto = "thin"
debug = "none"
strip = "symbols"
panic = "unwind"
codegen-units = 16

# Use the `--profile profiling` flag to show symbols in release mode.
# e.g. `cargo build --profile profiling`
[profile.profiling]
inherits = "release"
debug = "full"
strip = "none"

# Include debug info in benchmarks too.
[profile.bench]
inherits = "profiling"

[profile.maxperf]
inherits = "release"
lto = "fat"
codegen-units = 1

[workspace.dependencies]
# reth
op-reth = { path = "crates/optimism/bin" }
reth = { path = "bin/reth" }
reth-storage-rpc-provider = { path = "crates/storage/rpc-provider" }
reth-basic-payload-builder = { path = "crates/payload/basic" }
reth-bench = { path = "bin/reth-bench" }
reth-bench-compare = { path = "bin/reth-bench-compare" }
reth-chain-state = { path = "crates/chain-state" }
reth-chainspec = { path = "crates/chainspec", default-features = false }
reth-cli = { path = "crates/cli/cli" }
reth-cli-commands = { path = "crates/cli/commands" }
reth-cli-runner = { path = "crates/cli/runner" }
reth-cli-util = { path = "crates/cli/util" }
reth-codecs = { path = "crates/storage/codecs" }
reth-codecs-derive = { path = "crates/storage/codecs/derive" }
reth-config = { path = "crates/config", default-features = false }
reth-consensus = { path = "crates/consensus/consensus", default-features = false }
reth-consensus-common = { path = "crates/consensus/common", default-features = false }
reth-consensus-debug-client = { path = "crates/consensus/debug-client" }
reth-db = { path = "crates/storage/db", default-features = false }
reth-db-api = { path = "crates/storage/db-api" }
reth-db-common = { path = "crates/storage/db-common" }
reth-db-models = { path = "crates/storage/db-models", default-features = false }
reth-discv4 = { path = "crates/net/discv4" }
reth-discv5 = { path = "crates/net/discv5" }
reth-dns-discovery = { path = "crates/net/dns" }
reth-downloaders = { path = "crates/net/downloaders" }
reth-e2e-test-utils = { path = "crates/e2e-test-utils" }
reth-ecies = { path = "crates/net/ecies" }
reth-engine-local = { path = "crates/engine/local" }
reth-engine-primitives = { path = "crates/engine/primitives", default-features = false }
reth-engine-tree = { path = "crates/engine/tree" }
reth-engine-service = { path = "crates/engine/service" }
reth-engine-util = { path = "crates/engine/util" }
reth-era = { path = "crates/era" }
reth-era-downloader = { path = "crates/era-downloader" }
reth-era-utils = { path = "crates/era-utils" }
reth-errors = { path = "crates/errors" }
reth-eth-wire = { path = "crates/net/eth-wire" }
reth-eth-wire-types = { path = "crates/net/eth-wire-types" }
reth-ethereum-cli = { path = "crates/ethereum/cli", default-features = false }
reth-ethereum-consensus = { path = "crates/ethereum/consensus", default-features = false }
reth-ethereum-engine-primitives = { path = "crates/ethereum/engine-primitives", default-features = false }
reth-ethereum-forks = { path = "crates/ethereum/hardforks", default-features = false }
reth-ethereum-payload-builder = { path = "crates/ethereum/payload" }
reth-ethereum-primitives = { path = "crates/ethereum/primitives", default-features = false }
reth-ethereum = { path = "crates/ethereum/reth" }
reth-etl = { path = "crates/etl" }
reth-evm = { path = "crates/evm/evm", default-features = false }
reth-evm-ethereum = { path = "crates/ethereum/evm", default-features = false }
reth-optimism-evm = { path = "crates/optimism/evm", default-features = false }
reth-execution-errors = { path = "crates/evm/execution-errors", default-features = false }
reth-execution-types = { path = "crates/evm/execution-types", default-features = false }
reth-exex = { path = "crates/exex/exex" }
reth-exex-test-utils = { path = "crates/exex/test-utils" }
reth-exex-types = { path = "crates/exex/types" }
reth-fs-util = { path = "crates/fs-util" }
reth-invalid-block-hooks = { path = "crates/engine/invalid-block-hooks" }
reth-ipc = { path = "crates/rpc/ipc" }
reth-libmdbx = { path = "crates/storage/libmdbx-rs" }
reth-mdbx-sys = { path = "crates/storage/libmdbx-rs/mdbx-sys" }
reth-metrics = { path = "crates/metrics" }
reth-net-banlist = { path = "crates/net/banlist" }
reth-net-nat = { path = "crates/net/nat" }
reth-network = { path = "crates/net/network" }
reth-network-api = { path = "crates/net/network-api" }
reth-network-p2p = { path = "crates/net/p2p" }
reth-network-peers = { path = "crates/net/peers", default-features = false }
reth-network-types = { path = "crates/net/network-types" }
reth-nippy-jar = { path = "crates/storage/nippy-jar" }
reth-node-api = { path = "crates/node/api" }
reth-node-builder = { path = "crates/node/builder" }
reth-node-core = { path = "crates/node/core" }
reth-node-ethereum = { path = "crates/ethereum/node" }
reth-node-ethstats = { path = "crates/node/ethstats" }
reth-node-events = { path = "crates/node/events" }
reth-node-metrics = { path = "crates/node/metrics" }
reth-optimism-node = { path = "crates/optimism/node" }
reth-node-types = { path = "crates/node/types" }
reth-op = { path = "crates/optimism/reth", default-features = false }
reth-optimism-chainspec = { path = "crates/optimism/chainspec", default-features = false }
reth-optimism-cli = { path = "crates/optimism/cli", default-features = false }
reth-optimism-consensus = { path = "crates/optimism/consensus", default-features = false }
reth-optimism-forks = { path = "crates/optimism/hardforks", default-features = false }
reth-optimism-payload-builder = { path = "crates/optimism/payload" }
reth-optimism-primitives = { path = "crates/optimism/primitives", default-features = false }
reth-optimism-rpc = { path = "crates/optimism/rpc" }
reth-optimism-storage = { path = "crates/optimism/storage" }
reth-optimism-txpool = { path = "crates/optimism/txpool" }
reth-payload-builder = { path = "crates/payload/builder" }
reth-payload-builder-primitives = { path = "crates/payload/builder-primitives" }
reth-payload-primitives = { path = "crates/payload/primitives" }
reth-payload-validator = { path = "crates/payload/validator" }
reth-payload-util = { path = "crates/payload/util" }
reth-primitives = { path = "crates/primitives", default-features = false }
reth-primitives-traits = { path = "crates/primitives-traits", default-features = false }
reth-provider = { path = "crates/storage/provider" }
reth-prune = { path = "crates/prune/prune" }
reth-prune-types = { path = "crates/prune/types", default-features = false }
reth-revm = { path = "crates/revm", default-features = false }
reth-rpc = { path = "crates/rpc/rpc" }
reth-rpc-api = { path = "crates/rpc/rpc-api" }
reth-rpc-api-testing-util = { path = "crates/rpc/rpc-testing-util" }
reth-rpc-builder = { path = "crates/rpc/rpc-builder" }
reth-rpc-e2e-tests = { path = "crates/rpc/rpc-e2e-tests" }
reth-rpc-engine-api = { path = "crates/rpc/rpc-engine-api" }
reth-rpc-eth-api = { path = "crates/rpc/rpc-eth-api" }
reth-rpc-eth-types = { path = "crates/rpc/rpc-eth-types", default-features = false }
reth-rpc-layer = { path = "crates/rpc/rpc-layer" }
reth-optimism-flashblocks = { path = "crates/optimism/flashblocks" }
reth-rpc-server-types = { path = "crates/rpc/rpc-server-types" }
reth-rpc-convert = { path = "crates/rpc/rpc-convert" }
reth-stages = { path = "crates/stages/stages" }
reth-stages-api = { path = "crates/stages/api" }
reth-stages-types = { path = "crates/stages/types", default-features = false }
reth-stateless = { path = "crates/stateless", default-features = false }
reth-static-file = { path = "crates/static-file/static-file" }
reth-static-file-types = { path = "crates/static-file/types", default-features = false }
reth-storage-api = { path = "crates/storage/storage-api", default-features = false }
reth-storage-errors = { path = "crates/storage/errors", default-features = false }
reth-tasks = { path = "crates/tasks" }
reth-testing-utils = { path = "testing/testing-utils" }
reth-tokio-util = { path = "crates/tokio-util" }
reth-tracing = { path = "crates/tracing", default-features = false }
reth-tracing-otlp = { path = "crates/tracing-otlp" }
reth-transaction-pool = { path = "crates/transaction-pool" }
reth-trie = { path = "crates/trie/trie" }
reth-trie-common = { path = "crates/trie/common", default-features = false }
reth-trie-db = { path = "crates/trie/db" }
reth-trie-parallel = { path = "crates/trie/parallel" }
reth-trie-sparse = { path = "crates/trie/sparse", default-features = false }
reth-trie-sparse-parallel = { path = "crates/trie/sparse-parallel" }
reth-zstd-compressors = { path = "crates/storage/zstd-compressors", default-features = false }
reth-ress-protocol = { path = "crates/ress/protocol" }
reth-ress-provider = { path = "crates/ress/provider" }

# revm
<<<<<<< HEAD
revm = { version = "31.0.0", default-features = false }
revm-bytecode = { version = "7.1.0", default-features = false }
revm-database = { version = "9.0.3", default-features = false }
revm-state = { version = "8.1.0", default-features = false }
revm-primitives = { version = "21.0.1", default-features = false }
revm-interpreter = { version = "29.0.0", default-features = false }
revm-inspector = { version = "12.0.0", default-features = false }
revm-context = { version = "11.0.0", default-features = false }
revm-context-interface = { version = "12.0.0", default-features = false }
revm-database-interface = { version = "8.0.4", default-features = false }
op-revm = { version = "12.0.0", default-features = false }
revm-inspectors = "0.32.0"
=======
revm = { version = "33.1.0", default-features = false }
revm-bytecode = { version = "7.1.1", default-features = false }
revm-database = { version = "9.0.5", default-features = false }
revm-state = { version = "8.1.1", default-features = false }
revm-primitives = { version = "21.0.2", default-features = false }
revm-interpreter = { version = "31.1.0", default-features = false }
revm-database-interface = { version = "8.0.5", default-features = false }
op-revm = { version = "14.1.0", default-features = false }
revm-inspectors = "0.33.0"
>>>>>>> 5e073240

# eth

alloy-primitives = { version = "1.4.1", default-features = false, features = ["map-foldhash"] }
alloy-chains = { version = "0.2.5", default-features = false }
alloy-evm = { version = "0.23.1", default-features = false }
alloy-dyn-abi = "1.4.1"
alloy-eip2124 = { version = "0.2.0", default-features = false }
<<<<<<< HEAD
=======
alloy-evm = { version = "0.24.1", default-features = false }
alloy-primitives = { version = "1.4.1", default-features = false, features = ["map-foldhash"] }
>>>>>>> 5e073240
alloy-rlp = { version = "0.3.10", default-features = false, features = ["core-net"] }
alloy-sol-macro = "1.4.1"
alloy-sol-types = { version = "1.4.1", default-features = false }
alloy-trie = { version = "0.9.1", default-features = false }

alloy-hardforks = "0.4.4"

<<<<<<< HEAD
alloy-consensus = { version = "1.1.0", default-features = false }
alloy-contract = { version = "1.1.0", default-features = false }
alloy-eips = { version = "1.1.0", default-features = false }
alloy-genesis = { version = "1.1.0", default-features = false }
alloy-json-rpc = { version = "1.1.0", default-features = false }
alloy-network = { version = "1.1.0", default-features = false }
alloy-network-primitives = { version = "1.1.0", default-features = false }
alloy-provider = { version = "1.1.0", features = ["reqwest"], default-features = false }
alloy-pubsub = { version = "1.1.0", default-features = false }
alloy-rpc-client = { version = "1.1.0", default-features = false }
alloy-rpc-types = { version = "1.1.0", features = ["eth"], default-features = false }
alloy-rpc-types-admin = { version = "1.1.0", default-features = false }
alloy-rpc-types-anvil = { version = "1.1.0", default-features = false }
alloy-rpc-types-beacon = { version = "1.1.0", default-features = false }
alloy-rpc-types-debug = { version = "1.1.0", default-features = false }
alloy-rpc-types-engine = { version = "1.1.0", default-features = false }
alloy-rpc-types-eth = { version = "1.1.0", default-features = false }
alloy-rpc-types-mev = { version = "1.1.0", default-features = false }
alloy-rpc-types-trace = { version = "1.1.0", default-features = false }
alloy-rpc-types-txpool = { version = "1.1.0", default-features = false }
alloy-serde = { version = "1.1.0", default-features = false }
alloy-signer = { version = "1.1.0", default-features = false }
alloy-signer-local = { version = "1.1.0", default-features = false }
alloy-transport = { version = "1.1.0" }
alloy-transport-http = { version = "1.1.0", features = ["reqwest-rustls-tls"], default-features = false }
alloy-transport-ipc = { version = "1.1.0", default-features = false }
alloy-transport-ws = { version = "1.1.0", default-features = false }
# op
alloy-op-evm = { version = "0.23.1", default-features = false }
alloy-op-hardforks = "0.4.3"
op-alloy-rpc-types = { version = "0.22.0", default-features = false }
op-alloy-rpc-types-engine = { version = "0.22.0", default-features = false }
op-alloy-network = { version = "0.22.0", default-features = false }
op-alloy-consensus = { version = "0.22.0", default-features = false }
op-alloy-rpc-jsonrpsee = { version = "0.22.0", default-features = false }
=======
alloy-consensus = { version = "1.1.2", default-features = false }
alloy-contract = { version = "1.1.2", default-features = false }
alloy-eips = { version = "1.1.2", default-features = false }
alloy-genesis = { version = "1.1.2", default-features = false }
alloy-json-rpc = { version = "1.1.2", default-features = false }
alloy-network = { version = "1.1.2", default-features = false }
alloy-network-primitives = { version = "1.1.2", default-features = false }
alloy-provider = { version = "1.1.2", features = ["reqwest", "debug-api"], default-features = false }
alloy-pubsub = { version = "1.1.2", default-features = false }
alloy-rpc-client = { version = "1.1.2", default-features = false }
alloy-rpc-types = { version = "1.1.2", features = ["eth"], default-features = false }
alloy-rpc-types-admin = { version = "1.1.2", default-features = false }
alloy-rpc-types-anvil = { version = "1.1.2", default-features = false }
alloy-rpc-types-beacon = { version = "1.1.2", default-features = false }
alloy-rpc-types-debug = { version = "1.1.2", default-features = false }
alloy-rpc-types-engine = { version = "1.1.2", default-features = false }
alloy-rpc-types-eth = { version = "1.1.2", default-features = false }
alloy-rpc-types-mev = { version = "1.1.2", default-features = false }
alloy-rpc-types-trace = { version = "1.1.2", default-features = false }
alloy-rpc-types-txpool = { version = "1.1.2", default-features = false }
alloy-serde = { version = "1.1.2", default-features = false }
alloy-signer = { version = "1.1.2", default-features = false }
alloy-signer-local = { version = "1.1.2", default-features = false }
alloy-transport = { version = "1.1.2" }
alloy-transport-http = { version = "1.1.2", features = ["reqwest-rustls-tls"], default-features = false }
alloy-transport-ipc = { version = "1.1.2", default-features = false }
alloy-transport-ws = { version = "1.1.2", default-features = false }

# op
alloy-op-evm = { version = "0.24.1", default-features = false }
alloy-op-hardforks = "0.4.4"
op-alloy-rpc-types = { version = "0.22.4", default-features = false }
op-alloy-rpc-types-engine = { version = "0.22.4", default-features = false }
op-alloy-network = { version = "0.22.4", default-features = false }
op-alloy-consensus = { version = "0.22.4", default-features = false }
op-alloy-rpc-jsonrpsee = { version = "0.22.4", default-features = false }
>>>>>>> 5e073240
op-alloy-flz = { version = "0.13.1", default-features = false }

# misc
either = { version = "1.15.0", default-features = false }
arrayvec = { version = "0.7.6", default-features = false }
aquamarine = "0.6"
auto_impl = "1"
backon = { version = "1.2", default-features = false, features = ["std-blocking-sleep", "tokio-sleep"] }
bincode = "1.3"
bitflags = "2.4"
boyer-moore-magiclen = "0.2.16"
bytes = { version = "1.5", default-features = false }
brotli = "8"
cfg-if = "1.0"
clap = "4"
dashmap = "6.0"
derive_more = { version = "2", default-features = false, features = ["full"] }
dirs-next = "2.0.0"
dyn-clone = "1.0.17"
eyre = "0.6"
fdlimit = "0.3.0"
humantime = "2.1"
humantime-serde = "1.1"
itertools = { version = "0.14", default-features = false }
linked_hash_set = "0.1"
lz4 = "1.28.1"
modular-bitfield = "0.11.2"
notify = { version = "8.0.0", default-features = false, features = ["macos_fsevent"] }
nybbles = { version = "0.4.2", default-features = false }
once_cell = { version = "1.19", default-features = false, features = ["critical-section"] }
parking_lot = "0.12"
paste = "1.0"
rand = "0.9"
rayon = "1.7"
rustc-hash = { version = "2.0", default-features = false }
schnellru = "0.2"
serde = { version = "1.0", default-features = false }
serde_json = { version = "1.0", default-features = false, features = ["alloc"] }
serde_with = { version = "3", default-features = false, features = ["macros"] }
sha2 = { version = "0.10", default-features = false }
shellexpand = "3.0.0"
shlex = "1.3"
smallvec = "1"
strum = { version = "0.27", default-features = false }
strum_macros = "0.27"
syn = "2.0"
thiserror = { version = "2.0.0", default-features = false }
tar = "0.4.44"
tracing = { version = "0.1.0", default-features = false }
tracing-appender = "0.2"
url = { version = "2.3", default-features = false }
zstd = "0.13"
byteorder = "1"
mini-moka = "0.10"
tar-no-std = { version = "0.3.2", default-features = false }
miniz_oxide = { version = "0.8.4", default-features = false }
chrono = "0.4.41"

# metrics
metrics = "0.24.0"
metrics-derive = "0.1"
metrics-exporter-prometheus = { version = "0.16.0", default-features = false }
metrics-process = "2.1.0"
metrics-util = { default-features = false, version = "0.19.0" }

# proc-macros
proc-macro2 = "1.0"
quote = "1.0"

# tokio
tokio = { version = "1.44.2", default-features = false }
tokio-stream = "0.1.11"
tokio-tungstenite = "0.26.2"
tokio-util = { version = "0.7.4", features = ["codec"] }

# async
async-compression = { version = "0.4", default-features = false }
async-stream = "0.3"
async-trait = "0.1.68"
futures = "0.3"
futures-core = "0.3"
futures-util = { version = "0.3", default-features = false }
hyper = "1.3"
hyper-util = "0.1.5"
pin-project = "1.0.12"
reqwest = { version = "0.12", default-features = false }
tracing-futures = "0.2"
tower = "0.5"
tower-http = "0.6"

# p2p
discv5 = "0.10"
if-addrs = "0.14"

# rpc
jsonrpsee = "0.26.0"
jsonrpsee-core = "0.26.0"
jsonrpsee-server = "0.26.0"
jsonrpsee-http-client = "0.26.0"
jsonrpsee-types = "0.26.0"

# http
http = "1.0"
http-body = "1.0"
http-body-util = "0.1.2"
jsonwebtoken = "9"
proptest-arbitrary-interop = "0.1.0"

# crypto
enr = { version = "0.13", default-features = false }
k256 = { version = "0.13", default-features = false, features = ["ecdsa"] }
secp256k1 = { version = "0.30", default-features = false, features = ["global-context", "recovery"] }
# rand 8 for secp256k1
rand_08 = { package = "rand", version = "0.8" }

# for eip-4844
c-kzg = "2.1.5"

# config
toml = "0.8"

# otlp obs
opentelemetry_sdk = "0.31"
opentelemetry = "0.31"
opentelemetry-otlp = "0.31"
opentelemetry-semantic-conventions = "0.31"
tracing-opentelemetry = "0.32"

# misc-testing
arbitrary = "1.3"
assert_matches = "1.5.0"
criterion = { package = "codspeed-criterion-compat", version = "2.7" }
insta = "1.41"
proptest = "1.7"
proptest-derive = "0.5"
similar-asserts = { version = "1.5.0", features = ["serde"] }
tempfile = "3.20"
test-fuzz = "7"
rstest = "0.24.0"
test-case = "3"

# ssz encoding
ethereum_ssz = "0.9.0"
ethereum_ssz_derive = "0.9.0"

# allocators
tikv-jemalloc-ctl = "0.6"
tikv-jemallocator = "0.6"
tracy-client = "0.18.0"
snmalloc-rs = { version = "0.3.7", features = ["build_cc"] }

aes = "0.8.1"
ahash = "0.8"
anyhow = "1.0"
bindgen = { version = "0.71", default-features = false }
block-padding = "0.3.2"
cc = "=1.2.15"
cipher = "0.4.3"
comfy-table = "7.0"
concat-kdf = "0.1.0"
crossbeam-channel = "0.5.13"
crossterm = "0.28.0"
csv = "1.3.0"
ctrlc = "3.4"
ctr = "0.9.2"
data-encoding = "2"
delegate = "0.13"
digest = "0.10.5"
hash-db = "=0.15.2"
hickory-resolver = "0.25.0"
hmac = "0.12.1"
human_bytes = "0.4.1"
indexmap = "2"
interprocess = "2.2.0"
lz4_flex = { version = "0.11", default-features = false }
memmap2 = "0.9.4"
mev-share-sse = { version = "0.5.0", default-features = false }
num-traits = "0.2.15"
page_size = "0.6.0"
parity-scale-codec = "3.2.1"
plain_hasher = "0.2"
pretty_assertions = "1.4"
ratatui = { version = "0.29", default-features = false }
ringbuffer = "0.15.0"
rmp-serde = "1.3"
roaring = "0.10.2"
rolling-file = "0.2.0"
sha3 = "0.10.5"
snap = "1.1.1"
socket2 = { version = "0.5", default-features = false }
sysinfo = { version = "0.33", default-features = false }
tracing-journald = "0.3"
tracing-logfmt = "0.3.3"
tracing-subscriber = { version = "0.3", default-features = false }
triehash = "0.8"
typenum = "1.15.0"
vergen = "9.0.4"
visibility = "0.1.1"
walkdir = "2.3.3"
vergen-git2 = "1.0.5"

<<<<<<< HEAD
[patch.crates-io]
alloy-consensus = { git = "https://github.com/Soubhik-10/alloy", branch = "bal" }
alloy-contract = { git = "https://github.com/Soubhik-10/alloy", branch = "bal" }
alloy-eips = { git = "https://github.com/Soubhik-10/alloy", branch = "bal" }
alloy-genesis = { git = "https://github.com/Soubhik-10/alloy", branch = "bal" }
alloy-json-rpc = { git = "https://github.com/Soubhik-10/alloy", branch = "bal" }
alloy-network = { git = "https://github.com/Soubhik-10/alloy", branch = "bal" }
alloy-network-primitives = { git = "https://github.com/Soubhik-10/alloy", branch = "bal" }
alloy-provider = { git = "https://github.com/Soubhik-10/alloy", branch = "bal" }
alloy-pubsub = { git = "https://github.com/Soubhik-10/alloy", branch = "bal" }
alloy-rpc-client = { git = "https://github.com/Soubhik-10/alloy", branch = "bal" }
alloy-rpc-types = { git = "https://github.com/Soubhik-10/alloy", branch = "bal" }
alloy-rpc-types-admin = { git = "https://github.com/Soubhik-10/alloy", branch = "bal" }
alloy-rpc-types-anvil = { git = "https://github.com/Soubhik-10/alloy", branch = "bal" }
alloy-rpc-types-beacon = { git = "https://github.com/Soubhik-10/alloy", branch = "bal" }
alloy-rpc-types-debug = { git = "https://github.com/Soubhik-10/alloy", branch = "bal" }
alloy-rpc-types-engine = { git = "https://github.com/Soubhik-10/alloy", branch = "bal" }
alloy-rpc-types-eth = { git = "https://github.com/Soubhik-10/alloy", branch = "bal" }
alloy-rpc-types-mev = { git = "https://github.com/Soubhik-10/alloy", branch = "bal" }
alloy-rpc-types-trace = { git = "https://github.com/Soubhik-10/alloy", branch = "bal" }
alloy-rpc-types-txpool = { git = "https://github.com/Soubhik-10/alloy", branch = "bal" }
alloy-serde = { git = "https://github.com/Soubhik-10/alloy", branch = "bal" }
alloy-signer = { git = "https://github.com/Soubhik-10/alloy", branch = "bal" }
alloy-signer-local = { git = "https://github.com/Soubhik-10/alloy", branch = "bal" }
alloy-transport = { git = "https://github.com/Soubhik-10/alloy", branch = "bal" }
alloy-transport-http = { git = "https://github.com/Soubhik-10/alloy", branch = "bal" }
alloy-transport-ipc = { git = "https://github.com/Soubhik-10/alloy", branch = "bal" }
alloy-transport-ws = { git = "https://github.com/Soubhik-10/alloy", branch = "bal" }
# alloy-hardforks = { git = "https://github.com/Rimeeeeee/hardforks", branch = "amsterdam" }

# alloy-op-hardforks = { git = "https://github.com/Rimeeeeee/hardforks", branch = "amsterdam" }
=======
# networking
ipnet = "2.11"

# [patch.crates-io]
# alloy-consensus = { git = "https://github.com/alloy-rs/alloy", rev = "3049f232fbb44d1909883e154eb38ec5962f53a3" }
# alloy-contract = { git = "https://github.com/alloy-rs/alloy", rev = "3049f232fbb44d1909883e154eb38ec5962f53a3" }
# alloy-eips = { git = "https://github.com/alloy-rs/alloy", rev = "3049f232fbb44d1909883e154eb38ec5962f53a3" }
# alloy-genesis = { git = "https://github.com/alloy-rs/alloy", rev = "3049f232fbb44d1909883e154eb38ec5962f53a3" }
# alloy-json-rpc = { git = "https://github.com/alloy-rs/alloy", rev = "3049f232fbb44d1909883e154eb38ec5962f53a3" }
# alloy-network = { git = "https://github.com/alloy-rs/alloy", rev = "3049f232fbb44d1909883e154eb38ec5962f53a3" }
# alloy-network-primitives = { git = "https://github.com/alloy-rs/alloy", rev = "3049f232fbb44d1909883e154eb38ec5962f53a3" }
# alloy-provider = { git = "https://github.com/alloy-rs/alloy", rev = "3049f232fbb44d1909883e154eb38ec5962f53a3" }
# alloy-pubsub = { git = "https://github.com/alloy-rs/alloy", rev = "3049f232fbb44d1909883e154eb38ec5962f53a3" }
# alloy-rpc-client = { git = "https://github.com/alloy-rs/alloy", rev = "3049f232fbb44d1909883e154eb38ec5962f53a3" }
# alloy-rpc-types = { git = "https://github.com/alloy-rs/alloy", rev = "3049f232fbb44d1909883e154eb38ec5962f53a3" }
# alloy-rpc-types-admin = { git = "https://github.com/alloy-rs/alloy", rev = "3049f232fbb44d1909883e154eb38ec5962f53a3" }
# alloy-rpc-types-anvil = { git = "https://github.com/alloy-rs/alloy", rev = "3049f232fbb44d1909883e154eb38ec5962f53a3" }
# alloy-rpc-types-beacon = { git = "https://github.com/alloy-rs/alloy", rev = "3049f232fbb44d1909883e154eb38ec5962f53a3" }
# alloy-rpc-types-debug = { git = "https://github.com/alloy-rs/alloy", rev = "3049f232fbb44d1909883e154eb38ec5962f53a3" }
# alloy-rpc-types-engine = { git = "https://github.com/alloy-rs/alloy", rev = "3049f232fbb44d1909883e154eb38ec5962f53a3" }
# alloy-rpc-types-eth = { git = "https://github.com/alloy-rs/alloy", rev = "3049f232fbb44d1909883e154eb38ec5962f53a3" }
# alloy-rpc-types-mev = { git = "https://github.com/alloy-rs/alloy", rev = "3049f232fbb44d1909883e154eb38ec5962f53a3" }
# alloy-rpc-types-trace = { git = "https://github.com/alloy-rs/alloy", rev = "3049f232fbb44d1909883e154eb38ec5962f53a3" }
# alloy-rpc-types-txpool = { git = "https://github.com/alloy-rs/alloy", rev = "3049f232fbb44d1909883e154eb38ec5962f53a3" }
# alloy-serde = { git = "https://github.com/alloy-rs/alloy", rev = "3049f232fbb44d1909883e154eb38ec5962f53a3" }
# alloy-signer = { git = "https://github.com/alloy-rs/alloy", rev = "3049f232fbb44d1909883e154eb38ec5962f53a3" }
# alloy-signer-local = { git = "https://github.com/alloy-rs/alloy", rev = "3049f232fbb44d1909883e154eb38ec5962f53a3" }
# alloy-transport = { git = "https://github.com/alloy-rs/alloy", rev = "3049f232fbb44d1909883e154eb38ec5962f53a3" }
# alloy-transport-http = { git = "https://github.com/alloy-rs/alloy", rev = "3049f232fbb44d1909883e154eb38ec5962f53a3" }
# alloy-transport-ipc = { git = "https://github.com/alloy-rs/alloy", rev = "3049f232fbb44d1909883e154eb38ec5962f53a3" }
# alloy-transport-ws = { git = "https://github.com/alloy-rs/alloy", rev = "3049f232fbb44d1909883e154eb38ec5962f53a3" }

>>>>>>> 5e073240
# op-alloy-consensus = { git = "https://github.com/alloy-rs/op-alloy", rev = "a79d6fc" }
# op-alloy-network = { git = "https://github.com/alloy-rs/op-alloy", rev = "a79d6fc" }
# op-alloy-rpc-types = { git = "https://github.com/alloy-rs/op-alloy", rev = "a79d6fc" }
# op-alloy-rpc-types-engine = { git = "https://github.com/alloy-rs/op-alloy", rev = "a79d6fc" }
# op-alloy-rpc-jsonrpsee = { git = "https://github.com/alloy-rs/op-alloy", rev = "a79d6fc" }
#
# revm-inspectors = { git = "https://github.com/paradigmxyz/revm-inspectors", rev = "1207e33" }
revm = { git = "https://github.com/bluealloy/revm", branch = "rakita/bal" }
alloy-evm = { git = "https://github.com/Rimeeeeee/evm", branch = "new-approach4" }
alloy-op-evm = { git = "https://github.com/Rimeeeeee/evm", branch = "new-approach4" }
revm-bytecode = { git = "https://github.com/bluealloy/revm", branch = "rakita/bal" }
revm-database = { git = "https://github.com/bluealloy/revm", branch = "rakita/bal" }
revm-state = { git = "https://github.com/bluealloy/revm", branch = "rakita/bal" }
revm-primitives = { git = "https://github.com/bluealloy/revm", branch = "rakita/bal" }
revm-interpreter = { git = "https://github.com/bluealloy/revm", branch = "rakita/bal" }
revm-inspector = { git = "https://github.com/bluealloy/revm", branch = "rakita/bal" }
revm-context = { git = "https://github.com/bluealloy/revm", branch = "rakita/bal" }
revm-context-interface = { git = "https://github.com/bluealloy/revm", branch = "rakita/bal" }
revm-database-interface = { git = "https://github.com/bluealloy/revm", branch = "rakita/bal" }
op-revm = { git = "https://github.com/bluealloy/revm", branch = "rakita/bal" }
#
# jsonrpsee = { git = "https://github.com/paradigmxyz/jsonrpsee", branch = "matt/make-rpc-service-pub" }
# jsonrpsee-core = { git = "https://github.com/paradigmxyz/jsonrpsee", branch = "matt/make-rpc-service-pub" }
# jsonrpsee-server = { git = "https://github.com/paradigmxyz/jsonrpsee", branch = "matt/make-rpc-service-pub" }
# jsonrpsee-http-client = { git = "https://github.com/paradigmxyz/jsonrpsee", branch = "matt/make-rpc-service-pub" }
# jsonrpsee-types = { git = "https://github.com/paradigmxyz/jsonrpsee", branch = "matt/make-rpc-service-pub" }

# alloy-evm = { git = "https://github.com/alloy-rs/evm", rev = "a69f0b45a6b0286e16072cb8399e02ce6ceca353" }
# alloy-op-evm = { git = "https://github.com/alloy-rs/evm", rev = "a69f0b45a6b0286e16072cb8399e02ce6ceca353" }<|MERGE_RESOLUTION|>--- conflicted
+++ resolved
@@ -466,7 +466,6 @@
 reth-ress-provider = { path = "crates/ress/provider" }
 
 # revm
-<<<<<<< HEAD
 revm = { version = "31.0.0", default-features = false }
 revm-bytecode = { version = "7.1.0", default-features = false }
 revm-database = { version = "9.0.3", default-features = false }
@@ -479,30 +478,14 @@
 revm-database-interface = { version = "8.0.4", default-features = false }
 op-revm = { version = "12.0.0", default-features = false }
 revm-inspectors = "0.32.0"
-=======
-revm = { version = "33.1.0", default-features = false }
-revm-bytecode = { version = "7.1.1", default-features = false }
-revm-database = { version = "9.0.5", default-features = false }
-revm-state = { version = "8.1.1", default-features = false }
-revm-primitives = { version = "21.0.2", default-features = false }
-revm-interpreter = { version = "31.1.0", default-features = false }
-revm-database-interface = { version = "8.0.5", default-features = false }
-op-revm = { version = "14.1.0", default-features = false }
-revm-inspectors = "0.33.0"
->>>>>>> 5e073240
 
 # eth
 
 alloy-primitives = { version = "1.4.1", default-features = false, features = ["map-foldhash"] }
 alloy-chains = { version = "0.2.5", default-features = false }
-alloy-evm = { version = "0.23.1", default-features = false }
+alloy-evm = { version = "0.24.2", default-features = false }
 alloy-dyn-abi = "1.4.1"
 alloy-eip2124 = { version = "0.2.0", default-features = false }
-<<<<<<< HEAD
-=======
-alloy-evm = { version = "0.24.1", default-features = false }
-alloy-primitives = { version = "1.4.1", default-features = false, features = ["map-foldhash"] }
->>>>>>> 5e073240
 alloy-rlp = { version = "0.3.10", default-features = false, features = ["core-net"] }
 alloy-sol-macro = "1.4.1"
 alloy-sol-types = { version = "1.4.1", default-features = false }
@@ -510,43 +493,6 @@
 
 alloy-hardforks = "0.4.4"
 
-<<<<<<< HEAD
-alloy-consensus = { version = "1.1.0", default-features = false }
-alloy-contract = { version = "1.1.0", default-features = false }
-alloy-eips = { version = "1.1.0", default-features = false }
-alloy-genesis = { version = "1.1.0", default-features = false }
-alloy-json-rpc = { version = "1.1.0", default-features = false }
-alloy-network = { version = "1.1.0", default-features = false }
-alloy-network-primitives = { version = "1.1.0", default-features = false }
-alloy-provider = { version = "1.1.0", features = ["reqwest"], default-features = false }
-alloy-pubsub = { version = "1.1.0", default-features = false }
-alloy-rpc-client = { version = "1.1.0", default-features = false }
-alloy-rpc-types = { version = "1.1.0", features = ["eth"], default-features = false }
-alloy-rpc-types-admin = { version = "1.1.0", default-features = false }
-alloy-rpc-types-anvil = { version = "1.1.0", default-features = false }
-alloy-rpc-types-beacon = { version = "1.1.0", default-features = false }
-alloy-rpc-types-debug = { version = "1.1.0", default-features = false }
-alloy-rpc-types-engine = { version = "1.1.0", default-features = false }
-alloy-rpc-types-eth = { version = "1.1.0", default-features = false }
-alloy-rpc-types-mev = { version = "1.1.0", default-features = false }
-alloy-rpc-types-trace = { version = "1.1.0", default-features = false }
-alloy-rpc-types-txpool = { version = "1.1.0", default-features = false }
-alloy-serde = { version = "1.1.0", default-features = false }
-alloy-signer = { version = "1.1.0", default-features = false }
-alloy-signer-local = { version = "1.1.0", default-features = false }
-alloy-transport = { version = "1.1.0" }
-alloy-transport-http = { version = "1.1.0", features = ["reqwest-rustls-tls"], default-features = false }
-alloy-transport-ipc = { version = "1.1.0", default-features = false }
-alloy-transport-ws = { version = "1.1.0", default-features = false }
-# op
-alloy-op-evm = { version = "0.23.1", default-features = false }
-alloy-op-hardforks = "0.4.3"
-op-alloy-rpc-types = { version = "0.22.0", default-features = false }
-op-alloy-rpc-types-engine = { version = "0.22.0", default-features = false }
-op-alloy-network = { version = "0.22.0", default-features = false }
-op-alloy-consensus = { version = "0.22.0", default-features = false }
-op-alloy-rpc-jsonrpsee = { version = "0.22.0", default-features = false }
-=======
 alloy-consensus = { version = "1.1.2", default-features = false }
 alloy-contract = { version = "1.1.2", default-features = false }
 alloy-eips = { version = "1.1.2", default-features = false }
@@ -554,7 +500,7 @@
 alloy-json-rpc = { version = "1.1.2", default-features = false }
 alloy-network = { version = "1.1.2", default-features = false }
 alloy-network-primitives = { version = "1.1.2", default-features = false }
-alloy-provider = { version = "1.1.2", features = ["reqwest", "debug-api"], default-features = false }
+alloy-provider = { version = "1.1.2", features = ["reqwest"], default-features = false }
 alloy-pubsub = { version = "1.1.2", default-features = false }
 alloy-rpc-client = { version = "1.1.2", default-features = false }
 alloy-rpc-types = { version = "1.1.2", features = ["eth"], default-features = false }
@@ -574,16 +520,14 @@
 alloy-transport-http = { version = "1.1.2", features = ["reqwest-rustls-tls"], default-features = false }
 alloy-transport-ipc = { version = "1.1.2", default-features = false }
 alloy-transport-ws = { version = "1.1.2", default-features = false }
-
 # op
-alloy-op-evm = { version = "0.24.1", default-features = false }
-alloy-op-hardforks = "0.4.4"
-op-alloy-rpc-types = { version = "0.22.4", default-features = false }
-op-alloy-rpc-types-engine = { version = "0.22.4", default-features = false }
-op-alloy-network = { version = "0.22.4", default-features = false }
-op-alloy-consensus = { version = "0.22.4", default-features = false }
-op-alloy-rpc-jsonrpsee = { version = "0.22.4", default-features = false }
->>>>>>> 5e073240
+alloy-op-evm = { version = "0.24.2", default-features = false }
+alloy-op-hardforks = "0.4.3"
+op-alloy-rpc-types = { version = "0.22.0", default-features = false }
+op-alloy-rpc-types-engine = { version = "0.22.0", default-features = false }
+op-alloy-network = { version = "0.22.0", default-features = false }
+op-alloy-consensus = { version = "0.22.0", default-features = false }
+op-alloy-rpc-jsonrpsee = { version = "0.22.0", default-features = false }
 op-alloy-flz = { version = "0.13.1", default-features = false }
 
 # misc
@@ -784,8 +728,9 @@
 visibility = "0.1.1"
 walkdir = "2.3.3"
 vergen-git2 = "1.0.5"
-
-<<<<<<< HEAD
+# networking
+ipnet = "2.11"
+
 [patch.crates-io]
 alloy-consensus = { git = "https://github.com/Soubhik-10/alloy", branch = "bal" }
 alloy-contract = { git = "https://github.com/Soubhik-10/alloy", branch = "bal" }
@@ -817,40 +762,6 @@
 # alloy-hardforks = { git = "https://github.com/Rimeeeeee/hardforks", branch = "amsterdam" }
 
 # alloy-op-hardforks = { git = "https://github.com/Rimeeeeee/hardforks", branch = "amsterdam" }
-=======
-# networking
-ipnet = "2.11"
-
-# [patch.crates-io]
-# alloy-consensus = { git = "https://github.com/alloy-rs/alloy", rev = "3049f232fbb44d1909883e154eb38ec5962f53a3" }
-# alloy-contract = { git = "https://github.com/alloy-rs/alloy", rev = "3049f232fbb44d1909883e154eb38ec5962f53a3" }
-# alloy-eips = { git = "https://github.com/alloy-rs/alloy", rev = "3049f232fbb44d1909883e154eb38ec5962f53a3" }
-# alloy-genesis = { git = "https://github.com/alloy-rs/alloy", rev = "3049f232fbb44d1909883e154eb38ec5962f53a3" }
-# alloy-json-rpc = { git = "https://github.com/alloy-rs/alloy", rev = "3049f232fbb44d1909883e154eb38ec5962f53a3" }
-# alloy-network = { git = "https://github.com/alloy-rs/alloy", rev = "3049f232fbb44d1909883e154eb38ec5962f53a3" }
-# alloy-network-primitives = { git = "https://github.com/alloy-rs/alloy", rev = "3049f232fbb44d1909883e154eb38ec5962f53a3" }
-# alloy-provider = { git = "https://github.com/alloy-rs/alloy", rev = "3049f232fbb44d1909883e154eb38ec5962f53a3" }
-# alloy-pubsub = { git = "https://github.com/alloy-rs/alloy", rev = "3049f232fbb44d1909883e154eb38ec5962f53a3" }
-# alloy-rpc-client = { git = "https://github.com/alloy-rs/alloy", rev = "3049f232fbb44d1909883e154eb38ec5962f53a3" }
-# alloy-rpc-types = { git = "https://github.com/alloy-rs/alloy", rev = "3049f232fbb44d1909883e154eb38ec5962f53a3" }
-# alloy-rpc-types-admin = { git = "https://github.com/alloy-rs/alloy", rev = "3049f232fbb44d1909883e154eb38ec5962f53a3" }
-# alloy-rpc-types-anvil = { git = "https://github.com/alloy-rs/alloy", rev = "3049f232fbb44d1909883e154eb38ec5962f53a3" }
-# alloy-rpc-types-beacon = { git = "https://github.com/alloy-rs/alloy", rev = "3049f232fbb44d1909883e154eb38ec5962f53a3" }
-# alloy-rpc-types-debug = { git = "https://github.com/alloy-rs/alloy", rev = "3049f232fbb44d1909883e154eb38ec5962f53a3" }
-# alloy-rpc-types-engine = { git = "https://github.com/alloy-rs/alloy", rev = "3049f232fbb44d1909883e154eb38ec5962f53a3" }
-# alloy-rpc-types-eth = { git = "https://github.com/alloy-rs/alloy", rev = "3049f232fbb44d1909883e154eb38ec5962f53a3" }
-# alloy-rpc-types-mev = { git = "https://github.com/alloy-rs/alloy", rev = "3049f232fbb44d1909883e154eb38ec5962f53a3" }
-# alloy-rpc-types-trace = { git = "https://github.com/alloy-rs/alloy", rev = "3049f232fbb44d1909883e154eb38ec5962f53a3" }
-# alloy-rpc-types-txpool = { git = "https://github.com/alloy-rs/alloy", rev = "3049f232fbb44d1909883e154eb38ec5962f53a3" }
-# alloy-serde = { git = "https://github.com/alloy-rs/alloy", rev = "3049f232fbb44d1909883e154eb38ec5962f53a3" }
-# alloy-signer = { git = "https://github.com/alloy-rs/alloy", rev = "3049f232fbb44d1909883e154eb38ec5962f53a3" }
-# alloy-signer-local = { git = "https://github.com/alloy-rs/alloy", rev = "3049f232fbb44d1909883e154eb38ec5962f53a3" }
-# alloy-transport = { git = "https://github.com/alloy-rs/alloy", rev = "3049f232fbb44d1909883e154eb38ec5962f53a3" }
-# alloy-transport-http = { git = "https://github.com/alloy-rs/alloy", rev = "3049f232fbb44d1909883e154eb38ec5962f53a3" }
-# alloy-transport-ipc = { git = "https://github.com/alloy-rs/alloy", rev = "3049f232fbb44d1909883e154eb38ec5962f53a3" }
-# alloy-transport-ws = { git = "https://github.com/alloy-rs/alloy", rev = "3049f232fbb44d1909883e154eb38ec5962f53a3" }
-
->>>>>>> 5e073240
 # op-alloy-consensus = { git = "https://github.com/alloy-rs/op-alloy", rev = "a79d6fc" }
 # op-alloy-network = { git = "https://github.com/alloy-rs/op-alloy", rev = "a79d6fc" }
 # op-alloy-rpc-types = { git = "https://github.com/alloy-rs/op-alloy", rev = "a79d6fc" }
