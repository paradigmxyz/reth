[workspace.package]
version = "1.6.0"
edition = "2021"
rust-version = "1.88"
license = "MIT OR Apache-2.0"
homepage = "https://paradigmxyz.github.io/reth"
repository = "https://github.com/paradigmxyz/reth"
exclude = [".github/"]

[workspace]
members = [
    "bin/reth-bench/",
    "bin/reth/",
    "crates/storage/rpc-provider/",
    "crates/chain-state/",
    "crates/chainspec/",
    "crates/cli/cli/",
    "crates/cli/commands/",
    "crates/cli/runner/",
    "crates/cli/util/",
    "crates/config/",
    "crates/consensus/common/",
    "crates/consensus/consensus/",
    "crates/consensus/debug-client/",
    "crates/e2e-test-utils/",
    "crates/engine/invalid-block-hooks/",
    "crates/engine/local",
    "crates/engine/primitives/",
    "crates/engine/service",
    "crates/engine/tree/",
    "crates/engine/util/",
    "crates/era",
    "crates/era-downloader",
    "crates/era-utils",
    "crates/errors/",
    "crates/ethereum/hardforks/",
    "crates/ethereum/cli/",
    "crates/ethereum/consensus/",
    "crates/ethereum/engine-primitives/",
    "crates/ethereum/evm",
    "crates/ethereum/node",
    "crates/ethereum/payload/",
    "crates/ethereum/primitives/",
    "crates/ethereum/reth/",
    "crates/etl/",
    "crates/evm/evm",
    "crates/evm/execution-errors",
    "crates/evm/execution-types",
    "crates/exex/exex/",
    "crates/exex/test-utils/",
    "crates/exex/types/",
    "crates/metrics/",
    "crates/net/banlist/",
    "crates/net/discv4/",
    "crates/net/discv5/",
    "crates/net/dns/",
    "crates/net/downloaders/",
    "crates/net/ecies/",
    "crates/net/eth-wire-types",
    "crates/net/eth-wire/",
    "crates/net/nat/",
    "crates/net/network-api/",
    "crates/net/network-types/",
    "crates/net/network/",
    "crates/net/p2p/",
    "crates/net/peers/",
    "crates/node/api/",
    "crates/node/builder/",
    "crates/node/core/",
    "crates/node/ethstats",
    "crates/node/events/",
    "crates/node/metrics",
    "crates/node/types",
    "crates/optimism/bin",
    "crates/optimism/chainspec",
    "crates/optimism/cli",
    "crates/optimism/consensus",
    "crates/optimism/evm/",
    "crates/optimism/hardforks/",
    "crates/optimism/node/",
    "crates/optimism/payload/",
    "crates/optimism/primitives/",
    "crates/optimism/reth/",
    "crates/optimism/rpc/",
    "crates/optimism/storage",
    "crates/optimism/txpool/",
    "crates/payload/basic/",
    "crates/payload/builder/",
    "crates/payload/builder-primitives/",
    "crates/payload/primitives/",
    "crates/payload/validator/",
    "crates/payload/util/",
    "crates/primitives-traits/",
    "crates/primitives/",
    "crates/prune/prune",
    "crates/prune/types",
    "crates/ress/protocol",
    "crates/ress/provider",
    "crates/revm/",
    "crates/rpc/ipc/",
    "crates/rpc/rpc-api/",
    "crates/rpc/rpc-builder/",
    "crates/rpc/rpc-engine-api/",
    "crates/rpc/rpc-eth-api/",
    "crates/rpc/rpc-eth-types/",
    "crates/rpc/rpc-layer",
    "crates/rpc/rpc-server-types/",
    "crates/rpc/rpc-testing-util/",
    "crates/rpc/rpc-e2e-tests/",
    "crates/rpc/rpc-convert/",
    "crates/rpc/rpc/",
    "crates/stages/api/",
    "crates/stages/stages/",
    "crates/stages/types/",
    "crates/stateless",
    "crates/static-file/static-file",
    "crates/static-file/types/",
    "crates/storage/codecs/",
    "crates/storage/codecs/derive/",
    "crates/storage/db-api/",
    "crates/storage/db-common",
    "crates/storage/db-models/",
    "crates/storage/db/",
    "crates/storage/errors/",
    "crates/storage/libmdbx-rs/",
    "crates/storage/libmdbx-rs/mdbx-sys/",
    "crates/storage/nippy-jar/",
    "crates/storage/provider/",
    "crates/storage/storage-api/",
    "crates/storage/zstd-compressors/",
    "crates/tasks/",
    "crates/tokio-util/",
    "crates/tracing/",
    "crates/transaction-pool/",
    "crates/trie/common",
    "crates/trie/db",
    "crates/trie/parallel/",
    "crates/trie/sparse",
    "crates/trie/sparse-parallel/",
    "crates/trie/trie",
    "examples/beacon-api-sidecar-fetcher/",
    "examples/beacon-api-sse/",
    "examples/bsc-p2p",
    "examples/custom-dev-node/",
    "examples/custom-node/",
    "examples/custom-engine-types/",
    "examples/custom-evm/",
    "examples/custom-inspector/",
    "examples/custom-node-components/",
    "examples/custom-payload-builder/",
    "examples/custom-rlpx-subprotocol",
    "examples/custom-node",
    "examples/db-access",
    "examples/engine-api-access",
    "examples/exex-hello-world",
    "examples/exex-subscription",
    "examples/exex-test",
    "examples/full-contract-state",
    "examples/manual-p2p/",
    "examples/network-txpool/",
    "examples/network/",
    "examples/network-proxy/",
    "examples/node-builder-api/",
    "examples/node-custom-rpc/",
    "examples/node-event-hooks/",
    "examples/op-db-access/",
    "examples/polygon-p2p/",
    "examples/rpc-db/",
    "examples/precompile-cache/",
    "examples/txpool-tracing/",
    "examples/custom-beacon-withdrawals",
    "testing/ef-tests/",
    "testing/testing-utils",
    "crates/tracing-otlp",
    "crates/block-access-list",
]
default-members = ["bin/reth"]
exclude = ["docs/cli"]

# Explicitly set the resolver to version 2, which is the default for packages with edition >= 2021
# https://doc.rust-lang.org/edition-guide/rust-2021/default-cargo-resolver.html
resolver = "2"

[workspace.lints]
rust.missing_debug_implementations = "warn"
rust.missing_docs = "warn"
rust.rust_2018_idioms = { level = "deny", priority = -1 }
rust.unreachable_pub = "warn"
rust.unused_must_use = "deny"
rustdoc.all = "warn"
# rust.unnameable-types = "warn"

[workspace.lints.clippy]
# These are some of clippy's nursery (i.e., experimental) lints that we like.
# By default, nursery lints are allowed. Some of the lints below have made good
# suggestions which we fixed. The others didn't have any findings, so we can
# assume they don't have that many false positives. Let's enable them to
# prevent future problems.
borrow_as_ptr = "warn"
branches_sharing_code = "warn"
clear_with_drain = "warn"
cloned_instead_of_copied = "warn"
collection_is_never_read = "warn"
dbg_macro = "warn"
derive_partial_eq_without_eq = "warn"
doc_markdown = "warn"
empty_line_after_doc_comments = "warn"
empty_line_after_outer_attr = "warn"
enum_glob_use = "warn"
equatable_if_let = "warn"
explicit_into_iter_loop = "warn"
explicit_iter_loop = "warn"
flat_map_option = "warn"
from_iter_instead_of_collect = "warn"
if_not_else = "warn"
if_then_some_else_none = "warn"
implicit_clone = "warn"
imprecise_flops = "warn"
iter_on_empty_collections = "warn"
iter_on_single_items = "warn"
iter_with_drain = "warn"
iter_without_into_iter = "warn"
large_stack_frames = "warn"
manual_assert = "warn"
manual_clamp = "warn"
manual_is_variant_and = "warn"
manual_string_new = "warn"
match_same_arms = "warn"
# missing-const-for-fn = "warn"
mutex_integer = "warn"
naive_bytecount = "warn"
needless_bitwise_bool = "warn"
needless_continue = "warn"
needless_for_each = "warn"
needless_pass_by_ref_mut = "warn"
nonstandard_macro_braces = "warn"
option_as_ref_cloned = "warn"
or_fun_call = "warn"
path_buf_push_overwrite = "warn"
read_zero_byte_vec = "warn"
result_large_err = "allow"
redundant_clone = "warn"
redundant_else = "warn"
single_char_pattern = "warn"
string_lit_as_bytes = "warn"
string_lit_chars_any = "warn"
suboptimal_flops = "warn"
suspicious_operation_groupings = "warn"
trailing_empty_array = "warn"
trait_duplication_in_bounds = "warn"
transmute_undefined_repr = "warn"
trivial_regex = "warn"
tuple_array_conversions = "warn"
type_repetition_in_bounds = "warn"
uninhabited_references = "warn"
unnecessary_self_imports = "warn"
unnecessary_struct_initialization = "warn"
unnested_or_patterns = "warn"
unused_peekable = "warn"
unused_rounding = "warn"
use_self = "warn"
useless_let_if_seq = "warn"
while_float = "warn"
zero_sized_map_values = "warn"

# These are nursery lints which have findings. Allow them for now. Some are not
# quite mature enough for use in our codebase and some we don't really want.
# Explicitly listing should make it easier to fix in the future.
as_ptr_cast_mut = "allow"
cognitive_complexity = "allow"
debug_assert_with_mut_call = "allow"
fallible_impl_from = "allow"
future_not_send = "allow"
needless_collect = "allow"
non_send_fields_in_send_ty = "allow"
redundant_pub_crate = "allow"
significant_drop_in_scrutinee = "allow"
significant_drop_tightening = "allow"
too_long_first_doc_paragraph = "allow"

# Speed up compilation time for dev builds by reducing emitted debug info.
# NOTE: Debuggers may provide less useful information with this setting.
# Uncomment this section if you're using a debugger.
[profile.dev]
# https://davidlattimore.github.io/posts/2024/02/04/speeding-up-the-rust-edit-build-run-cycle.html
debug = "line-tables-only"
split-debuginfo = "unpacked"

# Speed up tests.
[profile.dev.package]
proptest.opt-level = 3
rand_chacha.opt-level = 3
rand_xorshift.opt-level = 3
unarray.opt-level = 3

# Meant for testing - all optimizations, but with debug assertions and overflow checks.
[profile.hivetests]
inherits = "test"
opt-level = 3
lto = "thin"

[profile.release]
opt-level = 3
lto = "thin"
debug = "none"
strip = "symbols"
panic = "unwind"
codegen-units = 16

# Use the --profile profiling flag to show symbols in release mode.
# e.g. cargo build --profile profiling
[profile.profiling]
inherits = "release"
debug = "full"
strip = "none"

# Include debug info in benchmarks too.
[profile.bench]
inherits = "profiling"

[profile.maxperf]
inherits = "release"
lto = "fat"
codegen-units = 1

[workspace.dependencies]
# reth
op-reth = { path = "crates/optimism/bin" }
reth = { path = "bin/reth" }
reth-storage-rpc-provider = { path = "crates/storage/rpc-provider" }
reth-basic-payload-builder = { path = "crates/payload/basic" }
reth-bench = { path = "bin/reth-bench" }
reth-chain-state = { path = "crates/chain-state" }
reth-chainspec = { path = "crates/chainspec", default-features = false }
reth-cli = { path = "crates/cli/cli" }
reth-cli-commands = { path = "crates/cli/commands" }
reth-cli-runner = { path = "crates/cli/runner" }
reth-cli-util = { path = "crates/cli/util" }
reth-codecs = { path = "crates/storage/codecs" }
reth-codecs-derive = { path = "crates/storage/codecs/derive" }
reth-config = { path = "crates/config", default-features = false }
reth-consensus = { path = "crates/consensus/consensus", default-features = false }
reth-consensus-common = { path = "crates/consensus/common", default-features = false }
reth-consensus-debug-client = { path = "crates/consensus/debug-client" }
reth-db = { path = "crates/storage/db", default-features = false }
reth-db-api = { path = "crates/storage/db-api" }
reth-db-common = { path = "crates/storage/db-common" }
reth-db-models = { path = "crates/storage/db-models", default-features = false }
reth-discv4 = { path = "crates/net/discv4" }
reth-discv5 = { path = "crates/net/discv5" }
reth-dns-discovery = { path = "crates/net/dns" }
reth-downloaders = { path = "crates/net/downloaders" }
reth-e2e-test-utils = { path = "crates/e2e-test-utils" }
reth-ecies = { path = "crates/net/ecies" }
reth-engine-local = { path = "crates/engine/local" }
reth-engine-primitives = { path = "crates/engine/primitives", default-features = false }
reth-engine-tree = { path = "crates/engine/tree" }
reth-engine-service = { path = "crates/engine/service" }
reth-engine-util = { path = "crates/engine/util" }
reth-era = { path = "crates/era" }
reth-era-downloader = { path = "crates/era-downloader" }
reth-era-utils = { path = "crates/era-utils" }
reth-errors = { path = "crates/errors" }
reth-eth-wire = { path = "crates/net/eth-wire" }
reth-eth-wire-types = { path = "crates/net/eth-wire-types" }
reth-ethereum-cli = { path = "crates/ethereum/cli" }
reth-ethereum-consensus = { path = "crates/ethereum/consensus", default-features = false }
reth-ethereum-engine-primitives = { path = "crates/ethereum/engine-primitives", default-features = false }
reth-ethereum-forks = { path = "crates/ethereum/hardforks", default-features = false }
reth-ethereum-payload-builder = { path = "crates/ethereum/payload" }
reth-ethereum-primitives = { path = "crates/ethereum/primitives", default-features = false }
reth-ethereum = { path = "crates/ethereum/reth" }
reth-etl = { path = "crates/etl" }
reth-evm = { path = "crates/evm/evm", default-features = false }
reth-evm-ethereum = { path = "crates/ethereum/evm", default-features = false }
reth-optimism-evm = { path = "crates/optimism/evm", default-features = false }
reth-execution-errors = { path = "crates/evm/execution-errors", default-features = false }
reth-execution-types = { path = "crates/evm/execution-types", default-features = false }
reth-exex = { path = "crates/exex/exex" }
reth-exex-test-utils = { path = "crates/exex/test-utils" }
reth-exex-types = { path = "crates/exex/types" }
reth-fs-util = { path = "crates/fs-util" }
reth-invalid-block-hooks = { path = "crates/engine/invalid-block-hooks" }
reth-ipc = { path = "crates/rpc/ipc" }
reth-libmdbx = { path = "crates/storage/libmdbx-rs" }
reth-mdbx-sys = { path = "crates/storage/libmdbx-rs/mdbx-sys" }
reth-metrics = { path = "crates/metrics" }
reth-net-banlist = { path = "crates/net/banlist" }
reth-net-nat = { path = "crates/net/nat" }
reth-network = { path = "crates/net/network" }
reth-network-api = { path = "crates/net/network-api" }
reth-network-p2p = { path = "crates/net/p2p" }
reth-network-peers = { path = "crates/net/peers", default-features = false }
reth-network-types = { path = "crates/net/network-types" }
reth-nippy-jar = { path = "crates/storage/nippy-jar" }
reth-node-api = { path = "crates/node/api" }
reth-node-builder = { path = "crates/node/builder" }
reth-node-core = { path = "crates/node/core" }
reth-node-ethereum = { path = "crates/ethereum/node" }
reth-node-ethstats = { path = "crates/node/ethstats" }
reth-node-events = { path = "crates/node/events" }
reth-node-metrics = { path = "crates/node/metrics" }
reth-optimism-node = { path = "crates/optimism/node" }
reth-node-types = { path = "crates/node/types" }
reth-op = { path = "crates/optimism/reth", default-features = false }
reth-optimism-chainspec = { path = "crates/optimism/chainspec", default-features = false }
reth-optimism-cli = { path = "crates/optimism/cli" }
reth-optimism-consensus = { path = "crates/optimism/consensus", default-features = false }
reth-optimism-forks = { path = "crates/optimism/hardforks", default-features = false }
reth-optimism-payload-builder = { path = "crates/optimism/payload" }
reth-optimism-primitives = { path = "crates/optimism/primitives", default-features = false }
reth-optimism-rpc = { path = "crates/optimism/rpc" }
reth-optimism-storage = { path = "crates/optimism/storage" }
reth-optimism-txpool = { path = "crates/optimism/txpool" }
reth-payload-builder = { path = "crates/payload/builder" }
reth-payload-builder-primitives = { path = "crates/payload/builder-primitives" }
reth-payload-primitives = { path = "crates/payload/primitives" }
reth-payload-validator = { path = "crates/payload/validator" }
reth-payload-util = { path = "crates/payload/util" }
reth-primitives = { path = "crates/primitives", default-features = false }
reth-primitives-traits = { path = "crates/primitives-traits", default-features = false }
reth-provider = { path = "crates/storage/provider" }
reth-prune = { path = "crates/prune/prune" }
reth-prune-types = { path = "crates/prune/types", default-features = false }
reth-revm = { path = "crates/revm", default-features = false }
reth-rpc = { path = "crates/rpc/rpc" }
reth-rpc-api = { path = "crates/rpc/rpc-api" }
reth-rpc-api-testing-util = { path = "crates/rpc/rpc-testing-util" }
reth-rpc-builder = { path = "crates/rpc/rpc-builder" }
reth-rpc-e2e-tests = { path = "crates/rpc/rpc-e2e-tests" }
reth-rpc-engine-api = { path = "crates/rpc/rpc-engine-api" }
reth-rpc-eth-api = { path = "crates/rpc/rpc-eth-api" }
reth-rpc-eth-types = { path = "crates/rpc/rpc-eth-types", default-features = false }
reth-rpc-layer = { path = "crates/rpc/rpc-layer" }
reth-rpc-server-types = { path = "crates/rpc/rpc-server-types" }
reth-rpc-convert = { path = "crates/rpc/rpc-convert" }
reth-stages = { path = "crates/stages/stages" }
reth-stages-api = { path = "crates/stages/api" }
reth-stages-types = { path = "crates/stages/types", default-features = false }
reth-stateless = { path = "crates/stateless" }
reth-static-file = { path = "crates/static-file/static-file" }
reth-static-file-types = { path = "crates/static-file/types", default-features = false }
reth-storage-api = { path = "crates/storage/storage-api", default-features = false }
reth-storage-errors = { path = "crates/storage/errors", default-features = false }
reth-tasks = { path = "crates/tasks" }
reth-testing-utils = { path = "testing/testing-utils" }
reth-tokio-util = { path = "crates/tokio-util" }
reth-tracing = { path = "crates/tracing" }
reth-transaction-pool = { path = "crates/transaction-pool" }
reth-trie = { path = "crates/trie/trie" }
reth-trie-common = { path = "crates/trie/common", default-features = false }
reth-trie-db = { path = "crates/trie/db" }
reth-trie-parallel = { path = "crates/trie/parallel" }
reth-trie-sparse = { path = "crates/trie/sparse", default-features = false }
reth-trie-sparse-parallel = { path = "crates/trie/sparse-parallel" }
reth-zstd-compressors = { path = "crates/storage/zstd-compressors", default-features = false }
reth-ress-protocol = { path = "crates/ress/protocol" }
reth-ress-provider = { path = "crates/ress/provider" }

# revm
revm = { version = "29.0.0", default-features = false }
revm-bytecode = { version = "6.2.2", default-features = false }
revm-database = { version = "7.0.5", default-features = false }
revm-state = { version = "7.0.5", default-features = false }
revm-primitives = { version = "20.2.1", default-features = false }
revm-interpreter = { version = "25.0.2", default-features = false }
revm-inspector = { version = "10.0.0", default-features = false }
revm-context = { version = "9.0.2", default-features = false }
revm-context-interface = { version = "10.1.0", default-features = false }
revm-database-interface = { version = "7.0.5", default-features = false }
op-revm = { version = "10.0.0", default-features = false }
revm-inspectors = "0.29.0"

# eth
alloy-chains = { version = "0.2.5", default-features = false }
alloy-dyn-abi = "1.3.0"
alloy-eip2124 = { version = "0.2.0", default-features = false }
<<<<<<< HEAD
alloy-evm = { version = "0.18", default-features = false }
alloy-primitives = { version = "1.3.0", default-features = false, features = ["map-foldhash"] }
alloy-rlp = { version = "0.3.10", default-features = false, features = ["core-net"] }
alloy-sol-macro = "1.3.0"
alloy-sol-types = { version = "1.3.0", default-features = false }
alloy-trie = { version = "0.9.0", default-features = false }

alloy-hardforks = "0.3.0"

alloy-consensus = { version = "1.0.25", default-features = false }
alloy-contract = { version = "1.0.25", default-features = false }
alloy-eips = { version = "1.0.25", default-features = false }
alloy-genesis = { version = "1.0.25", default-features = false }
alloy-json-rpc = { version = "1.0.25", default-features = false }
alloy-network = { version = "1.0.25", default-features = false }
alloy-network-primitives = { version = "1.0.25", default-features = false }
alloy-provider = { version = "1.0.25", features = ["reqwest"], default-features = false }
alloy-pubsub = { version = "1.0.25", default-features = false }
alloy-rpc-client = { version = "1.0.25", default-features = false }
alloy-rpc-types = { version = "1.0.25", features = ["eth"], default-features = false }
alloy-rpc-types-admin = { version = "1.0.25", default-features = false }
alloy-rpc-types-anvil = { version = "1.0.25", default-features = false }
alloy-rpc-types-beacon = { version = "1.0.25", default-features = false }
alloy-rpc-types-debug = { version = "1.0.25", default-features = false }
alloy-rpc-types-engine = { version = "1.0.25", default-features = false }
alloy-rpc-types-eth = { version = "1.0.25", default-features = false }
alloy-rpc-types-mev = { version = "1.0.25", default-features = false }
alloy-rpc-types-trace = { version = "1.0.25", default-features = false }
alloy-rpc-types-txpool = { version = "1.0.25", default-features = false }
alloy-serde = { version = "1.0.25", default-features = false }
alloy-signer = { version = "1.0.25", default-features = false }
alloy-signer-local = { version = "1.0.25", default-features = false }
alloy-transport = { version = "1.0.25" }
alloy-transport-http = { version = "1.0.25", features = ["reqwest-rustls-tls"], default-features = false }
alloy-transport-ipc = { version = "1.0.25", default-features = false }
alloy-transport-ws = { version = "1.0.25", default-features = false }
alloy-block-access-list = { version = "1.0.25", default-features = false }

# op
alloy-op-evm = { version = "0.18", default-features = false }
alloy-op-hardforks = "0.3.0"
op-alloy-rpc-types = { version = "0.18.12", default-features = false }
op-alloy-rpc-types-engine = { version = "0.18.12", default-features = false }
op-alloy-network = { version = "0.18.12", default-features = false }
op-alloy-consensus = { version = "0.18.12", default-features = false }
op-alloy-rpc-jsonrpsee = { version = "0.18.12", default-features = false }
=======
alloy-evm = { version = "0.20.1", default-features = false }
alloy-primitives = { version = "1.3.1", default-features = false, features = ["map-foldhash"] }
alloy-rlp = { version = "0.3.10", default-features = false, features = ["core-net"] }
alloy-sol-macro = "1.3.1"
alloy-sol-types = { version = "1.3.1", default-features = false }
alloy-trie = { version = "0.9.1", default-features = false }

alloy-hardforks = "0.3.0"

alloy-consensus = { version = "1.0.27", default-features = false }
alloy-contract = { version = "1.0.27", default-features = false }
alloy-eips = { version = "1.0.27", default-features = false }
alloy-genesis = { version = "1.0.27", default-features = false }
alloy-json-rpc = { version = "1.0.27", default-features = false }
alloy-network = { version = "1.0.27", default-features = false }
alloy-network-primitives = { version = "1.0.27", default-features = false }
alloy-provider = { version = "1.0.27", features = ["reqwest"], default-features = false }
alloy-pubsub = { version = "1.0.27", default-features = false }
alloy-rpc-client = { version = "1.0.27", default-features = false }
alloy-rpc-types = { version = "1.0.27", features = ["eth"], default-features = false }
alloy-rpc-types-admin = { version = "1.0.27", default-features = false }
alloy-rpc-types-anvil = { version = "1.0.27", default-features = false }
alloy-rpc-types-beacon = { version = "1.0.27", default-features = false }
alloy-rpc-types-debug = { version = "1.0.27", default-features = false }
alloy-rpc-types-engine = { version = "1.0.27", default-features = false }
alloy-rpc-types-eth = { version = "1.0.27", default-features = false }
alloy-rpc-types-mev = { version = "1.0.27", default-features = false }
alloy-rpc-types-trace = { version = "1.0.27", default-features = false }
alloy-rpc-types-txpool = { version = "1.0.27", default-features = false }
alloy-serde = { version = "1.0.27", default-features = false }
alloy-signer = { version = "1.0.27", default-features = false }
alloy-signer-local = { version = "1.0.27", default-features = false }
alloy-transport = { version = "1.0.27" }
alloy-transport-http = { version = "1.0.27", features = ["reqwest-rustls-tls"], default-features = false }
alloy-transport-ipc = { version = "1.0.27", default-features = false }
alloy-transport-ws = { version = "1.0.27", default-features = false }

# op
alloy-op-evm = { version = "0.20.1", default-features = false }
alloy-op-hardforks = "0.3.0"
op-alloy-rpc-types = { version = "0.19.0", default-features = false }
op-alloy-rpc-types-engine = { version = "0.19.0", default-features = false }
op-alloy-network = { version = "0.19.0", default-features = false }
op-alloy-consensus = { version = "0.19.0", default-features = false }
op-alloy-rpc-jsonrpsee = { version = "0.19.0", default-features = false }
>>>>>>> e9a57a72
op-alloy-flz = { version = "0.13.1", default-features = false }

# misc
either = { version = "1.15.0", default-features = false }
aquamarine = "0.6"
auto_impl = "1"
backon = { version = "1.2", default-features = false, features = ["std-blocking-sleep", "tokio-sleep"] }
bincode = "1.3"
bitflags = "2.4"
boyer-moore-magiclen = "0.2.16"
bytes = { version = "1.5", default-features = false }
cfg-if = "1.0"
clap = "4"
dashmap = "6.0"
derive_more = { version = "2", default-features = false, features = ["full"] }
dirs-next = "2.0.0"
dyn-clone = "1.0.17"
eyre = "0.6"
fdlimit = "0.3.0"
generic-array = "0.14"
humantime = "2.1"
humantime-serde = "1.1"
itertools = { version = "0.14", default-features = false }
linked_hash_set = "0.1"
lz4 = "1.28.1"
modular-bitfield = "0.11.2"
notify = { version = "8.0.0", default-features = false, features = ["macos_fsevent"] }
nybbles = { version = "0.4.2", default-features = false }
once_cell = { version = "1.19", default-features = false, features = ["critical-section"] }
parking_lot = "0.12"
paste = "1.0"
rand = "0.9"
rayon = "1.7"
rustc-hash = { version = "2.0", default-features = false }
schnellru = "0.2"
serde = { version = "1.0", default-features = false }
serde_json = { version = "1.0", default-features = false, features = ["alloc"] }
serde_with = { version = "3", default-features = false, features = ["macros"] }
sha2 = { version = "0.10", default-features = false }
shellexpand = "3.0.0"
smallvec = "1"
strum = { version = "0.27", default-features = false }
strum_macros = "0.27"
syn = "2.0"
thiserror = { version = "2.0.0", default-features = false }
tar = "0.4.44"
tracing = { version = "0.1.0", default-features = false }
tracing-appender = "0.2"
url = { version = "2.3", default-features = false }
zstd = "0.13"
byteorder = "1"
mini-moka = "0.10"
tar-no-std = { version = "0.3.2", default-features = false }
miniz_oxide = { version = "0.8.4", default-features = false }
chrono = "0.4.41"

# metrics
metrics = "0.24.0"
metrics-derive = "0.1"
metrics-exporter-prometheus = { version = "0.16.0", default-features = false }
metrics-process = "2.1.0"
metrics-util = { default-features = false, version = "0.19.0" }

# proc-macros
proc-macro2 = "1.0"
quote = "1.0"

# tokio
tokio = { version = "1.44.2", default-features = false }
tokio-stream = "0.1.11"
tokio-tungstenite = "0.26.2"
tokio-util = { version = "0.7.4", features = ["codec"] }

# async
async-stream = "0.3"
async-trait = "0.1.68"
futures = "0.3"
futures-core = "0.3"
futures-util = { version = "0.3", default-features = false }
hyper = "1.3"
hyper-util = "0.1.5"
pin-project = "1.0.12"
reqwest = { version = "0.12", default-features = false }
tracing-futures = "0.2"
tower = "0.5"
tower-http = "0.6"

# p2p
discv5 = "0.9"
if-addrs = "0.13"

# rpc
jsonrpsee = "0.26.0"
jsonrpsee-core = "0.26.0"
jsonrpsee-server = "0.26.0"
jsonrpsee-http-client = "0.26.0"
jsonrpsee-types = "0.26.0"

# http
http = "1.0"
http-body = "1.0"
http-body-util = "0.1.2"
jsonwebtoken = "9"
proptest-arbitrary-interop = "0.1.0"

# crypto
enr = { version = "0.13", default-features = false }
k256 = { version = "0.13", default-features = false, features = ["ecdsa"] }
secp256k1 = { version = "0.30", default-features = false, features = ["global-context", "recovery"] }
# rand 8 for secp256k1
rand_08 = { package = "rand", version = "0.8" }

# for eip-4844
c-kzg = "2.1.1"

# config
toml = "0.8"

# misc-testing
arbitrary = "1.3"
assert_matches = "1.5.0"
criterion = { package = "codspeed-criterion-compat", version = "2.7" }
proptest = "1.7"
proptest-derive = "0.5"
similar-asserts = { version = "1.5.0", features = ["serde"] }
tempfile = "3.20"
test-fuzz = "7"
rstest = "0.24.0"
test-case = "3"

# ssz encoding
ethereum_ssz = "0.9.0"
ethereum_ssz_derive = "0.9.0"

# allocators
tikv-jemalloc-ctl = "0.6"
tikv-jemallocator = "0.6"
tracy-client = "0.18.0"
snmalloc-rs = { version = "0.3.7", features = ["build_cc"] }

# TODO: When we build for a windows target on an ubuntu runner, crunchy tries to
# get the wrong path, update this when the workflow has been updated
#
# See: https://github.com/eira-fransham/crunchy/issues/13
crunchy = "=0.2.2"
aes = "0.8.1"
ahash = "0.8"
anyhow = "1.0"
bindgen = { version = "0.70", default-features = false }
block-padding = "0.3.2"
cc = "=1.2.15"
cipher = "0.4.3"
comfy-table = "7.0"
concat-kdf = "0.1.0"
convert_case = "0.7.0"
crossbeam-channel = "0.5.13"
crossterm = "0.28.0"
csv = "1.3.0"
ctr = "0.9.2"
data-encoding = "2"
delegate = "0.13"
digest = "0.10.5"
hash-db = "=0.15.2"
hickory-resolver = "0.25.0"
hmac = "0.12.1"
human_bytes = "0.4.1"
indexmap = "2"
interprocess = "2.2.0"
lz4_flex = { version = "0.11", default-features = false }
memmap2 = "0.9.4"
mev-share-sse = { version = "0.5.0", default-features = false }
num-traits = "0.2.15"
page_size = "0.6.0"
parity-scale-codec = "3.2.1"
plain_hasher = "0.2"
pretty_assertions = "1.4"
ratatui = { version = "0.29", default-features = false }
ringbuffer = "0.15.0"
rmp-serde = "1.3"
roaring = "0.10.2"
rolling-file = "0.2.0"
sha3 = "0.10.5"
snap = "1.1.1"
socket2 = { version = "0.5", default-features = false }
sysinfo = { version = "0.33", default-features = false }
tracing-journald = "0.3"
tracing-logfmt = "0.3.3"
tracing-subscriber = { version = "0.3", default-features = false }
triehash = "0.8"
typenum = "1.15.0"
vergen = "9.0.4"
visibility = "0.1.1"
walkdir = "2.3.3"
vergen-git2 = "1.0.5"

[patch.crates-io]
alloy-consensus = { git = "https://github.com/Soubhik-10/alloy", branch = "engine-api-trial" }
alloy-contract = { git = "https://github.com/Soubhik-10/alloy", branch = "engine-api-trial" }
alloy-eips = { git = "https://github.com/Soubhik-10/alloy", branch = "engine-api-trial" }
alloy-genesis = { git = "https://github.com/Soubhik-10/alloy", branch = "engine-api-trial" }
alloy-json-rpc = { git = "https://github.com/Soubhik-10/alloy", branch = "engine-api-trial" }
alloy-network = { git = "https://github.com/Soubhik-10/alloy", branch = "engine-api-trial" }
alloy-network-primitives = { git = "https://github.com/Soubhik-10/alloy", branch = "engine-api-trial" }
alloy-provider = { git = "https://github.com/Soubhik-10/alloy", branch = "engine-api-trial" }
alloy-pubsub = { git = "https://github.com/Soubhik-10/alloy", branch = "engine-api-trial" }
alloy-rpc-client = { git = "https://github.com/Soubhik-10/alloy", branch = "engine-api-trial" }
alloy-rpc-types = { git = "https://github.com/Soubhik-10/alloy", branch = "engine-api-trial" }
alloy-rpc-types-admin = { git = "https://github.com/Soubhik-10/alloy", branch = "engine-api-trial" }
alloy-rpc-types-anvil = { git = "https://github.com/Soubhik-10/alloy", branch = "engine-api-trial" }
alloy-rpc-types-beacon = { git = "https://github.com/Soubhik-10/alloy", branch = "engine-api-trial" }
alloy-rpc-types-debug = { git = "https://github.com/Soubhik-10/alloy", branch = "engine-api-trial" }
alloy-rpc-types-engine = { git = "https://github.com/Soubhik-10/alloy", branch = "engine-api-trial" }
alloy-rpc-types-eth = { git = "https://github.com/Soubhik-10/alloy", branch = "engine-api-trial" }
alloy-rpc-types-mev = { git = "https://github.com/Soubhik-10/alloy", branch = "engine-api-trial" }
alloy-rpc-types-trace = { git = "https://github.com/Soubhik-10/alloy", branch = "engine-api-trial" }
alloy-block-access-list = { git = "https://github.com/Soubhik-10/alloy", branch = "engine-api-trial" }
alloy-rpc-types-txpool = { git = "https://github.com/Soubhik-10/alloy", branch = "engine-api-trial" }
alloy-serde = { git = "https://github.com/Soubhik-10/alloy", branch = "engine-api-trial" }
alloy-signer = { git = "https://github.com/Soubhik-10/alloy", branch = "engine-api-trial" }
alloy-signer-local = { git = "https://github.com/Soubhik-10/alloy", branch = "engine-api-trial" }
alloy-transport = { git = "https://github.com/Soubhik-10/alloy", branch = "engine-api-trial" }
alloy-transport-http = { git = "https://github.com/Soubhik-10/alloy", branch = "engine-api-trial" }
alloy-transport-ipc = { git = "https://github.com/Soubhik-10/alloy", branch = "engine-api-trial" }
alloy-transport-ws = { git = "https://github.com/Soubhik-10/alloy", branch = "engine-api-trial" }
alloy-hardforks = { git = "https://github.com/Rimeeeeee/hardforks", branch = "amsterdam" }

alloy-op-hardforks = { git = "https://github.com/Rimeeeeee/hardforks", branch = "amsterdam" }
# op-alloy-consensus = { git = "https://github.com/alloy-rs/op-alloy", rev = "a79d6fc" }
# op-alloy-network = { git = "https://github.com/alloy-rs/op-alloy", rev = "a79d6fc" }
# op-alloy-rpc-types = { git = "https://github.com/alloy-rs/op-alloy", rev = "a79d6fc" }
# op-alloy-rpc-types-engine = { git = "https://github.com/alloy-rs/op-alloy", rev = "a79d6fc" }
# op-alloy-rpc-jsonrpsee = { git = "https://github.com/alloy-rs/op-alloy", rev = "a79d6fc" }
#
# revm-inspectors = { git = "https://github.com/paradigmxyz/revm-inspectors", rev = "1207e33" }
revm = { git = "https://github.com/Soubhik-10/revm", branch = "bal" }
alloy-evm = { git = "https://github.com/Rimeeeeee/evm", branch = "bal" }
alloy-op-evm = { git = "https://github.com/Rimeeeeee/evm", branch = "bal" }
revm-bytecode = { git = "https://github.com/Soubhik-10/revm", branch = "bal" }
revm-database = { git = "https://github.com/Soubhik-10/revm", branch = "bal" }
revm-state = { git = "https://github.com/Soubhik-10/revm", branch = "bal" }
revm-primitives = { git = "https://github.com/Soubhik-10/revm", branch = "bal" }
revm-interpreter = { git = "https://github.com/Soubhik-10/revm", branch = "bal" }
revm-inspector = { git = "https://github.com/Soubhik-10/revm", branch = "bal" }
revm-context = { git = "https://github.com/Soubhik-10/revm", branch = "bal" }
revm-context-interface = { git = "https://github.com/Soubhik-10/revm", branch = "bal" }
revm-database-interface = { git = "https://github.com/Soubhik-10/revm", branch = "bal" }
op-revm = { git = "https://github.com/Soubhik-10/revm", branch = "bal" }
#
# jsonrpsee = { git = "https://github.com/paradigmxyz/jsonrpsee", branch = "matt/make-rpc-service-pub" }
# jsonrpsee-core = { git = "https://github.com/paradigmxyz/jsonrpsee", branch = "matt/make-rpc-service-pub" }
# jsonrpsee-server = { git = "https://github.com/paradigmxyz/jsonrpsee", branch = "matt/make-rpc-service-pub" }
# jsonrpsee-http-client = { git = "https://github.com/paradigmxyz/jsonrpsee", branch = "matt/make-rpc-service-pub" }
# jsonrpsee-types = { git = "https://github.com/paradigmxyz/jsonrpsee", branch = "matt/make-rpc-service-pub" }<|MERGE_RESOLUTION|>--- conflicted
+++ resolved
@@ -76,6 +76,7 @@
     "crates/optimism/cli",
     "crates/optimism/consensus",
     "crates/optimism/evm/",
+    "crates/optimism/flashblocks/",
     "crates/optimism/hardforks/",
     "crates/optimism/node/",
     "crates/optimism/payload/",
@@ -432,6 +433,7 @@
 reth-rpc-eth-api = { path = "crates/rpc/rpc-eth-api" }
 reth-rpc-eth-types = { path = "crates/rpc/rpc-eth-types", default-features = false }
 reth-rpc-layer = { path = "crates/rpc/rpc-layer" }
+reth-optimism-flashblocks = { path = "crates/optimism/flashblocks" }
 reth-rpc-server-types = { path = "crates/rpc/rpc-server-types" }
 reth-rpc-convert = { path = "crates/rpc/rpc-convert" }
 reth-stages = { path = "crates/stages/stages" }
@@ -456,6 +458,7 @@
 reth-zstd-compressors = { path = "crates/storage/zstd-compressors", default-features = false }
 reth-ress-protocol = { path = "crates/ress/protocol" }
 reth-ress-provider = { path = "crates/ress/provider" }
+reth-block-access-list = { path = "crates/reth/block-access-list" }
 
 # revm
 revm = { version = "29.0.0", default-features = false }
@@ -475,60 +478,16 @@
 alloy-chains = { version = "0.2.5", default-features = false }
 alloy-dyn-abi = "1.3.0"
 alloy-eip2124 = { version = "0.2.0", default-features = false }
-<<<<<<< HEAD
 alloy-evm = { version = "0.18", default-features = false }
-alloy-primitives = { version = "1.3.0", default-features = false, features = ["map-foldhash"] }
-alloy-rlp = { version = "0.3.10", default-features = false, features = ["core-net"] }
+alloy-primitives = { version = "1.3.0", default-features = false, features = [
+    "map-foldhash",
+] }
+alloy-rlp = { version = "0.3.10", default-features = false, features = [
+    "core-net",
+] }
 alloy-sol-macro = "1.3.0"
 alloy-sol-types = { version = "1.3.0", default-features = false }
 alloy-trie = { version = "0.9.0", default-features = false }
-
-alloy-hardforks = "0.3.0"
-
-alloy-consensus = { version = "1.0.25", default-features = false }
-alloy-contract = { version = "1.0.25", default-features = false }
-alloy-eips = { version = "1.0.25", default-features = false }
-alloy-genesis = { version = "1.0.25", default-features = false }
-alloy-json-rpc = { version = "1.0.25", default-features = false }
-alloy-network = { version = "1.0.25", default-features = false }
-alloy-network-primitives = { version = "1.0.25", default-features = false }
-alloy-provider = { version = "1.0.25", features = ["reqwest"], default-features = false }
-alloy-pubsub = { version = "1.0.25", default-features = false }
-alloy-rpc-client = { version = "1.0.25", default-features = false }
-alloy-rpc-types = { version = "1.0.25", features = ["eth"], default-features = false }
-alloy-rpc-types-admin = { version = "1.0.25", default-features = false }
-alloy-rpc-types-anvil = { version = "1.0.25", default-features = false }
-alloy-rpc-types-beacon = { version = "1.0.25", default-features = false }
-alloy-rpc-types-debug = { version = "1.0.25", default-features = false }
-alloy-rpc-types-engine = { version = "1.0.25", default-features = false }
-alloy-rpc-types-eth = { version = "1.0.25", default-features = false }
-alloy-rpc-types-mev = { version = "1.0.25", default-features = false }
-alloy-rpc-types-trace = { version = "1.0.25", default-features = false }
-alloy-rpc-types-txpool = { version = "1.0.25", default-features = false }
-alloy-serde = { version = "1.0.25", default-features = false }
-alloy-signer = { version = "1.0.25", default-features = false }
-alloy-signer-local = { version = "1.0.25", default-features = false }
-alloy-transport = { version = "1.0.25" }
-alloy-transport-http = { version = "1.0.25", features = ["reqwest-rustls-tls"], default-features = false }
-alloy-transport-ipc = { version = "1.0.25", default-features = false }
-alloy-transport-ws = { version = "1.0.25", default-features = false }
-alloy-block-access-list = { version = "1.0.25", default-features = false }
-
-# op
-alloy-op-evm = { version = "0.18", default-features = false }
-alloy-op-hardforks = "0.3.0"
-op-alloy-rpc-types = { version = "0.18.12", default-features = false }
-op-alloy-rpc-types-engine = { version = "0.18.12", default-features = false }
-op-alloy-network = { version = "0.18.12", default-features = false }
-op-alloy-consensus = { version = "0.18.12", default-features = false }
-op-alloy-rpc-jsonrpsee = { version = "0.18.12", default-features = false }
-=======
-alloy-evm = { version = "0.20.1", default-features = false }
-alloy-primitives = { version = "1.3.1", default-features = false, features = ["map-foldhash"] }
-alloy-rlp = { version = "0.3.10", default-features = false, features = ["core-net"] }
-alloy-sol-macro = "1.3.1"
-alloy-sol-types = { version = "1.3.1", default-features = false }
-alloy-trie = { version = "0.9.1", default-features = false }
 
 alloy-hardforks = "0.3.0"
 
@@ -539,10 +498,14 @@
 alloy-json-rpc = { version = "1.0.27", default-features = false }
 alloy-network = { version = "1.0.27", default-features = false }
 alloy-network-primitives = { version = "1.0.27", default-features = false }
-alloy-provider = { version = "1.0.27", features = ["reqwest"], default-features = false }
+alloy-provider = { version = "1.0.27", features = [
+    "reqwest",
+], default-features = false }
 alloy-pubsub = { version = "1.0.27", default-features = false }
 alloy-rpc-client = { version = "1.0.27", default-features = false }
-alloy-rpc-types = { version = "1.0.27", features = ["eth"], default-features = false }
+alloy-rpc-types = { version = "1.0.27", features = [
+    "eth",
+], default-features = false }
 alloy-rpc-types-admin = { version = "1.0.27", default-features = false }
 alloy-rpc-types-anvil = { version = "1.0.27", default-features = false }
 alloy-rpc-types-beacon = { version = "1.0.27", default-features = false }
@@ -556,30 +519,36 @@
 alloy-signer = { version = "1.0.27", default-features = false }
 alloy-signer-local = { version = "1.0.27", default-features = false }
 alloy-transport = { version = "1.0.27" }
-alloy-transport-http = { version = "1.0.27", features = ["reqwest-rustls-tls"], default-features = false }
+alloy-transport-http = { version = "1.0.27", features = [
+    "reqwest-rustls-tls",
+], default-features = false }
 alloy-transport-ipc = { version = "1.0.27", default-features = false }
 alloy-transport-ws = { version = "1.0.27", default-features = false }
+alloy-block-access-list = { version = "1.0.27", default-features = false }
 
 # op
-alloy-op-evm = { version = "0.20.1", default-features = false }
+alloy-op-evm = { version = "0.18", default-features = false }
 alloy-op-hardforks = "0.3.0"
-op-alloy-rpc-types = { version = "0.19.0", default-features = false }
-op-alloy-rpc-types-engine = { version = "0.19.0", default-features = false }
-op-alloy-network = { version = "0.19.0", default-features = false }
-op-alloy-consensus = { version = "0.19.0", default-features = false }
-op-alloy-rpc-jsonrpsee = { version = "0.19.0", default-features = false }
->>>>>>> e9a57a72
+op-alloy-rpc-types = { version = "0.18.12", default-features = false }
+op-alloy-rpc-types-engine = { version = "0.18.12", default-features = false }
+op-alloy-network = { version = "0.18.12", default-features = false }
+op-alloy-consensus = { version = "0.18.12", default-features = false }
+op-alloy-rpc-jsonrpsee = { version = "0.18.12", default-features = false }
 op-alloy-flz = { version = "0.13.1", default-features = false }
 
 # misc
 either = { version = "1.15.0", default-features = false }
 aquamarine = "0.6"
 auto_impl = "1"
-backon = { version = "1.2", default-features = false, features = ["std-blocking-sleep", "tokio-sleep"] }
+backon = { version = "1.2", default-features = false, features = [
+    "std-blocking-sleep",
+    "tokio-sleep",
+] }
 bincode = "1.3"
 bitflags = "2.4"
 boyer-moore-magiclen = "0.2.16"
 bytes = { version = "1.5", default-features = false }
+brotli = "3.3.4"
 cfg-if = "1.0"
 clap = "4"
 dashmap = "6.0"
@@ -595,9 +564,13 @@
 linked_hash_set = "0.1"
 lz4 = "1.28.1"
 modular-bitfield = "0.11.2"
-notify = { version = "8.0.0", default-features = false, features = ["macos_fsevent"] }
+notify = { version = "8.0.0", default-features = false, features = [
+    "macos_fsevent",
+] }
 nybbles = { version = "0.4.2", default-features = false }
-once_cell = { version = "1.19", default-features = false, features = ["critical-section"] }
+once_cell = { version = "1.19", default-features = false, features = [
+    "critical-section",
+] }
 parking_lot = "0.12"
 paste = "1.0"
 rand = "0.9"
@@ -661,11 +634,11 @@
 if-addrs = "0.13"
 
 # rpc
-jsonrpsee = "0.26.0"
-jsonrpsee-core = "0.26.0"
-jsonrpsee-server = "0.26.0"
-jsonrpsee-http-client = "0.26.0"
-jsonrpsee-types = "0.26.0"
+jsonrpsee = "0.25.1"
+jsonrpsee-core = "0.25.1"
+jsonrpsee-server = "0.25.1"
+jsonrpsee-http-client = "0.25.1"
+jsonrpsee-types = "0.25.1"
 
 # http
 http = "1.0"
@@ -677,7 +650,10 @@
 # crypto
 enr = { version = "0.13", default-features = false }
 k256 = { version = "0.13", default-features = false, features = ["ecdsa"] }
-secp256k1 = { version = "0.30", default-features = false, features = ["global-context", "recovery"] }
+secp256k1 = { version = "0.30", default-features = false, features = [
+    "global-context",
+    "recovery",
+] }
 # rand 8 for secp256k1
 rand_08 = { package = "rand", version = "0.8" }
 
