[workspace.package]
version = "1.9.2"
edition = "2024"
rust-version = "1.88"
license = "MIT OR Apache-2.0"
homepage = "https://paradigmxyz.github.io/reth"
repository = "https://github.com/paradigmxyz/reth"
exclude = [".github/"]

[workspace]
members = [
    "bin/reth-bench/",
    "bin/reth-bench-compare/",
    "bin/reth/",
    "crates/storage/rpc-provider/",
    "crates/chain-state/",
    "crates/chainspec/",
    "crates/cli/cli/",
    "crates/cli/commands/",
    "crates/cli/runner/",
    "crates/cli/util/",
    "crates/config/",
    "crates/consensus/common/",
    "crates/consensus/consensus/",
    "crates/consensus/debug-client/",
    "crates/e2e-test-utils/",
    "crates/engine/invalid-block-hooks/",
    "crates/engine/local",
    "crates/engine/primitives/",
    "crates/engine/service",
    "crates/engine/tree/",
    "crates/engine/util/",
    "crates/era",
    "crates/era-downloader",
    "crates/era-utils",
    "crates/errors/",
    "crates/ethereum/hardforks/",
    "crates/ethereum/cli/",
    "crates/ethereum/consensus/",
    "crates/ethereum/engine-primitives/",
    "crates/ethereum/evm",
    "crates/ethereum/node",
    "crates/ethereum/payload/",
    "crates/ethereum/primitives/",
    "crates/ethereum/reth/",
    "crates/etl/",
    "crates/evm/evm",
    "crates/evm/execution-errors",
    "crates/evm/execution-types",
    "crates/exex/exex/",
    "crates/exex/test-utils/",
    "crates/exex/types/",
    "crates/metrics/",
    "crates/net/banlist/",
    "crates/net/discv4/",
    "crates/net/discv5/",
    "crates/net/dns/",
    "crates/net/downloaders/",
    "crates/net/ecies/",
    "crates/net/eth-wire-types",
    "crates/net/eth-wire/",
    "crates/net/nat/",
    "crates/net/network-api/",
    "crates/net/network-types/",
    "crates/net/network/",
    "crates/net/p2p/",
    "crates/net/peers/",
    "crates/node/api/",
    "crates/node/builder/",
    "crates/node/core/",
    "crates/node/ethstats",
    "crates/node/events/",
    "crates/node/metrics",
    "crates/node/types",
    "crates/optimism/bin",
    "crates/optimism/chainspec",
    "crates/optimism/cli",
    "crates/optimism/consensus",
    "crates/optimism/evm/",
    "crates/optimism/flashblocks/",
    "crates/optimism/hardforks/",
    "crates/optimism/node/",
    "crates/optimism/payload/",
    "crates/optimism/primitives/",
    "crates/optimism/reth/",
    "crates/optimism/rpc/",
    "crates/optimism/storage",
    "crates/optimism/txpool/",
    "crates/payload/basic/",
    "crates/payload/builder/",
    "crates/payload/builder-primitives/",
    "crates/payload/primitives/",
    "crates/payload/validator/",
    "crates/payload/util/",
    "crates/primitives-traits/",
    "crates/primitives/",
    "crates/prune/db",
    "crates/prune/prune",
    "crates/prune/types",
    "crates/ress/protocol",
    "crates/ress/provider",
    "crates/revm/",
    "crates/rpc/ipc/",
    "crates/rpc/rpc-api/",
    "crates/rpc/rpc-builder/",
    "crates/rpc/rpc-engine-api/",
    "crates/rpc/rpc-eth-api/",
    "crates/rpc/rpc-eth-types/",
    "crates/rpc/rpc-layer",
    "crates/rpc/rpc-server-types/",
    "crates/rpc/rpc-testing-util/",
    "crates/rpc/rpc-e2e-tests/",
    "crates/rpc/rpc-convert/",
    "crates/rpc/rpc/",
    "crates/stages/api/",
    "crates/stages/stages/",
    "crates/stages/types/",
    "crates/stateless",
    "crates/static-file/static-file",
    "crates/static-file/types/",
    "crates/storage/codecs/",
    "crates/storage/codecs/derive/",
    "crates/storage/db-api/",
    "crates/storage/db-common",
    "crates/storage/db-models/",
    "crates/storage/db/",
    "crates/storage/errors/",
    "crates/storage/libmdbx-rs/",
    "crates/storage/libmdbx-rs/mdbx-sys/",
    "crates/storage/nippy-jar/",
    "crates/storage/provider/",
    "crates/storage/storage-api/",
    "crates/storage/zstd-compressors/",
    "crates/tasks/",
    "crates/tokio-util/",
    "crates/tracing/",
    "crates/transaction-pool/",
    "crates/trie/common",
    "crates/trie/db",
    "crates/trie/parallel/",
    "crates/trie/sparse",
    "crates/trie/sparse-parallel/",
    "crates/trie/trie",
    "examples/beacon-api-sidecar-fetcher/",
    "examples/beacon-api-sse/",
    "examples/bsc-p2p",
    "examples/custom-dev-node/",
    "examples/custom-node/",
    "examples/custom-engine-types/",
    "examples/custom-evm/",
    "examples/custom-hardforks/",
    "examples/custom-inspector/",
    "examples/custom-node-components/",
    "examples/custom-payload-builder/",
    "examples/custom-rlpx-subprotocol",
    "examples/custom-node",
    "examples/db-access",
    "examples/engine-api-access",
    "examples/exex-hello-world",
    "examples/exex-subscription",
    "examples/exex-test",
    "examples/full-contract-state",
    "examples/manual-p2p/",
    "examples/network-txpool/",
    "examples/network/",
    "examples/network-proxy/",
    "examples/node-builder-api/",
    "examples/node-custom-rpc/",
    "examples/node-event-hooks/",
    "examples/op-db-access/",
    "examples/polygon-p2p/",
    "examples/rpc-db/",
    "examples/precompile-cache/",
    "examples/txpool-tracing/",
    "examples/custom-beacon-withdrawals",
    "testing/ef-tests/",
    "testing/testing-utils",
    "testing/runner",
    "crates/tracing-otlp",
]
default-members = ["bin/reth"]
exclude = ["docs/cli"]

# Explicitly set the resolver to version 2, which is the default for packages with edition >= 2021
# https://doc.rust-lang.org/edition-guide/rust-2021/default-cargo-resolver.html
resolver = "2"

[workspace.lints]
rust.missing_debug_implementations = "warn"
rust.missing_docs = "warn"
rust.rust_2018_idioms = { level = "deny", priority = -1 }
rust.unreachable_pub = "warn"
rust.unused_must_use = "deny"
rust.rust_2024_incompatible_pat = "warn"
rustdoc.all = "warn"
# rust.unnameable-types = "warn"

[workspace.lints.clippy]
# These are some of clippy's nursery (i.e., experimental) lints that we like.
# By default, nursery lints are allowed. Some of the lints below have made good
# suggestions which we fixed. The others didn't have any findings, so we can
# assume they don't have that many false positives. Let's enable them to
# prevent future problems.
borrow_as_ptr = "warn"
branches_sharing_code = "warn"
clear_with_drain = "warn"
cloned_instead_of_copied = "warn"
collection_is_never_read = "warn"
dbg_macro = "warn"
derive_partial_eq_without_eq = "warn"
doc_markdown = "warn"
empty_line_after_doc_comments = "warn"
empty_line_after_outer_attr = "warn"
enum_glob_use = "warn"
equatable_if_let = "warn"
explicit_into_iter_loop = "warn"
explicit_iter_loop = "warn"
flat_map_option = "warn"
from_iter_instead_of_collect = "warn"
if_not_else = "warn"
if_then_some_else_none = "warn"
implicit_clone = "warn"
imprecise_flops = "warn"
iter_on_empty_collections = "warn"
iter_on_single_items = "warn"
iter_with_drain = "warn"
iter_without_into_iter = "warn"
large_stack_frames = "warn"
manual_assert = "warn"
manual_clamp = "warn"
manual_is_variant_and = "warn"
manual_string_new = "warn"
match_same_arms = "warn"
missing-const-for-fn = "warn"
mutex_integer = "warn"
naive_bytecount = "warn"
needless_bitwise_bool = "warn"
needless_continue = "warn"
needless_for_each = "warn"
needless_pass_by_ref_mut = "warn"
nonstandard_macro_braces = "warn"
option_as_ref_cloned = "warn"
or_fun_call = "warn"
path_buf_push_overwrite = "warn"
read_zero_byte_vec = "warn"
result_large_err = "allow"
redundant_clone = "warn"
redundant_else = "warn"
single_char_pattern = "warn"
string_lit_as_bytes = "warn"
string_lit_chars_any = "warn"
suboptimal_flops = "warn"
suspicious_operation_groupings = "warn"
trailing_empty_array = "warn"
trait_duplication_in_bounds = "warn"
transmute_undefined_repr = "warn"
trivial_regex = "warn"
tuple_array_conversions = "warn"
type_repetition_in_bounds = "warn"
uninhabited_references = "warn"
unnecessary_self_imports = "warn"
unnecessary_struct_initialization = "warn"
unnested_or_patterns = "warn"
unused_peekable = "warn"
unused_rounding = "warn"
use_self = "warn"
useless_let_if_seq = "warn"
while_float = "warn"
zero_sized_map_values = "warn"

# These are nursery lints which have findings. Allow them for now. Some are not
# quite mature enough for use in our codebase and some we don't really want.
# Explicitly listing should make it easier to fix in the future.
as_ptr_cast_mut = "allow"
cognitive_complexity = "allow"
debug_assert_with_mut_call = "allow"
fallible_impl_from = "allow"
future_not_send = "allow"
needless_collect = "allow"
non_send_fields_in_send_ty = "allow"
redundant_pub_crate = "allow"
significant_drop_in_scrutinee = "allow"
significant_drop_tightening = "allow"
too_long_first_doc_paragraph = "allow"

# Speed up compilation time for dev builds by reducing emitted debug info.
# NOTE: Debuggers may provide less useful information with this setting.
# Uncomment this section if you're using a debugger.
[profile.dev]
# https://davidlattimore.github.io/posts/2024/02/04/speeding-up-the-rust-edit-build-run-cycle.html
debug = "line-tables-only"
split-debuginfo = "unpacked"

# Speed up tests.
[profile.dev.package]
proptest.opt-level = 3
rand_chacha.opt-level = 3
rand_xorshift.opt-level = 3
unarray.opt-level = 3

# Meant for testing - all optimizations, but with debug assertions and overflow checks.
[profile.hivetests]
inherits = "test"
opt-level = 3
lto = "thin"

[profile.release]
opt-level = 3
lto = "thin"
debug = "none"
strip = "symbols"
panic = "unwind"
codegen-units = 16

# Use the `--profile profiling` flag to show symbols in release mode.
# e.g. `cargo build --profile profiling`
[profile.profiling]
inherits = "release"
debug = "full"
strip = "none"

# Include debug info in benchmarks too.
[profile.bench]
inherits = "profiling"

[profile.maxperf]
inherits = "release"
lto = "fat"
codegen-units = 1

[workspace.dependencies]
# reth
op-reth = { path = "crates/optimism/bin" }
reth = { path = "bin/reth" }
reth-storage-rpc-provider = { path = "crates/storage/rpc-provider" }
reth-basic-payload-builder = { path = "crates/payload/basic" }
reth-bench = { path = "bin/reth-bench" }
reth-bench-compare = { path = "bin/reth-bench-compare" }
reth-chain-state = { path = "crates/chain-state" }
reth-chainspec = { path = "crates/chainspec", default-features = false }
reth-cli = { path = "crates/cli/cli" }
reth-cli-commands = { path = "crates/cli/commands" }
reth-cli-runner = { path = "crates/cli/runner" }
reth-cli-util = { path = "crates/cli/util" }
reth-codecs = { path = "crates/storage/codecs" }
reth-codecs-derive = { path = "crates/storage/codecs/derive" }
reth-config = { path = "crates/config", default-features = false }
reth-consensus = { path = "crates/consensus/consensus", default-features = false }
reth-consensus-common = { path = "crates/consensus/common", default-features = false }
reth-consensus-debug-client = { path = "crates/consensus/debug-client" }
reth-db = { path = "crates/storage/db", default-features = false }
reth-db-api = { path = "crates/storage/db-api" }
reth-db-common = { path = "crates/storage/db-common" }
reth-db-models = { path = "crates/storage/db-models", default-features = false }
reth-discv4 = { path = "crates/net/discv4" }
reth-discv5 = { path = "crates/net/discv5" }
reth-dns-discovery = { path = "crates/net/dns" }
reth-downloaders = { path = "crates/net/downloaders" }
reth-e2e-test-utils = { path = "crates/e2e-test-utils" }
reth-ecies = { path = "crates/net/ecies" }
reth-engine-local = { path = "crates/engine/local" }
reth-engine-primitives = { path = "crates/engine/primitives", default-features = false }
reth-engine-tree = { path = "crates/engine/tree" }
reth-engine-service = { path = "crates/engine/service" }
reth-engine-util = { path = "crates/engine/util" }
reth-era = { path = "crates/era" }
reth-era-downloader = { path = "crates/era-downloader" }
reth-era-utils = { path = "crates/era-utils" }
reth-errors = { path = "crates/errors" }
reth-eth-wire = { path = "crates/net/eth-wire" }
reth-eth-wire-types = { path = "crates/net/eth-wire-types" }
reth-ethereum-cli = { path = "crates/ethereum/cli", default-features = false }
reth-ethereum-consensus = { path = "crates/ethereum/consensus", default-features = false }
reth-ethereum-engine-primitives = { path = "crates/ethereum/engine-primitives", default-features = false }
reth-ethereum-forks = { path = "crates/ethereum/hardforks", default-features = false }
reth-ethereum-payload-builder = { path = "crates/ethereum/payload" }
reth-ethereum-primitives = { path = "crates/ethereum/primitives", default-features = false }
reth-ethereum = { path = "crates/ethereum/reth" }
reth-etl = { path = "crates/etl" }
reth-evm = { path = "crates/evm/evm", default-features = false }
reth-evm-ethereum = { path = "crates/ethereum/evm", default-features = false }
reth-optimism-evm = { path = "crates/optimism/evm", default-features = false }
reth-execution-errors = { path = "crates/evm/execution-errors", default-features = false }
reth-execution-types = { path = "crates/evm/execution-types", default-features = false }
reth-exex = { path = "crates/exex/exex" }
reth-exex-test-utils = { path = "crates/exex/test-utils" }
reth-exex-types = { path = "crates/exex/types" }
reth-fs-util = { path = "crates/fs-util" }
reth-invalid-block-hooks = { path = "crates/engine/invalid-block-hooks" }
reth-ipc = { path = "crates/rpc/ipc" }
reth-libmdbx = { path = "crates/storage/libmdbx-rs" }
reth-mdbx-sys = { path = "crates/storage/libmdbx-rs/mdbx-sys" }
reth-metrics = { path = "crates/metrics" }
reth-net-banlist = { path = "crates/net/banlist" }
reth-net-nat = { path = "crates/net/nat" }
reth-network = { path = "crates/net/network" }
reth-network-api = { path = "crates/net/network-api" }
reth-network-p2p = { path = "crates/net/p2p" }
reth-network-peers = { path = "crates/net/peers", default-features = false }
reth-network-types = { path = "crates/net/network-types" }
reth-nippy-jar = { path = "crates/storage/nippy-jar" }
reth-node-api = { path = "crates/node/api" }
reth-node-builder = { path = "crates/node/builder" }
reth-node-core = { path = "crates/node/core" }
reth-node-ethereum = { path = "crates/ethereum/node" }
reth-node-ethstats = { path = "crates/node/ethstats" }
reth-node-events = { path = "crates/node/events" }
reth-node-metrics = { path = "crates/node/metrics" }
reth-optimism-node = { path = "crates/optimism/node" }
reth-node-types = { path = "crates/node/types" }
reth-op = { path = "crates/optimism/reth", default-features = false }
reth-optimism-chainspec = { path = "crates/optimism/chainspec", default-features = false }
reth-optimism-cli = { path = "crates/optimism/cli", default-features = false }
reth-optimism-consensus = { path = "crates/optimism/consensus", default-features = false }
reth-optimism-forks = { path = "crates/optimism/hardforks", default-features = false }
reth-optimism-payload-builder = { path = "crates/optimism/payload" }
reth-optimism-primitives = { path = "crates/optimism/primitives", default-features = false }
reth-optimism-rpc = { path = "crates/optimism/rpc" }
reth-optimism-storage = { path = "crates/optimism/storage" }
reth-optimism-txpool = { path = "crates/optimism/txpool" }
reth-payload-builder = { path = "crates/payload/builder" }
reth-payload-builder-primitives = { path = "crates/payload/builder-primitives" }
reth-payload-primitives = { path = "crates/payload/primitives" }
reth-payload-validator = { path = "crates/payload/validator" }
reth-payload-util = { path = "crates/payload/util" }
reth-primitives = { path = "crates/primitives", default-features = false }
reth-primitives-traits = { path = "crates/primitives-traits", default-features = false }
reth-provider = { path = "crates/storage/provider" }
reth-prune = { path = "crates/prune/prune" }
reth-prune-types = { path = "crates/prune/types", default-features = false }
reth-revm = { path = "crates/revm", default-features = false }
reth-rpc = { path = "crates/rpc/rpc" }
reth-rpc-api = { path = "crates/rpc/rpc-api" }
reth-rpc-api-testing-util = { path = "crates/rpc/rpc-testing-util" }
reth-rpc-builder = { path = "crates/rpc/rpc-builder" }
reth-rpc-e2e-tests = { path = "crates/rpc/rpc-e2e-tests" }
reth-rpc-engine-api = { path = "crates/rpc/rpc-engine-api" }
reth-rpc-eth-api = { path = "crates/rpc/rpc-eth-api" }
reth-rpc-eth-types = { path = "crates/rpc/rpc-eth-types", default-features = false }
reth-rpc-layer = { path = "crates/rpc/rpc-layer" }
reth-optimism-flashblocks = { path = "crates/optimism/flashblocks" }
reth-rpc-server-types = { path = "crates/rpc/rpc-server-types" }
reth-rpc-convert = { path = "crates/rpc/rpc-convert" }
reth-stages = { path = "crates/stages/stages" }
reth-stages-api = { path = "crates/stages/api" }
reth-stages-types = { path = "crates/stages/types", default-features = false }
reth-stateless = { path = "crates/stateless", default-features = false }
reth-static-file = { path = "crates/static-file/static-file" }
reth-static-file-types = { path = "crates/static-file/types", default-features = false }
reth-storage-api = { path = "crates/storage/storage-api", default-features = false }
reth-storage-errors = { path = "crates/storage/errors", default-features = false }
reth-tasks = { path = "crates/tasks" }
reth-testing-utils = { path = "testing/testing-utils" }
reth-tokio-util = { path = "crates/tokio-util" }
reth-tracing = { path = "crates/tracing", default-features = false }
reth-tracing-otlp = { path = "crates/tracing-otlp" }
reth-transaction-pool = { path = "crates/transaction-pool" }
reth-trie = { path = "crates/trie/trie" }
reth-trie-common = { path = "crates/trie/common", default-features = false }
reth-trie-db = { path = "crates/trie/db" }
reth-trie-parallel = { path = "crates/trie/parallel" }
reth-trie-sparse = { path = "crates/trie/sparse", default-features = false }
reth-trie-sparse-parallel = { path = "crates/trie/sparse-parallel" }
reth-zstd-compressors = { path = "crates/storage/zstd-compressors", default-features = false }
reth-ress-protocol = { path = "crates/ress/protocol" }
reth-ress-provider = { path = "crates/ress/provider" }

# revm
revm = { version = "33.0.0", default-features = false }
revm-bytecode = { version = "7.1.1", default-features = false }
revm-database = { version = "9.0.5", default-features = false }
revm-state = { version = "8.1.1", default-features = false }
revm-primitives = { version = "21.0.2", default-features = false }
revm-interpreter = { version = "31.0.0", default-features = false }
revm-inspector = { version = "12.0.2", default-features = false }
revm-context = { version = "12.0.0", default-features = false }
revm-context-interface = { version = "12.0.1", default-features = false }
revm-database-interface = { version = "8.0.5", default-features = false }
op-revm = { version = "14.0.0", default-features = false }
revm-inspectors = "0.33.0"

# eth
alloy-chains = { version = "0.2.5", default-features = false }
alloy-dyn-abi = "1.4.1"
alloy-eip2124 = { version = "0.2.0", default-features = false }
<<<<<<< HEAD
# alloy-evm = { version = "0.23.0", default-features = false }
alloy-evm = { git = "https://github.com/alloy-rs/evm", rev = "5d8bba2db050aaf33efe243b13d242de058ac1db", default-features = false }
=======
alloy-evm = { version = "0.24.1", default-features = false }
>>>>>>> ca33e8a4
alloy-primitives = { version = "1.4.1", default-features = false, features = ["map-foldhash"] }
alloy-rlp = { version = "0.3.10", default-features = false, features = ["core-net"] }
alloy-sol-macro = "1.4.1"
alloy-sol-types = { version = "1.4.1", default-features = false }
alloy-trie = { version = "0.9.1", default-features = false }

alloy-hardforks = "0.4.4"

alloy-consensus = { version = "1.0.41", default-features = false }
alloy-contract = { version = "1.0.41", default-features = false }
alloy-eips = { version = "1.0.41", default-features = false }
alloy-genesis = { version = "1.0.41", default-features = false }
alloy-json-rpc = { version = "1.0.41", default-features = false }
alloy-network = { version = "1.0.41", default-features = false }
alloy-network-primitives = { version = "1.0.41", default-features = false }
alloy-provider = { version = "1.0.41", features = ["reqwest"], default-features = false }
alloy-pubsub = { version = "1.0.41", default-features = false }
alloy-rpc-client = { version = "1.0.41", default-features = false }
alloy-rpc-types = { version = "1.0.41", features = ["eth"], default-features = false }
alloy-rpc-types-admin = { version = "1.0.41", default-features = false }
alloy-rpc-types-anvil = { version = "1.0.41", default-features = false }
alloy-rpc-types-beacon = { version = "1.0.41", default-features = false }
alloy-rpc-types-debug = { version = "1.0.41", default-features = false }
alloy-rpc-types-engine = { version = "1.0.41", default-features = false }
alloy-rpc-types-eth = { version = "1.0.41", default-features = false }
alloy-rpc-types-mev = { version = "1.0.41", default-features = false }
alloy-rpc-types-trace = { version = "1.0.41", default-features = false }
alloy-rpc-types-txpool = { version = "1.0.41", default-features = false }
alloy-serde = { version = "1.0.41", default-features = false }
alloy-signer = { version = "1.0.41", default-features = false }
alloy-signer-local = { version = "1.0.41", default-features = false }
alloy-transport = { version = "1.0.41" }
alloy-transport-http = { version = "1.0.41", features = ["reqwest-rustls-tls"], default-features = false }
alloy-transport-ipc = { version = "1.0.41", default-features = false }
alloy-transport-ws = { version = "1.0.41", default-features = false }

# op
<<<<<<< HEAD
# alloy-op-evm = { version = "0.23.0", default-features = false }
alloy-op-evm = { git = "https://github.com/alloy-rs/evm", rev = "5d8bba2db050aaf33efe243b13d242de058ac1db", default-features = false }
=======
alloy-op-evm = { version = "0.24.1", default-features = false }
>>>>>>> ca33e8a4
alloy-op-hardforks = "0.4.4"
op-alloy-rpc-types = { version = "0.22.1", default-features = false }
op-alloy-rpc-types-engine = { version = "0.22.1", default-features = false }
op-alloy-network = { version = "0.22.1", default-features = false }
op-alloy-consensus = { version = "0.22.1", default-features = false }
op-alloy-rpc-jsonrpsee = { version = "0.22.1", default-features = false }
op-alloy-flz = { version = "0.13.1", default-features = false }

# misc
either = { version = "1.15.0", default-features = false }
arrayvec = { version = "0.7.6", default-features = false }
aquamarine = "0.6"
auto_impl = "1"
backon = { version = "1.2", default-features = false, features = ["std-blocking-sleep", "tokio-sleep"] }
bincode = "1.3"
bitflags = "2.4"
boyer-moore-magiclen = "0.2.16"
bytes = { version = "1.5", default-features = false }
brotli = "8"
cfg-if = "1.0"
clap = "4"
dashmap = "6.0"
derive_more = { version = "2", default-features = false, features = ["full"] }
dirs-next = "2.0.0"
dyn-clone = "1.0.17"
eyre = "0.6"
fdlimit = "0.3.0"
humantime = "2.1"
humantime-serde = "1.1"
itertools = { version = "0.14", default-features = false }
linked_hash_set = "0.1"
lz4 = "1.28.1"
modular-bitfield = "0.11.2"
notify = { version = "8.0.0", default-features = false, features = ["macos_fsevent"] }
nybbles = { version = "0.4.2", default-features = false }
once_cell = { version = "1.19", default-features = false, features = ["critical-section"] }
parking_lot = "0.12"
paste = "1.0"
rand = "0.9"
rayon = "1.7"
rustc-hash = { version = "2.0", default-features = false }
schnellru = "0.2"
serde = { version = "1.0", default-features = false }
serde_json = { version = "1.0", default-features = false, features = ["alloc"] }
serde_with = { version = "3", default-features = false, features = ["macros"] }
sha2 = { version = "0.10", default-features = false }
shellexpand = "3.0.0"
shlex = "1.3"
smallvec = "1"
strum = { version = "0.27", default-features = false }
strum_macros = "0.27"
syn = "2.0"
thiserror = { version = "2.0.0", default-features = false }
tar = "0.4.44"
tracing = { version = "0.1.0", default-features = false }
tracing-appender = "0.2"
url = { version = "2.3", default-features = false }
zstd = "0.13"
byteorder = "1"
mini-moka = "0.10"
tar-no-std = { version = "0.3.2", default-features = false }
miniz_oxide = { version = "0.8.4", default-features = false }
chrono = "0.4.41"

# metrics
metrics = "0.24.0"
metrics-derive = "0.1"
metrics-exporter-prometheus = { version = "0.16.0", default-features = false }
metrics-process = "2.1.0"
metrics-util = { default-features = false, version = "0.19.0" }

# proc-macros
proc-macro2 = "1.0"
quote = "1.0"

# tokio
tokio = { version = "1.44.2", default-features = false }
tokio-stream = "0.1.11"
tokio-tungstenite = "0.26.2"
tokio-util = { version = "0.7.4", features = ["codec"] }

# async
async-compression = { version = "0.4", default-features = false }
async-stream = "0.3"
async-trait = "0.1.68"
futures = "0.3"
futures-core = "0.3"
futures-util = { version = "0.3", default-features = false }
hyper = "1.3"
hyper-util = "0.1.5"
pin-project = "1.0.12"
reqwest = { version = "0.12", default-features = false }
tracing-futures = "0.2"
tower = "0.5"
tower-http = "0.6"

# p2p
discv5 = "0.10"
if-addrs = "0.14"

# rpc
jsonrpsee = "0.26.0"
jsonrpsee-core = "0.26.0"
jsonrpsee-server = "0.26.0"
jsonrpsee-http-client = "0.26.0"
jsonrpsee-types = "0.26.0"

# http
http = "1.0"
http-body = "1.0"
http-body-util = "0.1.2"
jsonwebtoken = "9"
proptest-arbitrary-interop = "0.1.0"

# crypto
enr = { version = "0.13", default-features = false }
k256 = { version = "0.13", default-features = false, features = ["ecdsa"] }
secp256k1 = { version = "0.30", default-features = false, features = ["global-context", "recovery"] }
# rand 8 for secp256k1
rand_08 = { package = "rand", version = "0.8" }

# for eip-4844
c-kzg = "2.1.5"

# config
toml = "0.8"

# otlp obs
opentelemetry_sdk = "0.31"
opentelemetry = "0.31"
opentelemetry-otlp = "0.31"
opentelemetry-semantic-conventions = "0.31"
tracing-opentelemetry = "0.32"

# misc-testing
arbitrary = "1.3"
assert_matches = "1.5.0"
criterion = { package = "codspeed-criterion-compat", version = "2.7" }
insta = "1.41"
proptest = "1.7"
proptest-derive = "0.5"
similar-asserts = { version = "1.5.0", features = ["serde"] }
tempfile = "3.20"
test-fuzz = "7"
rstest = "0.24.0"
test-case = "3"

# ssz encoding
ethereum_ssz = "0.9.0"
ethereum_ssz_derive = "0.9.0"

# allocators
tikv-jemalloc-ctl = "0.6"
tikv-jemallocator = "0.6"
tracy-client = "0.18.0"
snmalloc-rs = { version = "0.3.7", features = ["build_cc"] }

aes = "0.8.1"
ahash = "0.8"
anyhow = "1.0"
bindgen = { version = "0.71", default-features = false }
block-padding = "0.3.2"
cc = "=1.2.15"
cipher = "0.4.3"
comfy-table = "7.0"
concat-kdf = "0.1.0"
crossbeam-channel = "0.5.13"
crossterm = "0.28.0"
csv = "1.3.0"
ctrlc = "3.4"
ctr = "0.9.2"
data-encoding = "2"
delegate = "0.13"
digest = "0.10.5"
hash-db = "=0.15.2"
hickory-resolver = "0.25.0"
hmac = "0.12.1"
human_bytes = "0.4.1"
indexmap = "2"
interprocess = "2.2.0"
lz4_flex = { version = "0.11", default-features = false }
memmap2 = "0.9.4"
mev-share-sse = { version = "0.5.0", default-features = false }
num-traits = "0.2.15"
page_size = "0.6.0"
parity-scale-codec = "3.2.1"
plain_hasher = "0.2"
pretty_assertions = "1.4"
ratatui = { version = "0.29", default-features = false }
ringbuffer = "0.15.0"
rmp-serde = "1.3"
roaring = "0.10.2"
rolling-file = "0.2.0"
sha3 = "0.10.5"
snap = "1.1.1"
socket2 = { version = "0.5", default-features = false }
sysinfo = { version = "0.33", default-features = false }
tracing-journald = "0.3"
tracing-logfmt = "0.3.3"
tracing-subscriber = { version = "0.3", default-features = false }
triehash = "0.8"
typenum = "1.15.0"
vergen = "9.0.4"
visibility = "0.1.1"
walkdir = "2.3.3"
vergen-git2 = "1.0.5"

# [patch.crates-io]
# alloy-consensus = { git = "https://github.com/alloy-rs/alloy", rev = "3049f232fbb44d1909883e154eb38ec5962f53a3" }
# alloy-contract = { git = "https://github.com/alloy-rs/alloy", rev = "3049f232fbb44d1909883e154eb38ec5962f53a3" }
# alloy-eips = { git = "https://github.com/alloy-rs/alloy", rev = "3049f232fbb44d1909883e154eb38ec5962f53a3" }
# alloy-genesis = { git = "https://github.com/alloy-rs/alloy", rev = "3049f232fbb44d1909883e154eb38ec5962f53a3" }
# alloy-json-rpc = { git = "https://github.com/alloy-rs/alloy", rev = "3049f232fbb44d1909883e154eb38ec5962f53a3" }
# alloy-network = { git = "https://github.com/alloy-rs/alloy", rev = "3049f232fbb44d1909883e154eb38ec5962f53a3" }
# alloy-network-primitives = { git = "https://github.com/alloy-rs/alloy", rev = "3049f232fbb44d1909883e154eb38ec5962f53a3" }
# alloy-provider = { git = "https://github.com/alloy-rs/alloy", rev = "3049f232fbb44d1909883e154eb38ec5962f53a3" }
# alloy-pubsub = { git = "https://github.com/alloy-rs/alloy", rev = "3049f232fbb44d1909883e154eb38ec5962f53a3" }
# alloy-rpc-client = { git = "https://github.com/alloy-rs/alloy", rev = "3049f232fbb44d1909883e154eb38ec5962f53a3" }
# alloy-rpc-types = { git = "https://github.com/alloy-rs/alloy", rev = "3049f232fbb44d1909883e154eb38ec5962f53a3" }
# alloy-rpc-types-admin = { git = "https://github.com/alloy-rs/alloy", rev = "3049f232fbb44d1909883e154eb38ec5962f53a3" }
# alloy-rpc-types-anvil = { git = "https://github.com/alloy-rs/alloy", rev = "3049f232fbb44d1909883e154eb38ec5962f53a3" }
# alloy-rpc-types-beacon = { git = "https://github.com/alloy-rs/alloy", rev = "3049f232fbb44d1909883e154eb38ec5962f53a3" }
# alloy-rpc-types-debug = { git = "https://github.com/alloy-rs/alloy", rev = "3049f232fbb44d1909883e154eb38ec5962f53a3" }
# alloy-rpc-types-engine = { git = "https://github.com/alloy-rs/alloy", rev = "3049f232fbb44d1909883e154eb38ec5962f53a3" }
# alloy-rpc-types-eth = { git = "https://github.com/alloy-rs/alloy", rev = "3049f232fbb44d1909883e154eb38ec5962f53a3" }
# alloy-rpc-types-mev = { git = "https://github.com/alloy-rs/alloy", rev = "3049f232fbb44d1909883e154eb38ec5962f53a3" }
# alloy-rpc-types-trace = { git = "https://github.com/alloy-rs/alloy", rev = "3049f232fbb44d1909883e154eb38ec5962f53a3" }
# alloy-rpc-types-txpool = { git = "https://github.com/alloy-rs/alloy", rev = "3049f232fbb44d1909883e154eb38ec5962f53a3" }
# alloy-serde = { git = "https://github.com/alloy-rs/alloy", rev = "3049f232fbb44d1909883e154eb38ec5962f53a3" }
# alloy-signer = { git = "https://github.com/alloy-rs/alloy", rev = "3049f232fbb44d1909883e154eb38ec5962f53a3" }
# alloy-signer-local = { git = "https://github.com/alloy-rs/alloy", rev = "3049f232fbb44d1909883e154eb38ec5962f53a3" }
# alloy-transport = { git = "https://github.com/alloy-rs/alloy", rev = "3049f232fbb44d1909883e154eb38ec5962f53a3" }
# alloy-transport-http = { git = "https://github.com/alloy-rs/alloy", rev = "3049f232fbb44d1909883e154eb38ec5962f53a3" }
# alloy-transport-ipc = { git = "https://github.com/alloy-rs/alloy", rev = "3049f232fbb44d1909883e154eb38ec5962f53a3" }
# alloy-transport-ws = { git = "https://github.com/alloy-rs/alloy", rev = "3049f232fbb44d1909883e154eb38ec5962f53a3" }

# op-alloy-consensus = { git = "https://github.com/alloy-rs/op-alloy", rev = "a79d6fc" }
# op-alloy-network = { git = "https://github.com/alloy-rs/op-alloy", rev = "a79d6fc" }
# op-alloy-rpc-types = { git = "https://github.com/alloy-rs/op-alloy", rev = "a79d6fc" }
# op-alloy-rpc-types-engine = { git = "https://github.com/alloy-rs/op-alloy", rev = "a79d6fc" }
# op-alloy-rpc-jsonrpsee = { git = "https://github.com/alloy-rs/op-alloy", rev = "a79d6fc" }
#
# revm-inspectors = { git = "https://github.com/paradigmxyz/revm-inspectors", rev = "1207e33" }
#
# jsonrpsee = { git = "https://github.com/paradigmxyz/jsonrpsee", branch = "matt/make-rpc-service-pub" }
# jsonrpsee-core = { git = "https://github.com/paradigmxyz/jsonrpsee", branch = "matt/make-rpc-service-pub" }
# jsonrpsee-server = { git = "https://github.com/paradigmxyz/jsonrpsee", branch = "matt/make-rpc-service-pub" }
# jsonrpsee-http-client = { git = "https://github.com/paradigmxyz/jsonrpsee", branch = "matt/make-rpc-service-pub" }
# jsonrpsee-types = { git = "https://github.com/paradigmxyz/jsonrpsee", branch = "matt/make-rpc-service-pub" }

# alloy-evm = { git = "https://github.com/alloy-rs/evm", rev = "a69f0b45a6b0286e16072cb8399e02ce6ceca353" }
# alloy-op-evm = { git = "https://github.com/alloy-rs/evm", rev = "a69f0b45a6b0286e16072cb8399e02ce6ceca353" }<|MERGE_RESOLUTION|>--- conflicted
+++ resolved
@@ -483,12 +483,7 @@
 alloy-chains = { version = "0.2.5", default-features = false }
 alloy-dyn-abi = "1.4.1"
 alloy-eip2124 = { version = "0.2.0", default-features = false }
-<<<<<<< HEAD
-# alloy-evm = { version = "0.23.0", default-features = false }
-alloy-evm = { git = "https://github.com/alloy-rs/evm", rev = "5d8bba2db050aaf33efe243b13d242de058ac1db", default-features = false }
-=======
 alloy-evm = { version = "0.24.1", default-features = false }
->>>>>>> ca33e8a4
 alloy-primitives = { version = "1.4.1", default-features = false, features = ["map-foldhash"] }
 alloy-rlp = { version = "0.3.10", default-features = false, features = ["core-net"] }
 alloy-sol-macro = "1.4.1"
@@ -526,12 +521,7 @@
 alloy-transport-ws = { version = "1.0.41", default-features = false }
 
 # op
-<<<<<<< HEAD
-# alloy-op-evm = { version = "0.23.0", default-features = false }
-alloy-op-evm = { git = "https://github.com/alloy-rs/evm", rev = "5d8bba2db050aaf33efe243b13d242de058ac1db", default-features = false }
-=======
 alloy-op-evm = { version = "0.24.1", default-features = false }
->>>>>>> ca33e8a4
 alloy-op-hardforks = "0.4.4"
 op-alloy-rpc-types = { version = "0.22.1", default-features = false }
 op-alloy-rpc-types-engine = { version = "0.22.1", default-features = false }
