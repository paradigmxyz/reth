--- conflicted
+++ resolved
@@ -458,21 +458,6 @@
 reth-ress-provider = { path = "crates/ress/provider" }
 
 # revm
-<<<<<<< HEAD
-revm = { version = "27.0.3", default-features = false }
-revm-bytecode = { version = "6.0.1", default-features = false }
-revm-database = { version = "7.0.1", default-features = false }
-revm-state = { version = "7.0.1", default-features = false }
-revm-primitives = { version = "20.0.0", default-features = false }
-revm-interpreter = { version = "23.0.1", default-features = false }
-revm-inspector = { version = "8.0.2", default-features = false }
-revm-context = { version = "8.0.2", default-features = false }
-revm-context-interface = { version = "8.0.1", default-features = false }
-revm-database-interface = { version = "7.0.1", default-features = false }
-revm-precompile = { version = "24.0.1", default-features = false }
-op-revm = { version = "8.0.3", default-features = false }
-revm-inspectors = "0.27.1"
-=======
 revm = { version = "29.0.0", default-features = false }
 revm-bytecode = { version = "6.2.2", default-features = false }
 revm-database = { version = "7.0.5", default-features = false }
@@ -485,7 +470,6 @@
 revm-database-interface = { version = "7.0.5", default-features = false }
 op-revm = { version = "10.0.0", default-features = false }
 revm-inspectors = "0.29.0"
->>>>>>> 138c9172
 
 # eth
 alloy-chains = { version = "0.2.5", default-features = false }
@@ -500,52 +484,42 @@
 
 alloy-hardforks = "0.2.13"
 
-alloy-consensus = { version = "1.0.23", default-features = false }
-alloy-contract = { version = "1.0.23", default-features = false }
-alloy-eips = { version = "1.0.23", default-features = false }
-alloy-genesis = { version = "1.0.23", default-features = false }
-alloy-json-rpc = { version = "1.0.23", default-features = false }
-alloy-network = { version = "1.0.23", default-features = false }
-alloy-network-primitives = { version = "1.0.23", default-features = false }
-alloy-provider = { version = "1.0.23", features = ["reqwest"], default-features = false }
-alloy-pubsub = { version = "1.0.23", default-features = false }
-alloy-rpc-client = { version = "1.0.23", default-features = false }
-alloy-rpc-types = { version = "1.0.23", features = ["eth"], default-features = false }
-alloy-rpc-types-admin = { version = "1.0.23", default-features = false }
-alloy-rpc-types-anvil = { version = "1.0.23", default-features = false }
-alloy-rpc-types-beacon = { version = "1.0.23", default-features = false }
-alloy-rpc-types-debug = { version = "1.0.23", default-features = false }
-alloy-rpc-types-engine = { version = "1.0.23", default-features = false }
-alloy-rpc-types-eth = { version = "1.0.23", default-features = false }
-alloy-rpc-types-mev = { version = "1.0.23", default-features = false }
-alloy-rpc-types-trace = { version = "1.0.23", default-features = false }
-alloy-rpc-types-txpool = { version = "1.0.23", default-features = false }
-alloy-serde = { version = "1.0.23", default-features = false }
-alloy-signer = { version = "1.0.23", default-features = false }
-alloy-signer-local = { version = "1.0.23", default-features = false }
-alloy-transport = { version = "1.0.23" }
-alloy-transport-http = { version = "1.0.23", features = ["reqwest-rustls-tls"], default-features = false }
-alloy-transport-ipc = { version = "1.0.23", default-features = false }
-alloy-transport-ws = { version = "1.0.23", default-features = false }
+alloy-consensus = { version = "1.0.26", default-features = false }
+alloy-contract = { version = "1.0.26", default-features = false }
+alloy-eips = { version = "1.0.26", default-features = false }
+alloy-genesis = { version = "1.0.26", default-features = false }
+alloy-json-rpc = { version = "1.0.26", default-features = false }
+alloy-network = { version = "1.0.26", default-features = false }
+alloy-network-primitives = { version = "1.0.26", default-features = false }
+alloy-provider = { version = "1.0.26", features = ["reqwest"], default-features = false }
+alloy-pubsub = { version = "1.0.26", default-features = false }
+alloy-rpc-client = { version = "1.0.26", default-features = false }
+alloy-rpc-types = { version = "1.0.26", features = ["eth"], default-features = false }
+alloy-rpc-types-admin = { version = "1.0.26", default-features = false }
+alloy-rpc-types-anvil = { version = "1.0.26", default-features = false }
+alloy-rpc-types-beacon = { version = "1.0.26", default-features = false }
+alloy-rpc-types-debug = { version = "1.0.26", default-features = false }
+alloy-rpc-types-engine = { version = "1.0.26", default-features = false }
+alloy-rpc-types-eth = { version = "1.0.26", default-features = false }
+alloy-rpc-types-mev = { version = "1.0.26", default-features = false }
+alloy-rpc-types-trace = { version = "1.0.26", default-features = false }
+alloy-rpc-types-txpool = { version = "1.0.26", default-features = false }
+alloy-serde = { version = "1.0.26", default-features = false }
+alloy-signer = { version = "1.0.26", default-features = false }
+alloy-signer-local = { version = "1.0.26", default-features = false }
+alloy-transport = { version = "1.0.26" }
+alloy-transport-http = { version = "1.0.26", features = ["reqwest-rustls-tls"], default-features = false }
+alloy-transport-ipc = { version = "1.0.26", default-features = false }
+alloy-transport-ws = { version = "1.0.26", default-features = false }
 
 # op
-<<<<<<< HEAD
-alloy-op-evm = { version = "0.15", default-features = false }
+alloy-op-evm = { version = "0.19", default-features = false }
 alloy-op-hardforks = "0.2.13"
-op-alloy-rpc-types = { version = "0.18.12", default-features = false }
-op-alloy-rpc-types-engine = { version = "0.18.12", default-features = false }
-op-alloy-network = { version = "0.18.12", default-features = false }
-op-alloy-consensus = { version = "0.18.12", default-features = false }
-op-alloy-rpc-jsonrpsee = { version = "0.18.12", default-features = false }
-=======
-alloy-op-evm = { version = "0.19", default-features = false }
-alloy-op-hardforks = "0.2.2"
 op-alloy-rpc-types = { version = "0.19.0", default-features = false }
 op-alloy-rpc-types-engine = { version = "0.19.0", default-features = false }
 op-alloy-network = { version = "0.19.0", default-features = false }
 op-alloy-consensus = { version = "0.19.0", default-features = false }
 op-alloy-rpc-jsonrpsee = { version = "0.19.0", default-features = false }
->>>>>>> 138c9172
 op-alloy-flz = { version = "0.13.1", default-features = false }
 
 # misc
@@ -738,49 +712,36 @@
 vergen-git2 = "1.0.5"
 
 [patch.crates-io]
-alloy-evm = { git = "https://github.com/alloy-rs/evm", branch = "fusaka-devnet-3" }
-alloy-op-evm = { git = "https://github.com/alloy-rs/evm", branch = "fusaka-devnet-3" }
-
-alloy-consensus = { git = "https://github.com/alloy-rs/alloy", rev = "b4e4497" }
-alloy-contract = { git = "https://github.com/alloy-rs/alloy", rev = "b4e4497" }
-alloy-eips = { git = "https://github.com/alloy-rs/alloy", rev = "b4e4497" }
-alloy-genesis = { git = "https://github.com/alloy-rs/alloy", rev = "b4e4497" }
-alloy-json-rpc = { git = "https://github.com/alloy-rs/alloy", rev = "b4e4497" }
-alloy-network = { git = "https://github.com/alloy-rs/alloy", rev = "b4e4497" }
-alloy-network-primitives = { git = "https://github.com/alloy-rs/alloy", rev = "b4e4497" }
-alloy-provider = { git = "https://github.com/alloy-rs/alloy", rev = "b4e4497" }
-alloy-pubsub = { git = "https://github.com/alloy-rs/alloy", rev = "b4e4497" }
-alloy-rpc-client = { git = "https://github.com/alloy-rs/alloy", rev = "b4e4497" }
-alloy-rpc-types = { git = "https://github.com/alloy-rs/alloy", rev = "b4e4497" }
-alloy-rpc-types-admin = { git = "https://github.com/alloy-rs/alloy", rev = "b4e4497" }
-alloy-rpc-types-anvil = { git = "https://github.com/alloy-rs/alloy", rev = "b4e4497" }
-alloy-rpc-types-beacon = { git = "https://github.com/alloy-rs/alloy", rev = "b4e4497" }
-alloy-rpc-types-debug = { git = "https://github.com/alloy-rs/alloy", rev = "b4e4497" }
-alloy-rpc-types-engine = { git = "https://github.com/alloy-rs/alloy", rev = "b4e4497" }
-alloy-rpc-types-eth = { git = "https://github.com/alloy-rs/alloy", rev = "b4e4497" }
-alloy-rpc-types-mev = { git = "https://github.com/alloy-rs/alloy", rev = "b4e4497" }
-alloy-rpc-types-trace = { git = "https://github.com/alloy-rs/alloy", rev = "b4e4497" }
-alloy-rpc-types-txpool = { git = "https://github.com/alloy-rs/alloy", rev = "b4e4497" }
-alloy-serde = { git = "https://github.com/alloy-rs/alloy", rev = "b4e4497" }
-alloy-signer = { git = "https://github.com/alloy-rs/alloy", rev = "b4e4497" }
-alloy-signer-local = { git = "https://github.com/alloy-rs/alloy", rev = "b4e4497" }
-alloy-transport = { git = "https://github.com/alloy-rs/alloy", rev = "b4e4497" }
-alloy-transport-http = { git = "https://github.com/alloy-rs/alloy", rev = "b4e4497" }
-alloy-transport-ipc = { git = "https://github.com/alloy-rs/alloy", rev = "b4e4497" }
-alloy-transport-ws = { git = "https://github.com/alloy-rs/alloy", rev = "b4e4497" }
-
-revm = { git = "https://github.com/bluealloy/revm", branch = "fusaka-devnet-3" }
-revm-bytecode = { git = "https://github.com/bluealloy/revm", branch = "fusaka-devnet-3" }
-revm-database = { git = "https://github.com/bluealloy/revm", branch = "fusaka-devnet-3" }
-revm-state = { git = "https://github.com/bluealloy/revm", branch = "fusaka-devnet-3" }
-revm-primitives = { git = "https://github.com/bluealloy/revm", branch = "fusaka-devnet-3" }
-revm-interpreter = { git = "https://github.com/bluealloy/revm", branch = "fusaka-devnet-3" }
-revm-inspector = { git = "https://github.com/bluealloy/revm", branch = "fusaka-devnet-3" }
-revm-context = { git = "https://github.com/bluealloy/revm", branch = "fusaka-devnet-3" }
-revm-context-interface = { git = "https://github.com/bluealloy/revm", branch = "fusaka-devnet-3" }
-revm-database-interface = { git = "https://github.com/bluealloy/revm", branch = "fusaka-devnet-3" }
-revm-precompile = { git = "https://github.com/bluealloy/revm", branch = "fusaka-devnet-3" }
-op-revm = { git = "https://github.com/bluealloy/revm", branch = "fusaka-devnet-3" }
+alloy-evm = { git = "https://github.com/alloy-rs/evm", rev = "b6ff68d" }
+alloy-op-evm = { git = "https://github.com/alloy-rs/evm", rev = "b6ff68d" }
+
+alloy-consensus = { git = "https://github.com/alloy-rs/alloy", branch = "fusaka-devnet-3" }
+alloy-contract = { git = "https://github.com/alloy-rs/alloy", branch = "fusaka-devnet-3" }
+alloy-eips = { git = "https://github.com/alloy-rs/alloy", branch = "fusaka-devnet-3" }
+alloy-genesis = { git = "https://github.com/alloy-rs/alloy", branch = "fusaka-devnet-3" }
+alloy-json-rpc = { git = "https://github.com/alloy-rs/alloy", branch = "fusaka-devnet-3" }
+alloy-network = { git = "https://github.com/alloy-rs/alloy", branch = "fusaka-devnet-3" }
+alloy-network-primitives = { git = "https://github.com/alloy-rs/alloy", branch = "fusaka-devnet-3" }
+alloy-provider = { git = "https://github.com/alloy-rs/alloy", branch = "fusaka-devnet-3" }
+alloy-pubsub = { git = "https://github.com/alloy-rs/alloy", branch = "fusaka-devnet-3" }
+alloy-rpc-client = { git = "https://github.com/alloy-rs/alloy", branch = "fusaka-devnet-3" }
+alloy-rpc-types = { git = "https://github.com/alloy-rs/alloy", branch = "fusaka-devnet-3" }
+alloy-rpc-types-admin = { git = "https://github.com/alloy-rs/alloy", branch = "fusaka-devnet-3" }
+alloy-rpc-types-anvil = { git = "https://github.com/alloy-rs/alloy", branch = "fusaka-devnet-3" }
+alloy-rpc-types-beacon = { git = "https://github.com/alloy-rs/alloy", branch = "fusaka-devnet-3" }
+alloy-rpc-types-debug = { git = "https://github.com/alloy-rs/alloy", branch = "fusaka-devnet-3" }
+alloy-rpc-types-engine = { git = "https://github.com/alloy-rs/alloy", branch = "fusaka-devnet-3" }
+alloy-rpc-types-eth = { git = "https://github.com/alloy-rs/alloy", branch = "fusaka-devnet-3" }
+alloy-rpc-types-mev = { git = "https://github.com/alloy-rs/alloy", branch = "fusaka-devnet-3" }
+alloy-rpc-types-trace = { git = "https://github.com/alloy-rs/alloy", branch = "fusaka-devnet-3" }
+alloy-rpc-types-txpool = { git = "https://github.com/alloy-rs/alloy", branch = "fusaka-devnet-3" }
+alloy-serde = { git = "https://github.com/alloy-rs/alloy", branch = "fusaka-devnet-3" }
+alloy-signer = { git = "https://github.com/alloy-rs/alloy", branch = "fusaka-devnet-3" }
+alloy-signer-local = { git = "https://github.com/alloy-rs/alloy", branch = "fusaka-devnet-3" }
+alloy-transport = { git = "https://github.com/alloy-rs/alloy", branch = "fusaka-devnet-3" }
+alloy-transport-http = { git = "https://github.com/alloy-rs/alloy", branch = "fusaka-devnet-3" }
+alloy-transport-ipc = { git = "https://github.com/alloy-rs/alloy", branch = "fusaka-devnet-3" }
+alloy-transport-ws = { git = "https://github.com/alloy-rs/alloy", branch = "fusaka-devnet-3" }
 
 alloy-hardforks = { git = "https://github.com/alloy-rs/hardforks", rev = "aa485f5" }
 alloy-op-hardforks = { git = "https://github.com/alloy-rs/hardforks", rev = "aa485f5" }
