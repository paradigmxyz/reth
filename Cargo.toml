--- conflicted
+++ resolved
@@ -164,19 +164,16 @@
 revm-inspectors = { git = "https://github.com/paradigmxyz/evm-inspectors" }
 
 # eth
+alloy-chains = {version = "0.1", feature = ["serde", "rlp", "arbitrary"] }
 alloy-primitives = "0.6"
 alloy-dyn-abi = "0.6"
 alloy-sol-types = "0.6"
 alloy-rlp = "0.3"
-<<<<<<< HEAD
-alloy-chains = {version = "0.1.7", feature = ["serde", "rlp", "arbitrary"] }
-=======
 alloy-rpc-types = { git = "https://github.com/alloy-rs/alloy", features = ["jsonrpsee-types"] }
 alloy-rpc-trace-types = { git = "https://github.com/alloy-rs/alloy", features = [
     "jsonrpsee-types",
 ] }
 alloy-trie = "0.2"
->>>>>>> 49621631
 ethers-core = { version = "2.0", default-features = false }
 ethers-providers = { version = "2.0", default-features = false }
 ethers-signers = { version = "2.0", default-features = false }
