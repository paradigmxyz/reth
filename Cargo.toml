--- conflicted
+++ resolved
@@ -50,11 +50,7 @@
     "crates/optimism/primitives/",
     "crates/payload/basic/",
     "crates/payload/builder/",
-<<<<<<< HEAD
-=======
-    "crates/payload/ethereum/",
     "crates/payload/primitives/",
->>>>>>> e4a08fbb
     "crates/payload/validator/",
     "crates/primitives/",
     "crates/prune/",
