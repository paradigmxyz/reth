--- conflicted
+++ resolved
@@ -135,13 +135,8 @@
 reth-trie = { path = "crates/trie" }
 
 # revm
-<<<<<<< HEAD
-revm = { git = "https://github.com/bluealloy/revm", rev = "dcd0d13b8728c3f15506308f3170ac0541d7a319" }
-revm-primitives = { git = "https://github.com/bluealloy/revm", rev = "dcd0d13b8728c3f15506308f3170ac0541d7a319" }
-=======
 revm = { git = "https://github.com/bluealloy/revm", branch = "reth_freeze",  features = ["std", "secp256k1"], default-features = false }
 revm-primitives = { git = "https://github.com/bluealloy/revm", branch = "reth_freeze", features = ["std"], default-features = false }
->>>>>>> f1e38cdb
 
 # eth
 alloy-primitives = "0.5"
