[workspace.package]
version = "1.1.0"
edition = "2021"
rust-version = "1.82"
license = "MIT OR Apache-2.0"
homepage = "https://paradigmxyz.github.io/reth"
repository = "https://github.com/paradigmxyz/reth"
exclude = [".github/"]

[workspace]
members = [
    "bin/reth-bench/",
    "bin/reth/",
    "crates/blockchain-tree-api/",
    "crates/blockchain-tree/",
    "crates/chain-state/",
    "crates/chainspec/",
    "crates/cli/cli/",
    "crates/cli/commands/",
    "crates/cli/runner/",
    "crates/cli/util/",
    "crates/config/",
    "crates/consensus/auto-seal/",
    "crates/consensus/beacon/",
    "crates/consensus/common/",
    "crates/consensus/consensus/",
    "crates/consensus/debug-client/",
    "crates/e2e-test-utils/",
    "crates/engine/invalid-block-hooks/",
    "crates/engine/local",
    "crates/engine/primitives/",
    "crates/engine/service",
    "crates/engine/tree/",
    "crates/engine/util/",
    "crates/errors/",
    "crates/ethereum-forks/",
    "crates/ethereum/cli/",
    "crates/ethereum/consensus/",
    "crates/ethereum/engine-primitives/",
    "crates/ethereum/evm",
    "crates/ethereum/node",
    "crates/ethereum/payload/",
    "crates/etl/",
    "crates/evm/",
    "crates/evm/execution-errors",
    "crates/evm/execution-types",
    "crates/exex/exex/",
    "crates/exex/test-utils/",
    "crates/exex/types/",
    "crates/metrics/",
    "crates/net/banlist/",
    "crates/net/discv4/",
    "crates/net/discv5/",
    "crates/net/dns/",
    "crates/net/downloaders/",
    "crates/net/ecies/",
    "crates/net/eth-wire-types",
    "crates/net/eth-wire/",
    "crates/net/nat/",
    "crates/net/network-api/",
    "crates/net/network-types/",
    "crates/net/network/",
    "crates/net/p2p/",
    "crates/net/peers/",
    "crates/node/api/",
    "crates/node/builder/",
    "crates/node/core/",
    "crates/node/events/",
    "crates/node/metrics",
    "crates/node/types",
    "crates/optimism/bin",
    "crates/optimism/chainspec",
    "crates/optimism/cli",
    "crates/optimism/consensus",
    "crates/optimism/evm/",
    "crates/optimism/hardforks/",
    "crates/optimism/node/",
    "crates/optimism/payload/",
    "crates/optimism/primitives/",
    "crates/optimism/rpc/",
    "crates/optimism/storage",
    "crates/payload/basic/",
    "crates/payload/builder/",
    "crates/payload/primitives/",
    "crates/payload/validator/",
    "crates/primitives-traits/",
    "crates/primitives/",
    "crates/prune/prune",
    "crates/prune/types",
    "crates/revm/",
    "crates/rpc/ipc/",
    "crates/rpc/rpc-api/",
    "crates/rpc/rpc-builder/",
    "crates/rpc/rpc-engine-api/",
    "crates/rpc/rpc-eth-api/",
    "crates/rpc/rpc-eth-types/",
    "crates/rpc/rpc-layer",
    "crates/rpc/rpc-server-types/",
    "crates/rpc/rpc-testing-util/",
    "crates/rpc/rpc-types-compat/",
    "crates/rpc/rpc/",
    "crates/stages/api/",
    "crates/stages/stages/",
    "crates/stages/types/",
    "crates/static-file/static-file",
    "crates/static-file/types/",
    "crates/storage/codecs/",
    "crates/storage/codecs/derive/",
    "crates/storage/db-api/",
    "crates/storage/db-common",
    "crates/storage/db-models/",
    "crates/storage/db/",
    "crates/storage/errors/",
    "crates/storage/libmdbx-rs/",
    "crates/storage/libmdbx-rs/mdbx-sys/",
    "crates/storage/nippy-jar/",
    "crates/storage/provider/",
    "crates/storage/storage-api/",
    "crates/tasks/",
    "crates/tokio-util/",
    "crates/tracing/",
    "crates/transaction-pool/",
    "crates/trie/common",
    "crates/trie/db",
    "crates/trie/parallel/",
    "crates/trie/sparse",
    "crates/trie/trie",
    "examples/beacon-api-sidecar-fetcher/",
    "examples/beacon-api-sse/",
    "examples/bsc-p2p",
    "examples/custom-dev-node/",
    "examples/custom-engine-types/",
    "examples/custom-evm/",
    "examples/custom-inspector/",
    "examples/custom-node-components/",
    "examples/custom-payload-builder/",
    "examples/custom-rlpx-subprotocol",
    "examples/db-access",
    "examples/manual-p2p/",
    "examples/network-txpool/",
    "examples/network/",
    "examples/node-custom-rpc/",
    "examples/node-event-hooks/",
    "examples/polygon-p2p/",
    "examples/rpc-db/",
    "examples/stateful-precompile/",
    "examples/txpool-tracing/",
    "examples/custom-beacon-withdrawals",
    "testing/ef-tests/",
    "testing/testing-utils",
]
default-members = ["bin/reth"]
exclude = ["book/sources"]

# Explicitly set the resolver to version 2, which is the default for packages with edition >= 2021
# https://doc.rust-lang.org/edition-guide/rust-2021/default-cargo-resolver.html
resolver = "2"

[workspace.lints]
rust.missing_debug_implementations = "warn"
rust.missing_docs = "warn"
rust.rust_2018_idioms = { level = "deny", priority = -1 }
rust.unreachable_pub = "warn"
rust.unused_must_use = "deny"
rustdoc.all = "warn"
# rust.unnameable-types = "warn"

[workspace.lints.clippy]
# These are some of clippy's nursery (i.e., experimental) lints that we like.
# By default, nursery lints are allowed. Some of the lints below have made good
# suggestions which we fixed. The others didn't have any findings, so we can
# assume they don't have that many false positives. Let's enable them to
# prevent future problems.
borrow_as_ptr = "warn"
branches_sharing_code = "warn"
clear_with_drain = "warn"
cloned_instead_of_copied = "warn"
collection_is_never_read = "warn"
derive_partial_eq_without_eq = "warn"
doc_markdown = "warn"
empty_line_after_doc_comments = "warn"
empty_line_after_outer_attr = "warn"
enum_glob_use = "warn"
equatable_if_let = "warn"
explicit_into_iter_loop = "warn"
explicit_iter_loop = "warn"
flat_map_option = "warn"
from_iter_instead_of_collect = "warn"
if_not_else = "warn"
if_then_some_else_none = "warn"
implicit_clone = "warn"
imprecise_flops = "warn"
iter_on_empty_collections = "warn"
iter_on_single_items = "warn"
iter_with_drain = "warn"
iter_without_into_iter = "warn"
large_stack_frames = "warn"
manual_assert = "warn"
manual_clamp = "warn"
manual_is_variant_and = "warn"
manual_string_new = "warn"
match_same_arms = "warn"
missing_const_for_fn = "warn"
mutex_integer = "warn"
naive_bytecount = "warn"
needless_bitwise_bool = "warn"
needless_continue = "warn"
needless_for_each = "warn"
needless_pass_by_ref_mut = "warn"
nonstandard_macro_braces = "warn"
option_as_ref_cloned = "warn"
or_fun_call = "warn"
path_buf_push_overwrite = "warn"
read_zero_byte_vec = "warn"
redundant_clone = "warn"
redundant_else = "warn"
single_char_pattern = "warn"
string_lit_as_bytes = "warn"
string_lit_chars_any = "warn"
suboptimal_flops = "warn"
suspicious_operation_groupings = "warn"
trailing_empty_array = "warn"
trait_duplication_in_bounds = "warn"
transmute_undefined_repr = "warn"
trivial_regex = "warn"
tuple_array_conversions = "warn"
type_repetition_in_bounds = "warn"
uninhabited_references = "warn"
unnecessary_self_imports = "warn"
unnecessary_struct_initialization = "warn"
unnested_or_patterns = "warn"
unused_peekable = "warn"
unused_rounding = "warn"
use_self = "warn"
useless_let_if_seq = "warn"
while_float = "warn"
zero_sized_map_values = "warn"

# These are nursery lints which have findings. Allow them for now. Some are not
# quite mature enough for use in our codebase and some we don't really want.
# Explicitly listing should make it easier to fix in the future.
as_ptr_cast_mut = "allow"
cognitive_complexity = "allow"
debug_assert_with_mut_call = "allow"
fallible_impl_from = "allow"
future_not_send = "allow"
needless_collect = "allow"
non_send_fields_in_send_ty = "allow"
redundant_pub_crate = "allow"
significant_drop_in_scrutinee = "allow"
significant_drop_tightening = "allow"
too_long_first_doc_paragraph = "allow"

# Speed up tests.
[profile.dev.package]
proptest.opt-level = 3
rand_chacha.opt-level = 3
rand_xorshift.opt-level = 3
unarray.opt-level = 3

# Meant for testing - all optimizations, but with debug assertions and overflow checks.
[profile.hivetests]
inherits = "test"
lto = "thin"
opt-level = 3

[profile.release]
codegen-units = 16
debug = "line-tables-only"
lto = "thin"
opt-level = 3
panic = "unwind"
strip = true

# Use the `--profile profiling` flag to show symbols in release mode.
# e.g. `cargo build --profile profiling`
[profile.profiling]
debug = 2
inherits = "release"
strip = false

# Make sure debug symbols are in the bench profile
[profile.bench]
inherits = "profiling"

[profile.maxperf]
codegen-units = 1
inherits = "release"
lto = "fat"

[profile.reproducible]
inherits = "release"
debug = false
panic = "abort"
codegen-units = 1
overflow-checks = true

[workspace.dependencies]
# reth
op-reth = { path = "crates/optimism/bin" }
reth = { path = "bin/reth" }
reth-auto-seal-consensus = { path = "crates/consensus/auto-seal" }
reth-basic-payload-builder = { path = "crates/payload/basic" }
reth-beacon-consensus = { path = "crates/consensus/beacon" }
reth-bench = { path = "bin/reth-bench" }
reth-blockchain-tree = { path = "crates/blockchain-tree" }
reth-blockchain-tree-api = { path = "crates/blockchain-tree-api" }
reth-chain-state = { path = "crates/chain-state" }
reth-chainspec = { path = "crates/chainspec" }
reth-cli = { path = "crates/cli/cli" }
reth-cli-commands = { path = "crates/cli/commands" }
reth-cli-runner = { path = "crates/cli/runner" }
reth-cli-util = { path = "crates/cli/util" }
reth-codecs = { path = "crates/storage/codecs" }
reth-codecs-derive = { path = "crates/storage/codecs/derive" }
reth-config = { path = "crates/config" }
reth-consensus = { path = "crates/consensus/consensus", default-features = false }
reth-consensus-common = { path = "crates/consensus/common" }
reth-consensus-debug-client = { path = "crates/consensus/debug-client" }
reth-db = { path = "crates/storage/db", default-features = false }
reth-db-api = { path = "crates/storage/db-api" }
reth-db-common = { path = "crates/storage/db-common" }
reth-db-models = { path = "crates/storage/db-models" }
reth-discv4 = { path = "crates/net/discv4" }
reth-discv5 = { path = "crates/net/discv5" }
reth-dns-discovery = { path = "crates/net/dns" }
reth-downloaders = { path = "crates/net/downloaders" }
reth-e2e-test-utils = { path = "crates/e2e-test-utils" }
reth-ecies = { path = "crates/net/ecies" }
reth-engine-local = { path = "crates/engine/local" }
reth-engine-primitives = { path = "crates/engine/primitives" }
reth-engine-tree = { path = "crates/engine/tree" }
reth-engine-service = { path = "crates/engine/service" }
reth-engine-util = { path = "crates/engine/util" }
reth-errors = { path = "crates/errors" }
reth-eth-wire = { path = "crates/net/eth-wire" }
reth-eth-wire-types = { path = "crates/net/eth-wire-types" }
reth-ethereum-cli = { path = "crates/ethereum/cli" }
reth-ethereum-consensus = { path = "crates/ethereum/consensus" }
reth-ethereum-engine-primitives = { path = "crates/ethereum/engine-primitives" }
reth-ethereum-forks = { path = "crates/ethereum-forks" }
reth-ethereum-payload-builder = { path = "crates/ethereum/payload" }
reth-etl = { path = "crates/etl" }
reth-evm = { path = "crates/evm" }
reth-evm-ethereum = { path = "crates/ethereum/evm" }
reth-optimism-evm = { path = "crates/optimism/evm" }
reth-execution-errors = { path = "crates/evm/execution-errors" }
reth-execution-types = { path = "crates/evm/execution-types" }
reth-exex = { path = "crates/exex/exex" }
reth-exex-test-utils = { path = "crates/exex/test-utils" }
reth-exex-types = { path = "crates/exex/types" }
reth-fs-util = { path = "crates/fs-util" }
reth-invalid-block-hooks = { path = "crates/engine/invalid-block-hooks" }
reth-ipc = { path = "crates/rpc/ipc" }
reth-libmdbx = { path = "crates/storage/libmdbx-rs" }
reth-mdbx-sys = { path = "crates/storage/libmdbx-rs/mdbx-sys" }
reth-metrics = { path = "crates/metrics" }
reth-net-banlist = { path = "crates/net/banlist" }
reth-net-nat = { path = "crates/net/nat" }
reth-network = { path = "crates/net/network" }
reth-network-api = { path = "crates/net/network-api" }
reth-network-p2p = { path = "crates/net/p2p" }
reth-network-peers = { path = "crates/net/peers", default-features = false }
reth-network-types = { path = "crates/net/network-types" }
reth-nippy-jar = { path = "crates/storage/nippy-jar" }
reth-node-api = { path = "crates/node/api" }
reth-node-builder = { path = "crates/node/builder" }
reth-node-core = { path = "crates/node/core" }
reth-node-ethereum = { path = "crates/ethereum/node" }
reth-node-events = { path = "crates/node/events" }
reth-node-metrics = { path = "crates/node/metrics" }
reth-optimism-node = { path = "crates/optimism/node" }
reth-node-types = { path = "crates/node/types" }
reth-optimism-chainspec = { path = "crates/optimism/chainspec" }
reth-optimism-cli = { path = "crates/optimism/cli" }
reth-optimism-consensus = { path = "crates/optimism/consensus" }
reth-optimism-forks = { path = "crates/optimism/hardforks" }
reth-optimism-payload-builder = { path = "crates/optimism/payload" }
reth-optimism-primitives = { path = "crates/optimism/primitives" }
reth-optimism-rpc = { path = "crates/optimism/rpc" }
reth-optimism-storage = { path = "crates/optimism/storage" }
reth-payload-builder = { path = "crates/payload/builder" }
reth-payload-primitives = { path = "crates/payload/primitives" }
reth-payload-validator = { path = "crates/payload/validator" }
reth-primitives = { path = "crates/primitives", default-features = false, features = [
    "std",
] }
reth-primitives-traits = { path = "crates/primitives-traits", default-features = false }
reth-provider = { path = "crates/storage/provider" }
reth-prune = { path = "crates/prune/prune" }
reth-prune-types = { path = "crates/prune/types" }
reth-revm = { path = "crates/revm", default-features = false }
reth-rpc = { path = "crates/rpc/rpc" }
reth-rpc-api = { path = "crates/rpc/rpc-api" }
reth-rpc-api-testing-util = { path = "crates/rpc/rpc-testing-util" }
reth-rpc-builder = { path = "crates/rpc/rpc-builder" }
reth-rpc-engine-api = { path = "crates/rpc/rpc-engine-api" }
reth-rpc-eth-api = { path = "crates/rpc/rpc-eth-api" }
reth-rpc-eth-types = { path = "crates/rpc/rpc-eth-types", default-features = false }
reth-rpc-layer = { path = "crates/rpc/rpc-layer" }
reth-rpc-server-types = { path = "crates/rpc/rpc-server-types" }
reth-rpc-types-compat = { path = "crates/rpc/rpc-types-compat" }
reth-stages = { path = "crates/stages/stages" }
reth-stages-api = { path = "crates/stages/api" }
reth-stages-types = { path = "crates/stages/types" }
reth-static-file = { path = "crates/static-file/static-file" }
reth-static-file-types = { path = "crates/static-file/types" }
reth-storage-api = { path = "crates/storage/storage-api" }
reth-storage-errors = { path = "crates/storage/errors" }
reth-tasks = { path = "crates/tasks" }
reth-testing-utils = { path = "testing/testing-utils" }
reth-tokio-util = { path = "crates/tokio-util" }
reth-tracing = { path = "crates/tracing" }
reth-transaction-pool = { path = "crates/transaction-pool" }
reth-trie = { path = "crates/trie/trie" }
reth-trie-common = { path = "crates/trie/common" }
reth-trie-db = { path = "crates/trie/db" }
reth-trie-parallel = { path = "crates/trie/parallel" }

# revm
revm = { version = "17.0.0", features = ["std"], default-features = false }
revm-inspectors = "0.10.0"
revm-primitives = { version = "13.0.0", features = [
    "std",
], default-features = false }

# eth
alloy-chains = "0.1.32"
alloy-dyn-abi = "0.8.0"
alloy-primitives = { version = "0.8.9", default-features = false }
alloy-rlp = "0.3.4"
alloy-sol-types = "0.8.0"
alloy-trie = { version = "0.7", default-features = false }

alloy-consensus = { version = "0.5.4", default-features = false }
alloy-contract = { version = "0.5.4", default-features = false }
alloy-eips = { version = "0.5.4", default-features = false }
alloy-genesis = { version = "0.5.4", default-features = false }
alloy-json-rpc = { version = "0.5.4", default-features = false }
alloy-network = { version = "0.5.4", default-features = false }
alloy-network-primitives = { version = "0.5.4", default-features = false }
alloy-node-bindings = { version = "0.5.4", default-features = false }
alloy-provider = { version = "0.5.4", features = [
    "reqwest",
], default-features = false }
alloy-pubsub = { version = "0.5.4", default-features = false }
alloy-rpc-client = { version = "0.5.4", default-features = false }
alloy-rpc-types = { version = "0.5.4", features = [
    "eth",
], default-features = false }
alloy-rpc-types-admin = { version = "0.5.4", default-features = false }
alloy-rpc-types-anvil = { version = "0.5.4", default-features = false }
alloy-rpc-types-beacon = { version = "0.5.4", default-features = false }
alloy-rpc-types-debug = { version = "0.5.4", default-features = false }
alloy-rpc-types-engine = { version = "0.5.4", default-features = false }
alloy-rpc-types-eth = { version = "0.5.4", default-features = false }
alloy-rpc-types-mev = { version = "0.5.4", default-features = false }
alloy-rpc-types-trace = { version = "0.5.4", default-features = false }
alloy-rpc-types-txpool = { version = "0.5.4", default-features = false }
alloy-serde = { version = "0.5.4", default-features = false }
alloy-signer = { version = "0.5.4", default-features = false }
alloy-signer-local = { version = "0.5.4", default-features = false }
alloy-transport = { version = "0.5.4" }
alloy-transport-http = { version = "0.5.4", features = [
    "reqwest-rustls-tls",
], default-features = false }
alloy-transport-ipc = { version = "0.5.4", default-features = false }
alloy-transport-ws = { version = "0.5.4", default-features = false }

# op
<<<<<<< HEAD
op-alloy-rpc-types = { git = "https://github.com/alloy-rs/op-alloy.git", branch = "main"}
op-alloy-rpc-types-engine = { git = "https://github.com/alloy-rs/op-alloy.git", branch = "main"}
op-alloy-network = { git = "https://github.com/alloy-rs/op-alloy.git", branch = "main"}
op-alloy-consensus = { git = "https://github.com/alloy-rs/op-alloy.git", branch = "main"}
#op-alloy-rpc-types = "0.4.0"
#op-alloy-rpc-types-engine = "0.4.0"
#op-alloy-network = "0.4.0"
#op-alloy-consensus = "0.4.0"

=======
op-alloy-rpc-types = "0.5"
op-alloy-rpc-types-engine = "0.5"
op-alloy-network = "0.5"
op-alloy-consensus = "0.5"
>>>>>>> ac329bfc

# misc
aquamarine = "0.6"
auto_impl = "1"
backon = { version = "1.2", default-features = false, features = [
    "std-blocking-sleep",
    "tokio-sleep",
] }
bincode = "1.3"
bitflags = "2.4"
boyer-moore-magiclen = "0.2.16"
bytes = "1.5"
cfg-if = "1.0"
clap = "4"
const_format = { version = "0.2.32", features = ["rust_1_64"] }
dashmap = "6.0"
derive_more = { version = "1", features = ["full"] }
dyn-clone = "1.0.17"
eyre = "0.6"
fdlimit = "0.3.0"
generic-array = "0.14"
humantime = "2.1"
humantime-serde = "1.1"
itertools = "0.13"
linked_hash_set = "0.1"
modular-bitfield = "0.11.2"
notify = { version = "6.1.1", default-features = false, features = [
    "macos_fsevent",
] }
nybbles = "0.2.1"
once_cell = { version = "1.19", default-features = false, features = [
    "critical-section",
] }
parking_lot = "0.12"
paste = "1.0"
rand = "0.8.5"
rayon = "1.7"
rustc-hash = { version = "2.0", default-features = false }
schnellru = "0.2"
serde = { version = "1.0", default-features = false }
serde_json = "1.0.94"
serde_with = "3.3.0"
sha2 = { version = "0.10", default-features = false }
shellexpand = "3.0.0"
smallvec = "1"
strum = { version = "0.26", default-features = false }
syn = "2.0"
thiserror = "1.0"
thiserror-no-std = { version = "2.0.2", default-features = false }
tracing = "0.1.0"
tracing-appender = "0.2"
url = "2.3"
zstd = "0.13"

# metrics
metrics = "0.23.0"
metrics-derive = "0.1"
metrics-exporter-prometheus = { version = "0.15.0", default-features = false }
metrics-process = "2.1.0"
metrics-util = { default-features = false, version = "0.17.0" }

# proc-macros
proc-macro2 = "1.0"
quote = "1.0"

# tokio
tokio = { version = "1.39", default-features = false }
tokio-stream = "0.1.11"
tokio-util = { version = "0.7.4", features = ["codec"] }

# async
async-stream = "0.3"
async-trait = "0.1.68"
futures = "0.3"
futures-core = "0.3"
futures-util = "0.3"
hyper = "1.3"
hyper-util = "0.1.5"
pin-project = "1.0.12"
reqwest = { version = "0.12", default-features = false }
tower = "0.4"
tower-http = "0.5"

# p2p
discv5 = "0.8.0"
if-addrs = "0.13"

# rpc
jsonrpsee = "0.24"
jsonrpsee-core = "0.24"
jsonrpsee-http-client = "0.24"
jsonrpsee-types = "0.24"

# http
http = "1.0"
http-body = "1.0"
jsonwebtoken = "9"
proptest-arbitrary-interop = "0.1.0"

# crypto
enr = { version = "0.12.1", default-features = false }
k256 = { version = "0.13", default-features = false, features = ["ecdsa"] }
secp256k1 = { version = "0.29", default-features = false, features = [
    "global-context",
    "recovery",
] }

# for eip-4844
c-kzg = "1.0.0"

# config
toml = "0.8"

# misc-testing
arbitrary = "1.3"
assert_matches = "1.5.0"
criterion = "0.5"
iai-callgrind = "0.13"
pprof = "0.13"
proptest = "1.4"
proptest-derive = "0.5"
serial_test = { default-features = false, version = "3" }
similar-asserts = { version = "1.5.0", features = ["serde"] }
tempfile = "3.8"
test-fuzz = "6"

tikv-jemalloc-ctl = "0.6"
tikv-jemallocator = "0.6"
tracy-client = "0.17.3"

#[patch.crates-io]
#alloy-consensus = { git = "https://github.com/alloy-rs/alloy", rev = "a971b3a" }
#alloy-eips = { git = "https://github.com/alloy-rs/alloy", rev = "a971b3a" }
#alloy-genesis = { git = "https://github.com/alloy-rs/alloy", rev = "a971b3a" }
#alloy-json-rpc = { git = "https://github.com/alloy-rs/alloy", rev = "a971b3a" }
#alloy-network = { git = "https://github.com/alloy-rs/alloy", rev = "a971b3a" }
#alloy-node-bindings = { git = "https://github.com/alloy-rs/alloy", rev = "a971b3a" }
#alloy-provider = { git = "https://github.com/alloy-rs/alloy", rev = "a971b3a" }
#alloy-pubsub = { git = "https://github.com/alloy-rs/alloy", rev = "a971b3a" }
#alloy-rpc-client = { git = "https://github.com/alloy-rs/alloy", rev = "a971b3a" }
#alloy-rpc-types = { git = "https://github.com/alloy-rs/alloy", rev = "a971b3a" }
#alloy-rpc-types-admin = { git = "https://github.com/alloy-rs/alloy", rev = "a971b3a" }
#alloy-rpc-types-anvil = { git = "https://github.com/alloy-rs/alloy", rev = "a971b3a" }
#alloy-rpc-types-beacon = { git = "https://github.com/alloy-rs/alloy", rev = "a971b3a" }
#alloy-rpc-types-debug = { git = "https://github.com/alloy-rs/alloy", rev = "a971b3a" }
#alloy-rpc-types-engine = { git = "https://github.com/alloy-rs/alloy", rev = "a971b3a" }
#alloy-rpc-types-eth = { git = "https://github.com/alloy-rs/alloy", rev = "a971b3a" }
#alloy-rpc-types-mev = { git = "https://github.com/alloy-rs/alloy", rev = "a971b3a" }
#alloy-rpc-types-trace = { git = "https://github.com/alloy-rs/alloy", rev = "a971b3a" }
#alloy-rpc-types-txpool = { git = "https://github.com/alloy-rs/alloy", rev = "a971b3a" }
#alloy-serde = { git = "https://github.com/alloy-rs/alloy", rev = "a971b3a" }
#alloy-signer = { git = "https://github.com/alloy-rs/alloy", rev = "a971b3a" }
#alloy-signer-local = { git = "https://github.com/alloy-rs/alloy", rev = "a971b3a" }
#alloy-transport = { git = "https://github.com/alloy-rs/alloy", rev = "a971b3a" }
#alloy-transport-http = { git = "https://github.com/alloy-rs/alloy", rev = "a971b3a" }
#alloy-transport-ipc = { git = "https://github.com/alloy-rs/alloy", rev = "a971b3a" }
#alloy-transport-ws = { git = "https://github.com/alloy-rs/alloy", rev = "a971b3a" }

#op-alloy-rpc-types = { git = "https://github.com/alloy-rs/op-alloy", rev = "6a042e7681b1" }
#op-alloy-rpc-types-engine = { git = "https://github.com/alloy-rs/op-alloy", rev = "6a042e7681b1" }
#op-alloy-network = { git = "https://github.com/alloy-rs/op-alloy", rev = "6a042e7681b1" }
#op-alloy-consensus = { git = "https://github.com/alloy-rs/op-alloy", rev = "6a042e7681b1" }<|MERGE_RESOLUTION|>--- conflicted
+++ resolved
@@ -468,22 +468,10 @@
 alloy-transport-ws = { version = "0.5.4", default-features = false }
 
 # op
-<<<<<<< HEAD
-op-alloy-rpc-types = { git = "https://github.com/alloy-rs/op-alloy.git", branch = "main"}
-op-alloy-rpc-types-engine = { git = "https://github.com/alloy-rs/op-alloy.git", branch = "main"}
-op-alloy-network = { git = "https://github.com/alloy-rs/op-alloy.git", branch = "main"}
-op-alloy-consensus = { git = "https://github.com/alloy-rs/op-alloy.git", branch = "main"}
-#op-alloy-rpc-types = "0.4.0"
-#op-alloy-rpc-types-engine = "0.4.0"
-#op-alloy-network = "0.4.0"
-#op-alloy-consensus = "0.4.0"
-
-=======
 op-alloy-rpc-types = "0.5"
 op-alloy-rpc-types-engine = "0.5"
 op-alloy-network = "0.5"
 op-alloy-consensus = "0.5"
->>>>>>> ac329bfc
 
 # misc
 aquamarine = "0.6"
