[workspace.package]
version = "1.2.0"
edition = "2021"
rust-version = "1.82"
license = "MIT OR Apache-2.0"
homepage = "https://paradigmxyz.github.io/reth"
repository = "https://github.com/paradigmxyz/reth"
exclude = [".github/"]

[workspace]
members = [
    "bin/reth-bench/",
    "bin/reth/",
    "crates/chain-state/",
    "crates/chainspec/",
    "crates/cli/cli/",
    "crates/cli/commands/",
    "crates/cli/runner/",
    "crates/cli/util/",
    "crates/config/",
    "crates/consensus/common/",
    "crates/consensus/consensus/",
    "crates/consensus/debug-client/",
    "crates/e2e-test-utils/",
    "crates/engine/invalid-block-hooks/",
    "crates/engine/local",
    "crates/engine/primitives/",
    "crates/engine/service",
    "crates/engine/tree/",
    "crates/engine/util/",
    "crates/errors/",
    "crates/ethereum-forks/",
    "crates/ethereum/cli/",
    "crates/ethereum/consensus/",
    "crates/ethereum/engine-primitives/",
    "crates/ethereum/evm",
    "crates/ethereum/node",
    "crates/ethereum/payload/",
    "crates/ethereum/primitives/",
    "crates/ethereum/reth/",
    "crates/etl/",
    "crates/evm/",
    "crates/evm/execution-errors",
    "crates/evm/execution-types",
    "crates/exex/exex/",
    "crates/exex/test-utils/",
    "crates/exex/types/",
    "crates/metrics/",
    "crates/net/banlist/",
    "crates/net/discv4/",
    "crates/net/discv5/",
    "crates/net/dns/",
    "crates/net/downloaders/",
    "crates/net/ecies/",
    "crates/net/eth-wire-types",
    "crates/net/eth-wire/",
    "crates/net/nat/",
    "crates/net/network-api/",
    "crates/net/network-types/",
    "crates/net/network/",
    "crates/net/p2p/",
    "crates/net/peers/",
    "crates/node/api/",
    "crates/node/builder/",
    "crates/node/core/",
    "crates/node/events/",
    "crates/node/metrics",
    "crates/node/types",
    "crates/optimism/bin",
    "crates/optimism/chainspec",
    "crates/optimism/cli",
    "crates/optimism/consensus",
    "crates/optimism/evm/",
    "crates/optimism/hardforks/",
    "crates/optimism/node/",
    "crates/optimism/payload/",
    "crates/optimism/primitives/",
    "crates/optimism/reth/",
    "crates/optimism/rpc/",
    "crates/optimism/storage",
    "crates/optimism/txpool/",
    "crates/payload/basic/",
    "crates/payload/builder/",
    "crates/payload/builder-primitives/",
    "crates/payload/primitives/",
    "crates/payload/validator/",
    "crates/payload/util/",
    "crates/primitives-traits/",
    "crates/primitives/",
    "crates/prune/prune",
    "crates/prune/types",
    "crates/revm/",
    "crates/rpc/ipc/",
    "crates/rpc/rpc-api/",
    "crates/rpc/rpc-builder/",
    "crates/rpc/rpc-engine-api/",
    "crates/rpc/rpc-eth-api/",
    "crates/rpc/rpc-eth-types/",
    "crates/rpc/rpc-layer",
    "crates/rpc/rpc-server-types/",
    "crates/rpc/rpc-testing-util/",
    "crates/rpc/rpc-types-compat/",
    "crates/rpc/rpc/",
    "crates/stages/api/",
    "crates/stages/stages/",
    "crates/stages/types/",
    "crates/static-file/static-file",
    "crates/static-file/types/",
    "crates/storage/codecs/",
    "crates/storage/codecs/derive/",
    "crates/storage/db-api/",
    "crates/storage/db-common",
    "crates/storage/db-models/",
    "crates/storage/db/",
    "crates/storage/errors/",
    "crates/storage/libmdbx-rs/",
    "crates/storage/libmdbx-rs/mdbx-sys/",
    "crates/storage/nippy-jar/",
    "crates/storage/provider/",
    "crates/storage/storage-api/",
    "crates/storage/zstd-compressors/",
    "crates/tasks/",
    "crates/tokio-util/",
    "crates/tracing/",
    "crates/transaction-pool/",
    "crates/trie/common",
    "crates/trie/db",
    "crates/trie/parallel/",
    "crates/trie/sparse",
    "crates/trie/trie",
    "examples/beacon-api-sidecar-fetcher/",
    "examples/beacon-api-sse/",
    "examples/bsc-p2p",
    "examples/custom-dev-node/",
    "examples/custom-engine-types/",
    "examples/custom-evm/",
    "examples/custom-inspector/",
    "examples/custom-node-components/",
    "examples/custom-payload-builder/",
    "examples/custom-rlpx-subprotocol",
    "examples/db-access",
    "examples/manual-p2p/",
    "examples/network-txpool/",
    "examples/network/",
    "examples/network-proxy/",
    "examples/node-custom-rpc/",
    "examples/node-event-hooks/",
    "examples/polygon-p2p/",
    "examples/rpc-db/",
    "examples/stateful-precompile/",
    "examples/txpool-tracing/",
    "examples/custom-beacon-withdrawals",
    "testing/ef-tests/",
    "testing/testing-utils",
]
default-members = ["bin/reth"]
exclude = ["book/sources"]

# Explicitly set the resolver to version 2, which is the default for packages with edition >= 2021
# https://doc.rust-lang.org/edition-guide/rust-2021/default-cargo-resolver.html
resolver = "2"

[workspace.lints]
rust.missing_debug_implementations = "warn"
rust.missing_docs = "warn"
rust.rust_2018_idioms = { level = "deny", priority = -1 }
rust.unreachable_pub = "warn"
rust.unused_must_use = "deny"
rustdoc.all = "warn"
# rust.unnameable-types = "warn"

[workspace.lints.clippy]
# These are some of clippy's nursery (i.e., experimental) lints that we like.
# By default, nursery lints are allowed. Some of the lints below have made good
# suggestions which we fixed. The others didn't have any findings, so we can
# assume they don't have that many false positives. Let's enable them to
# prevent future problems.
borrow_as_ptr = "warn"
branches_sharing_code = "warn"
clear_with_drain = "warn"
cloned_instead_of_copied = "warn"
collection_is_never_read = "warn"
dbg_macro = "warn"
derive_partial_eq_without_eq = "warn"
doc_markdown = "warn"
empty_line_after_doc_comments = "warn"
empty_line_after_outer_attr = "warn"
enum_glob_use = "warn"
equatable_if_let = "warn"
explicit_into_iter_loop = "warn"
explicit_iter_loop = "warn"
flat_map_option = "warn"
from_iter_instead_of_collect = "warn"
if_not_else = "warn"
if_then_some_else_none = "warn"
implicit_clone = "warn"
imprecise_flops = "warn"
iter_on_empty_collections = "warn"
iter_on_single_items = "warn"
iter_with_drain = "warn"
iter_without_into_iter = "warn"
large_stack_frames = "warn"
manual_assert = "warn"
manual_clamp = "warn"
manual_is_variant_and = "warn"
manual_string_new = "warn"
match_same_arms = "warn"
missing-const-for-fn = "allow" # TODO: https://github.com/rust-lang/rust-clippy/issues/14020
mutex_integer = "warn"
naive_bytecount = "warn"
needless_bitwise_bool = "warn"
needless_continue = "warn"
needless_for_each = "warn"
needless_pass_by_ref_mut = "warn"
nonstandard_macro_braces = "warn"
option_as_ref_cloned = "warn"
or_fun_call = "warn"
path_buf_push_overwrite = "warn"
read_zero_byte_vec = "warn"
redundant_clone = "warn"
redundant_else = "warn"
single_char_pattern = "warn"
string_lit_as_bytes = "warn"
string_lit_chars_any = "warn"
suboptimal_flops = "warn"
suspicious_operation_groupings = "warn"
trailing_empty_array = "warn"
trait_duplication_in_bounds = "warn"
transmute_undefined_repr = "warn"
trivial_regex = "warn"
tuple_array_conversions = "warn"
type_repetition_in_bounds = "warn"
uninhabited_references = "warn"
unnecessary_self_imports = "warn"
unnecessary_struct_initialization = "warn"
unnested_or_patterns = "warn"
unused_peekable = "warn"
unused_rounding = "warn"
use_self = "warn"
useless_let_if_seq = "warn"
while_float = "warn"
zero_sized_map_values = "warn"

# These are nursery lints which have findings. Allow them for now. Some are not
# quite mature enough for use in our codebase and some we don't really want.
# Explicitly listing should make it easier to fix in the future.
as_ptr_cast_mut = "allow"
cognitive_complexity = "allow"
debug_assert_with_mut_call = "allow"
fallible_impl_from = "allow"
future_not_send = "allow"
needless_collect = "allow"
non_send_fields_in_send_ty = "allow"
redundant_pub_crate = "allow"
significant_drop_in_scrutinee = "allow"
significant_drop_tightening = "allow"
too_long_first_doc_paragraph = "allow"

# Speed up compilation time for dev builds by reducing emitted debug info.
# NOTE: Debuggers may provide less useful information with this setting.
# Uncomment this section if you're using a debugger.
[profile.dev]
# https://davidlattimore.github.io/posts/2024/02/04/speeding-up-the-rust-edit-build-run-cycle.html
debug = "line-tables-only"
split-debuginfo = "unpacked"

# Speed up tests.
[profile.dev.package]
proptest.opt-level = 3
rand_chacha.opt-level = 3
rand_xorshift.opt-level = 3
unarray.opt-level = 3

# Meant for testing - all optimizations, but with debug assertions and overflow checks.
[profile.hivetests]
inherits = "test"
opt-level = 3
lto = "thin"

[profile.release]
opt-level = 3
lto = "thin"
debug = "none"
strip = "symbols"
panic = "unwind"
codegen-units = 16

# Use the `--profile profiling` flag to show symbols in release mode.
# e.g. `cargo build --profile profiling`
[profile.profiling]
inherits = "release"
debug = "full"
strip = "none"

# Include debug info in benchmarks too.
[profile.bench]
inherits = "profiling"

[profile.maxperf]
inherits = "release"
lto = "fat"
codegen-units = 1

[workspace.dependencies]
# reth
op-reth = { path = "crates/optimism/bin" }
reth = { path = "bin/reth" }
reth-basic-payload-builder = { path = "crates/payload/basic" }
reth-bench = { path = "bin/reth-bench" }
reth-chain-state = { path = "crates/chain-state" }
reth-chainspec = { path = "crates/chainspec", default-features = false }
reth-cli = { path = "crates/cli/cli" }
reth-cli-commands = { path = "crates/cli/commands" }
reth-cli-runner = { path = "crates/cli/runner" }
reth-cli-util = { path = "crates/cli/util" }
reth-codecs = { path = "crates/storage/codecs" }
reth-codecs-derive = { path = "crates/storage/codecs/derive" }
reth-config = { path = "crates/config" }
reth-consensus = { path = "crates/consensus/consensus", default-features = false }
reth-consensus-common = { path = "crates/consensus/common", default-features = false }
reth-consensus-debug-client = { path = "crates/consensus/debug-client" }
reth-db = { path = "crates/storage/db", default-features = false }
reth-db-api = { path = "crates/storage/db-api" }
reth-db-common = { path = "crates/storage/db-common" }
reth-db-models = { path = "crates/storage/db-models" }
reth-discv4 = { path = "crates/net/discv4" }
reth-discv5 = { path = "crates/net/discv5" }
reth-dns-discovery = { path = "crates/net/dns" }
reth-downloaders = { path = "crates/net/downloaders" }
reth-e2e-test-utils = { path = "crates/e2e-test-utils" }
reth-ecies = { path = "crates/net/ecies" }
reth-engine-local = { path = "crates/engine/local" }
reth-engine-primitives = { path = "crates/engine/primitives", default-features = false }
reth-engine-tree = { path = "crates/engine/tree" }
reth-engine-service = { path = "crates/engine/service" }
reth-engine-util = { path = "crates/engine/util" }
reth-errors = { path = "crates/errors" }
reth-eth-wire = { path = "crates/net/eth-wire" }
reth-eth-wire-types = { path = "crates/net/eth-wire-types" }
reth-ethereum-cli = { path = "crates/ethereum/cli" }
reth-ethereum-consensus = { path = "crates/ethereum/consensus" }
reth-ethereum-engine-primitives = { path = "crates/ethereum/engine-primitives", default-features = false }
reth-ethereum-forks = { path = "crates/ethereum-forks", default-features = false }
reth-ethereum-payload-builder = { path = "crates/ethereum/payload" }
reth-ethereum-primitives = { path = "crates/ethereum/primitives", default-features = false }
reth-ethereum = { path = "crates/ethereum/reth" }
reth-etl = { path = "crates/etl" }
reth-evm = { path = "crates/evm" }
reth-evm-ethereum = { path = "crates/ethereum/evm" }
reth-optimism-evm = { path = "crates/optimism/evm" }
reth-execution-errors = { path = "crates/evm/execution-errors", default-features = false }
reth-execution-types = { path = "crates/evm/execution-types", default-features = false }
reth-exex = { path = "crates/exex/exex" }
reth-exex-test-utils = { path = "crates/exex/test-utils" }
reth-exex-types = { path = "crates/exex/types" }
reth-fs-util = { path = "crates/fs-util" }
reth-invalid-block-hooks = { path = "crates/engine/invalid-block-hooks" }
reth-ipc = { path = "crates/rpc/ipc" }
reth-libmdbx = { path = "crates/storage/libmdbx-rs" }
reth-mdbx-sys = { path = "crates/storage/libmdbx-rs/mdbx-sys" }
reth-metrics = { path = "crates/metrics" }
reth-net-banlist = { path = "crates/net/banlist" }
reth-net-nat = { path = "crates/net/nat" }
reth-network = { path = "crates/net/network" }
reth-network-api = { path = "crates/net/network-api" }
reth-network-p2p = { path = "crates/net/p2p" }
reth-network-peers = { path = "crates/net/peers", default-features = false }
reth-network-types = { path = "crates/net/network-types" }
reth-nippy-jar = { path = "crates/storage/nippy-jar" }
reth-node-api = { path = "crates/node/api" }
reth-node-builder = { path = "crates/node/builder" }
reth-node-core = { path = "crates/node/core" }
reth-node-ethereum = { path = "crates/ethereum/node" }
reth-node-events = { path = "crates/node/events" }
reth-node-metrics = { path = "crates/node/metrics" }
reth-optimism-node = { path = "crates/optimism/node" }
reth-node-types = { path = "crates/node/types" }
reth-op = { path = "crates/optimism/reth" }
reth-optimism-chainspec = { path = "crates/optimism/chainspec" }
reth-optimism-cli = { path = "crates/optimism/cli" }
reth-optimism-consensus = { path = "crates/optimism/consensus" }
reth-optimism-forks = { path = "crates/optimism/hardforks", default-features = false }
reth-optimism-payload-builder = { path = "crates/optimism/payload" }
reth-optimism-primitives = { path = "crates/optimism/primitives" }
reth-optimism-rpc = { path = "crates/optimism/rpc" }
reth-optimism-storage = { path = "crates/optimism/storage" }
reth-optimism-txpool = { path = "crates/optimism/txpool" }
reth-payload-builder = { path = "crates/payload/builder" }
reth-payload-builder-primitives = { path = "crates/payload/builder-primitives" }
reth-payload-primitives = { path = "crates/payload/primitives" }
reth-payload-validator = { path = "crates/payload/validator" }
reth-payload-util = { path = "crates/payload/util" }
reth-primitives = { path = "crates/primitives", default-features = false }
reth-primitives-traits = { path = "crates/primitives-traits", default-features = false }
reth-provider = { path = "crates/storage/provider" }
reth-prune = { path = "crates/prune/prune" }
reth-prune-types = { path = "crates/prune/types", default-features = false }
reth-revm = { path = "crates/revm", default-features = false }
reth-rpc = { path = "crates/rpc/rpc" }
reth-rpc-api = { path = "crates/rpc/rpc-api" }
reth-rpc-api-testing-util = { path = "crates/rpc/rpc-testing-util" }
reth-rpc-builder = { path = "crates/rpc/rpc-builder" }
reth-rpc-engine-api = { path = "crates/rpc/rpc-engine-api" }
reth-rpc-eth-api = { path = "crates/rpc/rpc-eth-api" }
reth-rpc-eth-types = { path = "crates/rpc/rpc-eth-types", default-features = false }
reth-rpc-layer = { path = "crates/rpc/rpc-layer" }
reth-rpc-server-types = { path = "crates/rpc/rpc-server-types" }
reth-rpc-types-compat = { path = "crates/rpc/rpc-types-compat" }
reth-stages = { path = "crates/stages/stages" }
reth-stages-api = { path = "crates/stages/api" }
reth-stages-types = { path = "crates/stages/types", default-features = false }
reth-static-file = { path = "crates/static-file/static-file" }
<<<<<<< HEAD
reth-static-file-types = { path = "crates/static-file/types" }
reth-storage-api = { path = "crates/storage/storage-api", default-features = false }
reth-storage-errors = { path = "crates/storage/errors" }
=======
reth-static-file-types = { path = "crates/static-file/types", default-features = false }
reth-storage-api = { path = "crates/storage/storage-api" }
reth-storage-errors = { path = "crates/storage/errors", default-features = false }
>>>>>>> f425a4db
reth-tasks = { path = "crates/tasks" }
reth-testing-utils = { path = "testing/testing-utils" }
reth-tokio-util = { path = "crates/tokio-util" }
reth-tracing = { path = "crates/tracing" }
reth-transaction-pool = { path = "crates/transaction-pool" }
reth-trie = { path = "crates/trie/trie" }
reth-trie-common = { path = "crates/trie/common", default-features = false }
reth-trie-db = { path = "crates/trie/db" }
reth-trie-parallel = { path = "crates/trie/parallel" }
reth-trie-sparse = { path = "crates/trie/sparse" }
reth-zstd-compressors = { path = "crates/storage/zstd-compressors", default-features = false }

# revm
revm = { version = "19.5.0", default-features = false }
revm-primitives = { version = "15.2.0", default-features = false }
revm-interpreter = { version = "15.2.0", default-features = false }
revm-inspectors = "0.15.0"

# eth
alloy-chains = { version = "0.1.32", default-features = false }
alloy-dyn-abi = "0.8.20"
alloy-eip2124 = { version = "0.1.0", default-features = false }
alloy-primitives = { version = "0.8.20", default-features = false, features = ["map-foldhash"] }
alloy-rlp = { version = "0.3.10", default-features = false, features = ["core-net"] }
alloy-sol-types = "0.8.20"
alloy-trie = { version = "0.7", default-features = false }

alloy-consensus = { version = "0.11.1", default-features = false }
alloy-contract = { version = "0.11.1", default-features = false }
alloy-eips = { version = "0.11.1", default-features = false }
alloy-genesis = { version = "0.11.1", default-features = false }
alloy-json-rpc = { version = "0.11.1", default-features = false }
alloy-network = { version = "0.11.1", default-features = false }
alloy-network-primitives = { version = "0.11.1", default-features = false }
alloy-node-bindings = { version = "0.11.1", default-features = false }
alloy-provider = { version = "0.11.1", features = ["reqwest"], default-features = false }
alloy-pubsub = { version = "0.11.1", default-features = false }
alloy-rpc-client = { version = "0.11.1", default-features = false }
alloy-rpc-types = { version = "0.11.1", features = ["eth"], default-features = false }
alloy-rpc-types-admin = { version = "0.11.1", default-features = false }
alloy-rpc-types-anvil = { version = "0.11.1", default-features = false }
alloy-rpc-types-beacon = { version = "0.11.1", default-features = false }
alloy-rpc-types-debug = { version = "0.11.1", default-features = false }
alloy-rpc-types-engine = { version = "0.11.1", default-features = false }
alloy-rpc-types-eth = { version = "0.11.1", default-features = false }
alloy-rpc-types-mev = { version = "0.11.1", default-features = false }
alloy-rpc-types-trace = { version = "0.11.1", default-features = false }
alloy-rpc-types-txpool = { version = "0.11.1", default-features = false }
alloy-serde = { version = "0.11.1", default-features = false }
alloy-signer = { version = "0.11.1", default-features = false }
alloy-signer-local = { version = "0.11.1", default-features = false }
alloy-transport = { version = "0.11.1" }
alloy-transport-http = { version = "0.11.1", features = ["reqwest-rustls-tls"], default-features = false }
alloy-transport-ipc = { version = "0.11.1", default-features = false }
alloy-transport-ws = { version = "0.11.1", default-features = false }

# op
op-alloy-rpc-types = { version = "0.10.3", default-features = false }
op-alloy-rpc-types-engine = { version = "0.10.3", default-features = false }
op-alloy-network = { version = "0.10.3", default-features = false }
op-alloy-consensus = { version = "0.10.3", default-features = false }
op-alloy-flz = { version = "0.10.3", default-features = false }
op-alloy-rpc-jsonrpsee = { version = "0.10.3", default-features = false }

# misc
aquamarine = "0.6"
auto_impl = "1"
backon = { version = "1.2", default-features = false, features = ["std-blocking-sleep", "tokio-sleep"] }
bincode = "1.3"
bitflags = "2.4"
blake3 = "1.5.5"
boyer-moore-magiclen = "0.2.16"
bytes = { version = "1.5", default-features = false }
cfg-if = "1.0"
clap = "4"
dashmap = "6.0"
derive_more = { version = "1", default-features = false, features = ["full"] }
dyn-clone = "1.0.17"
eyre = "0.6"
fdlimit = "0.3.0"
generic-array = "0.14"
humantime = "2.1"
humantime-serde = "1.1"
itertools = { version = "0.13", default-features = false }
linked_hash_set = "0.1"
modular-bitfield = "0.11.2"
notify = { version = "6.1.1", default-features = false, features = ["macos_fsevent"] }
nybbles = { version = "0.3.0", default-features = false }
once_cell = { version = "1.19", default-features = false, features = ["critical-section"] }
parking_lot = "0.12"
paste = "1.0"
rand = "0.8.5"
rayon = "1.7"
rustc-hash = { version = "2.0", default-features = false }
schnellru = "0.2"
serde = { version = "1.0", default-features = false }
serde_json = { version = "1.0", default-features = false, features = ["alloc"] }
serde_with = { version = "3", default-features = false, features = ["macros"] }
sha2 = { version = "0.10", default-features = false }
shellexpand = "3.0.0"
smallvec = "1"
strum = { version = "0.26", default-features = false }
syn = "2.0"
thiserror = { version = "2.0.0", default-features = false }
tracing = "0.1.0"
tracing-appender = "0.2"
url = { version = "2.3", default-features = false }
zstd = "0.13"
byteorder = "1"
mini-moka = "0.10"

# metrics
metrics = "0.24.0"
metrics-derive = "0.1"
metrics-exporter-prometheus = { version = "0.16.0", default-features = false }
metrics-process = "2.1.0"
metrics-util = { default-features = false, version = "0.19.0" }

# proc-macros
proc-macro2 = "1.0"
quote = "1.0"

# tokio
tokio = { version = "1.39", default-features = false }
tokio-stream = "0.1.11"
tokio-util = { version = "0.7.4", features = ["codec"] }

# async
async-stream = "0.3"
async-trait = "0.1.68"
futures = "0.3"
futures-core = "0.3"
futures-util = "0.3"
hyper = "1.3"
hyper-util = "0.1.5"
pin-project = "1.0.12"
reqwest = { version = "0.12", default-features = false }
tracing-futures = "0.2"
tower = "0.4"
tower-http = "0.6"

# p2p
discv5 = "0.8.0"
if-addrs = "0.13"

# rpc
jsonrpsee = "0.24"
jsonrpsee-core = "0.24"
jsonrpsee-server = "0.24"
jsonrpsee-http-client = "0.24"
jsonrpsee-types = "0.24"

# http
http = "1.0"
http-body = "1.0"
http-body-util = "0.1.2"
jsonwebtoken = "9"
proptest-arbitrary-interop = "0.1.0"

# crypto
enr = { version = "0.12.1", default-features = false }
k256 = { version = "0.13", default-features = false, features = ["ecdsa"] }
secp256k1 = { version = "0.29", default-features = false, features = ["global-context", "recovery"] }

# for eip-4844
c-kzg = "1.0.0"

# config
toml = "0.8"

# misc-testing
arbitrary = "1.3"
assert_matches = "1.5.0"
criterion = { package = "codspeed-criterion-compat", version = "2.7" }
pprof = "0.14"
proptest = "1.4"
proptest-derive = "0.5"
serial_test = { default-features = false, version = "3" }
similar-asserts = { version = "1.5.0", features = ["serde"] }
tempfile = "3.8"
test-fuzz = "6"
rstest = "0.23.0"

# allocators
tikv-jemalloc-ctl = "0.6"
tikv-jemallocator = "0.6"
tracy-client = "0.17.3"
snmalloc-rs = { version = "0.3.7", features = ["build_cc"] }

# TODO: When we build for a windows target on an ubuntu runner, crunchy tries to
# get the wrong path, update this when the workflow has been updated
#
# See: https://github.com/eira-fransham/crunchy/issues/13
crunchy = "=0.2.2"

# [patch.crates-io]
# alloy-consensus = { git = "https://github.com/alloy-rs/alloy", rev = "cfb13aa" }
# alloy-contract = { git = "https://github.com/alloy-rs/alloy", rev = "cfb13aa" }
# alloy-eips = { git = "https://github.com/alloy-rs/alloy", rev = "cfb13aa" }
# alloy-genesis = { git = "https://github.com/alloy-rs/alloy", rev = "cfb13aa" }
# alloy-json-rpc = { git = "https://github.com/alloy-rs/alloy", rev = "cfb13aa" }
# alloy-network = { git = "https://github.com/alloy-rs/alloy", rev = "cfb13aa" }
# alloy-network-primitives = { git = "https://github.com/alloy-rs/alloy", rev = "cfb13aa" }
# alloy-node-bindings = { git = "https://github.com/alloy-rs/alloy", rev = "cfb13aa" }
# alloy-provider = { git = "https://github.com/alloy-rs/alloy", rev = "cfb13aa" }
# alloy-pubsub = { git = "https://github.com/alloy-rs/alloy", rev = "cfb13aa" }
# alloy-rpc-client = { git = "https://github.com/alloy-rs/alloy", rev = "cfb13aa" }
# alloy-rpc-types = { git = "https://github.com/alloy-rs/alloy", rev = "cfb13aa" }
# alloy-rpc-types-admin = { git = "https://github.com/alloy-rs/alloy", rev = "cfb13aa" }
# alloy-rpc-types-anvil = { git = "https://github.com/alloy-rs/alloy", rev = "cfb13aa" }
# alloy-rpc-types-beacon = { git = "https://github.com/alloy-rs/alloy", rev = "cfb13aa" }
# alloy-rpc-types-debug = { git = "https://github.com/alloy-rs/alloy", rev = "cfb13aa" }
# alloy-rpc-types-engine = { git = "https://github.com/alloy-rs/alloy", rev = "cfb13aa" }
# alloy-rpc-types-eth = { git = "https://github.com/alloy-rs/alloy", rev = "cfb13aa" }
# alloy-rpc-types-mev = { git = "https://github.com/alloy-rs/alloy", rev = "cfb13aa" }
# alloy-rpc-types-trace = { git = "https://github.com/alloy-rs/alloy", rev = "cfb13aa" }
# alloy-rpc-types-txpool = { git = "https://github.com/alloy-rs/alloy", rev = "cfb13aa" }
# alloy-serde = { git = "https://github.com/alloy-rs/alloy", rev = "cfb13aa" }
# alloy-signer = { git = "https://github.com/alloy-rs/alloy", rev = "cfb13aa" }
# alloy-signer-local = { git = "https://github.com/alloy-rs/alloy", rev = "cfb13aa" }
# alloy-transport = { git = "https://github.com/alloy-rs/alloy", rev = "cfb13aa" }
# alloy-transport-http = { git = "https://github.com/alloy-rs/alloy", rev = "cfb13aa" }
# alloy-transport-ipc = { git = "https://github.com/alloy-rs/alloy", rev = "cfb13aa" }
# alloy-transport-ws = { git = "https://github.com/alloy-rs/alloy", rev = "cfb13aa" }
#
# op-alloy-consensus = { git = "https://github.com/alloy-rs/op-alloy", rev = "ad607c1" }
# op-alloy-network = { git = "https://github.com/alloy-rs/op-alloy", rev = "ad607c1" }
# op-alloy-rpc-types = { git = "https://github.com/alloy-rs/op-alloy", rev = "ad607c1" }
# op-alloy-rpc-types-engine = { git = "https://github.com/alloy-rs/op-alloy", rev = "ad607c1" }
#
# revm-inspectors = { git = "https://github.com/paradigmxyz/revm-inspectors", rev = "1207e33" }<|MERGE_RESOLUTION|>--- conflicted
+++ resolved
@@ -410,15 +410,9 @@
 reth-stages-api = { path = "crates/stages/api" }
 reth-stages-types = { path = "crates/stages/types", default-features = false }
 reth-static-file = { path = "crates/static-file/static-file" }
-<<<<<<< HEAD
-reth-static-file-types = { path = "crates/static-file/types" }
+reth-static-file-types = { path = "crates/static-file/types", default-features = false }
 reth-storage-api = { path = "crates/storage/storage-api", default-features = false }
-reth-storage-errors = { path = "crates/storage/errors" }
-=======
-reth-static-file-types = { path = "crates/static-file/types", default-features = false }
-reth-storage-api = { path = "crates/storage/storage-api" }
 reth-storage-errors = { path = "crates/storage/errors", default-features = false }
->>>>>>> f425a4db
 reth-tasks = { path = "crates/tasks" }
 reth-testing-utils = { path = "testing/testing-utils" }
 reth-tokio-util = { path = "crates/tokio-util" }
