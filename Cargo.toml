[workspace.package]
version = "1.6.0"
edition = "2021"
rust-version = "1.88"
license = "MIT OR Apache-2.0"
homepage = "https://paradigmxyz.github.io/reth"
repository = "https://github.com/paradigmxyz/reth"
exclude = [".github/"]

[workspace]
members = [
    "bin/reth-bench/",
    "bin/reth/",
    "crates/storage/rpc-provider/",
    "crates/chain-state/",
    "crates/chainspec/",
    "crates/cli/cli/",
    "crates/cli/commands/",
    "crates/cli/runner/",
    "crates/cli/util/",
    "crates/config/",
    "crates/consensus/common/",
    "crates/consensus/consensus/",
    "crates/consensus/debug-client/",
    "crates/e2e-test-utils/",
    "crates/engine/invalid-block-hooks/",
    "crates/engine/local",
    "crates/engine/primitives/",
    "crates/engine/service",
    "crates/engine/tree/",
    "crates/engine/util/",
    "crates/era",
    "crates/era-downloader",
    "crates/era-utils",
    "crates/errors/",
    "crates/ethereum/hardforks/",
    "crates/ethereum/cli/",
    "crates/ethereum/consensus/",
    "crates/ethereum/engine-primitives/",
    "crates/ethereum/evm",
    "crates/ethereum/node",
    "crates/ethereum/payload/",
    "crates/ethereum/primitives/",
    "crates/ethereum/reth/",
    "crates/etl/",
    "crates/evm/evm",
    "crates/evm/execution-errors",
    "crates/evm/execution-types",
    "crates/exex/exex/",
    "crates/exex/test-utils/",
    "crates/exex/types/",
    "crates/metrics/",
    "crates/net/banlist/",
    "crates/net/discv4/",
    "crates/net/discv5/",
    "crates/net/dns/",
    "crates/net/downloaders/",
    "crates/net/ecies/",
    "crates/net/eth-wire-types",
    "crates/net/eth-wire/",
    "crates/net/nat/",
    "crates/net/network-api/",
    "crates/net/network-types/",
    "crates/net/network/",
    "crates/net/p2p/",
    "crates/net/peers/",
    "crates/node/api/",
    "crates/node/builder/",
    "crates/node/core/",
    "crates/node/ethstats",
    "crates/node/events/",
    "crates/node/metrics",
    "crates/node/types",
    "crates/optimism/bin",
    "crates/optimism/chainspec",
    "crates/optimism/cli",
    "crates/optimism/consensus",
    "crates/optimism/evm/",
    "crates/optimism/hardforks/",
    "crates/optimism/node/",
    "crates/optimism/payload/",
    "crates/optimism/primitives/",
    "crates/optimism/reth/",
    "crates/optimism/rpc/",
    "crates/optimism/storage",
    "crates/optimism/txpool/",
    "crates/payload/basic/",
    "crates/payload/builder/",
    "crates/payload/builder-primitives/",
    "crates/payload/primitives/",
    "crates/payload/validator/",
    "crates/payload/util/",
    "crates/primitives-traits/",
    "crates/primitives/",
    "crates/prune/prune",
    "crates/prune/types",
    "crates/ress/protocol",
    "crates/ress/provider",
    "crates/revm/",
    "crates/rpc/ipc/",
    "crates/rpc/rpc-api/",
    "crates/rpc/rpc-builder/",
    "crates/rpc/rpc-engine-api/",
    "crates/rpc/rpc-eth-api/",
    "crates/rpc/rpc-eth-types/",
    "crates/rpc/rpc-layer",
    "crates/rpc/rpc-server-types/",
    "crates/rpc/rpc-testing-util/",
    "crates/rpc/rpc-e2e-tests/",
    "crates/rpc/rpc-convert/",
    "crates/rpc/rpc/",
    "crates/stages/api/",
    "crates/stages/stages/",
    "crates/stages/types/",
    "crates/stateless",
    "crates/static-file/static-file",
    "crates/static-file/types/",
    "crates/storage/codecs/",
    "crates/storage/codecs/derive/",
    "crates/storage/db-api/",
    "crates/storage/db-common",
    "crates/storage/db-models/",
    "crates/storage/db/",
    "crates/storage/errors/",
    "crates/storage/libmdbx-rs/",
    "crates/storage/libmdbx-rs/mdbx-sys/",
    "crates/storage/nippy-jar/",
    "crates/storage/provider/",
    "crates/storage/storage-api/",
    "crates/storage/zstd-compressors/",
    "crates/tasks/",
    "crates/tokio-util/",
    "crates/tracing/",
    "crates/transaction-pool/",
    "crates/trie/common",
    "crates/trie/db",
    "crates/trie/parallel/",
    "crates/trie/sparse",
    "crates/trie/sparse-parallel/",
    "crates/trie/trie",
    "examples/beacon-api-sidecar-fetcher/",
    "examples/beacon-api-sse/",
    "examples/bsc-p2p",
    "examples/custom-dev-node/",
    "examples/custom-node/",
    "examples/custom-engine-types/",
    "examples/custom-evm/",
    "examples/custom-inspector/",
    "examples/custom-node-components/",
    "examples/custom-payload-builder/",
    "examples/custom-rlpx-subprotocol",
    "examples/custom-node",
    "examples/db-access",
    "examples/engine-api-access",
    "examples/exex-hello-world",
    "examples/exex-subscription",
    "examples/exex-test",
    "examples/full-contract-state",
    "examples/manual-p2p/",
    "examples/network-txpool/",
    "examples/network/",
    "examples/network-proxy/",
    "examples/node-custom-rpc/",
    "examples/node-event-hooks/",
    "examples/op-db-access/",
    "examples/polygon-p2p/",
    "examples/rpc-db/",
    "examples/precompile-cache/",
    "examples/txpool-tracing/",
    "examples/custom-beacon-withdrawals",
    "testing/ef-tests/",
    "testing/testing-utils",
    "crates/tracing-otlp",
]
default-members = ["bin/reth"]
exclude = ["docs/cli"]

# Explicitly set the resolver to version 2, which is the default for packages with edition >= 2021
# https://doc.rust-lang.org/edition-guide/rust-2021/default-cargo-resolver.html
resolver = "2"

[workspace.lints]
rust.missing_debug_implementations = "warn"
rust.missing_docs = "warn"
rust.rust_2018_idioms = { level = "deny", priority = -1 }
rust.unreachable_pub = "warn"
rust.unused_must_use = "deny"
rustdoc.all = "warn"
# rust.unnameable-types = "warn"

[workspace.lints.clippy]
# These are some of clippy's nursery (i.e., experimental) lints that we like.
# By default, nursery lints are allowed. Some of the lints below have made good
# suggestions which we fixed. The others didn't have any findings, so we can
# assume they don't have that many false positives. Let's enable them to
# prevent future problems.
borrow_as_ptr = "warn"
branches_sharing_code = "warn"
clear_with_drain = "warn"
cloned_instead_of_copied = "warn"
collection_is_never_read = "warn"
dbg_macro = "warn"
derive_partial_eq_without_eq = "warn"
doc_markdown = "warn"
empty_line_after_doc_comments = "warn"
empty_line_after_outer_attr = "warn"
enum_glob_use = "warn"
equatable_if_let = "warn"
explicit_into_iter_loop = "warn"
explicit_iter_loop = "warn"
flat_map_option = "warn"
from_iter_instead_of_collect = "warn"
if_not_else = "warn"
if_then_some_else_none = "warn"
implicit_clone = "warn"
imprecise_flops = "warn"
iter_on_empty_collections = "warn"
iter_on_single_items = "warn"
iter_with_drain = "warn"
iter_without_into_iter = "warn"
large_stack_frames = "warn"
manual_assert = "warn"
manual_clamp = "warn"
manual_is_variant_and = "warn"
manual_string_new = "warn"
match_same_arms = "warn"
missing-const-for-fn = "warn"
mutex_integer = "warn"
naive_bytecount = "warn"
needless_bitwise_bool = "warn"
needless_continue = "warn"
needless_for_each = "warn"
needless_pass_by_ref_mut = "warn"
nonstandard_macro_braces = "warn"
option_as_ref_cloned = "warn"
or_fun_call = "warn"
path_buf_push_overwrite = "warn"
read_zero_byte_vec = "warn"
result_large_err = "allow"
redundant_clone = "warn"
redundant_else = "warn"
single_char_pattern = "warn"
string_lit_as_bytes = "warn"
string_lit_chars_any = "warn"
suboptimal_flops = "warn"
suspicious_operation_groupings = "warn"
trailing_empty_array = "warn"
trait_duplication_in_bounds = "warn"
transmute_undefined_repr = "warn"
trivial_regex = "warn"
tuple_array_conversions = "warn"
type_repetition_in_bounds = "warn"
uninhabited_references = "warn"
unnecessary_self_imports = "warn"
unnecessary_struct_initialization = "warn"
unnested_or_patterns = "warn"
unused_peekable = "warn"
unused_rounding = "warn"
use_self = "warn"
useless_let_if_seq = "warn"
while_float = "warn"
zero_sized_map_values = "warn"

# These are nursery lints which have findings. Allow them for now. Some are not
# quite mature enough for use in our codebase and some we don't really want.
# Explicitly listing should make it easier to fix in the future.
as_ptr_cast_mut = "allow"
cognitive_complexity = "allow"
debug_assert_with_mut_call = "allow"
fallible_impl_from = "allow"
future_not_send = "allow"
needless_collect = "allow"
non_send_fields_in_send_ty = "allow"
redundant_pub_crate = "allow"
significant_drop_in_scrutinee = "allow"
significant_drop_tightening = "allow"
too_long_first_doc_paragraph = "allow"

# Speed up compilation time for dev builds by reducing emitted debug info.
# NOTE: Debuggers may provide less useful information with this setting.
# Uncomment this section if you're using a debugger.
[profile.dev]
# https://davidlattimore.github.io/posts/2024/02/04/speeding-up-the-rust-edit-build-run-cycle.html
debug = "line-tables-only"
split-debuginfo = "unpacked"

# Speed up tests.
[profile.dev.package]
proptest.opt-level = 3
rand_chacha.opt-level = 3
rand_xorshift.opt-level = 3
unarray.opt-level = 3

# Meant for testing - all optimizations, but with debug assertions and overflow checks.
[profile.hivetests]
inherits = "test"
opt-level = 3
lto = "thin"

[profile.release]
opt-level = 3
lto = "thin"
debug = "none"
strip = "symbols"
panic = "unwind"
codegen-units = 16

# Use the `--profile profiling` flag to show symbols in release mode.
# e.g. `cargo build --profile profiling`
[profile.profiling]
inherits = "release"
debug = "full"
strip = "none"

# Include debug info in benchmarks too.
[profile.bench]
inherits = "profiling"

[profile.maxperf]
inherits = "release"
lto = "fat"
codegen-units = 1

[workspace.dependencies]
# reth
op-reth = { path = "crates/optimism/bin" }
reth = { path = "bin/reth" }
reth-storage-rpc-provider = { path = "crates/storage/rpc-provider" }
reth-basic-payload-builder = { path = "crates/payload/basic" }
reth-bench = { path = "bin/reth-bench" }
reth-chain-state = { path = "crates/chain-state" }
reth-chainspec = { path = "crates/chainspec", default-features = false }
reth-cli = { path = "crates/cli/cli" }
reth-cli-commands = { path = "crates/cli/commands" }
reth-cli-runner = { path = "crates/cli/runner" }
reth-cli-util = { path = "crates/cli/util" }
reth-codecs = { path = "crates/storage/codecs" }
reth-codecs-derive = { path = "crates/storage/codecs/derive" }
reth-config = { path = "crates/config", default-features = false }
reth-consensus = { path = "crates/consensus/consensus", default-features = false }
reth-consensus-common = { path = "crates/consensus/common", default-features = false }
reth-consensus-debug-client = { path = "crates/consensus/debug-client" }
reth-db = { path = "crates/storage/db", default-features = false }
reth-db-api = { path = "crates/storage/db-api" }
reth-db-common = { path = "crates/storage/db-common" }
reth-db-models = { path = "crates/storage/db-models", default-features = false }
reth-discv4 = { path = "crates/net/discv4" }
reth-discv5 = { path = "crates/net/discv5" }
reth-dns-discovery = { path = "crates/net/dns" }
reth-downloaders = { path = "crates/net/downloaders" }
reth-e2e-test-utils = { path = "crates/e2e-test-utils" }
reth-ecies = { path = "crates/net/ecies" }
reth-engine-local = { path = "crates/engine/local" }
reth-engine-primitives = { path = "crates/engine/primitives", default-features = false }
reth-engine-tree = { path = "crates/engine/tree" }
reth-engine-service = { path = "crates/engine/service" }
reth-engine-util = { path = "crates/engine/util" }
reth-era = { path = "crates/era" }
reth-era-downloader = { path = "crates/era-downloader" }
reth-era-utils = { path = "crates/era-utils" }
reth-errors = { path = "crates/errors" }
reth-eth-wire = { path = "crates/net/eth-wire" }
reth-eth-wire-types = { path = "crates/net/eth-wire-types" }
reth-ethereum-cli = { path = "crates/ethereum/cli" }
reth-ethereum-consensus = { path = "crates/ethereum/consensus", default-features = false }
reth-ethereum-engine-primitives = { path = "crates/ethereum/engine-primitives", default-features = false }
reth-ethereum-forks = { path = "crates/ethereum/hardforks", default-features = false }
reth-ethereum-payload-builder = { path = "crates/ethereum/payload" }
reth-ethereum-primitives = { path = "crates/ethereum/primitives", default-features = false }
reth-ethereum = { path = "crates/ethereum/reth" }
reth-etl = { path = "crates/etl" }
reth-evm = { path = "crates/evm/evm", default-features = false }
reth-evm-ethereum = { path = "crates/ethereum/evm", default-features = false }
reth-optimism-evm = { path = "crates/optimism/evm", default-features = false }
reth-execution-errors = { path = "crates/evm/execution-errors", default-features = false }
reth-execution-types = { path = "crates/evm/execution-types", default-features = false }
reth-exex = { path = "crates/exex/exex" }
reth-exex-test-utils = { path = "crates/exex/test-utils" }
reth-exex-types = { path = "crates/exex/types" }
reth-fs-util = { path = "crates/fs-util" }
reth-invalid-block-hooks = { path = "crates/engine/invalid-block-hooks" }
reth-ipc = { path = "crates/rpc/ipc" }
reth-libmdbx = { path = "crates/storage/libmdbx-rs" }
reth-mdbx-sys = { path = "crates/storage/libmdbx-rs/mdbx-sys" }
reth-metrics = { path = "crates/metrics" }
reth-net-banlist = { path = "crates/net/banlist" }
reth-net-nat = { path = "crates/net/nat" }
reth-network = { path = "crates/net/network" }
reth-network-api = { path = "crates/net/network-api" }
reth-network-p2p = { path = "crates/net/p2p" }
reth-network-peers = { path = "crates/net/peers", default-features = false }
reth-network-types = { path = "crates/net/network-types" }
reth-nippy-jar = { path = "crates/storage/nippy-jar" }
reth-node-api = { path = "crates/node/api" }
reth-node-builder = { path = "crates/node/builder" }
reth-node-core = { path = "crates/node/core" }
reth-node-ethereum = { path = "crates/ethereum/node" }
reth-node-ethstats = { path = "crates/node/ethstats" }
reth-node-events = { path = "crates/node/events" }
reth-node-metrics = { path = "crates/node/metrics" }
reth-optimism-node = { path = "crates/optimism/node" }
reth-node-types = { path = "crates/node/types" }
reth-op = { path = "crates/optimism/reth", default-features = false }
reth-optimism-chainspec = { path = "crates/optimism/chainspec", default-features = false }
reth-optimism-cli = { path = "crates/optimism/cli" }
reth-optimism-consensus = { path = "crates/optimism/consensus", default-features = false }
reth-optimism-forks = { path = "crates/optimism/hardforks", default-features = false }
reth-optimism-payload-builder = { path = "crates/optimism/payload" }
reth-optimism-primitives = { path = "crates/optimism/primitives", default-features = false }
reth-optimism-rpc = { path = "crates/optimism/rpc" }
reth-optimism-storage = { path = "crates/optimism/storage" }
reth-optimism-txpool = { path = "crates/optimism/txpool" }
reth-payload-builder = { path = "crates/payload/builder" }
reth-payload-builder-primitives = { path = "crates/payload/builder-primitives" }
reth-payload-primitives = { path = "crates/payload/primitives" }
reth-payload-validator = { path = "crates/payload/validator" }
reth-payload-util = { path = "crates/payload/util" }
reth-primitives = { path = "crates/primitives", default-features = false }
reth-primitives-traits = { path = "crates/primitives-traits", default-features = false }
reth-provider = { path = "crates/storage/provider" }
reth-prune = { path = "crates/prune/prune" }
reth-prune-types = { path = "crates/prune/types", default-features = false }
reth-revm = { path = "crates/revm", default-features = false }
reth-rpc = { path = "crates/rpc/rpc" }
reth-rpc-api = { path = "crates/rpc/rpc-api" }
reth-rpc-api-testing-util = { path = "crates/rpc/rpc-testing-util" }
reth-rpc-builder = { path = "crates/rpc/rpc-builder" }
reth-rpc-e2e-tests = { path = "crates/rpc/rpc-e2e-tests" }
reth-rpc-engine-api = { path = "crates/rpc/rpc-engine-api" }
reth-rpc-eth-api = { path = "crates/rpc/rpc-eth-api" }
reth-rpc-eth-types = { path = "crates/rpc/rpc-eth-types", default-features = false }
reth-rpc-layer = { path = "crates/rpc/rpc-layer" }
reth-rpc-server-types = { path = "crates/rpc/rpc-server-types" }
reth-rpc-convert = { path = "crates/rpc/rpc-convert" }
reth-stages = { path = "crates/stages/stages" }
reth-stages-api = { path = "crates/stages/api" }
reth-stages-types = { path = "crates/stages/types", default-features = false }
reth-stateless = { path = "crates/stateless" }
reth-static-file = { path = "crates/static-file/static-file" }
reth-static-file-types = { path = "crates/static-file/types", default-features = false }
reth-storage-api = { path = "crates/storage/storage-api", default-features = false }
reth-storage-errors = { path = "crates/storage/errors", default-features = false }
reth-tasks = { path = "crates/tasks" }
reth-testing-utils = { path = "testing/testing-utils" }
reth-tokio-util = { path = "crates/tokio-util" }
reth-tracing = { path = "crates/tracing" }
reth-transaction-pool = { path = "crates/transaction-pool" }
reth-trie = { path = "crates/trie/trie" }
reth-trie-common = { path = "crates/trie/common", default-features = false }
reth-trie-db = { path = "crates/trie/db" }
reth-trie-parallel = { path = "crates/trie/parallel" }
reth-trie-sparse = { path = "crates/trie/sparse", default-features = false }
reth-trie-sparse-parallel = { path = "crates/trie/sparse-parallel" }
reth-zstd-compressors = { path = "crates/storage/zstd-compressors", default-features = false }
reth-ress-protocol = { path = "crates/ress/protocol" }
reth-ress-provider = { path = "crates/ress/provider" }

# revm
revm = { version = "28.0.1", default-features = false }
revm-bytecode = { version = "6.0.1", default-features = false }
revm-database = { version = "7.0.1", default-features = false }
revm-state = { version = "7.0.1", default-features = false }
revm-primitives = { version = "20.0.0", default-features = false }
revm-interpreter = { version = "23.0.1", default-features = false }
revm-inspector = { version = "8.0.2", default-features = false }
revm-context = { version = "9.0.1", default-features = false }
revm-context-interface = { version = "8.0.1", default-features = false }
revm-database-interface = { version = "7.0.1", default-features = false }
op-revm = { version = "9.0.1", default-features = false }
revm-inspectors = "0.28.0"

# eth
alloy-chains = { version = "0.2.5", default-features = false }
alloy-dyn-abi = "1.3.0"
alloy-eip2124 = { version = "0.2.0", default-features = false }
<<<<<<< HEAD
alloy-evm = { version = "0.11", default-features = false, git = "https://github.com/pellekrab/evm", branch = "focil-0.11" }
alloy-primitives = { version = "1.2.0", default-features = false, features = [
    "map-foldhash",
] }
alloy-rlp = { version = "0.3.10", default-features = false, features = [
    "core-net",
] }
alloy-sol-macro = "1.2.0"
alloy-sol-types = { version = "1.2.0", default-features = false }
alloy-trie = { version = "0.8.1", default-features = false }

alloy-hardforks = "0.2.2"

alloy-consensus = { default-features = false, git = "https://github.com/pellekrab/alloy", branch = "focil" }
alloy-contract = { default-features = false, git = "https://github.com/pellekrab/alloy", branch = "focil" }
alloy-eips = { default-features = false, git = "https://github.com/pellekrab/alloy", branch = "focil" }
alloy-genesis = { version = "1.0.12", default-features = false, git = "https://github.com/pellekrab/alloy", branch = "focil" }
alloy-json-rpc = { version = "1.0.12", default-features = false, git = "https://github.com/pellekrab/alloy", branch = "focil" }
alloy-network = { version = "1.0.12", default-features = false, git = "https://github.com/pellekrab/alloy", branch = "focil" }
alloy-network-primitives = { version = "1.0.12", default-features = false, git = "https://github.com/pellekrab/alloy", branch = "focil" }
alloy-provider = { version = "1.0.12", features = [
    "reqwest",
], default-features = false, git = "https://github.com/pellekrab/alloy", branch = "focil" }
alloy-pubsub = { version = "1.0.12", default-features = false, git = "https://github.com/pellekrab/alloy", branch = "focil" }
alloy-rpc-client = { version = "1.0.12", default-features = false, git = "https://github.com/pellekrab/alloy", branch = "focil" }
alloy-rpc-types = { version = "1.0.12", features = [
    "eth",
], default-features = false, git = "https://github.com/pellekrab/alloy", branch = "focil" }
alloy-rpc-types-admin = { version = "1.0.12", default-features = false, git = "https://github.com/pellekrab/alloy", branch = "focil" }
alloy-rpc-types-anvil = { version = "1.0.12", default-features = false, git = "https://github.com/pellekrab/alloy", branch = "focil" }
alloy-rpc-types-beacon = { version = "1.0.12", default-features = false, git = "https://github.com/pellekrab/alloy", branch = "focil" }
alloy-rpc-types-debug = { version = "1.0.12", default-features = false, git = "https://github.com/pellekrab/alloy", branch = "focil" }
alloy-rpc-types-engine = { version = "1.0.12", default-features = false, git = "https://github.com/pellekrab/alloy", branch = "focil" }
alloy-rpc-types-eth = { version = "1.0.12", default-features = false, git = "https://github.com/pellekrab/alloy", branch = "focil" }
alloy-rpc-types-mev = { version = "1.0.12", default-features = false, git = "https://github.com/pellekrab/alloy", branch = "focil" }
alloy-rpc-types-trace = { version = "1.0.12", default-features = false, git = "https://github.com/pellekrab/alloy", branch = "focil" }
alloy-rpc-types-txpool = { version = "1.0.12", default-features = false, git = "https://github.com/pellekrab/alloy", branch = "focil" }
alloy-serde = { version = "1.0.12", default-features = false, git = "https://github.com/pellekrab/alloy", branch = "focil" }
alloy-signer = { version = "1.0.12", default-features = false, git = "https://github.com/pellekrab/alloy", branch = "focil" }
alloy-signer-local = { version = "1.0.12", default-features = false, git = "https://github.com/pellekrab/alloy", branch = "focil" }
alloy-transport = { version = "1.0.12", git = "https://github.com/pellekrab/alloy", branch = "focil" }
alloy-transport-http = { version = "1.0.12", features = [
    "reqwest-rustls-tls",
], default-features = false, git = "https://github.com/pellekrab/alloy", branch = "focil" }
alloy-transport-ipc = { version = "1.0.12", default-features = false, git = "https://github.com/pellekrab/alloy", branch = "focil" }
alloy-transport-ws = { version = "1.0.12", default-features = false, git = "https://github.com/pellekrab/alloy", branch = "focil" }

# op
alloy-op-evm = { version = "0.11", default-features = false, git = "https://github.com/pellekrab/evm", branch = "focil-0.11" }
=======
alloy-evm = { version = "0.18", default-features = false }
alloy-primitives = { version = "1.3.0", default-features = false, features = ["map-foldhash"] }
alloy-rlp = { version = "0.3.10", default-features = false, features = ["core-net"] }
alloy-sol-macro = "1.3.0"
alloy-sol-types = { version = "1.3.0", default-features = false }
alloy-trie = { version = "0.9.0", default-features = false }

alloy-hardforks = "0.2.7"

alloy-consensus = { version = "1.0.23", default-features = false }
alloy-contract = { version = "1.0.23", default-features = false }
alloy-eips = { version = "1.0.23", default-features = false }
alloy-genesis = { version = "1.0.23", default-features = false }
alloy-json-rpc = { version = "1.0.23", default-features = false }
alloy-network = { version = "1.0.23", default-features = false }
alloy-network-primitives = { version = "1.0.23", default-features = false }
alloy-provider = { version = "1.0.23", features = ["reqwest"], default-features = false }
alloy-pubsub = { version = "1.0.23", default-features = false }
alloy-rpc-client = { version = "1.0.23", default-features = false }
alloy-rpc-types = { version = "1.0.23", features = ["eth"], default-features = false }
alloy-rpc-types-admin = { version = "1.0.23", default-features = false }
alloy-rpc-types-anvil = { version = "1.0.23", default-features = false }
alloy-rpc-types-beacon = { version = "1.0.23", default-features = false }
alloy-rpc-types-debug = { version = "1.0.23", default-features = false }
alloy-rpc-types-engine = { version = "1.0.23", default-features = false }
alloy-rpc-types-eth = { version = "1.0.23", default-features = false }
alloy-rpc-types-mev = { version = "1.0.23", default-features = false }
alloy-rpc-types-trace = { version = "1.0.23", default-features = false }
alloy-rpc-types-txpool = { version = "1.0.23", default-features = false }
alloy-serde = { version = "1.0.23", default-features = false }
alloy-signer = { version = "1.0.23", default-features = false }
alloy-signer-local = { version = "1.0.23", default-features = false }
alloy-transport = { version = "1.0.23" }
alloy-transport-http = { version = "1.0.23", features = ["reqwest-rustls-tls"], default-features = false }
alloy-transport-ipc = { version = "1.0.23", default-features = false }
alloy-transport-ws = { version = "1.0.23", default-features = false }

# op
alloy-op-evm = { version = "0.18", default-features = false }
>>>>>>> e12e6c0d
alloy-op-hardforks = "0.2.2"
op-alloy-rpc-types = { version = "0.18.12", default-features = false }
op-alloy-rpc-types-engine = { version = "0.18.12", default-features = false }
op-alloy-network = { version = "0.18.12", default-features = false }
op-alloy-consensus = { version = "0.18.12", default-features = false }
op-alloy-rpc-jsonrpsee = { version = "0.18.12", default-features = false }
op-alloy-flz = { version = "0.13.1", default-features = false }

# misc
either = { version = "1.15.0", default-features = false }
aquamarine = "0.6"
auto_impl = "1"
backon = { version = "1.2", default-features = false, features = [
    "std-blocking-sleep",
    "tokio-sleep",
] }
bincode = "1.3"
bitflags = "2.4"
boyer-moore-magiclen = "0.2.16"
bytes = { version = "1.5", default-features = false }
cfg-if = "1.0"
clap = "4"
dashmap = "6.0"
derive_more = { version = "2", default-features = false, features = ["full"] }
dirs-next = "2.0.0"
dyn-clone = "1.0.17"
eyre = "0.6"
fdlimit = "0.3.0"
generic-array = "0.14"
humantime = "2.1"
humantime-serde = "1.1"
itertools = { version = "0.14", default-features = false }
linked_hash_set = "0.1"
lz4 = "1.28.1"
modular-bitfield = "0.11.2"
<<<<<<< HEAD
notify = { version = "8.0.0", default-features = false, features = [
    "macos_fsevent",
] }
nybbles = { version = "0.3.0", default-features = false }
once_cell = { version = "1.19", default-features = false, features = [
    "critical-section",
] }
=======
notify = { version = "8.0.0", default-features = false, features = ["macos_fsevent"] }
nybbles = { version = "0.4.2", default-features = false }
once_cell = { version = "1.19", default-features = false, features = ["critical-section"] }
>>>>>>> e12e6c0d
parking_lot = "0.12"
paste = "1.0"
rand = "0.9"
rayon = "1.7"
rustc-hash = { version = "2.0", default-features = false }
schnellru = "0.2"
serde = { version = "1.0", default-features = false }
serde_json = { version = "1.0", default-features = false, features = ["alloc"] }
serde_with = { version = "3", default-features = false, features = ["macros"] }
sha2 = { version = "0.10", default-features = false }
shellexpand = "3.0.0"
smallvec = "1"
strum = { version = "0.27", default-features = false }
strum_macros = "0.27"
syn = "2.0"
thiserror = { version = "2.0.0", default-features = false }
tar = "0.4.44"
tracing = { version = "0.1.0", default-features = false }
tracing-appender = "0.2"
url = { version = "2.3", default-features = false }
zstd = "0.13"
byteorder = "1"
mini-moka = "0.10"
tar-no-std = { version = "0.3.2", default-features = false }
miniz_oxide = { version = "0.8.4", default-features = false }
chrono = "0.4.41"

# metrics
metrics = "0.24.0"
metrics-derive = "0.1"
metrics-exporter-prometheus = { version = "0.16.0", default-features = false }
metrics-process = "2.1.0"
metrics-util = { default-features = false, version = "0.19.0" }

# proc-macros
proc-macro2 = "1.0"
quote = "1.0"

# tokio
tokio = { version = "1.44.2", default-features = false }
tokio-stream = "0.1.11"
tokio-tungstenite = "0.26.2"
tokio-util = { version = "0.7.4", features = ["codec"] }

# async
async-stream = "0.3"
async-trait = "0.1.68"
futures = "0.3"
futures-core = "0.3"
futures-util = { version = "0.3", default-features = false }
hyper = "1.3"
hyper-util = "0.1.5"
pin-project = "1.0.12"
reqwest = { version = "0.12", default-features = false }
tracing-futures = "0.2"
tower = "0.5"
tower-http = "0.6"

# p2p
discv5 = "0.9"
if-addrs = "0.13"

# rpc
jsonrpsee = "0.25.1"
jsonrpsee-core = "0.25.1"
jsonrpsee-server = "0.25.1"
jsonrpsee-http-client = "0.25.1"
jsonrpsee-types = "0.25.1"

# http
http = "1.0"
http-body = "1.0"
http-body-util = "0.1.2"
jsonwebtoken = "9"
proptest-arbitrary-interop = "0.1.0"

# crypto
enr = { version = "0.13", default-features = false }
k256 = { version = "0.13", default-features = false, features = ["ecdsa"] }
secp256k1 = { version = "0.30", default-features = false, features = [
    "global-context",
    "recovery",
] }
# rand 8 for secp256k1
rand_08 = { package = "rand", version = "0.8" }

# for eip-4844
c-kzg = "2.1.1"

# config
toml = "0.8"

# misc-testing
arbitrary = "1.3"
assert_matches = "1.5.0"
criterion = { package = "codspeed-criterion-compat", version = "2.7" }
proptest = "1.7"
proptest-derive = "0.5"
similar-asserts = { version = "1.5.0", features = ["serde"] }
tempfile = "3.20"
test-fuzz = "7"
rstest = "0.24.0"
test-case = "3"

# ssz encoding
ethereum_ssz = "0.9.0"
ethereum_ssz_derive = "0.9.0"

# allocators
tikv-jemalloc-ctl = "0.6"
tikv-jemallocator = "0.6"
tracy-client = "0.18.0"
snmalloc-rs = { version = "0.3.7", features = ["build_cc"] }

aes = "0.8.1"
ahash = "0.8"
anyhow = "1.0"
bindgen = { version = "0.70", default-features = false }
block-padding = "0.3.2"
cc = "=1.2.15"
cipher = "0.4.3"
comfy-table = "7.0"
concat-kdf = "0.1.0"
convert_case = "0.7.0"
crossbeam-channel = "0.5.13"
crossterm = "0.28.0"
csv = "1.3.0"
ctr = "0.9.2"
data-encoding = "2"
delegate = "0.13"
digest = "0.10.5"
hash-db = "=0.15.2"
hickory-resolver = "0.25.0"
hmac = "0.12.1"
human_bytes = "0.4.1"
indexmap = "2"
interprocess = "2.2.0"
lz4_flex = { version = "0.11", default-features = false }
memmap2 = "0.9.4"
mev-share-sse = { version = "0.5.0", default-features = false }
num-traits = "0.2.15"
page_size = "0.6.0"
parity-scale-codec = "3.2.1"
plain_hasher = "0.2"
pretty_assertions = "1.4"
ratatui = { version = "0.29", default-features = false }
ringbuffer = "0.15.0"
rmp-serde = "1.3"
roaring = "0.10.2"
rolling-file = "0.2.0"
sha3 = "0.10.5"
snap = "1.1.1"
socket2 = { version = "0.5", default-features = false }
sysinfo = { version = "0.33", default-features = false }
tracing-journald = "0.3"
tracing-logfmt = "0.3.3"
tracing-subscriber = { version = "0.3", default-features = false }
triehash = "0.8"
typenum = "1.15.0"
vergen = "9.0.4"
visibility = "0.1.1"
walkdir = "2.3.3"
vergen-git2 = "1.0.5"

<<<<<<< HEAD
[patch.crates-io]
alloy-consensus = { git = "https://github.com/pellekrab/alloy", branch = "focil" }
alloy-contract = { git = "https://github.com/pellekrab/alloy", branch = "focil" }
alloy-eips = { git = "https://github.com/pellekrab/alloy", branch = "focil" }
alloy-genesis = { git = "https://github.com/pellekrab/alloy", branch = "focil" }
alloy-json-rpc = { git = "https://github.com/pellekrab/alloy", branch = "focil" }
alloy-network = { git = "https://github.com/pellekrab/alloy", branch = "focil" }
alloy-network-primitives = { git = "https://github.com/pellekrab/alloy", branch = "focil" }
alloy-provider = { git = "https://github.com/pellekrab/alloy", branch = "focil" }
alloy-pubsub = { git = "https://github.com/pellekrab/alloy", branch = "focil" }
alloy-rpc-client = { git = "https://github.com/pellekrab/alloy", branch = "focil" }
alloy-rpc-types = { git = "https://github.com/pellekrab/alloy", branch = "focil" }
alloy-rpc-types-admin = { git = "https://github.com/pellekrab/alloy", branch = "focil" }
alloy-rpc-types-anvil = { git = "https://github.com/pellekrab/alloy", branch = "focil" }
alloy-rpc-types-beacon = { git = "https://github.com/pellekrab/alloy", branch = "focil" }
alloy-rpc-types-debug = { git = "https://github.com/pellekrab/alloy", branch = "focil" }
alloy-rpc-types-engine = { git = "https://github.com/pellekrab/alloy", branch = "focil" }
alloy-rpc-types-eth = { git = "https://github.com/pellekrab/alloy", branch = "focil" }
alloy-rpc-types-mev = { git = "https://github.com/pellekrab/alloy", branch = "focil" }
alloy-rpc-types-trace = { git = "https://github.com/pellekrab/alloy", branch = "focil" }
alloy-rpc-types-txpool = { git = "https://github.com/pellekrab/alloy", branch = "focil" }
alloy-serde = { git = "https://github.com/pellekrab/alloy", branch = "focil" }
alloy-signer = { git = "https://github.com/pellekrab/alloy", branch = "focil" }
alloy-signer-local = { git = "https://github.com/pellekrab/alloy", branch = "focil" }
alloy-transport = { git = "https://github.com/pellekrab/alloy", branch = "focil" }
alloy-transport-http = { git = "https://github.com/pellekrab/alloy", branch = "focil" }
alloy-transport-ipc = { git = "https://github.com/pellekrab/alloy", branch = "focil" }
alloy-transport-ws = { git = "https://github.com/pellekrab/alloy", branch = "focil" }
=======
# [patch.crates-io]
# alloy-consensus = { git = "https://github.com/alloy-rs/alloy", rev = "3049f232fbb44d1909883e154eb38ec5962f53a3" }
# alloy-contract = { git = "https://github.com/alloy-rs/alloy", rev = "3049f232fbb44d1909883e154eb38ec5962f53a3" }
# alloy-eips = { git = "https://github.com/alloy-rs/alloy", rev = "3049f232fbb44d1909883e154eb38ec5962f53a3" }
# alloy-genesis = { git = "https://github.com/alloy-rs/alloy", rev = "3049f232fbb44d1909883e154eb38ec5962f53a3" }
# alloy-json-rpc = { git = "https://github.com/alloy-rs/alloy", rev = "3049f232fbb44d1909883e154eb38ec5962f53a3" }
# alloy-network = { git = "https://github.com/alloy-rs/alloy", rev = "3049f232fbb44d1909883e154eb38ec5962f53a3" }
# alloy-network-primitives = { git = "https://github.com/alloy-rs/alloy", rev = "3049f232fbb44d1909883e154eb38ec5962f53a3" }
# alloy-provider = { git = "https://github.com/alloy-rs/alloy", rev = "3049f232fbb44d1909883e154eb38ec5962f53a3" }
# alloy-pubsub = { git = "https://github.com/alloy-rs/alloy", rev = "3049f232fbb44d1909883e154eb38ec5962f53a3" }
# alloy-rpc-client = { git = "https://github.com/alloy-rs/alloy", rev = "3049f232fbb44d1909883e154eb38ec5962f53a3" }
# alloy-rpc-types = { git = "https://github.com/alloy-rs/alloy", rev = "3049f232fbb44d1909883e154eb38ec5962f53a3" }
# alloy-rpc-types-admin = { git = "https://github.com/alloy-rs/alloy", rev = "3049f232fbb44d1909883e154eb38ec5962f53a3" }
# alloy-rpc-types-anvil = { git = "https://github.com/alloy-rs/alloy", rev = "3049f232fbb44d1909883e154eb38ec5962f53a3" }
# alloy-rpc-types-beacon = { git = "https://github.com/alloy-rs/alloy", rev = "3049f232fbb44d1909883e154eb38ec5962f53a3" }
# alloy-rpc-types-debug = { git = "https://github.com/alloy-rs/alloy", rev = "3049f232fbb44d1909883e154eb38ec5962f53a3" }
# alloy-rpc-types-engine = { git = "https://github.com/alloy-rs/alloy", rev = "3049f232fbb44d1909883e154eb38ec5962f53a3" }
# alloy-rpc-types-eth = { git = "https://github.com/alloy-rs/alloy", rev = "3049f232fbb44d1909883e154eb38ec5962f53a3" }
# alloy-rpc-types-mev = { git = "https://github.com/alloy-rs/alloy", rev = "3049f232fbb44d1909883e154eb38ec5962f53a3" }
# alloy-rpc-types-trace = { git = "https://github.com/alloy-rs/alloy", rev = "3049f232fbb44d1909883e154eb38ec5962f53a3" }
# alloy-rpc-types-txpool = { git = "https://github.com/alloy-rs/alloy", rev = "3049f232fbb44d1909883e154eb38ec5962f53a3" }
# alloy-serde = { git = "https://github.com/alloy-rs/alloy", rev = "3049f232fbb44d1909883e154eb38ec5962f53a3" }
# alloy-signer = { git = "https://github.com/alloy-rs/alloy", rev = "3049f232fbb44d1909883e154eb38ec5962f53a3" }
# alloy-signer-local = { git = "https://github.com/alloy-rs/alloy", rev = "3049f232fbb44d1909883e154eb38ec5962f53a3" }
# alloy-transport = { git = "https://github.com/alloy-rs/alloy", rev = "3049f232fbb44d1909883e154eb38ec5962f53a3" }
# alloy-transport-http = { git = "https://github.com/alloy-rs/alloy", rev = "3049f232fbb44d1909883e154eb38ec5962f53a3" }
# alloy-transport-ipc = { git = "https://github.com/alloy-rs/alloy", rev = "3049f232fbb44d1909883e154eb38ec5962f53a3" }
# alloy-transport-ws = { git = "https://github.com/alloy-rs/alloy", rev = "3049f232fbb44d1909883e154eb38ec5962f53a3" }
>>>>>>> e12e6c0d

# op-alloy-consensus = { git = "https://github.com/alloy-rs/op-alloy", rev = "a79d6fc" }
# op-alloy-network = { git = "https://github.com/alloy-rs/op-alloy", rev = "a79d6fc" }
# op-alloy-rpc-types = { git = "https://github.com/alloy-rs/op-alloy", rev = "a79d6fc" }
# op-alloy-rpc-types-engine = { git = "https://github.com/alloy-rs/op-alloy", rev = "a79d6fc" }
# op-alloy-rpc-jsonrpsee = { git = "https://github.com/alloy-rs/op-alloy", rev = "a79d6fc" }
#
# revm-inspectors = { git = "https://github.com/paradigmxyz/revm-inspectors", rev = "1207e33" }
#
# jsonrpsee = { git = "https://github.com/paradigmxyz/jsonrpsee", branch = "matt/make-rpc-service-pub" }
# jsonrpsee-core = { git = "https://github.com/paradigmxyz/jsonrpsee", branch = "matt/make-rpc-service-pub" }
# jsonrpsee-server = { git = "https://github.com/paradigmxyz/jsonrpsee", branch = "matt/make-rpc-service-pub" }
# jsonrpsee-http-client = { git = "https://github.com/paradigmxyz/jsonrpsee", branch = "matt/make-rpc-service-pub" }
# jsonrpsee-types = { git = "https://github.com/paradigmxyz/jsonrpsee", branch = "matt/make-rpc-service-pub" }<|MERGE_RESOLUTION|>--- conflicted
+++ resolved
@@ -473,8 +473,7 @@
 alloy-chains = { version = "0.2.5", default-features = false }
 alloy-dyn-abi = "1.3.0"
 alloy-eip2124 = { version = "0.2.0", default-features = false }
-<<<<<<< HEAD
-alloy-evm = { version = "0.11", default-features = false, git = "https://github.com/pellekrab/evm", branch = "focil-0.11" }
+alloy-evm = { version = "0.18", default-features = false, git = "https://github.com/pellekrab/evm", branch = "focil-0.11" }
 alloy-primitives = { version = "1.2.0", default-features = false, features = [
     "map-foldhash",
 ] }
@@ -483,87 +482,46 @@
 ] }
 alloy-sol-macro = "1.2.0"
 alloy-sol-types = { version = "1.2.0", default-features = false }
-alloy-trie = { version = "0.8.1", default-features = false }
-
-alloy-hardforks = "0.2.2"
-
-alloy-consensus = { default-features = false, git = "https://github.com/pellekrab/alloy", branch = "focil" }
-alloy-contract = { default-features = false, git = "https://github.com/pellekrab/alloy", branch = "focil" }
-alloy-eips = { default-features = false, git = "https://github.com/pellekrab/alloy", branch = "focil" }
-alloy-genesis = { version = "1.0.12", default-features = false, git = "https://github.com/pellekrab/alloy", branch = "focil" }
-alloy-json-rpc = { version = "1.0.12", default-features = false, git = "https://github.com/pellekrab/alloy", branch = "focil" }
-alloy-network = { version = "1.0.12", default-features = false, git = "https://github.com/pellekrab/alloy", branch = "focil" }
-alloy-network-primitives = { version = "1.0.12", default-features = false, git = "https://github.com/pellekrab/alloy", branch = "focil" }
+alloy-trie = { version = "0.9.0", default-features = false }
+
+alloy-hardforks = "0.2.7"
+
+alloy-consensus = { default-features = false, git = "https://github.com/pellekrab/alloy", branch = "focil_1.0.23" }
+alloy-contract = { default-features = false, git = "https://github.com/pellekrab/alloy", branch = "focil_1.0.23" }
+alloy-eips = { default-features = false, git = "https://github.com/pellekrab/alloy", branch = "focil_1.0.23" }
+alloy-genesis = { version = "1.0.12", default-features = false, git = "https://github.com/pellekrab/alloy", branch = "focil_1.0.23" }
+alloy-json-rpc = { version = "1.0.12", default-features = false, git = "https://github.com/pellekrab/alloy", branch = "focil_1.0.23" }
+alloy-network = { version = "1.0.12", default-features = false, git = "https://github.com/pellekrab/alloy", branch = "focil_1.0.23" }
+alloy-network-primitives = { version = "1.0.12", default-features = false, git = "https://github.com/pellekrab/alloy", branch = "focil_1.0.23" }
 alloy-provider = { version = "1.0.12", features = [
     "reqwest",
-], default-features = false, git = "https://github.com/pellekrab/alloy", branch = "focil" }
-alloy-pubsub = { version = "1.0.12", default-features = false, git = "https://github.com/pellekrab/alloy", branch = "focil" }
-alloy-rpc-client = { version = "1.0.12", default-features = false, git = "https://github.com/pellekrab/alloy", branch = "focil" }
+], default-features = false, git = "https://github.com/pellekrab/alloy", branch = "focil_1.0.23" }
+alloy-pubsub = { version = "1.0.12", default-features = false, git = "https://github.com/pellekrab/alloy", branch = "focil_1.0.23" }
+alloy-rpc-client = { version = "1.0.12", default-features = false, git = "https://github.com/pellekrab/alloy", branch = "focil_1.0.23" }
 alloy-rpc-types = { version = "1.0.12", features = [
     "eth",
-], default-features = false, git = "https://github.com/pellekrab/alloy", branch = "focil" }
-alloy-rpc-types-admin = { version = "1.0.12", default-features = false, git = "https://github.com/pellekrab/alloy", branch = "focil" }
-alloy-rpc-types-anvil = { version = "1.0.12", default-features = false, git = "https://github.com/pellekrab/alloy", branch = "focil" }
-alloy-rpc-types-beacon = { version = "1.0.12", default-features = false, git = "https://github.com/pellekrab/alloy", branch = "focil" }
-alloy-rpc-types-debug = { version = "1.0.12", default-features = false, git = "https://github.com/pellekrab/alloy", branch = "focil" }
-alloy-rpc-types-engine = { version = "1.0.12", default-features = false, git = "https://github.com/pellekrab/alloy", branch = "focil" }
-alloy-rpc-types-eth = { version = "1.0.12", default-features = false, git = "https://github.com/pellekrab/alloy", branch = "focil" }
-alloy-rpc-types-mev = { version = "1.0.12", default-features = false, git = "https://github.com/pellekrab/alloy", branch = "focil" }
-alloy-rpc-types-trace = { version = "1.0.12", default-features = false, git = "https://github.com/pellekrab/alloy", branch = "focil" }
-alloy-rpc-types-txpool = { version = "1.0.12", default-features = false, git = "https://github.com/pellekrab/alloy", branch = "focil" }
-alloy-serde = { version = "1.0.12", default-features = false, git = "https://github.com/pellekrab/alloy", branch = "focil" }
-alloy-signer = { version = "1.0.12", default-features = false, git = "https://github.com/pellekrab/alloy", branch = "focil" }
-alloy-signer-local = { version = "1.0.12", default-features = false, git = "https://github.com/pellekrab/alloy", branch = "focil" }
-alloy-transport = { version = "1.0.12", git = "https://github.com/pellekrab/alloy", branch = "focil" }
+], default-features = false, git = "https://github.com/pellekrab/alloy", branch = "focil_1.0.23" }
+alloy-rpc-types-admin = { version = "1.0.12", default-features = false, git = "https://github.com/pellekrab/alloy", branch = "focil_1.0.23" }
+alloy-rpc-types-anvil = { version = "1.0.12", default-features = false, git = "https://github.com/pellekrab/alloy", branch = "focil_1.0.23" }
+alloy-rpc-types-beacon = { version = "1.0.12", default-features = false, git = "https://github.com/pellekrab/alloy", branch = "focil_1.0.23" }
+alloy-rpc-types-debug = { version = "1.0.12", default-features = false, git = "https://github.com/pellekrab/alloy", branch = "focil_1.0.23" }
+alloy-rpc-types-engine = { version = "1.0.12", default-features = false, git = "https://github.com/pellekrab/alloy", branch = "focil_1.0.23" }
+alloy-rpc-types-eth = { version = "1.0.12", default-features = false, git = "https://github.com/pellekrab/alloy", branch = "focil_1.0.23" }
+alloy-rpc-types-mev = { version = "1.0.12", default-features = false, git = "https://github.com/pellekrab/alloy", branch = "focil_1.0.23" }
+alloy-rpc-types-trace = { version = "1.0.12", default-features = false, git = "https://github.com/pellekrab/alloy", branch = "focil_1.0.23" }
+alloy-rpc-types-txpool = { version = "1.0.12", default-features = false, git = "https://github.com/pellekrab/alloy", branch = "focil_1.0.23" }
+alloy-serde = { version = "1.0.12", default-features = false, git = "https://github.com/pellekrab/alloy", branch = "focil_1.0.23" }
+alloy-signer = { version = "1.0.12", default-features = false, git = "https://github.com/pellekrab/alloy", branch = "focil_1.0.23" }
+alloy-signer-local = { version = "1.0.12", default-features = false, git = "https://github.com/pellekrab/alloy", branch = "focil_1.0.23" }
+alloy-transport = { version = "1.0.12", git = "https://github.com/pellekrab/alloy", branch = "focil_1.0.23" }
 alloy-transport-http = { version = "1.0.12", features = [
     "reqwest-rustls-tls",
-], default-features = false, git = "https://github.com/pellekrab/alloy", branch = "focil" }
-alloy-transport-ipc = { version = "1.0.12", default-features = false, git = "https://github.com/pellekrab/alloy", branch = "focil" }
-alloy-transport-ws = { version = "1.0.12", default-features = false, git = "https://github.com/pellekrab/alloy", branch = "focil" }
+], default-features = false, git = "https://github.com/pellekrab/alloy", branch = "focil_1.0.23" }
+alloy-transport-ipc = { version = "1.0.12", default-features = false, git = "https://github.com/pellekrab/alloy", branch = "focil_1.0.23" }
+alloy-transport-ws = { version = "1.0.12", default-features = false, git = "https://github.com/pellekrab/alloy", branch = "focil_1.0.23" }
 
 # op
-alloy-op-evm = { version = "0.11", default-features = false, git = "https://github.com/pellekrab/evm", branch = "focil-0.11" }
-=======
-alloy-evm = { version = "0.18", default-features = false }
-alloy-primitives = { version = "1.3.0", default-features = false, features = ["map-foldhash"] }
-alloy-rlp = { version = "0.3.10", default-features = false, features = ["core-net"] }
-alloy-sol-macro = "1.3.0"
-alloy-sol-types = { version = "1.3.0", default-features = false }
-alloy-trie = { version = "0.9.0", default-features = false }
-
-alloy-hardforks = "0.2.7"
-
-alloy-consensus = { version = "1.0.23", default-features = false }
-alloy-contract = { version = "1.0.23", default-features = false }
-alloy-eips = { version = "1.0.23", default-features = false }
-alloy-genesis = { version = "1.0.23", default-features = false }
-alloy-json-rpc = { version = "1.0.23", default-features = false }
-alloy-network = { version = "1.0.23", default-features = false }
-alloy-network-primitives = { version = "1.0.23", default-features = false }
-alloy-provider = { version = "1.0.23", features = ["reqwest"], default-features = false }
-alloy-pubsub = { version = "1.0.23", default-features = false }
-alloy-rpc-client = { version = "1.0.23", default-features = false }
-alloy-rpc-types = { version = "1.0.23", features = ["eth"], default-features = false }
-alloy-rpc-types-admin = { version = "1.0.23", default-features = false }
-alloy-rpc-types-anvil = { version = "1.0.23", default-features = false }
-alloy-rpc-types-beacon = { version = "1.0.23", default-features = false }
-alloy-rpc-types-debug = { version = "1.0.23", default-features = false }
-alloy-rpc-types-engine = { version = "1.0.23", default-features = false }
-alloy-rpc-types-eth = { version = "1.0.23", default-features = false }
-alloy-rpc-types-mev = { version = "1.0.23", default-features = false }
-alloy-rpc-types-trace = { version = "1.0.23", default-features = false }
-alloy-rpc-types-txpool = { version = "1.0.23", default-features = false }
-alloy-serde = { version = "1.0.23", default-features = false }
-alloy-signer = { version = "1.0.23", default-features = false }
-alloy-signer-local = { version = "1.0.23", default-features = false }
-alloy-transport = { version = "1.0.23" }
-alloy-transport-http = { version = "1.0.23", features = ["reqwest-rustls-tls"], default-features = false }
-alloy-transport-ipc = { version = "1.0.23", default-features = false }
-alloy-transport-ws = { version = "1.0.23", default-features = false }
-
-# op
-alloy-op-evm = { version = "0.18", default-features = false }
->>>>>>> e12e6c0d
+alloy-op-evm = { version = "0.18", default-features = false, git = "https://github.com/pellekrab/evm", branch = "focil-0.11" }
 alloy-op-hardforks = "0.2.2"
 op-alloy-rpc-types = { version = "0.18.12", default-features = false }
 op-alloy-rpc-types-engine = { version = "0.18.12", default-features = false }
@@ -599,19 +557,13 @@
 linked_hash_set = "0.1"
 lz4 = "1.28.1"
 modular-bitfield = "0.11.2"
-<<<<<<< HEAD
 notify = { version = "8.0.0", default-features = false, features = [
     "macos_fsevent",
 ] }
-nybbles = { version = "0.3.0", default-features = false }
+nybbles = { version = "0.4.2", default-features = false }
 once_cell = { version = "1.19", default-features = false, features = [
     "critical-section",
 ] }
-=======
-notify = { version = "8.0.0", default-features = false, features = ["macos_fsevent"] }
-nybbles = { version = "0.4.2", default-features = false }
-once_cell = { version = "1.19", default-features = false, features = ["critical-section"] }
->>>>>>> e12e6c0d
 parking_lot = "0.12"
 paste = "1.0"
 rand = "0.9"
@@ -776,37 +728,35 @@
 walkdir = "2.3.3"
 vergen-git2 = "1.0.5"
 
-<<<<<<< HEAD
 [patch.crates-io]
-alloy-consensus = { git = "https://github.com/pellekrab/alloy", branch = "focil" }
-alloy-contract = { git = "https://github.com/pellekrab/alloy", branch = "focil" }
-alloy-eips = { git = "https://github.com/pellekrab/alloy", branch = "focil" }
-alloy-genesis = { git = "https://github.com/pellekrab/alloy", branch = "focil" }
-alloy-json-rpc = { git = "https://github.com/pellekrab/alloy", branch = "focil" }
-alloy-network = { git = "https://github.com/pellekrab/alloy", branch = "focil" }
-alloy-network-primitives = { git = "https://github.com/pellekrab/alloy", branch = "focil" }
-alloy-provider = { git = "https://github.com/pellekrab/alloy", branch = "focil" }
-alloy-pubsub = { git = "https://github.com/pellekrab/alloy", branch = "focil" }
-alloy-rpc-client = { git = "https://github.com/pellekrab/alloy", branch = "focil" }
-alloy-rpc-types = { git = "https://github.com/pellekrab/alloy", branch = "focil" }
-alloy-rpc-types-admin = { git = "https://github.com/pellekrab/alloy", branch = "focil" }
-alloy-rpc-types-anvil = { git = "https://github.com/pellekrab/alloy", branch = "focil" }
-alloy-rpc-types-beacon = { git = "https://github.com/pellekrab/alloy", branch = "focil" }
-alloy-rpc-types-debug = { git = "https://github.com/pellekrab/alloy", branch = "focil" }
-alloy-rpc-types-engine = { git = "https://github.com/pellekrab/alloy", branch = "focil" }
-alloy-rpc-types-eth = { git = "https://github.com/pellekrab/alloy", branch = "focil" }
-alloy-rpc-types-mev = { git = "https://github.com/pellekrab/alloy", branch = "focil" }
-alloy-rpc-types-trace = { git = "https://github.com/pellekrab/alloy", branch = "focil" }
-alloy-rpc-types-txpool = { git = "https://github.com/pellekrab/alloy", branch = "focil" }
-alloy-serde = { git = "https://github.com/pellekrab/alloy", branch = "focil" }
-alloy-signer = { git = "https://github.com/pellekrab/alloy", branch = "focil" }
-alloy-signer-local = { git = "https://github.com/pellekrab/alloy", branch = "focil" }
-alloy-transport = { git = "https://github.com/pellekrab/alloy", branch = "focil" }
-alloy-transport-http = { git = "https://github.com/pellekrab/alloy", branch = "focil" }
-alloy-transport-ipc = { git = "https://github.com/pellekrab/alloy", branch = "focil" }
-alloy-transport-ws = { git = "https://github.com/pellekrab/alloy", branch = "focil" }
-=======
-# [patch.crates-io]
+alloy-consensus = { git = "https://github.com/pellekrab/alloy", branch = "focil_1.0.23" }
+alloy-contract = { git = "https://github.com/pellekrab/alloy", branch = "focil_1.0.23" }
+alloy-eips = { git = "https://github.com/pellekrab/alloy", branch = "focil_1.0.23" }
+alloy-genesis = { git = "https://github.com/pellekrab/alloy", branch = "focil_1.0.23" }
+alloy-json-rpc = { git = "https://github.com/pellekrab/alloy", branch = "focil_1.0.23" }
+alloy-network = { git = "https://github.com/pellekrab/alloy", branch = "focil_1.0.23" }
+alloy-network-primitives = { git = "https://github.com/pellekrab/alloy", branch = "focil_1.0.23" }
+alloy-provider = { git = "https://github.com/pellekrab/alloy", branch = "focil_1.0.23" }
+alloy-pubsub = { git = "https://github.com/pellekrab/alloy", branch = "focil_1.0.23" }
+alloy-rpc-client = { git = "https://github.com/pellekrab/alloy", branch = "focil_1.0.23" }
+alloy-rpc-types = { git = "https://github.com/pellekrab/alloy", branch = "focil_1.0.23" }
+alloy-rpc-types-admin = { git = "https://github.com/pellekrab/alloy", branch = "focil_1.0.23" }
+alloy-rpc-types-anvil = { git = "https://github.com/pellekrab/alloy", branch = "focil_1.0.23" }
+alloy-rpc-types-beacon = { git = "https://github.com/pellekrab/alloy", branch = "focil_1.0.23" }
+alloy-rpc-types-debug = { git = "https://github.com/pellekrab/alloy", branch = "focil_1.0.23" }
+alloy-rpc-types-engine = { git = "https://github.com/pellekrab/alloy", branch = "focil_1.0.23" }
+alloy-rpc-types-eth = { git = "https://github.com/pellekrab/alloy", branch = "focil_1.0.23" }
+alloy-rpc-types-mev = { git = "https://github.com/pellekrab/alloy", branch = "focil_1.0.23" }
+alloy-rpc-types-trace = { git = "https://github.com/pellekrab/alloy", branch = "focil_1.0.23" }
+alloy-rpc-types-txpool = { git = "https://github.com/pellekrab/alloy", branch = "focil_1.0.23" }
+alloy-serde = { git = "https://github.com/pellekrab/alloy", branch = "focil_1.0.23" }
+alloy-signer = { git = "https://github.com/pellekrab/alloy", branch = "focil_1.0.23" }
+alloy-signer-local = { git = "https://github.com/pellekrab/alloy", branch = "focil_1.0.23" }
+alloy-transport = { git = "https://github.com/pellekrab/alloy", branch = "focil_1.0.23" }
+alloy-transport-http = { git = "https://github.com/pellekrab/alloy", branch = "focil_1.0.23" }
+alloy-transport-ipc = { git = "https://github.com/pellekrab/alloy", branch = "focil_1.0.23" }
+alloy-transport-ws = { git = "https://github.com/pellekrab/alloy", branch = "focil_1.0.23" }
+
 # alloy-consensus = { git = "https://github.com/alloy-rs/alloy", rev = "3049f232fbb44d1909883e154eb38ec5962f53a3" }
 # alloy-contract = { git = "https://github.com/alloy-rs/alloy", rev = "3049f232fbb44d1909883e154eb38ec5962f53a3" }
 # alloy-eips = { git = "https://github.com/alloy-rs/alloy", rev = "3049f232fbb44d1909883e154eb38ec5962f53a3" }
@@ -834,7 +784,6 @@
 # alloy-transport-http = { git = "https://github.com/alloy-rs/alloy", rev = "3049f232fbb44d1909883e154eb38ec5962f53a3" }
 # alloy-transport-ipc = { git = "https://github.com/alloy-rs/alloy", rev = "3049f232fbb44d1909883e154eb38ec5962f53a3" }
 # alloy-transport-ws = { git = "https://github.com/alloy-rs/alloy", rev = "3049f232fbb44d1909883e154eb38ec5962f53a3" }
->>>>>>> e12e6c0d
 
 # op-alloy-consensus = { git = "https://github.com/alloy-rs/op-alloy", rev = "a79d6fc" }
 # op-alloy-network = { git = "https://github.com/alloy-rs/op-alloy", rev = "a79d6fc" }
