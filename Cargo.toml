[package]
name = "reth"
version = "0.1.0"
edition = "2021"

[workspace]
members = [
    "crate-template",
    "crates/db",
    "crates/executor",
    "crates/interfaces",
    "crates/net/p2p",
    "crates/net/rpc",
    "crates/net/rpc-api",
    "crates/net/rpc-types",
    "crates/primitives",
    "crates/stages",
<<<<<<< HEAD
    "crates/transaction-pool",
    "crates/db"
=======
>>>>>>> 32168367
]

[dependencies]

[[bin]]
path = "bin/reth.rs"
name = "reth"<|MERGE_RESOLUTION|>--- conflicted
+++ resolved
@@ -15,11 +15,8 @@
     "crates/net/rpc-types",
     "crates/primitives",
     "crates/stages",
-<<<<<<< HEAD
     "crates/transaction-pool",
     "crates/db"
-=======
->>>>>>> 32168367
 ]
 
 [dependencies]
