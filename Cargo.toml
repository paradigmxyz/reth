[workspace.package]
version = "1.9.2"
edition = "2024"
rust-version = "1.88"
license = "MIT OR Apache-2.0"
homepage = "https://paradigmxyz.github.io/reth"
repository = "https://github.com/paradigmxyz/reth"
exclude = [".github/"]

[workspace]
members = [
    "bin/reth-bench/",
    "bin/reth-bench-compare/",
    "bin/reth/",
    "crates/storage/rpc-provider/",
    "crates/chain-state/",
    "crates/chainspec/",
    "crates/cli/cli/",
    "crates/cli/commands/",
    "crates/cli/runner/",
    "crates/cli/util/",
    "crates/config/",
    "crates/consensus/common/",
    "crates/consensus/consensus/",
    "crates/consensus/debug-client/",
    "crates/e2e-test-utils/",
    "crates/engine/invalid-block-hooks/",
    "crates/engine/local",
    "crates/engine/primitives/",
    "crates/engine/service",
    "crates/engine/tree/",
    "crates/engine/util/",
    "crates/era",
    "crates/era-downloader",
    "crates/era-utils",
    "crates/errors/",
    "crates/ethereum/hardforks/",
    "crates/ethereum/cli/",
    "crates/ethereum/consensus/",
    "crates/ethereum/engine-primitives/",
    "crates/ethereum/evm",
    "crates/ethereum/node",
    "crates/ethereum/payload/",
    "crates/ethereum/primitives/",
    "crates/ethereum/reth/",
    "crates/etl/",
    "crates/evm/evm",
    "crates/evm/execution-errors",
    "crates/evm/execution-types",
    "crates/exex/exex/",
    "crates/exex/test-utils/",
    "crates/exex/types/",
    "crates/metrics/",
    "crates/net/banlist/",
    "crates/net/discv4/",
    "crates/net/discv5/",
    "crates/net/dns/",
    "crates/net/downloaders/",
    "crates/net/ecies/",
    "crates/net/eth-wire-types",
    "crates/net/eth-wire/",
    "crates/net/nat/",
    "crates/net/network-api/",
    "crates/net/network-types/",
    "crates/net/network/",
    "crates/net/p2p/",
    "crates/net/peers/",
    "crates/node/api/",
    "crates/node/builder/",
    "crates/node/core/",
    "crates/node/ethstats",
    "crates/node/events/",
    "crates/node/metrics",
    "crates/node/types",
    "crates/optimism/bin",
    "crates/optimism/chainspec",
    "crates/optimism/cli",
    "crates/optimism/consensus",
    "crates/optimism/evm/",
    "crates/optimism/flashblocks/",
    "crates/optimism/hardforks/",
    "crates/optimism/node/",
    "crates/optimism/payload/",
    "crates/optimism/primitives/",
    "crates/optimism/reth/",
    "crates/optimism/rpc/",
    "crates/optimism/storage",
    "crates/optimism/txpool/",
    "crates/payload/basic/",
    "crates/payload/builder/",
    "crates/payload/builder-primitives/",
    "crates/payload/primitives/",
    "crates/payload/validator/",
    "crates/payload/util/",
    "crates/primitives-traits/",
    "crates/primitives/",
    "crates/prune/db",
    "crates/prune/prune",
    "crates/prune/types",
    "crates/ress/protocol",
    "crates/ress/provider",
    "crates/revm/",
    "crates/rpc/ipc/",
    "crates/rpc/rpc-api/",
    "crates/rpc/rpc-builder/",
    "crates/rpc/rpc-engine-api/",
    "crates/rpc/rpc-eth-api/",
    "crates/rpc/rpc-eth-types/",
    "crates/rpc/rpc-layer",
    "crates/rpc/rpc-server-types/",
    "crates/rpc/rpc-testing-util/",
    "crates/rpc/rpc-e2e-tests/",
    "crates/rpc/rpc-convert/",
    "crates/rpc/rpc/",
    "crates/stages/api/",
    "crates/stages/stages/",
    "crates/stages/types/",
    "crates/stateless",
    "crates/static-file/static-file",
    "crates/static-file/types/",
    "crates/storage/codecs/",
    "crates/storage/codecs/derive/",
    "crates/storage/db-api/",
    "crates/storage/db-common",
    "crates/storage/db-models/",
    "crates/storage/db/",
    "crates/storage/errors/",
    "crates/storage/libmdbx-rs/",
    "crates/storage/libmdbx-rs/mdbx-sys/",
    "crates/storage/nippy-jar/",
    "crates/storage/provider/",
    "crates/storage/storage-api/",
    "crates/storage/zstd-compressors/",
    "crates/tasks/",
    "crates/tokio-util/",
    "crates/tracing/",
    "crates/transaction-pool/",
    "crates/trie/common",
    "crates/trie/db",
    "crates/trie/parallel/",
    "crates/trie/sparse",
    "crates/trie/sparse-parallel/",
    "crates/trie/trie",
    "examples/beacon-api-sidecar-fetcher/",
    "examples/beacon-api-sse/",
    "examples/bsc-p2p",
    "examples/custom-dev-node/",
    "examples/custom-node/",
    "examples/custom-engine-types/",
    "examples/custom-evm/",
    "examples/custom-hardforks/",
    "examples/custom-inspector/",
    "examples/custom-node-components/",
    "examples/custom-payload-builder/",
    "examples/custom-rlpx-subprotocol",
    "examples/custom-node",
    "examples/db-access",
    "examples/engine-api-access",
    "examples/exex-hello-world",
    "examples/exex-subscription",
    "examples/exex-test",
    "examples/full-contract-state",
    "examples/manual-p2p/",
    "examples/network-txpool/",
    "examples/network/",
    "examples/network-proxy/",
    "examples/node-builder-api/",
    "examples/node-custom-rpc/",
    "examples/node-event-hooks/",
    "examples/op-db-access/",
    "examples/polygon-p2p/",
    "examples/rpc-db/",
    "examples/precompile-cache/",
    "examples/txpool-tracing/",
    "examples/custom-beacon-withdrawals",
    "testing/ef-tests/",
    "testing/testing-utils",
    "testing/runner",
    "crates/tracing-otlp",
]
default-members = ["bin/reth"]
exclude = ["docs/cli"]

# Explicitly set the resolver to version 2, which is the default for packages with edition >= 2021
# https://doc.rust-lang.org/edition-guide/rust-2021/default-cargo-resolver.html
resolver = "2"

[workspace.lints]
rust.missing_debug_implementations = "warn"
rust.missing_docs = "warn"
rust.rust_2018_idioms = { level = "deny", priority = -1 }
rust.unreachable_pub = "warn"
rust.unused_must_use = "deny"
rust.rust_2024_incompatible_pat = "warn"
rustdoc.all = "warn"
# rust.unnameable-types = "warn"

[workspace.lints.clippy]
# These are some of clippy's nursery (i.e., experimental) lints that we like.
# By default, nursery lints are allowed. Some of the lints below have made good
# suggestions which we fixed. The others didn't have any findings, so we can
# assume they don't have that many false positives. Let's enable them to
# prevent future problems.
borrow_as_ptr = "warn"
branches_sharing_code = "warn"
clear_with_drain = "warn"
cloned_instead_of_copied = "warn"
collection_is_never_read = "warn"
dbg_macro = "warn"
derive_partial_eq_without_eq = "warn"
doc_markdown = "warn"
empty_line_after_doc_comments = "warn"
empty_line_after_outer_attr = "warn"
enum_glob_use = "warn"
equatable_if_let = "warn"
explicit_into_iter_loop = "warn"
explicit_iter_loop = "warn"
flat_map_option = "warn"
from_iter_instead_of_collect = "warn"
if_not_else = "warn"
if_then_some_else_none = "warn"
implicit_clone = "warn"
imprecise_flops = "warn"
iter_on_empty_collections = "warn"
iter_on_single_items = "warn"
iter_with_drain = "warn"
iter_without_into_iter = "warn"
large_stack_frames = "warn"
manual_assert = "warn"
manual_clamp = "warn"
manual_is_variant_and = "warn"
manual_string_new = "warn"
match_same_arms = "warn"
missing-const-for-fn = "warn"
mutex_integer = "warn"
naive_bytecount = "warn"
needless_bitwise_bool = "warn"
needless_continue = "warn"
needless_for_each = "warn"
needless_pass_by_ref_mut = "warn"
nonstandard_macro_braces = "warn"
option_as_ref_cloned = "warn"
or_fun_call = "warn"
path_buf_push_overwrite = "warn"
read_zero_byte_vec = "warn"
result_large_err = "allow"
redundant_clone = "warn"
redundant_else = "warn"
single_char_pattern = "warn"
string_lit_as_bytes = "warn"
string_lit_chars_any = "warn"
suboptimal_flops = "warn"
suspicious_operation_groupings = "warn"
trailing_empty_array = "warn"
trait_duplication_in_bounds = "warn"
transmute_undefined_repr = "warn"
trivial_regex = "warn"
tuple_array_conversions = "warn"
type_repetition_in_bounds = "warn"
uninhabited_references = "warn"
unnecessary_self_imports = "warn"
unnecessary_struct_initialization = "warn"
unnested_or_patterns = "warn"
unused_peekable = "warn"
unused_rounding = "warn"
use_self = "warn"
useless_let_if_seq = "warn"
while_float = "warn"
zero_sized_map_values = "warn"

# These are nursery lints which have findings. Allow them for now. Some are not
# quite mature enough for use in our codebase and some we don't really want.
# Explicitly listing should make it easier to fix in the future.
as_ptr_cast_mut = "allow"
cognitive_complexity = "allow"
debug_assert_with_mut_call = "allow"
fallible_impl_from = "allow"
future_not_send = "allow"
needless_collect = "allow"
non_send_fields_in_send_ty = "allow"
redundant_pub_crate = "allow"
significant_drop_in_scrutinee = "allow"
significant_drop_tightening = "allow"
too_long_first_doc_paragraph = "allow"

# Speed up compilation time for dev builds by reducing emitted debug info.
# NOTE: Debuggers may provide less useful information with this setting.
# Uncomment this section if you're using a debugger.
[profile.dev]
# https://davidlattimore.github.io/posts/2024/02/04/speeding-up-the-rust-edit-build-run-cycle.html
debug = "line-tables-only"
split-debuginfo = "unpacked"

# Speed up tests.
[profile.dev.package]
proptest.opt-level = 3
rand_chacha.opt-level = 3
rand_xorshift.opt-level = 3
unarray.opt-level = 3

# Meant for testing - all optimizations, but with debug assertions and overflow checks.
[profile.hivetests]
inherits = "test"
opt-level = 3
lto = "thin"

[profile.release]
opt-level = 3
lto = "thin"
debug = "none"
strip = "symbols"
panic = "unwind"
codegen-units = 16

# Use the `--profile profiling` flag to show symbols in release mode.
# e.g. `cargo build --profile profiling`
[profile.profiling]
inherits = "release"
debug = "full"
strip = "none"

# Include debug info in benchmarks too.
[profile.bench]
inherits = "profiling"

[profile.maxperf]
inherits = "release"
lto = "fat"
codegen-units = 1

[workspace.dependencies]
# reth
op-reth = { path = "crates/optimism/bin" }
reth = { path = "bin/reth" }
reth-storage-rpc-provider = { path = "crates/storage/rpc-provider" }
reth-basic-payload-builder = { path = "crates/payload/basic" }
reth-bench = { path = "bin/reth-bench" }
reth-bench-compare = { path = "bin/reth-bench-compare" }
reth-chain-state = { path = "crates/chain-state" }
reth-chainspec = { path = "crates/chainspec", default-features = false }
reth-cli = { path = "crates/cli/cli" }
reth-cli-commands = { path = "crates/cli/commands" }
reth-cli-runner = { path = "crates/cli/runner" }
reth-cli-util = { path = "crates/cli/util" }
reth-codecs = { path = "crates/storage/codecs" }
reth-codecs-derive = { path = "crates/storage/codecs/derive" }
reth-config = { path = "crates/config", default-features = false }
reth-consensus = { path = "crates/consensus/consensus", default-features = false }
reth-consensus-common = { path = "crates/consensus/common", default-features = false }
reth-consensus-debug-client = { path = "crates/consensus/debug-client" }
reth-db = { path = "crates/storage/db", default-features = false }
reth-db-api = { path = "crates/storage/db-api" }
reth-db-common = { path = "crates/storage/db-common" }
reth-db-models = { path = "crates/storage/db-models", default-features = false }
reth-discv4 = { path = "crates/net/discv4" }
reth-discv5 = { path = "crates/net/discv5" }
reth-dns-discovery = { path = "crates/net/dns" }
reth-downloaders = { path = "crates/net/downloaders" }
reth-e2e-test-utils = { path = "crates/e2e-test-utils" }
reth-ecies = { path = "crates/net/ecies" }
reth-engine-local = { path = "crates/engine/local" }
reth-engine-primitives = { path = "crates/engine/primitives", default-features = false }
reth-engine-tree = { path = "crates/engine/tree" }
reth-engine-service = { path = "crates/engine/service" }
reth-engine-util = { path = "crates/engine/util" }
reth-era = { path = "crates/era" }
reth-era-downloader = { path = "crates/era-downloader" }
reth-era-utils = { path = "crates/era-utils" }
reth-errors = { path = "crates/errors" }
reth-eth-wire = { path = "crates/net/eth-wire" }
reth-eth-wire-types = { path = "crates/net/eth-wire-types" }
reth-ethereum-cli = { path = "crates/ethereum/cli", default-features = false }
reth-ethereum-consensus = { path = "crates/ethereum/consensus", default-features = false }
reth-ethereum-engine-primitives = { path = "crates/ethereum/engine-primitives", default-features = false }
reth-ethereum-forks = { path = "crates/ethereum/hardforks", default-features = false }
reth-ethereum-payload-builder = { path = "crates/ethereum/payload" }
reth-ethereum-primitives = { path = "crates/ethereum/primitives", default-features = false }
reth-ethereum = { path = "crates/ethereum/reth" }
reth-etl = { path = "crates/etl" }
reth-evm = { path = "crates/evm/evm", default-features = false }
reth-evm-ethereum = { path = "crates/ethereum/evm", default-features = false }
reth-optimism-evm = { path = "crates/optimism/evm", default-features = false }
reth-execution-errors = { path = "crates/evm/execution-errors", default-features = false }
reth-execution-types = { path = "crates/evm/execution-types", default-features = false }
reth-exex = { path = "crates/exex/exex" }
reth-exex-test-utils = { path = "crates/exex/test-utils" }
reth-exex-types = { path = "crates/exex/types" }
reth-fs-util = { path = "crates/fs-util" }
reth-invalid-block-hooks = { path = "crates/engine/invalid-block-hooks" }
reth-ipc = { path = "crates/rpc/ipc" }
reth-libmdbx = { path = "crates/storage/libmdbx-rs" }
reth-mdbx-sys = { path = "crates/storage/libmdbx-rs/mdbx-sys" }
reth-metrics = { path = "crates/metrics" }
reth-net-banlist = { path = "crates/net/banlist" }
reth-net-nat = { path = "crates/net/nat" }
reth-network = { path = "crates/net/network" }
reth-network-api = { path = "crates/net/network-api" }
reth-network-p2p = { path = "crates/net/p2p" }
reth-network-peers = { path = "crates/net/peers", default-features = false }
reth-network-types = { path = "crates/net/network-types" }
reth-nippy-jar = { path = "crates/storage/nippy-jar" }
reth-node-api = { path = "crates/node/api" }
reth-node-builder = { path = "crates/node/builder" }
reth-node-core = { path = "crates/node/core" }
reth-node-ethereum = { path = "crates/ethereum/node" }
reth-node-ethstats = { path = "crates/node/ethstats" }
reth-node-events = { path = "crates/node/events" }
reth-node-metrics = { path = "crates/node/metrics" }
reth-optimism-node = { path = "crates/optimism/node" }
reth-node-types = { path = "crates/node/types" }
reth-op = { path = "crates/optimism/reth", default-features = false }
reth-optimism-chainspec = { path = "crates/optimism/chainspec", default-features = false }
reth-optimism-cli = { path = "crates/optimism/cli", default-features = false }
reth-optimism-consensus = { path = "crates/optimism/consensus", default-features = false }
reth-optimism-forks = { path = "crates/optimism/hardforks", default-features = false }
reth-optimism-payload-builder = { path = "crates/optimism/payload" }
reth-optimism-primitives = { path = "crates/optimism/primitives", default-features = false }
reth-optimism-rpc = { path = "crates/optimism/rpc" }
reth-optimism-storage = { path = "crates/optimism/storage" }
reth-optimism-txpool = { path = "crates/optimism/txpool" }
reth-payload-builder = { path = "crates/payload/builder" }
reth-payload-builder-primitives = { path = "crates/payload/builder-primitives" }
reth-payload-primitives = { path = "crates/payload/primitives" }
reth-payload-validator = { path = "crates/payload/validator" }
reth-payload-util = { path = "crates/payload/util" }
reth-primitives = { path = "crates/primitives", default-features = false }
reth-primitives-traits = { path = "crates/primitives-traits", default-features = false }
reth-provider = { path = "crates/storage/provider" }
reth-prune = { path = "crates/prune/prune" }
reth-prune-types = { path = "crates/prune/types", default-features = false }
reth-revm = { path = "crates/revm", default-features = false }
reth-rpc = { path = "crates/rpc/rpc" }
reth-rpc-api = { path = "crates/rpc/rpc-api" }
reth-rpc-api-testing-util = { path = "crates/rpc/rpc-testing-util" }
reth-rpc-builder = { path = "crates/rpc/rpc-builder" }
reth-rpc-e2e-tests = { path = "crates/rpc/rpc-e2e-tests" }
reth-rpc-engine-api = { path = "crates/rpc/rpc-engine-api" }
reth-rpc-eth-api = { path = "crates/rpc/rpc-eth-api" }
reth-rpc-eth-types = { path = "crates/rpc/rpc-eth-types", default-features = false }
reth-rpc-layer = { path = "crates/rpc/rpc-layer" }
reth-optimism-flashblocks = { path = "crates/optimism/flashblocks" }
reth-rpc-server-types = { path = "crates/rpc/rpc-server-types" }
reth-rpc-convert = { path = "crates/rpc/rpc-convert" }
reth-stages = { path = "crates/stages/stages" }
reth-stages-api = { path = "crates/stages/api" }
reth-stages-types = { path = "crates/stages/types", default-features = false }
reth-stateless = { path = "crates/stateless", default-features = false }
reth-static-file = { path = "crates/static-file/static-file" }
reth-static-file-types = { path = "crates/static-file/types", default-features = false }
reth-storage-api = { path = "crates/storage/storage-api", default-features = false }
reth-storage-errors = { path = "crates/storage/errors", default-features = false }
reth-tasks = { path = "crates/tasks" }
reth-testing-utils = { path = "testing/testing-utils" }
reth-tokio-util = { path = "crates/tokio-util" }
reth-tracing = { path = "crates/tracing", default-features = false }
reth-tracing-otlp = { path = "crates/tracing-otlp" }
reth-transaction-pool = { path = "crates/transaction-pool" }
reth-trie = { path = "crates/trie/trie" }
reth-trie-common = { path = "crates/trie/common", default-features = false }
reth-trie-db = { path = "crates/trie/db" }
reth-trie-parallel = { path = "crates/trie/parallel" }
reth-trie-sparse = { path = "crates/trie/sparse", default-features = false }
reth-trie-sparse-parallel = { path = "crates/trie/sparse-parallel" }
reth-zstd-compressors = { path = "crates/storage/zstd-compressors", default-features = false }
reth-ress-protocol = { path = "crates/ress/protocol" }
reth-ress-provider = { path = "crates/ress/provider" }

# revm
<<<<<<< HEAD
revm = { version = "31.0.2", default-features = false }
=======
revm = { version = "33.1.0", default-features = false }
>>>>>>> c5365de1
revm-bytecode = { version = "7.1.1", default-features = false }
revm-database = { version = "9.0.5", default-features = false }
revm-state = { version = "8.1.1", default-features = false }
revm-primitives = { version = "21.0.2", default-features = false }
<<<<<<< HEAD
revm-interpreter = { version = "29.0.1", default-features = false }
revm-inspector = { version = "12.0.2", default-features = false }
revm-context = { version = "11.0.2", default-features = false }
revm-context-interface = { version = "12.0.1", default-features = false }
revm-database-interface = { version = "8.0.5", default-features = false }
op-revm = { version = "12.0.2", default-features = false }
revm-inspectors = "0.32.0"
=======
revm-interpreter = { version = "31.1.0", default-features = false }
revm-database-interface = { version = "8.0.5", default-features = false }
op-revm = { version = "14.1.0", default-features = false }
revm-inspectors = "0.33.0"
>>>>>>> c5365de1

# eth
alloy-chains = { version = "0.2.5", default-features = false }
alloy-dyn-abi = "1.4.1"
alloy-eip2124 = { version = "0.2.0", default-features = false }
alloy-evm = { version = "0.24.1", default-features = false }
alloy-primitives = { version = "1.4.1", default-features = false, features = ["map-foldhash"] }
alloy-rlp = { version = "0.3.10", default-features = false, features = ["core-net"] }
alloy-sol-macro = "1.4.1"
alloy-sol-types = { version = "1.4.1", default-features = false }
alloy-trie = { version = "0.9.1", default-features = false }

alloy-hardforks = "0.4.4"

alloy-consensus = { version = "1.0.41", default-features = false }
alloy-contract = { version = "1.0.41", default-features = false }
alloy-eips = { version = "1.0.41", default-features = false }
alloy-genesis = { version = "1.0.41", default-features = false }
alloy-json-rpc = { version = "1.0.41", default-features = false }
alloy-network = { version = "1.0.41", default-features = false }
alloy-network-primitives = { version = "1.0.41", default-features = false }
alloy-provider = { version = "1.0.41", features = ["reqwest"], default-features = false }
alloy-pubsub = { version = "1.0.41", default-features = false }
alloy-rpc-client = { version = "1.0.41", default-features = false }
alloy-rpc-types = { version = "1.0.41", features = ["eth"], default-features = false }
alloy-rpc-types-admin = { version = "1.0.41", default-features = false }
alloy-rpc-types-anvil = { version = "1.0.41", default-features = false }
alloy-rpc-types-beacon = { version = "1.0.41", default-features = false }
alloy-rpc-types-debug = { version = "1.0.41", default-features = false }
alloy-rpc-types-engine = { version = "1.0.41", default-features = false }
alloy-rpc-types-eth = { version = "1.0.41", default-features = false }
alloy-rpc-types-mev = { version = "1.0.41", default-features = false }
alloy-rpc-types-trace = { version = "1.0.41", default-features = false }
alloy-rpc-types-txpool = { version = "1.0.41", default-features = false }
alloy-serde = { version = "1.0.41", default-features = false }
alloy-signer = { version = "1.0.41", default-features = false }
alloy-signer-local = { version = "1.0.41", default-features = false }
alloy-transport = { version = "1.0.41" }
alloy-transport-http = { version = "1.0.41", features = ["reqwest-rustls-tls"], default-features = false }
alloy-transport-ipc = { version = "1.0.41", default-features = false }
alloy-transport-ws = { version = "1.0.41", default-features = false }

# op
alloy-op-evm = { version = "0.24.1", default-features = false }
alloy-op-hardforks = "0.4.4"
op-alloy-rpc-types = { version = "0.22.1", default-features = false }
op-alloy-rpc-types-engine = { version = "0.22.1", default-features = false }
op-alloy-network = { version = "0.22.1", default-features = false }
op-alloy-consensus = { version = "0.22.1", default-features = false }
op-alloy-rpc-jsonrpsee = { version = "0.22.1", default-features = false }
op-alloy-flz = { version = "0.13.1", default-features = false }

# misc
either = { version = "1.15.0", default-features = false }
arrayvec = { version = "0.7.6", default-features = false }
aquamarine = "0.6"
auto_impl = "1"
backon = { version = "1.2", default-features = false, features = ["std-blocking-sleep", "tokio-sleep"] }
bincode = "1.3"
bitflags = "2.4"
boyer-moore-magiclen = "0.2.16"
bytes = { version = "1.5", default-features = false }
brotli = "8"
cfg-if = "1.0"
clap = "4"
dashmap = "6.0"
derive_more = { version = "2", default-features = false, features = ["full"] }
dirs-next = "2.0.0"
dyn-clone = "1.0.17"
eyre = "0.6"
fdlimit = "0.3.0"
humantime = "2.1"
humantime-serde = "1.1"
itertools = { version = "0.14", default-features = false }
linked_hash_set = "0.1"
lz4 = "1.28.1"
modular-bitfield = "0.11.2"
notify = { version = "8.0.0", default-features = false, features = ["macos_fsevent"] }
nybbles = { version = "0.4.2", default-features = false }
once_cell = { version = "1.19", default-features = false, features = ["critical-section"] }
parking_lot = "0.12"
paste = "1.0"
rand = "0.9"
rayon = "1.7"
rustc-hash = { version = "2.0", default-features = false }
schnellru = "0.2"
serde = { version = "1.0", default-features = false }
serde_json = { version = "1.0", default-features = false, features = ["alloc"] }
serde_with = { version = "3", default-features = false, features = ["macros"] }
sha2 = { version = "0.10", default-features = false }
shellexpand = "3.0.0"
shlex = "1.3"
smallvec = "1"
strum = { version = "0.27", default-features = false }
strum_macros = "0.27"
syn = "2.0"
thiserror = { version = "2.0.0", default-features = false }
tar = "0.4.44"
tracing = { version = "0.1.0", default-features = false }
tracing-appender = "0.2"
url = { version = "2.3", default-features = false }
zstd = "0.13"
byteorder = "1"
mini-moka = "0.10"
tar-no-std = { version = "0.3.2", default-features = false }
miniz_oxide = { version = "0.8.4", default-features = false }
chrono = "0.4.41"

# metrics
metrics = "0.24.0"
metrics-derive = "0.1"
metrics-exporter-prometheus = { version = "0.16.0", default-features = false }
metrics-process = "2.1.0"
metrics-util = { default-features = false, version = "0.19.0" }

# proc-macros
proc-macro2 = "1.0"
quote = "1.0"

# tokio
tokio = { version = "1.44.2", default-features = false }
tokio-stream = "0.1.11"
tokio-tungstenite = "0.26.2"
tokio-util = { version = "0.7.4", features = ["codec"] }

# async
async-compression = { version = "0.4", default-features = false }
async-stream = "0.3"
async-trait = "0.1.68"
futures = "0.3"
futures-core = "0.3"
futures-util = { version = "0.3", default-features = false }
hyper = "1.3"
hyper-util = "0.1.5"
pin-project = "1.0.12"
reqwest = { version = "0.12", default-features = false }
tracing-futures = "0.2"
tower = "0.5"
tower-http = "0.6"

# p2p
discv5 = "0.10"
if-addrs = "0.14"

# rpc
jsonrpsee = "0.26.0"
jsonrpsee-core = "0.26.0"
jsonrpsee-server = "0.26.0"
jsonrpsee-http-client = "0.26.0"
jsonrpsee-types = "0.26.0"

# http
http = "1.0"
http-body = "1.0"
http-body-util = "0.1.2"
jsonwebtoken = "9"
proptest-arbitrary-interop = "0.1.0"

# crypto
enr = { version = "0.13", default-features = false }
k256 = { version = "0.13", default-features = false, features = ["ecdsa"] }
secp256k1 = { version = "0.30", default-features = false, features = ["global-context", "recovery"] }
# rand 8 for secp256k1
rand_08 = { package = "rand", version = "0.8" }

# for eip-4844
c-kzg = "2.1.5"

# config
toml = "0.8"

# otlp obs
opentelemetry_sdk = "0.31"
opentelemetry = "0.31"
opentelemetry-otlp = "0.31"
opentelemetry-semantic-conventions = "0.31"
tracing-opentelemetry = "0.32"

# misc-testing
arbitrary = "1.3"
assert_matches = "1.5.0"
criterion = { package = "codspeed-criterion-compat", version = "2.7" }
insta = "1.41"
proptest = "1.7"
proptest-derive = "0.5"
similar-asserts = { version = "1.5.0", features = ["serde"] }
tempfile = "3.20"
test-fuzz = "7"
rstest = "0.24.0"
test-case = "3"

# ssz encoding
ethereum_ssz = "0.9.0"
ethereum_ssz_derive = "0.9.0"

# allocators
tikv-jemalloc-ctl = "0.6"
tikv-jemallocator = "0.6"
tracy-client = "0.18.0"
snmalloc-rs = { version = "0.3.7", features = ["build_cc"] }

aes = "0.8.1"
ahash = "0.8"
anyhow = "1.0"
bindgen = { version = "0.71", default-features = false }
block-padding = "0.3.2"
cc = "=1.2.15"
cipher = "0.4.3"
comfy-table = "7.0"
concat-kdf = "0.1.0"
crossbeam-channel = "0.5.13"
crossterm = "0.28.0"
csv = "1.3.0"
ctrlc = "3.4"
ctr = "0.9.2"
data-encoding = "2"
delegate = "0.13"
digest = "0.10.5"
hash-db = "=0.15.2"
hickory-resolver = "0.25.0"
hmac = "0.12.1"
human_bytes = "0.4.1"
indexmap = "2"
interprocess = "2.2.0"
lz4_flex = { version = "0.11", default-features = false }
memmap2 = "0.9.4"
mev-share-sse = { version = "0.5.0", default-features = false }
num-traits = "0.2.15"
page_size = "0.6.0"
parity-scale-codec = "3.2.1"
plain_hasher = "0.2"
pretty_assertions = "1.4"
ratatui = { version = "0.29", default-features = false }
ringbuffer = "0.15.0"
rmp-serde = "1.3"
roaring = "0.10.2"
rolling-file = "0.2.0"
sha3 = "0.10.5"
snap = "1.1.1"
socket2 = { version = "0.5", default-features = false }
sysinfo = { version = "0.33", default-features = false }
tracing-journald = "0.3"
tracing-logfmt = "0.3.3"
tracing-subscriber = { version = "0.3", default-features = false }
triehash = "0.8"
typenum = "1.15.0"
vergen = "9.0.4"
visibility = "0.1.1"
walkdir = "2.3.3"
vergen-git2 = "1.0.5"

# networking
ipnet = "2.11"

# [patch.crates-io]
# alloy-consensus = { git = "https://github.com/alloy-rs/alloy", rev = "3049f232fbb44d1909883e154eb38ec5962f53a3" }
# alloy-contract = { git = "https://github.com/alloy-rs/alloy", rev = "3049f232fbb44d1909883e154eb38ec5962f53a3" }
# alloy-eips = { git = "https://github.com/alloy-rs/alloy", rev = "3049f232fbb44d1909883e154eb38ec5962f53a3" }
# alloy-genesis = { git = "https://github.com/alloy-rs/alloy", rev = "3049f232fbb44d1909883e154eb38ec5962f53a3" }
# alloy-json-rpc = { git = "https://github.com/alloy-rs/alloy", rev = "3049f232fbb44d1909883e154eb38ec5962f53a3" }
# alloy-network = { git = "https://github.com/alloy-rs/alloy", rev = "3049f232fbb44d1909883e154eb38ec5962f53a3" }
# alloy-network-primitives = { git = "https://github.com/alloy-rs/alloy", rev = "3049f232fbb44d1909883e154eb38ec5962f53a3" }
# alloy-provider = { git = "https://github.com/alloy-rs/alloy", rev = "3049f232fbb44d1909883e154eb38ec5962f53a3" }
# alloy-pubsub = { git = "https://github.com/alloy-rs/alloy", rev = "3049f232fbb44d1909883e154eb38ec5962f53a3" }
# alloy-rpc-client = { git = "https://github.com/alloy-rs/alloy", rev = "3049f232fbb44d1909883e154eb38ec5962f53a3" }
# alloy-rpc-types = { git = "https://github.com/alloy-rs/alloy", rev = "3049f232fbb44d1909883e154eb38ec5962f53a3" }
# alloy-rpc-types-admin = { git = "https://github.com/alloy-rs/alloy", rev = "3049f232fbb44d1909883e154eb38ec5962f53a3" }
# alloy-rpc-types-anvil = { git = "https://github.com/alloy-rs/alloy", rev = "3049f232fbb44d1909883e154eb38ec5962f53a3" }
# alloy-rpc-types-beacon = { git = "https://github.com/alloy-rs/alloy", rev = "3049f232fbb44d1909883e154eb38ec5962f53a3" }
# alloy-rpc-types-debug = { git = "https://github.com/alloy-rs/alloy", rev = "3049f232fbb44d1909883e154eb38ec5962f53a3" }
# alloy-rpc-types-engine = { git = "https://github.com/alloy-rs/alloy", rev = "3049f232fbb44d1909883e154eb38ec5962f53a3" }
# alloy-rpc-types-eth = { git = "https://github.com/alloy-rs/alloy", rev = "3049f232fbb44d1909883e154eb38ec5962f53a3" }
# alloy-rpc-types-mev = { git = "https://github.com/alloy-rs/alloy", rev = "3049f232fbb44d1909883e154eb38ec5962f53a3" }
# alloy-rpc-types-trace = { git = "https://github.com/alloy-rs/alloy", rev = "3049f232fbb44d1909883e154eb38ec5962f53a3" }
# alloy-rpc-types-txpool = { git = "https://github.com/alloy-rs/alloy", rev = "3049f232fbb44d1909883e154eb38ec5962f53a3" }
# alloy-serde = { git = "https://github.com/alloy-rs/alloy", rev = "3049f232fbb44d1909883e154eb38ec5962f53a3" }
# alloy-signer = { git = "https://github.com/alloy-rs/alloy", rev = "3049f232fbb44d1909883e154eb38ec5962f53a3" }
# alloy-signer-local = { git = "https://github.com/alloy-rs/alloy", rev = "3049f232fbb44d1909883e154eb38ec5962f53a3" }
# alloy-transport = { git = "https://github.com/alloy-rs/alloy", rev = "3049f232fbb44d1909883e154eb38ec5962f53a3" }
# alloy-transport-http = { git = "https://github.com/alloy-rs/alloy", rev = "3049f232fbb44d1909883e154eb38ec5962f53a3" }
# alloy-transport-ipc = { git = "https://github.com/alloy-rs/alloy", rev = "3049f232fbb44d1909883e154eb38ec5962f53a3" }
# alloy-transport-ws = { git = "https://github.com/alloy-rs/alloy", rev = "3049f232fbb44d1909883e154eb38ec5962f53a3" }

# op-alloy-consensus = { git = "https://github.com/alloy-rs/op-alloy", rev = "a79d6fc" }
# op-alloy-network = { git = "https://github.com/alloy-rs/op-alloy", rev = "a79d6fc" }
# op-alloy-rpc-types = { git = "https://github.com/alloy-rs/op-alloy", rev = "a79d6fc" }
# op-alloy-rpc-types-engine = { git = "https://github.com/alloy-rs/op-alloy", rev = "a79d6fc" }
# op-alloy-rpc-jsonrpsee = { git = "https://github.com/alloy-rs/op-alloy", rev = "a79d6fc" }
#
# revm-inspectors = { git = "https://github.com/paradigmxyz/revm-inspectors", rev = "1207e33" }
#
# jsonrpsee = { git = "https://github.com/paradigmxyz/jsonrpsee", branch = "matt/make-rpc-service-pub" }
# jsonrpsee-core = { git = "https://github.com/paradigmxyz/jsonrpsee", branch = "matt/make-rpc-service-pub" }
# jsonrpsee-server = { git = "https://github.com/paradigmxyz/jsonrpsee", branch = "matt/make-rpc-service-pub" }
# jsonrpsee-http-client = { git = "https://github.com/paradigmxyz/jsonrpsee", branch = "matt/make-rpc-service-pub" }
# jsonrpsee-types = { git = "https://github.com/paradigmxyz/jsonrpsee", branch = "matt/make-rpc-service-pub" }

# alloy-evm = { git = "https://github.com/alloy-rs/evm", rev = "a69f0b45a6b0286e16072cb8399e02ce6ceca353" }
# alloy-op-evm = { git = "https://github.com/alloy-rs/evm", rev = "a69f0b45a6b0286e16072cb8399e02ce6ceca353" }<|MERGE_RESOLUTION|>--- conflicted
+++ resolved
@@ -466,29 +466,15 @@
 reth-ress-provider = { path = "crates/ress/provider" }
 
 # revm
-<<<<<<< HEAD
-revm = { version = "31.0.2", default-features = false }
-=======
 revm = { version = "33.1.0", default-features = false }
->>>>>>> c5365de1
 revm-bytecode = { version = "7.1.1", default-features = false }
 revm-database = { version = "9.0.5", default-features = false }
 revm-state = { version = "8.1.1", default-features = false }
 revm-primitives = { version = "21.0.2", default-features = false }
-<<<<<<< HEAD
-revm-interpreter = { version = "29.0.1", default-features = false }
-revm-inspector = { version = "12.0.2", default-features = false }
-revm-context = { version = "11.0.2", default-features = false }
-revm-context-interface = { version = "12.0.1", default-features = false }
-revm-database-interface = { version = "8.0.5", default-features = false }
-op-revm = { version = "12.0.2", default-features = false }
-revm-inspectors = "0.32.0"
-=======
 revm-interpreter = { version = "31.1.0", default-features = false }
 revm-database-interface = { version = "8.0.5", default-features = false }
 op-revm = { version = "14.1.0", default-features = false }
 revm-inspectors = "0.33.0"
->>>>>>> c5365de1
 
 # eth
 alloy-chains = { version = "0.2.5", default-features = false }
