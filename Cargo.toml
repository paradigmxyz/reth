--- conflicted
+++ resolved
@@ -159,11 +159,8 @@
 doc_markdown = "warn"
 unnecessary_struct_initialization = "warn"
 string_lit_as_bytes = "warn"
-<<<<<<< HEAD
 explicit_iter_loop = "warn"
-=======
 type_repetition_in_bounds = "warn"
->>>>>>> 9aacba85
 
 # These are nursery lints which have findings. Allow them for now. Some are not
 # quite mature enough for use in our codebase and some we don't really want.
