[workspace.package]
version = "1.0.3"
edition = "2021"
rust-version = "1.80"
license = "MIT OR Apache-2.0"
homepage = "https://paradigmxyz.github.io/reth"
repository = "https://github.com/paradigmxyz/reth"
exclude = [".github/"]

[workspace]
members = [
    "bin/reth-bench/",
    "bin/reth/",
    "crates/blockchain-tree-api/",
    "crates/blockchain-tree/",
    "crates/chain-state/",
    "crates/chainspec/",
    "crates/cli/cli/",
    "crates/cli/commands/",
    "crates/cli/runner/",
    "crates/cli/util/",
    "crates/config/",
    "crates/consensus/auto-seal/",
    "crates/consensus/beacon/",
    "crates/consensus/common/",
    "crates/consensus/consensus/",
    "crates/consensus/debug-client/",
    "crates/e2e-test-utils/",
    "crates/engine/primitives/",
    "crates/engine/tree/",
    "crates/engine/util/",
    "crates/errors/",
    "crates/ethereum-forks/",
    "crates/ethereum-forks/",
    "crates/ethereum/cli/",
    "crates/ethereum/consensus/",
    "crates/ethereum/engine-primitives/",
    "crates/ethereum/engine/",
    "crates/ethereum/evm",
    "crates/ethereum/node",
    "crates/ethereum/payload/",
    "crates/etl/",
    "crates/evm/",
    "crates/evm/execution-errors",
    "crates/evm/execution-types",
    "crates/exex/exex/",
    "crates/exex/test-utils/",
    "crates/exex/types/",
    "crates/metrics/",
    "crates/metrics/metrics-derive/",
    "crates/net/banlist/",
    "crates/net/discv4/",
    "crates/net/discv5/",
    "crates/net/dns/",
    "crates/net/downloaders/",
    "crates/net/ecies/",
    "crates/net/eth-wire-types",
    "crates/net/eth-wire/",
    "crates/net/nat/",
    "crates/net/network-api/",
    "crates/net/network-types/",
    "crates/net/network/",
    "crates/net/p2p/",
    "crates/net/peers/",
    "crates/node/api/",
    "crates/node/builder/",
    "crates/node/core/",
    "crates/node/events/",
    "crates/node/metrics",
    "crates/optimism/cli",
    "crates/optimism/consensus",
    "crates/optimism/evm/",
    "crates/optimism/node/",
    "crates/optimism/payload/",
    "crates/optimism/primitives/",
    "crates/optimism/rpc/",
    "crates/payload/basic/",
    "crates/payload/builder/",
    "crates/payload/primitives/",
    "crates/payload/validator/",
    "crates/primitives-traits/",
    "crates/primitives/",
    "crates/prune/prune",
    "crates/prune/types",
    "crates/revm/",
    "crates/rpc/ipc/",
    "crates/rpc/rpc-api/",
    "crates/rpc/rpc-builder/",
    "crates/rpc/rpc-engine-api/",
    "crates/rpc/rpc-eth-api/",
    "crates/rpc/rpc-eth-types/",
    "crates/rpc/rpc-layer",
    "crates/rpc/rpc-server-types/",
    "crates/rpc/rpc-testing-util/",
    "crates/rpc/rpc-types-compat/",
    "crates/rpc/rpc-types/",
    "crates/rpc/rpc/",
    "crates/stages/api/",
    "crates/stages/stages/",
    "crates/stages/types/",
    "crates/static-file/static-file",
    "crates/static-file/types/",
    "crates/storage/codecs/",
    "crates/storage/codecs/derive/",
    "crates/storage/db-api/",
    "crates/storage/db-common",
    "crates/storage/db/",
    "crates/storage/errors/",
    "crates/storage/libmdbx-rs/",
    "crates/storage/libmdbx-rs/mdbx-sys/",
    "crates/storage/nippy-jar/",
    "crates/storage/provider/",
    "crates/storage/storage-api/",
    "crates/tasks/",
    "crates/tokio-util/",
    "crates/tracing/",
    "crates/transaction-pool/",
    "crates/trie/common",
    "crates/trie/db",
    "crates/trie/parallel/",
    "crates/trie/trie",
    "examples/beacon-api-sidecar-fetcher/",
    "examples/beacon-api-sse/",
    "examples/bsc-p2p",
    "examples/custom-dev-node/",
    "examples/custom-engine-types/",
    "examples/custom-evm/",
    "examples/custom-inspector/",
    "examples/custom-node-components/",
    "examples/custom-payload-builder/",
    "examples/custom-rlpx-subprotocol",
    "examples/db-access",
    "examples/manual-p2p/",
    "examples/network-txpool/",
    "examples/network/",
    "examples/node-custom-rpc/",
    "examples/node-event-hooks/",
    "examples/polygon-p2p/",
    "examples/rpc-db/",
    "examples/stateful-precompile/",
    "examples/txpool-tracing/",
    "testing/ef-tests/",
    "testing/testing-utils",
]
default-members = ["bin/reth"]

# Explicitly set the resolver to version 2, which is the default for packages with edition >= 2021
# https://doc.rust-lang.org/edition-guide/rust-2021/default-cargo-resolver.html
resolver = "2"

[workspace.lints]
rust.missing_debug_implementations = "warn"
rust.missing_docs = "warn"
rust.rust_2018_idioms = { level = "deny", priority = -1 }
rust.unreachable_pub = "warn"
rust.unused_must_use = "deny"
rustdoc.all = "warn"
# rust.unnameable-types = "warn"

[workspace.lints.clippy]
# These are some of clippy's nursery (i.e., experimental) lints that we like.
# By default, nursery lints are allowed. Some of the lints below have made good
# suggestions which we fixed. The others didn't have any findings, so we can
# assume they don't have that many false positives. Let's enable them to
# prevent future problems.
branches_sharing_code = "warn"
clear_with_drain = "warn"
derive_partial_eq_without_eq = "warn"
doc_markdown = "warn"
empty_line_after_doc_comments = "warn"
empty_line_after_outer_attr = "warn"
enum_glob_use = "warn"
equatable_if_let = "warn"
explicit_into_iter_loop = "warn"
explicit_iter_loop = "warn"
flat_map_option = "warn"
imprecise_flops = "warn"
iter_on_empty_collections = "warn"
iter_on_single_items = "warn"
iter_with_drain = "warn"
iter_without_into_iter = "warn"
large_stack_frames = "warn"
manual_assert = "warn"
manual_clamp = "warn"
manual_string_new = "warn"
match_same_arms = "warn"
missing_const_for_fn = "warn"
mutex_integer = "warn"
naive_bytecount = "warn"
needless_bitwise_bool = "warn"
needless_continue = "warn"
needless_pass_by_ref_mut = "warn"
nonstandard_macro_braces = "warn"
or_fun_call = "warn"
path_buf_push_overwrite = "warn"
read_zero_byte_vec = "warn"
redundant_clone = "warn"
single_char_pattern = "warn"
string_lit_as_bytes = "warn"
suboptimal_flops = "warn"
suspicious_operation_groupings = "warn"
trailing_empty_array = "warn"
trait_duplication_in_bounds = "warn"
transmute_undefined_repr = "warn"
trivial_regex = "warn"
tuple_array_conversions = "warn"
type_repetition_in_bounds = "warn"
uninhabited_references = "warn"
unnecessary_struct_initialization = "warn"
unused_peekable = "warn"
unused_rounding = "warn"
use_self = "warn"
useless_let_if_seq = "warn"
zero_sized_map_values = "warn"

# These are nursery lints which have findings. Allow them for now. Some are not
# quite mature enough for use in our codebase and some we don't really want.
# Explicitly listing should make it easier to fix in the future.
as_ptr_cast_mut = "allow"
cognitive_complexity = "allow"
collection_is_never_read = "allow"
debug_assert_with_mut_call = "allow"
fallible_impl_from = "allow"
future_not_send = "allow"
needless_collect = "allow"
non_send_fields_in_send_ty = "allow"
redundant_pub_crate = "allow"
significant_drop_in_scrutinee = "allow"
significant_drop_tightening = "allow"

# Speed up tests.
[profile.dev.package]
proptest.opt-level = 3
rand_chacha.opt-level = 3
rand_xorshift.opt-level = 3
unarray.opt-level = 3

# Meant for testing - all optimizations, but with debug assertions and overflow checks.
[profile.hivetests]
inherits = "test"
opt-level = 3
lto = "thin"

[profile.release]
opt-level = 3
lto = "thin"
debug = "line-tables-only"
strip = true
panic = "unwind"
codegen-units = 16

# Use the `--profile profiling` flag to show symbols in release mode.
# e.g. `cargo build --profile profiling`
[profile.profiling]
inherits = "release"
debug = 2
strip = false

# Make sure debug symbols are in the bench profile
[profile.bench]
inherits = "profiling"

[profile.maxperf]
inherits = "release"
lto = "fat"
codegen-units = 1

[workspace.dependencies]
# reth
reth = { path = "bin/reth" }
reth-auto-seal-consensus = { path = "crates/consensus/auto-seal" }
reth-basic-payload-builder = { path = "crates/payload/basic" }
reth-beacon-consensus = { path = "crates/consensus/beacon" }
reth-bench = { path = "bin/reth-bench" }
reth-blockchain-tree = { path = "crates/blockchain-tree" }
reth-blockchain-tree-api = { path = "crates/blockchain-tree-api" }
reth-chain-state = { path = "crates/chain-state" }
reth-chainspec = { path = "crates/chainspec" }
reth-cli = { path = "crates/cli/cli" }
reth-cli-commands = { path = "crates/cli/commands" }
reth-cli-runner = { path = "crates/cli/runner" }
reth-cli-util = { path = "crates/cli/util" }
reth-codecs = { path = "crates/storage/codecs" }
reth-codecs-derive = { path = "crates/storage/codecs/derive" }
reth-config = { path = "crates/config" }
reth-consensus = { path = "crates/consensus/consensus" }
reth-consensus-common = { path = "crates/consensus/common" }
reth-consensus-debug-client = { path = "crates/consensus/debug-client" }
reth-db = { path = "crates/storage/db", default-features = false }
reth-db-api = { path = "crates/storage/db-api" }
reth-db-common = { path = "crates/storage/db-common" }
reth-discv4 = { path = "crates/net/discv4" }
reth-discv5 = { path = "crates/net/discv5" }
reth-dns-discovery = { path = "crates/net/dns" }
reth-downloaders = { path = "crates/net/downloaders" }
reth-e2e-test-utils = { path = "crates/e2e-test-utils" }
reth-ecies = { path = "crates/net/ecies" }
reth-engine-primitives = { path = "crates/engine/primitives" }
reth-engine-tree = { path = "crates/engine/tree" }
reth-engine-util = { path = "crates/engine/util" }
reth-errors = { path = "crates/errors" }
reth-eth-wire = { path = "crates/net/eth-wire" }
reth-eth-wire-types = { path = "crates/net/eth-wire-types" }
reth-ethereum-cli = { path = "crates/ethereum/cli" }
reth-ethereum-consensus = { path = "crates/ethereum/consensus" }
reth-ethereum-engine = { path = "crates/ethereum/engine" }
reth-ethereum-engine-primitives = { path = "crates/ethereum/engine-primitives" }
reth-ethereum-forks = { path = "crates/ethereum-forks" }
reth-ethereum-payload-builder = { path = "crates/ethereum/payload" }
reth-etl = { path = "crates/etl" }
reth-evm = { path = "crates/evm" }
reth-evm-ethereum = { path = "crates/ethereum/evm" }
reth-evm-optimism = { path = "crates/optimism/evm" }
reth-execution-errors = { path = "crates/evm/execution-errors" }
reth-execution-types = { path = "crates/evm/execution-types" }
reth-exex = { path = "crates/exex/exex" }
reth-exex-test-utils = { path = "crates/exex/test-utils" }
reth-exex-types = { path = "crates/exex/types" }
reth-fs-util = { path = "crates/fs-util" }
reth-ipc = { path = "crates/rpc/ipc" }
reth-libmdbx = { path = "crates/storage/libmdbx-rs" }
reth-mdbx-sys = { path = "crates/storage/libmdbx-rs/mdbx-sys" }
reth-metrics = { path = "crates/metrics" }
reth-metrics-derive = { path = "crates/metrics/metrics-derive" }
reth-net-banlist = { path = "crates/net/banlist" }
reth-net-nat = { path = "crates/net/nat" }
reth-network = { path = "crates/net/network" }
reth-network-api = { path = "crates/net/network-api" }
reth-network-p2p = { path = "crates/net/p2p" }
reth-network-peers = { path = "crates/net/peers", default-features = false }
reth-network-types = { path = "crates/net/network-types" }
reth-nippy-jar = { path = "crates/storage/nippy-jar" }
reth-node-api = { path = "crates/node/api" }
reth-node-builder = { path = "crates/node/builder" }
reth-node-core = { path = "crates/node/core" }
reth-node-ethereum = { path = "crates/ethereum/node" }
reth-node-events = { path = "crates/node/events" }
reth-node-metrics = { path = "crates/node/metrics" }
reth-node-optimism = { path = "crates/optimism/node" }
reth-optimism-cli = { path = "crates/optimism/cli" }
reth-optimism-consensus = { path = "crates/optimism/consensus" }
reth-optimism-payload-builder = { path = "crates/optimism/payload" }
reth-optimism-primitives = { path = "crates/optimism/primitives" }
reth-optimism-rpc = { path = "crates/optimism/rpc" }
reth-payload-builder = { path = "crates/payload/builder" }
reth-payload-primitives = { path = "crates/payload/primitives" }
reth-payload-validator = { path = "crates/payload/validator" }
reth-primitives = { path = "crates/primitives", default-features = false, features = ["std"] }
reth-primitives-traits = { path = "crates/primitives-traits", default-features = false }
reth-provider = { path = "crates/storage/provider" }
reth-prune = { path = "crates/prune/prune" }
reth-prune-types = { path = "crates/prune/types" }
reth-revm = { path = "crates/revm" }
reth-rpc = { path = "crates/rpc/rpc" }
reth-rpc-api = { path = "crates/rpc/rpc-api" }
reth-rpc-api-testing-util = { path = "crates/rpc/rpc-testing-util" }
reth-rpc-builder = { path = "crates/rpc/rpc-builder" }
reth-rpc-engine-api = { path = "crates/rpc/rpc-engine-api" }
reth-rpc-eth-api = { path = "crates/rpc/rpc-eth-api" }
reth-rpc-eth-types = { path = "crates/rpc/rpc-eth-types" }
reth-rpc-layer = { path = "crates/rpc/rpc-layer" }
reth-rpc-server-types = { path = "crates/rpc/rpc-server-types" }
reth-rpc-types = { path = "crates/rpc/rpc-types" }
reth-rpc-types-compat = { path = "crates/rpc/rpc-types-compat" }
reth-stages = { path = "crates/stages/stages" }
reth-stages-api = { path = "crates/stages/api" }
reth-stages-types = { path = "crates/stages/types" }
reth-static-file = { path = "crates/static-file/static-file" }
reth-static-file-types = { path = "crates/static-file/types" }
reth-storage-api = { path = "crates/storage/storage-api" }
reth-storage-errors = { path = "crates/storage/errors" }
reth-tasks = { path = "crates/tasks" }
reth-testing-utils = { path = "testing/testing-utils" }
reth-tokio-util = { path = "crates/tokio-util" }
reth-tracing = { path = "crates/tracing" }
reth-transaction-pool = { path = "crates/transaction-pool" }
reth-trie = { path = "crates/trie/trie" }
reth-trie-common = { path = "crates/trie/common" }
reth-trie-db = { path = "crates/trie/db" }
reth-trie-parallel = { path = "crates/trie/parallel" }

# revm
revm = { version = "12.1.0", features = [
    "std",
    "secp256k1",
    "blst",
], default-features = false }
revm-inspectors = "0.5"
revm-primitives = { version = "7.1.0", features = [
    "std",
], default-features = false }

# eth
alloy-chains = "0.1.18"
alloy-dyn-abi = "0.7.2"
alloy-primitives = "0.7.2"
alloy-rlp = "0.3.4"
alloy-sol-types = "0.7.2"
alloy-trie = { version = "0.4", default-features = false }

alloy-consensus = { version = "0.2.1", default-features = false }
alloy-eips = { version = "0.2.1", default-features = false }
alloy-genesis = { version = "0.2.1", default-features = false }
alloy-json-rpc = { version = "0.2.1", default-features = false }
alloy-network = { version = "0.2.1", default-features = false }
alloy-node-bindings = { version = "0.2.1", default-features = false }
alloy-provider = { version = "0.2.1", features = ["reqwest"], default-features = false }
alloy-pubsub = { version = "0.2.1", default-features = false }
alloy-rpc-client = { version = "0.2.1", default-features = false }
alloy-rpc-types = { version = "0.2.1", features = ["eth"], default-features = false }
alloy-rpc-types-admin = { version = "0.2.1", default-features = false }
alloy-rpc-types-anvil = { version = "0.2.1", default-features = false }
alloy-rpc-types-beacon = { version = "0.2.1", default-features = false }
alloy-rpc-types-engine = { version = "0.2.1", default-features = false }
alloy-rpc-types-eth = { version = "0.2.1", default-features = false }
alloy-rpc-types-mev = { version = "0.2.1", default-features = false }
alloy-rpc-types-trace = { version = "0.2.1", default-features = false }
alloy-rpc-types-txpool = { version = "0.2.1", default-features = false }
alloy-serde = { version = "0.2.1", default-features = false }
alloy-signer = { version = "0.2.1", default-features = false }
alloy-signer-local = { version = "0.2.1", default-features = false }
alloy-transport = { version = "0.2.1" }
alloy-transport-http = { version = "0.2.1", features = ["reqwest-rustls-tls"], default-features = false }
alloy-transport-ipc = { version = "0.2.1", default-features = false }
alloy-transport-ws = { version = "0.2.1", default-features = false }

# op
op-alloy-rpc-types = "0.1"

# misc
aquamarine = "0.5"
auto_impl = "1"
backon = "0.4"
bitflags = "2.4"
boyer-moore-magiclen = "0.2.16"
bytes = "1.5"
clap = "4"
const_format = { version = "0.2.32", features = ["rust_1_64"] }
dashmap = "6.0"
derive_more = "0.99.17"
dyn-clone = "1.0.17"
eyre = "0.6"
fdlimit = "0.3.0"
generic-array = "0.14"
humantime = "2.1"
humantime-serde = "1.1"
itertools = "0.13"
linked_hash_set = "0.1"
modular-bitfield = "0.11.2"
nybbles = "0.2.1"
once_cell = "1.17"
parking_lot = "0.12"
paste = "1.0"
rand = "0.8.5"
rayon = "1.7"
rustc-hash = { version = "2.0", default-features = false }
schnellru = "0.2"
serde = { version = "1.0", default-features = false }
serde_json = "1.0.94"
serde_with = "3.3.0"
sha2 = { version = "0.10", default-features = false }
shellexpand = "3.0.0"
smallvec = "1"
strum = { version = "0.26", default-features = false }
<<<<<<< HEAD
rayon = "1.7"
itertools = "0.13"
parking_lot = "0.12"
modular-bitfield = "0.11.2"
once_cell = "1.19.0"
=======
>>>>>>> cea8b7a9
syn = "2.0"
thiserror = "1.0"
thiserror-no-std = { version = "2.0.2", default-features = false }
tracing = "0.1.0"
tracing-appender = "0.2"
url = "2.3"
zstd = "0.13"

# metrics
metrics = "0.23.0"
metrics-exporter-prometheus = { version = "0.15.0", default-features = false }
metrics-process = "2.1.0"
metrics-util = "0.17.0"

# proc-macros
proc-macro2 = "1.0"
quote = "1.0"

# tokio
tokio = { version = "1.21", default-features = false }
tokio-stream = "0.1.11"
tokio-util = { version = "0.7.4", features = ["codec"] }

# async
async-stream = "0.3"
async-trait = "0.1.68"
futures = "0.3"
futures-core = "0.3"
futures-util = "0.3"
hyper = "1.3"
hyper-util = "0.1.5"
pin-project = "1.0.12"
reqwest = { version = "0.12", default-features = false }
tower = "0.4"
tower-http = "0.5"

# p2p
discv5 = "0.6.0"

# rpc
jsonrpsee = "0.24"
jsonrpsee-core = "0.24"
jsonrpsee-http-client = "0.24"
jsonrpsee-types = "0.24"

# http
http = "1.0"
http-body = "1.0"
jsonwebtoken = "9"
proptest-arbitrary-interop = "0.1.0"

# crypto
enr = { version = "0.12.1", default-features = false }
k256 = { version = "0.13", default-features = false, features = ["ecdsa"] }
secp256k1 = { version = "0.29", default-features = false, features = [
    "global-context",
    "recovery",
] }

# for eip-4844
c-kzg = "1.0.0"

# config
confy = "0.6"
toml = "0.8"

# misc-testing
arbitrary = "1.3"
assert_matches = "1.5.0"
criterion = "0.5"
iai-callgrind = "0.11"
pprof = "0.13"
proptest = "1.4"
proptest-derive = "0.5"
serial_test = "3"
similar-asserts = "1.5.0"
tempfile = "3.8"
test-fuzz = "5"<|MERGE_RESOLUTION|>--- conflicted
+++ resolved
@@ -448,7 +448,7 @@
 linked_hash_set = "0.1"
 modular-bitfield = "0.11.2"
 nybbles = "0.2.1"
-once_cell = "1.17"
+once_cell = "1.19"
 parking_lot = "0.12"
 paste = "1.0"
 rand = "0.8.5"
@@ -462,14 +462,6 @@
 shellexpand = "3.0.0"
 smallvec = "1"
 strum = { version = "0.26", default-features = false }
-<<<<<<< HEAD
-rayon = "1.7"
-itertools = "0.13"
-parking_lot = "0.12"
-modular-bitfield = "0.11.2"
-once_cell = "1.19.0"
-=======
->>>>>>> cea8b7a9
 syn = "2.0"
 thiserror = "1.0"
 thiserror-no-std = { version = "2.0.2", default-features = false }
