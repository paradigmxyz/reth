--- conflicted
+++ resolved
@@ -468,34 +468,18 @@
 reth-ress-protocol = { path = "crates/ress/protocol" }
 reth-ress-provider = { path = "crates/ress/provider" }
 
-<<<<<<< HEAD
-# revm - using custom builds from /home/ec2-user/revm
-revm = { path = "/home/ec2-user/revm/crates/revm", default-features = false, features = ["memory_limit"] }
-revm-bytecode = { path = "/home/ec2-user/revm/crates/bytecode", default-features = false }
-revm-database = { path = "/home/ec2-user/revm/crates/database", default-features = false }
-revm-state = { path = "/home/ec2-user/revm/crates/state", default-features = false }
-revm-primitives = { path = "/home/ec2-user/revm/crates/primitives", default-features = false }
-revm-interpreter = { path = "/home/ec2-user/revm/crates/interpreter", default-features = false, features = ["memory_limit"] }
-revm-inspector = { path = "/home/ec2-user/revm/crates/inspector", default-features = false }
-revm-context = { path = "/home/ec2-user/revm/crates/context", default-features = false, features = ["memory_limit"] }
-revm-context-interface = { path = "/home/ec2-user/revm/crates/context/interface", default-features = false }
-revm-database-interface = { path = "/home/ec2-user/revm/crates/database/interface", default-features = false }
-revm-handler = { path = "/home/ec2-user/revm/crates/handler", default-features = false, features = ["memory_limit"] }
-op-revm = { path = "/home/ec2-user/revm/crates/op-revm", default-features = false }
-=======
 # revm
 revm = { version = "30.2.0", default-features = false }
 revm-bytecode = { version = "7.0.2", default-features = false }
 revm-database = { version = "9.0.2", default-features = false }
 revm-state = { version = "8.0.2", default-features = false }
 revm-primitives = { version = "21.0.1", default-features = false }
-revm-interpreter = { version = "27.0.2", default-features = false }
+revm-interpreter = { version = "28.0.0", default-features = false }
 revm-inspector = { version = "11.1.2", default-features = false }
 revm-context = { version = "10.1.2", default-features = false }
 revm-context-interface = { version = "11.1.2", default-features = false }
 revm-database-interface = { version = "8.0.3", default-features = false }
 op-revm = { version = "11.3.0", default-features = false }
->>>>>>> bec4d7c4
 revm-inspectors = "0.31.0"
 
 # eth
@@ -747,22 +731,6 @@
 walkdir = "2.3.3"
 vergen-git2 = "1.0.5"
 
-[patch.crates-io]
-# Patch revm dependencies to use custom builds from /home/ec2-user/revm
-revm = { path = "/home/ec2-user/revm/crates/revm" }
-revm-bytecode = { path = "/home/ec2-user/revm/crates/bytecode" }
-revm-database = { path = "/home/ec2-user/revm/crates/database" }
-revm-state = { path = "/home/ec2-user/revm/crates/state" }
-revm-primitives = { path = "/home/ec2-user/revm/crates/primitives" }
-revm-interpreter = { path = "/home/ec2-user/revm/crates/interpreter" }
-revm-inspector = { path = "/home/ec2-user/revm/crates/inspector" }
-revm-context = { path = "/home/ec2-user/revm/crates/context" }
-revm-context-interface = { path = "/home/ec2-user/revm/crates/context/interface" }
-revm-database-interface = { path = "/home/ec2-user/revm/crates/database/interface" }
-revm-handler = { path = "/home/ec2-user/revm/crates/handler" }
-revm-precompile = { path = "/home/ec2-user/revm/crates/precompile" }
-op-revm = { path = "/home/ec2-user/revm/crates/op-revm" }
-
 # [patch.crates-io]
 # alloy-consensus = { git = "https://github.com/alloy-rs/alloy", rev = "3049f232fbb44d1909883e154eb38ec5962f53a3" }
 # alloy-contract = { git = "https://github.com/alloy-rs/alloy", rev = "3049f232fbb44d1909883e154eb38ec5962f53a3" }
