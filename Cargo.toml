--- conflicted
+++ resolved
@@ -282,10 +282,7 @@
 # revm
 revm = { version = "9.0.0", features = ["std", "secp256k1"], default-features = false }
 revm-primitives = { version = "4.0.0", features = ["std"], default-features = false }
-<<<<<<< HEAD
-=======
 revm-interpreter = { version = "5.0.0", features = ["std"], default-features = false }
->>>>>>> e220dbf2
 revm-inspectors = { git = "https://github.com/paradigmxyz/evm-inspectors", rev = "257fa81" }
 
 # eth
