--- conflicted
+++ resolved
@@ -468,20 +468,6 @@
 reth-ress-provider = { path = "crates/ress/provider" }
 
 # revm
-<<<<<<< HEAD
-revm = { version = "29.0.0", default-features = false }
-revm-bytecode = { version = "6.2.2", default-features = false }
-revm-database = { version = "7.0.5", default-features = false }
-revm-state = { version = "7.0.5", default-features = false }
-revm-primitives = { version = "20.2.1", default-features = false }
-revm-interpreter = { version = "25.0.2", default-features = false }
-revm-inspector = { version = "10.0.0", default-features = false }
-revm-context = { version = "9.0.2", default-features = false }
-revm-context-interface = { version = "10.1.0", default-features = false }
-revm-database-interface = { version = "7.0.5", default-features = false }
-op-revm = { version = "10.0.0", default-features = false }
-revm-inspectors = "0.30.0"
-=======
 revm = { version = "30.1.1", default-features = false }
 revm-bytecode = { version = "7.0.2", default-features = false }
 revm-database = { version = "9.0.0", default-features = false }
@@ -494,7 +480,6 @@
 revm-database-interface = { version = "8.0.1", default-features = false }
 op-revm = { version = "11.1.0", default-features = false }
 revm-inspectors = "0.31.0"
->>>>>>> a718752b
 
 # eth
 alloy-chains = { version = "0.2.5", default-features = false }
@@ -536,6 +521,7 @@
 alloy-transport-http = { version = "1.0.41", features = ["reqwest-rustls-tls"], default-features = false }
 alloy-transport-ipc = { version = "1.0.41", default-features = false }
 alloy-transport-ws = { version = "1.0.41", default-features = false }
+alloy-eip7928 = { version = "0.1.0", default-features = false, git = "https://github.com/alloy-rs/eips.git" }
 
 # op
 alloy-op-evm = { version = "0.22.0", default-features = false }
@@ -781,19 +767,19 @@
 # op-alloy-rpc-jsonrpsee = { git = "https://github.com/alloy-rs/op-alloy", rev = "a79d6fc" }
 #
 # revm-inspectors = { git = "https://github.com/paradigmxyz/revm-inspectors", rev = "1207e33" }
-revm = { git = "https://github.com/Soubhik-10/revm", branch = "bal" }
-alloy-evm = { git = "https://github.com/Rimeeeeee/evm", branch = "bal" }
-alloy-op-evm = { git = "https://github.com/Rimeeeeee/evm", branch = "bal" }
-revm-bytecode = { git = "https://github.com/Soubhik-10/revm", branch = "bal" }
-revm-database = { git = "https://github.com/Soubhik-10/revm", branch = "bal" }
-revm-state = { git = "https://github.com/Soubhik-10/revm", branch = "bal" }
-revm-primitives = { git = "https://github.com/Soubhik-10/revm", branch = "bal" }
-revm-interpreter = { git = "https://github.com/Soubhik-10/revm", branch = "bal" }
-revm-inspector = { git = "https://github.com/Soubhik-10/revm", branch = "bal" }
-revm-context = { git = "https://github.com/Soubhik-10/revm", branch = "bal" }
-revm-context-interface = { git = "https://github.com/Soubhik-10/revm", branch = "bal" }
-revm-database-interface = { git = "https://github.com/Soubhik-10/revm", branch = "bal" }
-op-revm = { git = "https://github.com/Soubhik-10/revm", branch = "bal" }
+revm = { git = "https://github.com/Rimeeeeee/revm", branch = "bal" }
+alloy-evm = { git = "https://github.com/Rimeeeeee/evm", branch = "new-approach" }
+alloy-op-evm = { git = "https://github.com/Rimeeeeee/evm", branch = "new-approach" }
+revm-bytecode = { git = "https://github.com/Rimeeeeee/revm", branch = "bal" }
+revm-database = { git = "https://github.com/Rimeeeeee/revm", branch = "bal" }
+revm-state = { git = "https://github.com/Rimeeeeee/revm", branch = "bal" }
+revm-primitives = { git = "https://github.com/Rimeeeeee/revm", branch = "bal" }
+revm-interpreter = { git = "https://github.com/Rimeeeeee/revm", branch = "bal" }
+revm-inspector = { git = "https://github.com/Rimeeeeee/revm", branch = "bal" }
+revm-context = { git = "https://github.com/Rimeeeeee/revm", branch = "bal" }
+revm-context-interface = { git = "https://github.com/Rimeeeeee/revm", branch = "bal" }
+revm-database-interface = { git = "https://github.com/Rimeeeeee/revm", branch = "bal" }
+op-revm = { git = "https://github.com/Rimeeeeee/revm", branch = "bal" }
 #
 # jsonrpsee = { git = "https://github.com/paradigmxyz/jsonrpsee", branch = "matt/make-rpc-service-pub" }
 # jsonrpsee-core = { git = "https://github.com/paradigmxyz/jsonrpsee", branch = "matt/make-rpc-service-pub" }
