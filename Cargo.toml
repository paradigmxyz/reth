--- conflicted
+++ resolved
@@ -8,11 +8,8 @@
     "crates/consensus/beacon/",
     "crates/consensus/common/",
     "crates/consensus/consensus/",
-<<<<<<< HEAD
     "crates/consensus/debug-client/",
     "crates/ethereum-forks/",
-=======
->>>>>>> d7172b66
     "crates/e2e-test-utils/",
     "crates/engine-primitives/",
     "crates/ethereum-forks/",
