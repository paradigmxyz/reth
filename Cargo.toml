[workspace]
members = [
    "bin/reth/",
    "crates/blockchain-tree/",
    "crates/blockchain-tree-api/",
    "crates/cli/runner/",
    "crates/config/",
    "crates/consensus/auto-seal/",
    "crates/consensus/beacon/",
    "crates/consensus/common/",
    "crates/consensus/consensus/",
    "crates/e2e-test-utils/",
    "crates/engine-primitives/",
    "crates/errors/",
    "crates/ethereum-forks/",
    "crates/ethereum/consensus/",
    "crates/ethereum/engine-primitives/",
    "crates/ethereum/evm",
    "crates/ethereum/node",
    "crates/etl/",
    "crates/evm/",
    "crates/evm/execution-errors",
    "crates/evm/execution-types",
    "crates/exex/",
    "crates/metrics/",
    "crates/metrics/metrics-derive/",
    "crates/net/common/",
    "crates/net/discv4/",
    "crates/net/discv5/",
    "crates/net/dns/",
    "crates/net/downloaders/",
    "crates/net/ecies/",
    "crates/net/eth-wire-types",
    "crates/net/eth-wire/",
    "crates/net/nat/",
    "crates/net/network-api/",
    "crates/net/network/",
    "crates/net/p2p/",
    "crates/net/types/",
    "crates/node-core/",
    "crates/node/api/",
    "crates/node/builder/",
    "crates/node/events/",
    "crates/optimism/consensus",
    "crates/optimism/evm/",
    "crates/optimism/node/",
    "crates/optimism/payload/",
<<<<<<< HEAD
    "crates/optimism/rpc",
=======
    "crates/optimism/primitives/",
>>>>>>> 072d4225
    "crates/payload/basic/",
    "crates/payload/builder/",
    "crates/payload/ethereum/",
    "crates/payload/validator/",
    "crates/primitives/",
    "crates/prune/",
    "crates/revm/",
    "crates/rpc/ipc/",
    "crates/rpc/rpc-api/",
    "crates/rpc/rpc-builder/",
    "crates/rpc/rpc-engine-api/",
    "crates/rpc/rpc-layer",
    "crates/rpc/rpc-testing-util/",
    "crates/rpc/rpc-types-compat/",
    "crates/rpc/rpc-types/",
    "crates/rpc/rpc/",
    "crates/stages/api/",
    "crates/stages/stages/",
    "crates/static-file-types/",
    "crates/static-file/",
    "crates/storage/codecs/",
    "crates/storage/codecs/derive/",
    "crates/storage/db/",
    "crates/storage/db-common",
    "crates/storage/errors/",
    "crates/storage/libmdbx-rs/",
    "crates/storage/libmdbx-rs/mdbx-sys/",
    "crates/storage/nippy-jar/",
    "crates/storage/provider/",
    "crates/storage/storage-api/",
    "crates/tasks/",
    "crates/tokio-util/",
    "crates/tracing/",
    "crates/transaction-pool/",
    "crates/trie/parallel/",
    "crates/trie/trie",
    "examples/beacon-api-sidecar-fetcher/",
    "examples/beacon-api-sse/",
    "examples/bsc-p2p",
    "examples/custom-dev-node/",
    "examples/custom-engine-types/",
    "examples/custom-evm/",
    "examples/custom-inspector/",
    "examples/custom-node-components/",
    "examples/custom-payload-builder/",
    "examples/db-access",
    "examples/exex/*",
    "examples/manual-p2p/",
    "examples/network-txpool/",
    "examples/network/",
    "examples/node-custom-rpc/",
    "examples/node-event-hooks/",
    "examples/polygon-p2p/",
    "examples/rpc-db/",
    "examples/txpool-tracing/",
    "testing/ef-tests/",
    "testing/testing-utils",
]
default-members = ["bin/reth"]

# Explicitly set the resolver to version 2, which is the default for packages with edition >= 2021
# https://doc.rust-lang.org/edition-guide/rust-2021/default-cargo-resolver.html
resolver = "2"

[workspace.lints]
rust.missing_debug_implementations = "warn"
rust.missing_docs = "warn"
rust.unreachable_pub = "warn"
rust.unused_must_use = "deny"
rust.rust_2018_idioms = { level = "deny", priority = -1 }
rustdoc.all = "warn"

[workspace.lints.clippy]
# These are some of clippy's nursery (i.e., experimental) lints that we like.
# By default, nursery lints are allowed. Some of the lints below have made good
# suggestions which we fixed. The others didn't have any findings, so we can
# assume they don't have that many false positives. Let's enable them to
# prevent future problems.
branches_sharing_code = "warn"
clear_with_drain = "warn"
derive_partial_eq_without_eq = "warn"
empty_line_after_outer_attr = "warn"
equatable_if_let = "warn"
imprecise_flops = "warn"
iter_on_empty_collections = "warn"
iter_with_drain = "warn"
large_stack_frames = "warn"
manual_clamp = "warn"
mutex_integer = "warn"
needless_pass_by_ref_mut = "warn"
nonstandard_macro_braces = "warn"
or_fun_call = "warn"
path_buf_push_overwrite = "warn"
read_zero_byte_vec = "warn"
redundant_clone = "warn"
suboptimal_flops = "warn"
suspicious_operation_groupings = "warn"
trailing_empty_array = "warn"
trait_duplication_in_bounds = "warn"
transmute_undefined_repr = "warn"
trivial_regex = "warn"
tuple_array_conversions = "warn"
uninhabited_references = "warn"
unused_peekable = "warn"
unused_rounding = "warn"
useless_let_if_seq = "warn"
use_self = "warn"

# These are nursery lints which have findings. Allow them for now. Some are not
# quite mature enough for use in our codebase and some we don't really want.
# Explicitly listing should make it easier to fix in the future.
as_ptr_cast_mut = "allow"
cognitive_complexity = "allow"
collection_is_never_read = "allow"
debug_assert_with_mut_call = "allow"
empty_line_after_doc_comments = "allow"
fallible_impl_from = "allow"
future_not_send = "allow"
iter_on_single_items = "allow"
missing_const_for_fn = "allow"
needless_collect = "allow"
non_send_fields_in_send_ty = "allow"
option_if_let_else = "allow"
redundant_pub_crate = "allow"
significant_drop_in_scrutinee = "allow"
significant_drop_tightening = "allow"
string_lit_as_bytes = "allow"
type_repetition_in_bounds = "allow"
unnecessary_struct_initialization = "allow"

[workspace.package]
version = "0.2.0-beta.7"
edition = "2021"
rust-version = "1.76"
license = "MIT OR Apache-2.0"
homepage = "https://paradigmxyz.github.io/reth"
repository = "https://github.com/paradigmxyz/reth"
exclude = [".github/"]

# Speed up tests.
[profile.dev.package]
proptest.opt-level = 3
rand_xorshift.opt-level = 3
rand_chacha.opt-level = 3
unarray.opt-level = 3

# Meant for testing - all optimizations, but with debug assertions and overflow checks.
[profile.hivetests]
inherits = "test"
opt-level = 3
lto = "thin"

[profile.release]
lto = "thin"
strip = "debuginfo"

# Like release, but with full debug symbols. Useful for e.g. `perf`.
[profile.debug-fast]
inherits = "release"
strip = "none"
debug = true

[profile.maxperf]
inherits = "release"
lto = "fat"
codegen-units = 1
incremental = false

[workspace.dependencies]
# reth
reth = { path = "bin/reth" }
reth-auto-seal-consensus = { path = "crates/consensus/auto-seal" }
reth-basic-payload-builder = { path = "crates/payload/basic" }
reth-beacon-consensus = { path = "crates/consensus/beacon" }
reth-blockchain-tree = { path = "crates/blockchain-tree" }
reth-blockchain-tree-api = { path = "crates/blockchain-tree-api" }
reth-cli-runner = { path = "crates/cli/runner" }
reth-codecs = { path = "crates/storage/codecs" }
reth-codecs-derive = { path = "crates/storage/codecs/derive" }
reth-config = { path = "crates/config" }
reth-consensus = { path = "crates/consensus/consensus" }
reth-consensus-common = { path = "crates/consensus/common" }
reth-db = { path = "crates/storage/db" }
reth-db-common = { path = "crates/storage/db-common" }
reth-discv4 = { path = "crates/net/discv4" }
reth-discv5 = { path = "crates/net/discv5" }
reth-dns-discovery = { path = "crates/net/dns" }
reth-downloaders = { path = "crates/net/downloaders" }
reth-e2e-test-utils = { path = "crates/e2e-test-utils" }
reth-ecies = { path = "crates/net/ecies" }
reth-engine-primitives = { path = "crates/engine-primitives" }
reth-errors = { path = "crates/errors" }
reth-eth-wire = { path = "crates/net/eth-wire" }
reth-eth-wire-types = { path = "crates/net/eth-wire-types" }
reth-ethereum-consensus = { path = "crates/ethereum/consensus" }
reth-ethereum-engine-primitives = { path = "crates/ethereum/engine-primitives" }
reth-ethereum-forks = { path = "crates/ethereum-forks" }
reth-ethereum-payload-builder = { path = "crates/payload/ethereum" }
reth-etl = { path = "crates/etl" }
reth-evm = { path = "crates/evm" }
reth-evm-ethereum = { path = "crates/ethereum/evm" }
reth-evm-optimism = { path = "crates/optimism/evm" }
reth-execution-errors = { path = "crates/evm/execution-errors" }
reth-execution-types = { path = "crates/evm/execution-types" }
reth-exex = { path = "crates/exex" }
reth-fs-util = { path = "crates/fs-util" }
reth-ipc = { path = "crates/rpc/ipc" }
reth-libmdbx = { path = "crates/storage/libmdbx-rs" }
reth-mdbx-sys = { path = "crates/storage/libmdbx-rs/mdbx-sys" }
reth-metrics = { path = "crates/metrics" }
reth-metrics-derive = { path = "crates/metrics/metrics-derive" }
reth-net-common = { path = "crates/net/common" }
reth-net-nat = { path = "crates/net/nat" }
reth-network = { path = "crates/net/network" }
reth-network-api = { path = "crates/net/network-api" }
reth-network-types = { path = "crates/net/types" }
reth-network-p2p = { path = "crates/net/p2p" }
reth-nippy-jar = { path = "crates/storage/nippy-jar" }
reth-node-api = { path = "crates/node/api" }
reth-node-builder = { path = "crates/node/builder" }
reth-node-core = { path = "crates/node-core" }
reth-node-ethereum = { path = "crates/ethereum/node" }
reth-node-events = { path = "crates/node/events" }
reth-node-optimism = { path = "crates/optimism/node" }
reth-optimism-consensus = { path = "crates/optimism/consensus" }
reth-optimism-payload-builder = { path = "crates/optimism/payload" }
<<<<<<< HEAD
reth-optimism-rpc = { path = "crates/optimism/rpc" }
=======
reth-optimism-primitives = { path = "crates/optimism/primitives" }
>>>>>>> 072d4225
reth-payload-builder = { path = "crates/payload/builder" }
reth-payload-validator = { path = "crates/payload/validator" }
reth-primitives = { path = "crates/primitives" }
reth-provider = { path = "crates/storage/provider" }
reth-prune = { path = "crates/prune" }
reth-revm = { path = "crates/revm" }
reth-rpc = { path = "crates/rpc/rpc" }
reth-rpc-api = { path = "crates/rpc/rpc-api" }
reth-rpc-api-testing-util = { path = "crates/rpc/rpc-testing-util" }
reth-rpc-builder = { path = "crates/rpc/rpc-builder" }
reth-rpc-engine-api = { path = "crates/rpc/rpc-engine-api" }
reth-rpc-layer = { path = "crates/rpc/rpc-layer" }
reth-rpc-types = { path = "crates/rpc/rpc-types" }
reth-rpc-types-compat = { path = "crates/rpc/rpc-types-compat" }
reth-stages = { path = "crates/stages/stages" }
reth-stages-api = { path = "crates/stages/api" }
reth-static-file = { path = "crates/static-file" }
reth-static-file-types = { path = "crates/static-file-types" }
reth-storage-api = { path = "crates/storage/storage-api" }
reth-storage-errors = { path = "crates/storage/errors" }
reth-tasks = { path = "crates/tasks" }
reth-testing-utils = { path = "testing/testing-utils" }
reth-tokio-util = { path = "crates/tokio-util" }
reth-tracing = { path = "crates/tracing" }
reth-transaction-pool = { path = "crates/transaction-pool" }
reth-trie = { path = "crates/trie/trie" }
reth-trie-parallel = { path = "crates/trie/parallel" }

# revm
revm = { version = "9.0.0", features = [
    "std",
    "secp256k1",
    "blst",
], default-features = false }
revm-primitives = { version = "4.0.0", features = [
    "std",
], default-features = false }
revm-inspectors = { git = "https://github.com/paradigmxyz/evm-inspectors", rev = "ed5450e" }

# eth
alloy-chains = "0.1.15"
alloy-primitives = "0.7.2"
alloy-dyn-abi = "0.7.2"
alloy-sol-types = "0.7.2"
alloy-rlp = "0.3.4"
alloy-trie = "0.4"
alloy-rpc-types = { git = "https://github.com/alloy-rs/alloy", rev = "bd39117" }
alloy-rpc-types-anvil = { git = "https://github.com/alloy-rs/alloy", rev = "bd39117" }
alloy-rpc-types-trace = { git = "https://github.com/alloy-rs/alloy", rev = "bd39117" }
alloy-rpc-types-engine = { git = "https://github.com/alloy-rs/alloy", rev = "bd39117" }
alloy-rpc-types-beacon = { git = "https://github.com/alloy-rs/alloy", rev = "bd39117" }
alloy-genesis = { git = "https://github.com/alloy-rs/alloy", rev = "bd39117" }
alloy-node-bindings = { git = "https://github.com/alloy-rs/alloy", rev = "bd39117" }
alloy-provider = { git = "https://github.com/alloy-rs/alloy", rev = "bd39117", default-features = false, features = [
    "reqwest",
] }
alloy-eips = { git = "https://github.com/alloy-rs/alloy", default-features = false, rev = "bd39117" }
alloy-signer = { git = "https://github.com/alloy-rs/alloy", rev = "bd39117" }
alloy-signer-wallet = { git = "https://github.com/alloy-rs/alloy", rev = "bd39117" }
alloy-network = { git = "https://github.com/alloy-rs/alloy", rev = "bd39117" }
alloy-consensus = { git = "https://github.com/alloy-rs/alloy", rev = "bd39117" }

# misc
auto_impl = "1"
aquamarine = "0.5"
bytes = "1.5"
bitflags = "2.4"
clap = "4"
dashmap = "5.5"
derive_more = "0.99.17"
fdlimit = "0.3.0"
eyre = "0.6"
generic-array = "0.14"
tracing = "0.1.0"
tracing-appender = "0.2"
thiserror = "1.0"
serde_json = "1.0.94"
serde = { version = "1.0", default-features = false }
serde_with = "3.3.0"
humantime = "2.1"
humantime-serde = "1.1"
rand = "0.8.5"
rustc-hash = "1.1.0"
schnellru = "0.2"
strum = "0.26"
rayon = "1.7"
itertools = "0.12"
parking_lot = "0.12"
# Needed for `metrics-macro` to resolve the crate using `::metrics` notation
metrics = "0.21.1"
modular-bitfield = "0.11.2"
once_cell = "1.17"
syn = "2.0"
nybbles = "0.2.1"
smallvec = "1"
dyn-clone = "1.0.17"
sha2 = { version = "0.10", default-features = false }
paste = "1.0"
url = "2.3"

# proc-macros
proc-macro2 = "1.0"
quote = "1.0"

# tokio
tokio-stream = "0.1.11"
tokio = { version = "1.21", default-features = false }
tokio-util = { version = "0.7.4", features = ["codec"] }

# async
async-stream = "0.3"
async-trait = "0.1.68"
futures = "0.3.26"
pin-project = "1.0.12"
futures-util = "0.3.25"
hyper = "0.14.25"
reqwest = { version = "0.12", default-features = false }
tower = "0.4"
tower-http = "0.4"
http = "0.2.8"
http-body = "0.4.5"

# p2p
discv5 = "0.6.0"
igd-next = "0.14.3"

# rpc
jsonrpsee = "0.22"
jsonrpsee-core = "0.22"
jsonrpsee-types = "0.22"

# crypto
secp256k1 = { version = "0.28", default-features = false, features = [
    "global-context",
    "recovery",
] }
# TODO: Remove `k256` feature: https://github.com/sigp/enr/pull/74
enr = { version = "0.12.0", default-features = false, features = [
    "k256",
    "rust-secp256k1",
] }

# for eip-4844
c-kzg = "1.0.0"

# config
confy = "0.6"
toml = "0.8"

# misc-testing
arbitrary = "1.3"
assert_matches = "1.5.0"
tempfile = "3.8"
criterion = "0.5"
pprof = "0.13"
proptest = "1.4"
proptest-derive = "0.4"
serial_test = "3"
similar-asserts = "1.5.0"
test-fuzz = "5"

[patch.crates-io]
revm = { git = "https://github.com/bluealloy/revm", rev = "a28a543" }
revm-interpreter = { git = "https://github.com/bluealloy/revm", rev = "a28a543" }
revm-precompile = { git = "https://github.com/bluealloy/revm", rev = "a28a543" }
revm-primitives = { git = "https://github.com/bluealloy/revm", rev = "a28a543" }<|MERGE_RESOLUTION|>--- conflicted
+++ resolved
@@ -45,11 +45,8 @@
     "crates/optimism/evm/",
     "crates/optimism/node/",
     "crates/optimism/payload/",
-<<<<<<< HEAD
+    "crates/optimism/primitives/",
     "crates/optimism/rpc",
-=======
-    "crates/optimism/primitives/",
->>>>>>> 072d4225
     "crates/payload/basic/",
     "crates/payload/builder/",
     "crates/payload/ethereum/",
@@ -276,11 +273,8 @@
 reth-node-optimism = { path = "crates/optimism/node" }
 reth-optimism-consensus = { path = "crates/optimism/consensus" }
 reth-optimism-payload-builder = { path = "crates/optimism/payload" }
-<<<<<<< HEAD
+reth-optimism-primitives = { path = "crates/optimism/primitives" }
 reth-optimism-rpc = { path = "crates/optimism/rpc" }
-=======
-reth-optimism-primitives = { path = "crates/optimism/primitives" }
->>>>>>> 072d4225
 reth-payload-builder = { path = "crates/payload/builder" }
 reth-payload-validator = { path = "crates/payload/validator" }
 reth-primitives = { path = "crates/primitives" }
