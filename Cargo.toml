--- conflicted
+++ resolved
@@ -487,12 +487,8 @@
 alloy-chains = { version = "0.2.5", default-features = false }
 alloy-dyn-abi = "1.4.1"
 alloy-eip2124 = { version = "0.2.0", default-features = false }
-<<<<<<< HEAD
 alloy-eip7928 = { version = "0.1.0" }
-alloy-evm = { version = "0.25.0", default-features = false }
-=======
 alloy-evm = { version = "0.25.1", default-features = false }
->>>>>>> 474c0909
 alloy-primitives = { version = "1.4.1", default-features = false, features = ["map-foldhash"] }
 alloy-rlp = { version = "0.3.10", default-features = false, features = ["core-net"] }
 alloy-sol-macro = "1.4.1"
