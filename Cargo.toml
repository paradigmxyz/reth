[workspace.package]
version = "1.0.3"
edition = "2021"
rust-version = "1.79"
license = "MIT OR Apache-2.0"
homepage = "https://paradigmxyz.github.io/reth"
repository = "https://github.com/paradigmxyz/reth"
exclude = [".github/"]

[workspace]
members = [
    "bin/reth-bench/",
    "bin/reth/",
    "crates/blockchain-tree-api/",
    "crates/blockchain-tree/",
    "crates/chain-state/",
    "crates/chainspec/",
    "crates/cli/cli/",
    "crates/cli/commands/",
    "crates/cli/runner/",
    "crates/cli/util/",
    "crates/config/",
    "crates/consensus/auto-seal/",
    "crates/consensus/beacon/",
    "crates/consensus/common/",
    "crates/consensus/consensus/",
    "crates/consensus/debug-client/",
    "crates/e2e-test-utils/",
    "crates/engine/primitives/",
    "crates/engine/tree/",
    "crates/engine/util/",
    "crates/errors/",
    "crates/ethereum-forks/",
    "crates/ethereum-forks/",
    "crates/ethereum/cli/",
    "crates/ethereum/consensus/",
    "crates/ethereum/engine-primitives/",
    "crates/ethereum/engine/",
    "crates/ethereum/evm",
    "crates/ethereum/node",
    "crates/ethereum/payload/",
    "crates/etl/",
    "crates/evm/",
    "crates/evm/execution-errors",
    "crates/evm/execution-types",
    "crates/exex/exex/",
    "crates/exex/test-utils/",
    "crates/exex/types/",
    "crates/metrics/",
    "crates/metrics/metrics-derive/",
    "crates/net/banlist/",
    "crates/net/discv4/",
    "crates/net/discv5/",
    "crates/net/dns/",
    "crates/net/downloaders/",
    "crates/net/ecies/",
    "crates/net/eth-wire-types",
    "crates/net/eth-wire/",
    "crates/net/nat/",
    "crates/net/network-api/",
    "crates/net/network-types/",
    "crates/net/network/",
    "crates/net/p2p/",
    "crates/net/peers/",
    "crates/node/api/",
    "crates/node/builder/",
    "crates/node/core/",
    "crates/node/events/",
    "crates/node/metrics",
    "crates/optimism/cli",
    "crates/optimism/consensus",
    "crates/optimism/evm/",
    "crates/optimism/node/",
    "crates/optimism/payload/",
    "crates/optimism/primitives/",
    "crates/optimism/rpc/",
    "crates/payload/basic/",
    "crates/payload/builder/",
    "crates/payload/primitives/",
    "crates/payload/validator/",
    "crates/primitives-traits/",
    "crates/primitives/",
    "crates/prune/prune",
    "crates/prune/types",
    "crates/revm/",
    "crates/rpc/ipc/",
    "crates/rpc/rpc-api/",
    "crates/rpc/rpc-builder/",
    "crates/rpc/rpc-engine-api/",
    "crates/rpc/rpc-eth-api/",
    "crates/rpc/rpc-eth-types/",
    "crates/rpc/rpc-layer",
    "crates/rpc/rpc-server-types/",
    "crates/rpc/rpc-testing-util/",
    "crates/rpc/rpc-types-compat/",
    "crates/rpc/rpc-types/",
    "crates/rpc/rpc/",
    "crates/stages/api/",
    "crates/stages/stages/",
    "crates/stages/types/",
    "crates/static-file/static-file",
    "crates/static-file/types/",
    "crates/storage/codecs/",
    "crates/storage/codecs/derive/",
    "crates/storage/db-api/",
    "crates/storage/db-common",
    "crates/storage/db/",
    "crates/storage/errors/",
    "crates/storage/libmdbx-rs/",
    "crates/storage/libmdbx-rs/mdbx-sys/",
    "crates/storage/nippy-jar/",
    "crates/storage/provider/",
    "crates/storage/storage-api/",
    "crates/tasks/",
    "crates/tokio-util/",
    "crates/tracing/",
    "crates/transaction-pool/",
    "crates/trie/common",
    "crates/trie/db",
    "crates/trie/parallel/",
    "crates/trie/trie",
    "examples/beacon-api-sidecar-fetcher/",
    "examples/beacon-api-sse/",
    "examples/bsc-p2p",
    "examples/custom-dev-node/",
    "examples/custom-engine-types/",
    "examples/custom-evm/",
    "examples/custom-inspector/",
    "examples/custom-node-components/",
    "examples/custom-payload-builder/",
    "examples/custom-rlpx-subprotocol",
    "examples/db-access",
    "examples/manual-p2p/",
    "examples/network-txpool/",
    "examples/network/",
    "examples/node-custom-rpc/",
    "examples/node-event-hooks/",
    "examples/polygon-p2p/",
    "examples/rpc-db/",
    "examples/stateful-precompile/",
    "examples/txpool-tracing/",
    "testing/ef-tests/",
    "testing/testing-utils",
]
default-members = ["bin/reth"]

# Explicitly set the resolver to version 2, which is the default for packages with edition >= 2021
# https://doc.rust-lang.org/edition-guide/rust-2021/default-cargo-resolver.html
resolver = "2"

[workspace.lints]
rust.missing_debug_implementations = "warn"
rust.missing_docs = "warn"
rust.rust_2018_idioms = { level = "deny", priority = -1 }
rust.unreachable_pub = "warn"
rust.unused_must_use = "deny"
rustdoc.all = "warn"
# rust.unnameable-types = "warn"

[workspace.lints.clippy]
# These are some of clippy's nursery (i.e., experimental) lints that we like.
# By default, nursery lints are allowed. Some of the lints below have made good
# suggestions which we fixed. The others didn't have any findings, so we can
# assume they don't have that many false positives. Let's enable them to
# prevent future problems.
branches_sharing_code = "warn"
clear_with_drain = "warn"
derive_partial_eq_without_eq = "warn"
doc_markdown = "warn"
empty_line_after_doc_comments = "warn"
empty_line_after_outer_attr = "warn"
enum_glob_use = "warn"
equatable_if_let = "warn"
explicit_into_iter_loop = "warn"
explicit_iter_loop = "warn"
flat_map_option = "warn"
imprecise_flops = "warn"
iter_on_empty_collections = "warn"
iter_on_single_items = "warn"
iter_with_drain = "warn"
iter_without_into_iter = "warn"
large_stack_frames = "warn"
manual_assert = "warn"
manual_clamp = "warn"
manual_string_new = "warn"
match_same_arms = "warn"
missing_const_for_fn = "warn"
mutex_integer = "warn"
naive_bytecount = "warn"
needless_bitwise_bool = "warn"
needless_continue = "warn"
needless_pass_by_ref_mut = "warn"
nonstandard_macro_braces = "warn"
or_fun_call = "warn"
path_buf_push_overwrite = "warn"
read_zero_byte_vec = "warn"
redundant_clone = "warn"
single_char_pattern = "warn"
string_lit_as_bytes = "warn"
suboptimal_flops = "warn"
suspicious_operation_groupings = "warn"
trailing_empty_array = "warn"
trait_duplication_in_bounds = "warn"
transmute_undefined_repr = "warn"
trivial_regex = "warn"
tuple_array_conversions = "warn"
type_repetition_in_bounds = "warn"
uninhabited_references = "warn"
unnecessary_struct_initialization = "warn"
unused_peekable = "warn"
unused_rounding = "warn"
use_self = "warn"
useless_let_if_seq = "warn"
zero_sized_map_values = "warn"

# These are nursery lints which have findings. Allow them for now. Some are not
# quite mature enough for use in our codebase and some we don't really want.
# Explicitly listing should make it easier to fix in the future.
as_ptr_cast_mut = "allow"
cognitive_complexity = "allow"
collection_is_never_read = "allow"
debug_assert_with_mut_call = "allow"
fallible_impl_from = "allow"
future_not_send = "allow"
needless_collect = "allow"
non_send_fields_in_send_ty = "allow"
redundant_pub_crate = "allow"
significant_drop_in_scrutinee = "allow"
significant_drop_tightening = "allow"

# Speed up tests.
[profile.dev.package]
proptest.opt-level = 3
rand_chacha.opt-level = 3
rand_xorshift.opt-level = 3
unarray.opt-level = 3

# Meant for testing - all optimizations, but with debug assertions and overflow checks.
[profile.hivetests]
inherits = "test"
opt-level = 3
lto = "thin"

[profile.release]
opt-level = 3
lto = "thin"
debug = "line-tables-only"
strip = true
panic = "unwind"
codegen-units = 16

# Use the `--profile profiling` flag to show symbols in release mode.
# e.g. `cargo build --profile profiling`
[profile.profiling]
inherits = "release"
debug = 2
strip = false

# Make sure debug symbols are in the bench profile
[profile.bench]
inherits = "profiling"

[profile.maxperf]
inherits = "release"
lto = "fat"
codegen-units = 1

[workspace.dependencies]
# reth
reth = { path = "bin/reth" }
reth-auto-seal-consensus = { path = "crates/consensus/auto-seal" }
reth-basic-payload-builder = { path = "crates/payload/basic" }
reth-beacon-consensus = { path = "crates/consensus/beacon" }
reth-bench = { path = "bin/reth-bench" }
reth-blockchain-tree = { path = "crates/blockchain-tree" }
reth-blockchain-tree-api = { path = "crates/blockchain-tree-api" }
reth-chain-state = { path = "crates/chain-state" }
reth-chainspec = { path = "crates/chainspec" }
reth-cli = { path = "crates/cli/cli" }
reth-cli-commands = { path = "crates/cli/commands" }
reth-cli-runner = { path = "crates/cli/runner" }
reth-cli-util = { path = "crates/cli/util" }
reth-codecs = { path = "crates/storage/codecs" }
reth-codecs-derive = { path = "crates/storage/codecs/derive" }
reth-config = { path = "crates/config" }
reth-consensus = { path = "crates/consensus/consensus" }
reth-consensus-common = { path = "crates/consensus/common" }
reth-consensus-debug-client = { path = "crates/consensus/debug-client" }
reth-db = { path = "crates/storage/db", default-features = false }
reth-db-api = { path = "crates/storage/db-api" }
reth-db-common = { path = "crates/storage/db-common" }
reth-discv4 = { path = "crates/net/discv4" }
reth-discv5 = { path = "crates/net/discv5" }
reth-dns-discovery = { path = "crates/net/dns" }
reth-downloaders = { path = "crates/net/downloaders" }
reth-e2e-test-utils = { path = "crates/e2e-test-utils" }
reth-ecies = { path = "crates/net/ecies" }
reth-engine-primitives = { path = "crates/engine/primitives" }
reth-engine-tree = { path = "crates/engine/tree" }
reth-engine-util = { path = "crates/engine/util" }
reth-errors = { path = "crates/errors" }
reth-eth-wire = { path = "crates/net/eth-wire" }
reth-eth-wire-types = { path = "crates/net/eth-wire-types" }
reth-ethereum-cli = { path = "crates/ethereum/cli" }
reth-ethereum-consensus = { path = "crates/ethereum/consensus" }
reth-ethereum-engine = { path = "crates/ethereum/engine" }
reth-ethereum-engine-primitives = { path = "crates/ethereum/engine-primitives" }
reth-ethereum-forks = { path = "crates/ethereum-forks" }
reth-ethereum-payload-builder = { path = "crates/ethereum/payload" }
reth-etl = { path = "crates/etl" }
reth-evm = { path = "crates/evm" }
reth-evm-ethereum = { path = "crates/ethereum/evm" }
reth-evm-optimism = { path = "crates/optimism/evm" }
reth-execution-errors = { path = "crates/evm/execution-errors" }
reth-execution-types = { path = "crates/evm/execution-types" }
reth-exex = { path = "crates/exex/exex" }
reth-exex-test-utils = { path = "crates/exex/test-utils" }
reth-exex-types = { path = "crates/exex/types" }
reth-fs-util = { path = "crates/fs-util" }
reth-ipc = { path = "crates/rpc/ipc" }
reth-libmdbx = { path = "crates/storage/libmdbx-rs" }
reth-mdbx-sys = { path = "crates/storage/libmdbx-rs/mdbx-sys" }
reth-metrics = { path = "crates/metrics" }
reth-metrics-derive = { path = "crates/metrics/metrics-derive" }
reth-net-banlist = { path = "crates/net/banlist" }
reth-net-nat = { path = "crates/net/nat" }
reth-network = { path = "crates/net/network" }
reth-network-api = { path = "crates/net/network-api" }
reth-network-p2p = { path = "crates/net/p2p" }
reth-network-peers = { path = "crates/net/peers", default-features = false }
reth-network-types = { path = "crates/net/network-types" }
reth-nippy-jar = { path = "crates/storage/nippy-jar" }
reth-node-api = { path = "crates/node/api" }
reth-node-builder = { path = "crates/node/builder" }
reth-node-core = { path = "crates/node/core" }
reth-node-ethereum = { path = "crates/ethereum/node" }
reth-node-events = { path = "crates/node/events" }
reth-node-metrics = { path = "crates/node/metrics" }
reth-node-optimism = { path = "crates/optimism/node" }
reth-optimism-cli = { path = "crates/optimism/cli" }
reth-optimism-consensus = { path = "crates/optimism/consensus" }
reth-optimism-payload-builder = { path = "crates/optimism/payload" }
reth-optimism-primitives = { path = "crates/optimism/primitives" }
reth-optimism-rpc = { path = "crates/optimism/rpc" }
reth-payload-builder = { path = "crates/payload/builder" }
reth-payload-primitives = { path = "crates/payload/primitives" }
reth-payload-validator = { path = "crates/payload/validator" }
reth-primitives = { path = "crates/primitives", default-features = false, features = ["std"] }
reth-primitives-traits = { path = "crates/primitives-traits", default-features = false }
reth-provider = { path = "crates/storage/provider" }
reth-prune = { path = "crates/prune/prune" }
reth-prune-types = { path = "crates/prune/types" }
reth-revm = { path = "crates/revm" }
reth-rpc = { path = "crates/rpc/rpc" }
reth-rpc-api = { path = "crates/rpc/rpc-api" }
reth-rpc-api-testing-util = { path = "crates/rpc/rpc-testing-util" }
reth-rpc-builder = { path = "crates/rpc/rpc-builder" }
reth-rpc-engine-api = { path = "crates/rpc/rpc-engine-api" }
reth-rpc-eth-api = { path = "crates/rpc/rpc-eth-api" }
reth-rpc-eth-types = { path = "crates/rpc/rpc-eth-types" }
reth-rpc-layer = { path = "crates/rpc/rpc-layer" }
reth-rpc-server-types = { path = "crates/rpc/rpc-server-types" }
reth-rpc-types = { path = "crates/rpc/rpc-types" }
reth-rpc-types-compat = { path = "crates/rpc/rpc-types-compat" }
reth-stages = { path = "crates/stages/stages" }
reth-stages-api = { path = "crates/stages/api" }
reth-stages-types = { path = "crates/stages/types" }
reth-static-file = { path = "crates/static-file/static-file" }
reth-static-file-types = { path = "crates/static-file/types" }
reth-storage-api = { path = "crates/storage/storage-api" }
reth-storage-errors = { path = "crates/storage/errors" }
reth-tasks = { path = "crates/tasks" }
reth-testing-utils = { path = "testing/testing-utils" }
reth-tokio-util = { path = "crates/tokio-util" }
reth-tracing = { path = "crates/tracing" }
reth-transaction-pool = { path = "crates/transaction-pool" }
reth-trie = { path = "crates/trie/trie" }
reth-trie-common = { path = "crates/trie/common" }
reth-trie-db = { path = "crates/trie/db" }
reth-trie-parallel = { path = "crates/trie/parallel" }

# revm
revm = { version = "12.1.0", features = [
    "std",
    "secp256k1",
    "blst",
], default-features = false }
revm-inspectors = "0.5"
revm-primitives = { version = "7.1.0", features = [
    "std",
], default-features = false }

# eth
alloy-chains = "0.1.18"
alloy-dyn-abi = "0.7.2"
alloy-primitives = "0.7.2"
alloy-rlp = "0.3.4"
alloy-sol-types = "0.7.2"
alloy-trie = { version = "0.4", default-features = false }

alloy-consensus = { version = "0.2.1", default-features = false }
alloy-eips = { version = "0.2.1", default-features = false }
alloy-genesis = { version = "0.2.1", default-features = false }
alloy-json-rpc = { version = "0.2.1", default-features = false }
alloy-network = { version = "0.2.1", default-features = false }
alloy-node-bindings = { version = "0.2.1", default-features = false }
alloy-provider = { version = "0.2.1", features = ["reqwest"], default-features = false }
alloy-pubsub = { version = "0.2.1", default-features = false }
alloy-rpc-client = { version = "0.2.1", default-features = false }
alloy-rpc-types = { version = "0.2.1", features = ["eth"], default-features = false }
alloy-rpc-types-admin = { version = "0.2.1", default-features = false }
alloy-rpc-types-anvil = { version = "0.2.1", default-features = false }
alloy-rpc-types-beacon = { version = "0.2.1", default-features = false }
alloy-rpc-types-engine = { version = "0.2.1", default-features = false }
alloy-rpc-types-eth = { version = "0.2.1", default-features = false }
alloy-rpc-types-mev = { version = "0.2.1", default-features = false }
alloy-rpc-types-trace = { version = "0.2.1", default-features = false }
alloy-rpc-types-txpool = { version = "0.2.1", default-features = false }
alloy-serde = { version = "0.2.1", default-features = false }
alloy-signer = { version = "0.2.1", default-features = false }
alloy-signer-local = { version = "0.2.1", default-features = false }
alloy-transport = { version = "0.2.1" }
alloy-transport-http = { version = "0.2.1", features = ["reqwest-rustls-tls"], default-features = false }
alloy-transport-ipc = { version = "0.2.1", default-features = false }
alloy-transport-ws = { version = "0.2.1", default-features = false }

# op
op-alloy-rpc-types = "0.1"

# misc
aquamarine = "0.5"
auto_impl = "1"
backon = "0.4"
bitflags = "2.4"
boyer-moore-magiclen = "0.2.16"
bytes = "1.5"
clap = "4"
const_format = { version = "0.2.32", features = ["rust_1_64"] }
dashmap = "6.0"
derive_more = "0.99.17"
dyn-clone = "1.0.17"
eyre = "0.6"
fdlimit = "0.3.0"
generic-array = "0.14"
humantime = "2.1"
humantime-serde = "1.1"
itertools = "0.13"
linked_hash_set = "0.1"
modular-bitfield = "0.11.2"
nybbles = "0.2.1"
once_cell = "1.17"
parking_lot = "0.12"
paste = "1.0"
rand = "0.8.5"
rayon = "1.7"
rustc-hash = { version = "2.0", default-features = false }
schnellru = "0.2"
serde = { version = "1.0", default-features = false }
serde_json = "1.0.94"
serde_with = "3.3.0"
sha2 = { version = "0.10", default-features = false }
shellexpand = "3.0.0"
smallvec = "1"
strum = { version = "0.26", default-features = false }
syn = "2.0"
thiserror = "1.0"
thiserror-no-std = { version = "2.0.2", default-features = false }
tracing = "0.1.0"
tracing-appender = "0.2"
url = "2.3"
zstd = "0.13"

# metrics
metrics = "0.23.0"
metrics-exporter-prometheus = { version = "0.15.0", default-features = false }
metrics-process = "2.1.0"
metrics-util = "0.17.0"

# proc-macros
proc-macro2 = "1.0"
quote = "1.0"

# tokio
tokio = { version = "1.21", default-features = false }
tokio-stream = "0.1.11"
tokio-util = { version = "0.7.4", features = ["codec"] }

# async
async-stream = "0.3"
async-trait = "0.1.68"
futures = "0.3"
futures-core = "0.3"
futures-util = "0.3"
hyper = "1.3"
hyper-util = "0.1.5"
pin-project = "1.0.12"
reqwest = { version = "0.12", default-features = false }
tower = "0.4"
tower-http = "0.5"

# p2p
discv5 = "0.6.0"

# rpc
jsonrpsee = "0.24"
jsonrpsee-core = "0.24"
jsonrpsee-http-client = "0.24"
jsonrpsee-types = "0.24"

# http
http = "1.0"
http-body = "1.0"
jsonwebtoken = "9"
proptest-arbitrary-interop = "0.1.0"

# crypto
enr = { version = "0.12.1", default-features = false }
secp256k1 = { version = "0.29", default-features = false, features = [
    "global-context",
    "recovery",
] }
<<<<<<< HEAD
=======
k256 = { version = "0.13", default-features = false, features = ["ecdsa"] }
enr = { version = "0.12.1", default-features = false }
>>>>>>> d7f9a255

# for eip-4844
c-kzg = "1.0.0"

# config
confy = "0.6"
toml = "0.8"

# misc-testing
arbitrary = "1.3"
assert_matches = "1.5.0"
criterion = "0.5"
iai-callgrind = "0.11"
pprof = "0.13"
proptest = "1.4"
proptest-derive = "0.5"
serial_test = "3"
similar-asserts = "1.5.0"
tempfile = "3.8"
test-fuzz = "5"<|MERGE_RESOLUTION|>--- conflicted
+++ resolved
@@ -515,15 +515,11 @@
 
 # crypto
 enr = { version = "0.12.1", default-features = false }
+k256 = { version = "0.13", default-features = false, features = ["ecdsa"] }
 secp256k1 = { version = "0.29", default-features = false, features = [
     "global-context",
     "recovery",
 ] }
-<<<<<<< HEAD
-=======
-k256 = { version = "0.13", default-features = false, features = ["ecdsa"] }
-enr = { version = "0.12.1", default-features = false }
->>>>>>> d7f9a255
 
 # for eip-4844
 c-kzg = "1.0.0"
