--- conflicted
+++ resolved
@@ -51,12 +51,7 @@
     "crates/node-builder/",
     "crates/optimism/node/",
     "crates/node-core/",
-<<<<<<< HEAD
-    "crates/node-api/",
-=======
     "crates/node/api/",
-    "crates/node-e2e-tests/",
->>>>>>> 6728a551
     "crates/stages/",
     "crates/stages-api",
     "crates/static-file/",
