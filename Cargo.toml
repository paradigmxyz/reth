[workspace.package]
version = "1.8.3"
edition = "2024"
rust-version = "1.88"
license = "MIT OR Apache-2.0"
homepage = "https://paradigmxyz.github.io/reth"
repository = "https://github.com/paradigmxyz/reth"
exclude = [".github/"]

[workspace]
members = [
    "bin/reth-bench/",
    "bin/reth/",
    "crates/storage/rpc-provider/",
    "crates/chain-state/",
    "crates/chainspec/",
    "crates/cli/cli/",
    "crates/cli/commands/",
    "crates/cli/runner/",
    "crates/cli/util/",
    "crates/config/",
    "crates/consensus/common/",
    "crates/consensus/consensus/",
    "crates/consensus/debug-client/",
    "crates/e2e-test-utils/",
    "crates/engine/invalid-block-hooks/",
    "crates/engine/local",
    "crates/engine/primitives/",
    "crates/engine/service",
    "crates/engine/tree/",
    "crates/engine/util/",
    "crates/era",
    "crates/era-downloader",
    "crates/era-utils",
    "crates/errors/",
    "crates/ethereum/hardforks/",
    "crates/ethereum/cli/",
    "crates/ethereum/consensus/",
    "crates/ethereum/engine-primitives/",
    "crates/ethereum/evm",
    "crates/ethereum/node",
    "crates/ethereum/payload/",
    "crates/ethereum/primitives/",
    "crates/ethereum/reth/",
    "crates/etl/",
    "crates/evm/evm",
    "crates/evm/execution-errors",
    "crates/evm/execution-types",
    "crates/exex/exex/",
    "crates/exex/test-utils/",
    "crates/exex/types/",
    "crates/metrics/",
    "crates/net/banlist/",
    "crates/net/discv4/",
    "crates/net/discv5/",
    "crates/net/dns/",
    "crates/net/downloaders/",
    "crates/net/ecies/",
    "crates/net/eth-wire-types",
    "crates/net/eth-wire/",
    "crates/net/nat/",
    "crates/net/network-api/",
    "crates/net/network-types/",
    "crates/net/network/",
    "crates/net/p2p/",
    "crates/net/peers/",
    "crates/node/api/",
    "crates/node/builder/",
    "crates/node/core/",
    "crates/node/ethstats",
    "crates/node/events/",
    "crates/node/metrics",
    "crates/node/types",
    "crates/optimism/bin",
    "crates/optimism/chainspec",
    "crates/optimism/cli",
    "crates/optimism/consensus",
    "crates/optimism/evm/",
    "crates/optimism/flashblocks/",
    "crates/optimism/hardforks/",
    "crates/optimism/node/",
    "crates/optimism/payload/",
    "crates/optimism/primitives/",
    "crates/optimism/reth/",
    "crates/optimism/rpc/",
    "crates/optimism/storage",
    "crates/optimism/txpool/",
    "crates/payload/basic/",
    "crates/payload/builder/",
    "crates/payload/builder-primitives/",
    "crates/payload/primitives/",
    "crates/payload/validator/",
    "crates/payload/util/",
    "crates/primitives-traits/",
    "crates/primitives/",
    "crates/prune/db",
    "crates/prune/prune",
    "crates/prune/types",
    "crates/ress/protocol",
    "crates/ress/provider",
    "crates/revm/",
    "crates/rpc/ipc/",
    "crates/rpc/rpc-api/",
    "crates/rpc/rpc-builder/",
    "crates/rpc/rpc-engine-api/",
    "crates/rpc/rpc-eth-api/",
    "crates/rpc/rpc-eth-types/",
    "crates/rpc/rpc-layer",
    "crates/rpc/rpc-server-types/",
    "crates/rpc/rpc-testing-util/",
    "crates/rpc/rpc-e2e-tests/",
    "crates/rpc/rpc-convert/",
    "crates/rpc/rpc/",
    "crates/stages/api/",
    "crates/stages/stages/",
    "crates/stages/types/",
    "crates/stateless",
    "crates/static-file/static-file",
    "crates/static-file/types/",
    "crates/storage/codecs/",
    "crates/storage/codecs/derive/",
    "crates/storage/db-api/",
    "crates/storage/db-common",
    "crates/storage/db-models/",
    "crates/storage/db/",
    "crates/storage/errors/",
    "crates/storage/libmdbx-rs/",
    "crates/storage/libmdbx-rs/mdbx-sys/",
    "crates/storage/nippy-jar/",
    "crates/storage/provider/",
    "crates/storage/storage-api/",
    "crates/storage/zstd-compressors/",
    "crates/tasks/",
    "crates/tokio-util/",
    "crates/tracing/",
    "crates/transaction-pool/",
    "crates/trie/common",
    "crates/trie/db",
    "crates/trie/parallel/",
    "crates/trie/sparse",
    "crates/trie/sparse-parallel/",
    "crates/trie/trie",
    "examples/beacon-api-sidecar-fetcher/",
    "examples/beacon-api-sse/",
    "examples/bsc-p2p",
    "examples/custom-dev-node/",
    "examples/custom-node/",
    "examples/custom-engine-types/",
    "examples/custom-evm/",
    "examples/custom-inspector/",
    "examples/custom-node-components/",
    "examples/custom-payload-builder/",
    "examples/custom-rlpx-subprotocol",
    "examples/custom-node",
    "examples/db-access",
    "examples/engine-api-access",
    "examples/exex-hello-world",
    "examples/exex-subscription",
    "examples/exex-test",
    "examples/full-contract-state",
    "examples/manual-p2p/",
    "examples/network-txpool/",
    "examples/network/",
    "examples/network-proxy/",
    "examples/node-builder-api/",
    "examples/node-custom-rpc/",
    "examples/node-event-hooks/",
    "examples/op-db-access/",
    "examples/polygon-p2p/",
    "examples/rpc-db/",
    "examples/precompile-cache/",
    "examples/txpool-tracing/",
    "examples/custom-beacon-withdrawals",
    "testing/ef-tests/",
    "testing/testing-utils",
    "testing/runner",
    "crates/tracing-otlp",
]
default-members = ["bin/reth"]
exclude = ["docs/cli"]

# Explicitly set the resolver to version 2, which is the default for packages with edition >= 2021
# https://doc.rust-lang.org/edition-guide/rust-2021/default-cargo-resolver.html
resolver = "2"

[workspace.lints]
rust.missing_debug_implementations = "warn"
rust.missing_docs = "warn"
rust.rust_2018_idioms = { level = "deny", priority = -1 }
rust.unreachable_pub = "warn"
rust.unused_must_use = "deny"
rust.rust_2024_incompatible_pat = "warn"
rustdoc.all = "warn"
# rust.unnameable-types = "warn"

[workspace.lints.clippy]
# These are some of clippy's nursery (i.e., experimental) lints that we like.
# By default, nursery lints are allowed. Some of the lints below have made good
# suggestions which we fixed. The others didn't have any findings, so we can
# assume they don't have that many false positives. Let's enable them to
# prevent future problems.
borrow_as_ptr = "warn"
branches_sharing_code = "warn"
clear_with_drain = "warn"
cloned_instead_of_copied = "warn"
collection_is_never_read = "warn"
dbg_macro = "warn"
derive_partial_eq_without_eq = "warn"
doc_markdown = "warn"
empty_line_after_doc_comments = "warn"
empty_line_after_outer_attr = "warn"
enum_glob_use = "warn"
equatable_if_let = "warn"
explicit_into_iter_loop = "warn"
explicit_iter_loop = "warn"
flat_map_option = "warn"
from_iter_instead_of_collect = "warn"
if_not_else = "warn"
if_then_some_else_none = "warn"
implicit_clone = "warn"
imprecise_flops = "warn"
iter_on_empty_collections = "warn"
iter_on_single_items = "warn"
iter_with_drain = "warn"
iter_without_into_iter = "warn"
large_stack_frames = "warn"
manual_assert = "warn"
manual_clamp = "warn"
manual_is_variant_and = "warn"
manual_string_new = "warn"
match_same_arms = "warn"
missing-const-for-fn = "warn"
mutex_integer = "warn"
naive_bytecount = "warn"
needless_bitwise_bool = "warn"
needless_continue = "warn"
needless_for_each = "warn"
needless_pass_by_ref_mut = "warn"
nonstandard_macro_braces = "warn"
option_as_ref_cloned = "warn"
or_fun_call = "warn"
path_buf_push_overwrite = "warn"
read_zero_byte_vec = "warn"
result_large_err = "allow"
redundant_clone = "warn"
redundant_else = "warn"
single_char_pattern = "warn"
string_lit_as_bytes = "warn"
string_lit_chars_any = "warn"
suboptimal_flops = "warn"
suspicious_operation_groupings = "warn"
trailing_empty_array = "warn"
trait_duplication_in_bounds = "warn"
transmute_undefined_repr = "warn"
trivial_regex = "warn"
tuple_array_conversions = "warn"
type_repetition_in_bounds = "warn"
uninhabited_references = "warn"
unnecessary_self_imports = "warn"
unnecessary_struct_initialization = "warn"
unnested_or_patterns = "warn"
unused_peekable = "warn"
unused_rounding = "warn"
use_self = "warn"
useless_let_if_seq = "warn"
while_float = "warn"
zero_sized_map_values = "warn"

# These are nursery lints which have findings. Allow them for now. Some are not
# quite mature enough for use in our codebase and some we don't really want.
# Explicitly listing should make it easier to fix in the future.
as_ptr_cast_mut = "allow"
cognitive_complexity = "allow"
debug_assert_with_mut_call = "allow"
fallible_impl_from = "allow"
future_not_send = "allow"
needless_collect = "allow"
non_send_fields_in_send_ty = "allow"
redundant_pub_crate = "allow"
significant_drop_in_scrutinee = "allow"
significant_drop_tightening = "allow"
too_long_first_doc_paragraph = "allow"

# Speed up compilation time for dev builds by reducing emitted debug info.
# NOTE: Debuggers may provide less useful information with this setting.
# Uncomment this section if you're using a debugger.
[profile.dev]
# https://davidlattimore.github.io/posts/2024/02/04/speeding-up-the-rust-edit-build-run-cycle.html
debug = "line-tables-only"
split-debuginfo = "unpacked"

# Speed up tests.
[profile.dev.package]
proptest.opt-level = 3
rand_chacha.opt-level = 3
rand_xorshift.opt-level = 3
unarray.opt-level = 3

# Meant for testing - all optimizations, but with debug assertions and overflow checks.
[profile.hivetests]
inherits = "test"
opt-level = 3
lto = "thin"

[profile.release]
opt-level = 3
lto = "thin"
debug = "none"
strip = "symbols"
panic = "unwind"
codegen-units = 16

# Use the `--profile profiling` flag to show symbols in release mode.
# e.g. `cargo build --profile profiling`
[profile.profiling]
inherits = "release"
debug = "full"
strip = "none"

# Include debug info in benchmarks too.
[profile.bench]
inherits = "profiling"

[profile.maxperf]
inherits = "release"
lto = "fat"
codegen-units = 1

[profile.reproducible]
inherits = "release"
panic = "abort"
codegen-units = 1
incremental = false

[workspace.dependencies]
# reth
op-reth = { path = "crates/optimism/bin" }
reth = { path = "bin/reth" }
reth-storage-rpc-provider = { path = "crates/storage/rpc-provider" }
reth-basic-payload-builder = { path = "crates/payload/basic" }
reth-bench = { path = "bin/reth-bench" }
reth-chain-state = { path = "crates/chain-state" }
reth-chainspec = { path = "crates/chainspec", default-features = false }
reth-cli = { path = "crates/cli/cli" }
reth-cli-commands = { path = "crates/cli/commands" }
reth-cli-runner = { path = "crates/cli/runner" }
reth-cli-util = { path = "crates/cli/util" }
reth-codecs = { path = "crates/storage/codecs" }
reth-codecs-derive = { path = "crates/storage/codecs/derive" }
reth-config = { path = "crates/config", default-features = false }
reth-consensus = { path = "crates/consensus/consensus", default-features = false }
reth-consensus-common = { path = "crates/consensus/common", default-features = false }
reth-consensus-debug-client = { path = "crates/consensus/debug-client" }
reth-db = { path = "crates/storage/db", default-features = false }
reth-db-api = { path = "crates/storage/db-api" }
reth-db-common = { path = "crates/storage/db-common" }
reth-db-models = { path = "crates/storage/db-models", default-features = false }
reth-discv4 = { path = "crates/net/discv4" }
reth-discv5 = { path = "crates/net/discv5" }
reth-dns-discovery = { path = "crates/net/dns" }
reth-downloaders = { path = "crates/net/downloaders" }
reth-e2e-test-utils = { path = "crates/e2e-test-utils" }
reth-ecies = { path = "crates/net/ecies" }
reth-engine-local = { path = "crates/engine/local" }
reth-engine-primitives = { path = "crates/engine/primitives", default-features = false }
reth-engine-tree = { path = "crates/engine/tree" }
reth-engine-service = { path = "crates/engine/service" }
reth-engine-util = { path = "crates/engine/util" }
reth-era = { path = "crates/era" }
reth-era-downloader = { path = "crates/era-downloader" }
reth-era-utils = { path = "crates/era-utils" }
reth-errors = { path = "crates/errors" }
reth-eth-wire = { path = "crates/net/eth-wire" }
reth-eth-wire-types = { path = "crates/net/eth-wire-types" }
reth-ethereum-cli = { path = "crates/ethereum/cli", default-features = false }
reth-ethereum-consensus = { path = "crates/ethereum/consensus", default-features = false }
reth-ethereum-engine-primitives = { path = "crates/ethereum/engine-primitives", default-features = false }
reth-ethereum-forks = { path = "crates/ethereum/hardforks", default-features = false }
reth-ethereum-payload-builder = { path = "crates/ethereum/payload" }
reth-ethereum-primitives = { path = "crates/ethereum/primitives", default-features = false }
reth-ethereum = { path = "crates/ethereum/reth" }
reth-etl = { path = "crates/etl" }
reth-evm = { path = "crates/evm/evm", default-features = false }
reth-evm-ethereum = { path = "crates/ethereum/evm", default-features = false }
reth-optimism-evm = { path = "crates/optimism/evm", default-features = false }
reth-execution-errors = { path = "crates/evm/execution-errors", default-features = false }
reth-execution-types = { path = "crates/evm/execution-types", default-features = false }
reth-exex = { path = "crates/exex/exex" }
reth-exex-test-utils = { path = "crates/exex/test-utils" }
reth-exex-types = { path = "crates/exex/types" }
reth-fs-util = { path = "crates/fs-util" }
reth-invalid-block-hooks = { path = "crates/engine/invalid-block-hooks" }
reth-ipc = { path = "crates/rpc/ipc" }
reth-libmdbx = { path = "crates/storage/libmdbx-rs" }
reth-mdbx-sys = { path = "crates/storage/libmdbx-rs/mdbx-sys" }
reth-metrics = { path = "crates/metrics" }
reth-net-banlist = { path = "crates/net/banlist" }
reth-net-nat = { path = "crates/net/nat" }
reth-network = { path = "crates/net/network" }
reth-network-api = { path = "crates/net/network-api" }
reth-network-p2p = { path = "crates/net/p2p" }
reth-network-peers = { path = "crates/net/peers", default-features = false }
reth-network-types = { path = "crates/net/network-types" }
reth-nippy-jar = { path = "crates/storage/nippy-jar" }
reth-node-api = { path = "crates/node/api" }
reth-node-builder = { path = "crates/node/builder" }
reth-node-core = { path = "crates/node/core" }
reth-node-ethereum = { path = "crates/ethereum/node" }
reth-node-ethstats = { path = "crates/node/ethstats" }
reth-node-events = { path = "crates/node/events" }
reth-node-metrics = { path = "crates/node/metrics" }
reth-optimism-node = { path = "crates/optimism/node" }
reth-node-types = { path = "crates/node/types" }
reth-op = { path = "crates/optimism/reth", default-features = false }
reth-optimism-chainspec = { path = "crates/optimism/chainspec", default-features = false }
reth-optimism-cli = { path = "crates/optimism/cli", default-features = false }
reth-optimism-consensus = { path = "crates/optimism/consensus", default-features = false }
reth-optimism-forks = { path = "crates/optimism/hardforks", default-features = false }
reth-optimism-payload-builder = { path = "crates/optimism/payload" }
reth-optimism-primitives = { path = "crates/optimism/primitives", default-features = false }
reth-optimism-rpc = { path = "crates/optimism/rpc" }
reth-optimism-storage = { path = "crates/optimism/storage" }
reth-optimism-txpool = { path = "crates/optimism/txpool" }
reth-payload-builder = { path = "crates/payload/builder" }
reth-payload-builder-primitives = { path = "crates/payload/builder-primitives" }
reth-payload-primitives = { path = "crates/payload/primitives" }
reth-payload-validator = { path = "crates/payload/validator" }
reth-payload-util = { path = "crates/payload/util" }
reth-primitives = { path = "crates/primitives", default-features = false }
reth-primitives-traits = { path = "crates/primitives-traits", default-features = false }
reth-provider = { path = "crates/storage/provider" }
reth-prune = { path = "crates/prune/prune" }
reth-prune-types = { path = "crates/prune/types", default-features = false }
reth-revm = { path = "crates/revm", default-features = false }
reth-rpc = { path = "crates/rpc/rpc" }
reth-rpc-api = { path = "crates/rpc/rpc-api" }
reth-rpc-api-testing-util = { path = "crates/rpc/rpc-testing-util" }
reth-rpc-builder = { path = "crates/rpc/rpc-builder" }
reth-rpc-e2e-tests = { path = "crates/rpc/rpc-e2e-tests" }
reth-rpc-engine-api = { path = "crates/rpc/rpc-engine-api" }
reth-rpc-eth-api = { path = "crates/rpc/rpc-eth-api" }
reth-rpc-eth-types = { path = "crates/rpc/rpc-eth-types", default-features = false }
reth-rpc-layer = { path = "crates/rpc/rpc-layer" }
reth-optimism-flashblocks = { path = "crates/optimism/flashblocks" }
reth-rpc-server-types = { path = "crates/rpc/rpc-server-types" }
reth-rpc-convert = { path = "crates/rpc/rpc-convert" }
reth-stages = { path = "crates/stages/stages" }
reth-stages-api = { path = "crates/stages/api" }
reth-stages-types = { path = "crates/stages/types", default-features = false }
reth-stateless = { path = "crates/stateless", default-features = false }
reth-static-file = { path = "crates/static-file/static-file" }
reth-static-file-types = { path = "crates/static-file/types", default-features = false }
reth-storage-api = { path = "crates/storage/storage-api", default-features = false }
reth-storage-errors = { path = "crates/storage/errors", default-features = false }
reth-tasks = { path = "crates/tasks" }
reth-testing-utils = { path = "testing/testing-utils" }
reth-tokio-util = { path = "crates/tokio-util" }
reth-tracing = { path = "crates/tracing", default-features = false }
reth-tracing-otlp = { path = "crates/tracing-otlp" }
reth-transaction-pool = { path = "crates/transaction-pool" }
reth-trie = { path = "crates/trie/trie" }
reth-trie-common = { path = "crates/trie/common", default-features = false }
reth-trie-db = { path = "crates/trie/db" }
reth-trie-parallel = { path = "crates/trie/parallel" }
reth-trie-sparse = { path = "crates/trie/sparse", default-features = false }
reth-trie-sparse-parallel = { path = "crates/trie/sparse-parallel" }
reth-zstd-compressors = { path = "crates/storage/zstd-compressors", default-features = false }
reth-ress-protocol = { path = "crates/ress/protocol" }
reth-ress-provider = { path = "crates/ress/provider" }

# revm
revm = { version = "30.2.0", default-features = false }
revm-bytecode = { version = "7.0.2", default-features = false }
revm-database = { version = "9.0.2", default-features = false }
revm-state = { version = "8.0.2", default-features = false }
revm-primitives = { version = "21.0.1", default-features = false }
revm-interpreter = { version = "28.0.0", default-features = false }
<<<<<<< HEAD
revm-inspector = { version = "11.2.0", default-features = false }
=======
revm-inspector = { version = "11.1.2", default-features = false }
>>>>>>> cff942ed
revm-context = { version = "10.1.2", default-features = false }
revm-context-interface = { version = "11.1.2", default-features = false }
revm-database-interface = { version = "8.0.3", default-features = false }
op-revm = { version = "11.2.0", default-features = false }
revm-inspectors = "0.31.0"

# eth

alloy-primitives = { version = "1.4.1", default-features = false, features = ["map-foldhash"] }
alloy-chains = { version = "0.2.5", default-features = false }
alloy-evm = { version = "0.22.6", default-features = false }
alloy-dyn-abi = "1.4.1"
alloy-eip2124 = { version = "0.2.0", default-features = false }
alloy-rlp = { version = "0.3.10", default-features = false, features = ["core-net"] }
alloy-sol-macro = "1.4.1"
alloy-sol-types = { version = "1.4.1", default-features = false }
alloy-trie = { version = "0.9.1", default-features = false }

alloy-hardforks = "0.4.2"

op-alloy-rpc-types = { version = "0.22.0", default-features = false }
alloy-op-evm = { version = "0.22.6", default-features = false }
alloy-consensus = { version = "1.0.41", default-features = false }
alloy-contract = { version = "1.0.41", default-features = false }
alloy-eips = { version = "1.0.41", default-features = false }
alloy-genesis = { version = "1.0.41", default-features = false }
alloy-json-rpc = { version = "1.0.41", default-features = false }
alloy-network = { version = "1.0.41", default-features = false }
alloy-network-primitives = { version = "1.0.41", default-features = false }
alloy-provider = { version = "1.0.41", features = ["reqwest"], default-features = false }
alloy-pubsub = { version = "1.0.41", default-features = false }
alloy-rpc-client = { version = "1.0.41", default-features = false }
alloy-rpc-types = { version = "1.0.41", features = ["eth"], default-features = false }
alloy-rpc-types-admin = { version = "1.0.41", default-features = false }
alloy-rpc-types-anvil = { version = "1.0.41", default-features = false }
alloy-rpc-types-beacon = { version = "1.0.41", default-features = false }
alloy-rpc-types-debug = { version = "1.0.41", default-features = false }
alloy-rpc-types-engine = { version = "1.0.41", default-features = false }
alloy-rpc-types-eth = { version = "1.0.41", default-features = false }
alloy-rpc-types-mev = { version = "1.0.41", default-features = false }
alloy-rpc-types-trace = { version = "1.0.41", default-features = false }
alloy-rpc-types-txpool = { version = "1.0.41", default-features = false }
alloy-serde = { version = "1.0.41", default-features = false }
alloy-signer = { version = "1.0.41", default-features = false }
alloy-signer-local = { version = "1.0.41", default-features = false }
alloy-transport = { version = "1.0.41" }
alloy-transport-http = { version = "1.0.41", features = ["reqwest-rustls-tls"], default-features = false }
alloy-transport-ipc = { version = "1.0.41", default-features = false }
alloy-transport-ws = { version = "1.0.41", default-features = false }
# op
alloy-op-hardforks = "0.4.2"
op-alloy-rpc-types-engine = { version = "0.22.0", default-features = false }
op-alloy-network = { version = "0.22.0", default-features = false }
op-alloy-consensus = { version = "0.22.0", default-features = false }
op-alloy-rpc-jsonrpsee = { version = "0.22.0", default-features = false }
op-alloy-flz = { version = "0.13.1", default-features = false }

# misc
either = { version = "1.15.0", default-features = false }
arrayvec = { version = "0.7.6", default-features = false }
aquamarine = "0.6"
auto_impl = "1"
backon = { version = "1.2", default-features = false, features = ["std-blocking-sleep", "tokio-sleep"] }
bincode = "1.3"
bitflags = "2.4"
boyer-moore-magiclen = "0.2.16"
bytes = { version = "1.5", default-features = false }
brotli = "8"
cfg-if = "1.0"
clap = "4"
dashmap = "6.0"
derive_more = { version = "2", default-features = false, features = ["full"] }
dirs-next = "2.0.0"
dyn-clone = "1.0.17"
eyre = "0.6"
fdlimit = "0.3.0"
# pinned until downstream crypto libs migrate to 1.0 because 0.14.8 marks all types as deprecated
generic-array = "=0.14.7"
humantime = "2.1"
humantime-serde = "1.1"
itertools = { version = "0.14", default-features = false }
linked_hash_set = "0.1"
lz4 = "1.28.1"
modular-bitfield = "0.11.2"
notify = { version = "8.0.0", default-features = false, features = ["macos_fsevent"] }
nybbles = { version = "0.4.2", default-features = false }
once_cell = { version = "1.19", default-features = false, features = ["critical-section"] }
parking_lot = "0.12"
paste = "1.0"
rand = "0.9"
rayon = "1.7"
rustc-hash = { version = "2.0", default-features = false }
schnellru = "0.2"
serde = { version = "1.0", default-features = false }
serde_json = { version = "1.0", default-features = false, features = ["alloc"] }
serde_with = { version = "3", default-features = false, features = ["macros"] }
sha2 = { version = "0.10", default-features = false }
shellexpand = "3.0.0"
smallvec = "1"
strum = { version = "0.27", default-features = false }
strum_macros = "0.27"
syn = "2.0"
thiserror = { version = "2.0.0", default-features = false }
tar = "0.4.44"
tracing = { version = "0.1.0", default-features = false }
tracing-appender = "0.2"
url = { version = "2.3", default-features = false }
zstd = "0.13"
byteorder = "1"
mini-moka = "0.10"
tar-no-std = { version = "0.3.2", default-features = false }
miniz_oxide = { version = "0.8.4", default-features = false }
chrono = "0.4.41"

# metrics
metrics = "0.24.0"
metrics-derive = "0.1"
metrics-exporter-prometheus = { version = "0.16.0", default-features = false }
metrics-process = "2.1.0"
metrics-util = { default-features = false, version = "0.19.0" }

# proc-macros
proc-macro2 = "1.0"
quote = "1.0"

# tokio
tokio = { version = "1.44.2", default-features = false }
tokio-stream = "0.1.11"
tokio-tungstenite = "0.26.2"
tokio-util = { version = "0.7.4", features = ["codec"] }

# async
async-compression = { version = "0.4", default-features = false }
async-stream = "0.3"
async-trait = "0.1.68"
futures = "0.3"
futures-core = "0.3"
futures-util = { version = "0.3", default-features = false }
hyper = "1.3"
hyper-util = "0.1.5"
pin-project = "1.0.12"
reqwest = { version = "0.12", default-features = false }
tracing-futures = "0.2"
tower = "0.5"
tower-http = "0.6"

# p2p
discv5 = "0.10"
if-addrs = "0.14"

# rpc
jsonrpsee = "0.26.0"
jsonrpsee-core = "0.26.0"
jsonrpsee-server = "0.26.0"
jsonrpsee-http-client = "0.26.0"
jsonrpsee-types = "0.26.0"

# http
http = "1.0"
http-body = "1.0"
http-body-util = "0.1.2"
jsonwebtoken = "9"
proptest-arbitrary-interop = "0.1.0"

# crypto
enr = { version = "0.13", default-features = false }
k256 = { version = "0.13", default-features = false, features = ["ecdsa"] }
secp256k1 = { version = "0.30", default-features = false, features = ["global-context", "recovery"] }
# rand 8 for secp256k1
rand_08 = { package = "rand", version = "0.8" }

# for eip-4844
c-kzg = "2.1.4"

# config
toml = "0.8"

# otlp obs
opentelemetry_sdk = "0.31"
opentelemetry = "0.31"
opentelemetry-otlp = "0.31"
opentelemetry-semantic-conventions = "0.31"
tracing-opentelemetry = "0.32"

# misc-testing
arbitrary = "1.3"
assert_matches = "1.5.0"
criterion = { package = "codspeed-criterion-compat", version = "2.7" }
proptest = "1.7"
proptest-derive = "0.5"
similar-asserts = { version = "1.5.0", features = ["serde"] }
tempfile = "3.20"
test-fuzz = "7"
rstest = "0.24.0"
test-case = "3"

# ssz encoding
ethereum_ssz = "0.9.0"
ethereum_ssz_derive = "0.9.0"

# allocators
tikv-jemalloc-ctl = "0.6"
tikv-jemallocator = "0.6"
tracy-client = "0.18.0"
snmalloc-rs = { version = "0.3.7", features = ["build_cc"] }

aes = "0.8.1"
ahash = "0.8"
anyhow = "1.0"
bindgen = { version = "0.71", default-features = false }
block-padding = "0.3.2"
cc = "=1.2.15"
cipher = "0.4.3"
comfy-table = "7.0"
concat-kdf = "0.1.0"
crossbeam-channel = "0.5.13"
crossterm = "0.28.0"
csv = "1.3.0"
ctr = "0.9.2"
data-encoding = "2"
delegate = "0.13"
digest = "0.10.5"
hash-db = "=0.15.2"
hickory-resolver = "0.25.0"
hmac = "0.12.1"
human_bytes = "0.4.1"
indexmap = "2"
interprocess = "2.2.0"
lz4_flex = { version = "0.11", default-features = false }
memmap2 = "0.9.4"
mev-share-sse = { version = "0.5.0", default-features = false }
num-traits = "0.2.15"
page_size = "0.6.0"
parity-scale-codec = "3.2.1"
plain_hasher = "0.2"
pretty_assertions = "1.4"
ratatui = { version = "0.29", default-features = false }
ringbuffer = "0.15.0"
rmp-serde = "1.3"
roaring = "0.10.2"
rolling-file = "0.2.0"
sha3 = "0.10.5"
snap = "1.1.1"
socket2 = { version = "0.5", default-features = false }
sysinfo = { version = "0.33", default-features = false }
tracing-journald = "0.3"
tracing-logfmt = "0.3.3"
tracing-subscriber = { version = "0.3", default-features = false }
triehash = "0.8"
typenum = "1.15.0"
vergen = "9.0.4"
visibility = "0.1.1"
walkdir = "2.3.3"
vergen-git2 = "1.0.5"

[patch.crates-io]
alloy-consensus = { git = "https://github.com/Soubhik-10/alloy", branch = "bal" }
alloy-contract = { git = "https://github.com/Soubhik-10/alloy", branch = "bal" }
alloy-eips = { git = "https://github.com/Soubhik-10/alloy", branch = "bal" }
alloy-genesis = { git = "https://github.com/Soubhik-10/alloy", branch = "bal" }
alloy-json-rpc = { git = "https://github.com/Soubhik-10/alloy", branch = "bal" }
alloy-network = { git = "https://github.com/Soubhik-10/alloy", branch = "bal" }
alloy-network-primitives = { git = "https://github.com/Soubhik-10/alloy", branch = "bal" }
alloy-provider = { git = "https://github.com/Soubhik-10/alloy", branch = "bal" }
alloy-pubsub = { git = "https://github.com/Soubhik-10/alloy", branch = "bal" }
alloy-rpc-client = { git = "https://github.com/Soubhik-10/alloy", branch = "bal" }
alloy-rpc-types = { git = "https://github.com/Soubhik-10/alloy", branch = "bal" }
alloy-rpc-types-admin = { git = "https://github.com/Soubhik-10/alloy", branch = "bal" }
alloy-rpc-types-anvil = { git = "https://github.com/Soubhik-10/alloy", branch = "bal" }
alloy-rpc-types-beacon = { git = "https://github.com/Soubhik-10/alloy", branch = "bal" }
alloy-rpc-types-debug = { git = "https://github.com/Soubhik-10/alloy", branch = "bal" }
alloy-rpc-types-engine = { git = "https://github.com/Soubhik-10/alloy", branch = "bal" }
alloy-rpc-types-eth = { git = "https://github.com/Soubhik-10/alloy", branch = "bal" }
alloy-rpc-types-mev = { git = "https://github.com/Soubhik-10/alloy", branch = "bal" }
alloy-rpc-types-trace = { git = "https://github.com/Soubhik-10/alloy", branch = "bal" }
alloy-rpc-types-txpool = { git = "https://github.com/Soubhik-10/alloy", branch = "bal" }
alloy-serde = { git = "https://github.com/Soubhik-10/alloy", branch = "bal" }
alloy-signer = { git = "https://github.com/Soubhik-10/alloy", branch = "bal" }
alloy-signer-local = { git = "https://github.com/Soubhik-10/alloy", branch = "bal" }
alloy-transport = { git = "https://github.com/Soubhik-10/alloy", branch = "bal" }
alloy-transport-http = { git = "https://github.com/Soubhik-10/alloy", branch = "bal" }
alloy-transport-ipc = { git = "https://github.com/Soubhik-10/alloy", branch = "bal" }
alloy-transport-ws = { git = "https://github.com/Soubhik-10/alloy", branch = "bal" }
# alloy-hardforks = { git = "https://github.com/Rimeeeeee/hardforks", branch = "amsterdam" }

# alloy-op-hardforks = { git = "https://github.com/Rimeeeeee/hardforks", branch = "amsterdam" }
# op-alloy-consensus = { git = "https://github.com/alloy-rs/op-alloy", rev = "a79d6fc" }
# op-alloy-network = { git = "https://github.com/alloy-rs/op-alloy", rev = "a79d6fc" }
# op-alloy-rpc-types = { git = "https://github.com/alloy-rs/op-alloy", rev = "a79d6fc" }
# op-alloy-rpc-types-engine = { git = "https://github.com/alloy-rs/op-alloy", rev = "a79d6fc" }
# op-alloy-rpc-jsonrpsee = { git = "https://github.com/alloy-rs/op-alloy", rev = "a79d6fc" }
#
# revm-inspectors = { git = "https://github.com/paradigmxyz/revm-inspectors", rev = "1207e33" }
revm = { git = "https://github.com/bluealloy/revm", branch = "rakita/bal" }
alloy-evm = { git = "https://github.com/Rimeeeeee/evm", branch = "new-approach3" }
alloy-op-evm = { git = "https://github.com/Rimeeeeee/evm", branch = "new-approach3" }
revm-bytecode = { git = "https://github.com/bluealloy/revm", branch = "rakita/bal" }
revm-database = { git = "https://github.com/bluealloy/revm", branch = "rakita/bal" }
revm-state = { git = "https://github.com/bluealloy/revm", branch = "rakita/bal" }
revm-primitives = { git = "https://github.com/bluealloy/revm", branch = "rakita/bal" }
revm-interpreter = { git = "https://github.com/bluealloy/revm", branch = "rakita/bal" }
revm-inspector = { git = "https://github.com/bluealloy/revm", branch = "rakita/bal" }
revm-context = { git = "https://github.com/bluealloy/revm", branch = "rakita/bal" }
revm-context-interface = { git = "https://github.com/bluealloy/revm", branch = "rakita/bal" }
revm-database-interface = { git = "https://github.com/bluealloy/revm", branch = "rakita/bal" }
op-revm = { git = "https://github.com/bluealloy/revm", branch = "rakita/bal" }
#
# jsonrpsee = { git = "https://github.com/paradigmxyz/jsonrpsee", branch = "matt/make-rpc-service-pub" }
# jsonrpsee-core = { git = "https://github.com/paradigmxyz/jsonrpsee", branch = "matt/make-rpc-service-pub" }
# jsonrpsee-server = { git = "https://github.com/paradigmxyz/jsonrpsee", branch = "matt/make-rpc-service-pub" }
# jsonrpsee-http-client = { git = "https://github.com/paradigmxyz/jsonrpsee", branch = "matt/make-rpc-service-pub" }
# jsonrpsee-types = { git = "https://github.com/paradigmxyz/jsonrpsee", branch = "matt/make-rpc-service-pub" }

# alloy-evm = { git = "https://github.com/alloy-rs/evm", rev = "a69f0b45a6b0286e16072cb8399e02ce6ceca353" }
# alloy-op-evm = { git = "https://github.com/alloy-rs/evm", rev = "a69f0b45a6b0286e16072cb8399e02ce6ceca353" }<|MERGE_RESOLUTION|>--- conflicted
+++ resolved
@@ -475,11 +475,7 @@
 revm-state = { version = "8.0.2", default-features = false }
 revm-primitives = { version = "21.0.1", default-features = false }
 revm-interpreter = { version = "28.0.0", default-features = false }
-<<<<<<< HEAD
 revm-inspector = { version = "11.2.0", default-features = false }
-=======
-revm-inspector = { version = "11.1.2", default-features = false }
->>>>>>> cff942ed
 revm-context = { version = "10.1.2", default-features = false }
 revm-context-interface = { version = "11.1.2", default-features = false }
 revm-database-interface = { version = "8.0.3", default-features = false }
