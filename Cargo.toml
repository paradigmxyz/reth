[package]
name = "reth"
version = "0.1.0"
edition = "2021"

[workspace]
members = [
    "crate-template",
    "crates/net/p2p",
    "crates/net/rpc",
    "crates/net/rpc-api",
    "crates/net/rpc-types",
    "crates/primitives",
<<<<<<< HEAD
    "crates/net/p2p",
    "crates/transaction-pool",
=======
    "crates/stages"
>>>>>>> 10103da4
]

[dependencies]

[[bin]]
path = "bin/reth.rs"
name = "reth"<|MERGE_RESOLUTION|>--- conflicted
+++ resolved
@@ -11,12 +11,8 @@
     "crates/net/rpc-api",
     "crates/net/rpc-types",
     "crates/primitives",
-<<<<<<< HEAD
-    "crates/net/p2p",
+    "crates/stages",
     "crates/transaction-pool",
-=======
-    "crates/stages"
->>>>>>> 10103da4
 ]
 
 [dependencies]
