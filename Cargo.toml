--- conflicted
+++ resolved
@@ -366,16 +366,10 @@
     "reqwest",
 ] }
 alloy-eips = { git = "https://github.com/alloy-rs/alloy", default-features = false, rev = "14ed25d" }
-<<<<<<< HEAD
 alloy-signer = { git = "https://github.com/alloy-rs/alloy", rev = "14ed25d" , default-features = false}
 alloy-signer-wallet = { git = "https://github.com/alloy-rs/alloy", rev = "14ed25d" , default-features = false}
 alloy-network = { git = "https://github.com/alloy-rs/alloy", rev = "14ed25d", default-features = false }
 alloy-consensus = { git = "https://github.com/alloy-rs/alloy", rev = "14ed25d" , default-features = false}
-=======
-alloy-signer = { git = "https://github.com/alloy-rs/alloy", rev = "14ed25d" }
-alloy-signer-wallet = { git = "https://github.com/alloy-rs/alloy", rev = "14ed25d" }
-alloy-network = { git = "https://github.com/alloy-rs/alloy", rev = "14ed25d" }
-alloy-consensus = { git = "https://github.com/alloy-rs/alloy", rev = "14ed25d" }
 alloy-transport = { git = "https://github.com/alloy-rs/alloy", rev = "14ed25d" }
 alloy-transport-http = { git = "https://github.com/alloy-rs/alloy", rev = "14ed25d", features = ["reqwest-rustls-tls"], default-features = false }
 alloy-transport-ws = { git = "https://github.com/alloy-rs/alloy", rev = "14ed25d" }
@@ -383,7 +377,6 @@
 alloy-pubsub = { git = "https://github.com/alloy-rs/alloy", rev = "14ed25d" }
 alloy-json-rpc = { git = "https://github.com/alloy-rs/alloy", rev = "14ed25d" }
 alloy-rpc-client = { git = "https://github.com/alloy-rs/alloy", rev = "14ed25d" }
->>>>>>> 46c8255f
 
 # misc
 auto_impl = "1"
