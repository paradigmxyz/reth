--- conflicted
+++ resolved
@@ -485,13 +485,8 @@
 alloy-chains = { version = "0.2.5", default-features = false }
 alloy-dyn-abi = "1.4.1"
 alloy-eip2124 = { version = "0.2.0", default-features = false }
-<<<<<<< HEAD
 alloy-evm = { version = "0.22.0", default-features = false }
-alloy-primitives = { version = "1.3.1", default-features = false, features = ["map-foldhash"] }
-=======
-alloy-evm = { version = "0.21.2", default-features = false }
 alloy-primitives = { version = "1.4.1", default-features = false, features = ["map-foldhash"] }
->>>>>>> 1b952def
 alloy-rlp = { version = "0.3.10", default-features = false, features = ["core-net"] }
 alloy-sol-macro = "1.4.1"
 alloy-sol-types = { version = "1.4.1", default-features = false }
