[workspace.package]
version = "1.9.3"
edition = "2024"
rust-version = "1.88"
license = "MIT OR Apache-2.0"
homepage = "https://paradigmxyz.github.io/reth"
repository = "https://github.com/paradigmxyz/reth"
exclude = [".github/"]

[workspace]
members = [
    "bin/reth-bench/",
    "bin/reth-bench-compare/",
    "bin/reth/",
    "crates/storage/rpc-provider/",
    "crates/chain-state/",
    "crates/chainspec/",
    "crates/cli/cli/",
    "crates/cli/commands/",
    "crates/cli/runner/",
    "crates/cli/util/",
    "crates/config/",
    "crates/consensus/common/",
    "crates/consensus/consensus/",
    "crates/consensus/debug-client/",
    "crates/e2e-test-utils/",
    "crates/engine/invalid-block-hooks/",
    "crates/engine/local",
    "crates/engine/primitives/",
    "crates/engine/service",
    "crates/engine/tree/",
    "crates/engine/util/",
    "crates/era",
    "crates/era-downloader",
    "crates/era-utils",
    "crates/errors/",
    "crates/ethereum/hardforks/",
    "crates/ethereum/cli/",
    "crates/ethereum/consensus/",
    "crates/ethereum/engine-primitives/",
    "crates/ethereum/evm",
    "crates/ethereum/node",
    "crates/ethereum/payload/",
    "crates/ethereum/primitives/",
    "crates/ethereum/reth/",
    "crates/etl/",
    "crates/evm/evm",
    "crates/evm/execution-errors",
    "crates/evm/execution-types",
    "crates/exex/exex/",
    "crates/exex/test-utils/",
    "crates/exex/types/",
    "crates/metrics/",
    "crates/net/banlist/",
    "crates/net/discv4/",
    "crates/net/discv5/",
    "crates/net/dns/",
    "crates/net/downloaders/",
    "crates/net/ecies/",
    "crates/net/eth-wire-types",
    "crates/net/eth-wire/",
    "crates/net/nat/",
    "crates/net/network-api/",
    "crates/net/network-types/",
    "crates/net/network/",
    "crates/net/p2p/",
    "crates/net/peers/",
    "crates/node/api/",
    "crates/node/builder/",
    "crates/node/core/",
    "crates/node/ethstats",
    "crates/node/events/",
    "crates/node/metrics",
    "crates/node/types",
    "crates/optimism/bin",
    "crates/optimism/chainspec",
    "crates/optimism/cli",
    "crates/optimism/consensus",
    "crates/optimism/evm/",
    "crates/optimism/flashblocks/",
    "crates/optimism/hardforks/",
    "crates/optimism/node/",
    "crates/optimism/payload/",
    "crates/optimism/primitives/",
    "crates/optimism/reth/",
    "crates/optimism/rpc/",
    "crates/optimism/storage",
    "crates/optimism/txpool/",
    "crates/payload/basic/",
    "crates/payload/builder/",
    "crates/payload/builder-primitives/",
    "crates/payload/primitives/",
    "crates/payload/validator/",
    "crates/payload/util/",
    "crates/primitives-traits/",
    "crates/primitives/",
    "crates/prune/db",
    "crates/prune/prune",
    "crates/prune/types",
    "crates/ress/protocol",
    "crates/ress/provider",
    "crates/revm/",
    "crates/rpc/ipc/",
    "crates/rpc/rpc-api/",
    "crates/rpc/rpc-builder/",
    "crates/rpc/rpc-engine-api/",
    "crates/rpc/rpc-eth-api/",
    "crates/rpc/rpc-eth-types/",
    "crates/rpc/rpc-layer",
    "crates/rpc/rpc-server-types/",
    "crates/rpc/rpc-testing-util/",
    "crates/rpc/rpc-e2e-tests/",
    "crates/rpc/rpc-convert/",
    "crates/rpc/rpc/",
    "crates/stages/api/",
    "crates/stages/stages/",
    "crates/stages/types/",
    "crates/stateless",
    "crates/static-file/static-file",
    "crates/static-file/types/",
    "crates/storage/codecs/",
    "crates/storage/codecs/derive/",
    "crates/storage/db-api/",
    "crates/storage/db-common",
    "crates/storage/db-models/",
    "crates/storage/db/",
    "crates/storage/errors/",
    "crates/storage/libmdbx-rs/",
    "crates/storage/libmdbx-rs/mdbx-sys/",
    "crates/storage/nippy-jar/",
    "crates/storage/provider/",
    "crates/storage/storage-api/",
    "crates/storage/zstd-compressors/",
    "crates/tasks/",
    "crates/tokio-util/",
    "crates/tracing/",
    "crates/transaction-pool/",
    "crates/trie/common",
    "crates/trie/db",
    "crates/trie/parallel/",
    "crates/trie/sparse",
    "crates/trie/sparse-parallel/",
    "crates/trie/trie",
    "examples/beacon-api-sidecar-fetcher/",
    "examples/beacon-api-sse/",
    "examples/bsc-p2p",
    "examples/custom-dev-node/",
    "examples/custom-node/",
    "examples/custom-engine-types/",
    "examples/custom-evm/",
    "examples/custom-hardforks/",
    "examples/custom-inspector/",
    "examples/custom-node-components/",
    "examples/custom-payload-builder/",
    "examples/custom-rlpx-subprotocol",
    "examples/custom-rpc-middleware",
    "examples/custom-node",
    "examples/db-access",
    "examples/engine-api-access",
    "examples/exex-hello-world",
    "examples/exex-subscription",
    "examples/exex-test",
    "examples/full-contract-state",
    "examples/manual-p2p/",
    "examples/network-txpool/",
    "examples/network/",
    "examples/network-proxy/",
    "examples/node-builder-api/",
    "examples/node-custom-rpc/",
    "examples/node-event-hooks/",
    "examples/op-db-access/",
    "examples/polygon-p2p/",
    "examples/rpc-db/",
    "examples/precompile-cache/",
    "examples/txpool-tracing/",
    "examples/custom-beacon-withdrawals",
    "testing/ef-tests/",
    "testing/testing-utils",
    "testing/runner",
    "crates/tracing-otlp",
]
default-members = ["bin/reth"]
exclude = ["docs/cli"]

# Explicitly set the resolver to version 2, which is the default for packages with edition >= 2021
# https://doc.rust-lang.org/edition-guide/rust-2021/default-cargo-resolver.html
resolver = "2"

[workspace.lints]
rust.missing_debug_implementations = "warn"
rust.missing_docs = "warn"
rust.rust_2018_idioms = { level = "deny", priority = -1 }
rust.unreachable_pub = "warn"
rust.unused_must_use = "deny"
rust.rust_2024_incompatible_pat = "warn"
rustdoc.all = "warn"
# rust.unnameable-types = "warn"

[workspace.lints.clippy]
# These are some of clippy's nursery (i.e., experimental) lints that we like.
# By default, nursery lints are allowed. Some of the lints below have made good
# suggestions which we fixed. The others didn't have any findings, so we can
# assume they don't have that many false positives. Let's enable them to
# prevent future problems.
borrow_as_ptr = "warn"
branches_sharing_code = "warn"
clear_with_drain = "warn"
cloned_instead_of_copied = "warn"
collection_is_never_read = "warn"
dbg_macro = "warn"
derive_partial_eq_without_eq = "warn"
doc_markdown = "warn"
empty_line_after_doc_comments = "warn"
empty_line_after_outer_attr = "warn"
enum_glob_use = "warn"
equatable_if_let = "warn"
explicit_into_iter_loop = "warn"
explicit_iter_loop = "warn"
flat_map_option = "warn"
from_iter_instead_of_collect = "warn"
if_not_else = "warn"
if_then_some_else_none = "warn"
implicit_clone = "warn"
imprecise_flops = "warn"
iter_on_empty_collections = "warn"
iter_on_single_items = "warn"
iter_with_drain = "warn"
iter_without_into_iter = "warn"
large_stack_frames = "warn"
manual_assert = "warn"
manual_clamp = "warn"
manual_is_variant_and = "warn"
manual_string_new = "warn"
match_same_arms = "warn"
missing-const-for-fn = "warn"
mutex_integer = "warn"
naive_bytecount = "warn"
needless_bitwise_bool = "warn"
needless_continue = "warn"
needless_for_each = "warn"
needless_pass_by_ref_mut = "warn"
nonstandard_macro_braces = "warn"
option_as_ref_cloned = "warn"
or_fun_call = "warn"
path_buf_push_overwrite = "warn"
read_zero_byte_vec = "warn"
result_large_err = "allow"
redundant_clone = "warn"
redundant_else = "warn"
single_char_pattern = "warn"
string_lit_as_bytes = "warn"
string_lit_chars_any = "warn"
suboptimal_flops = "warn"
suspicious_operation_groupings = "warn"
trailing_empty_array = "warn"
trait_duplication_in_bounds = "warn"
transmute_undefined_repr = "warn"
trivial_regex = "warn"
tuple_array_conversions = "warn"
type_repetition_in_bounds = "warn"
uninhabited_references = "warn"
unnecessary_self_imports = "warn"
unnecessary_struct_initialization = "warn"
unnested_or_patterns = "warn"
unused_peekable = "warn"
unused_rounding = "warn"
use_self = "warn"
useless_let_if_seq = "warn"
while_float = "warn"
zero_sized_map_values = "warn"

# These are nursery lints which have findings. Allow them for now. Some are not
# quite mature enough for use in our codebase and some we don't really want.
# Explicitly listing should make it easier to fix in the future.
as_ptr_cast_mut = "allow"
cognitive_complexity = "allow"
debug_assert_with_mut_call = "allow"
fallible_impl_from = "allow"
future_not_send = "allow"
needless_collect = "allow"
non_send_fields_in_send_ty = "allow"
redundant_pub_crate = "allow"
significant_drop_in_scrutinee = "allow"
significant_drop_tightening = "allow"
too_long_first_doc_paragraph = "allow"

# Speed up compilation time for dev builds by reducing emitted debug info.
# NOTE: Debuggers may provide less useful information with this setting.
# Uncomment this section if you're using a debugger.
[profile.dev]
# https://davidlattimore.github.io/posts/2024/02/04/speeding-up-the-rust-edit-build-run-cycle.html
debug = "line-tables-only"
split-debuginfo = "unpacked"

# Speed up tests.
[profile.dev.package]
proptest.opt-level = 3
rand_chacha.opt-level = 3
rand_xorshift.opt-level = 3
unarray.opt-level = 3

# Meant for testing - all optimizations, but with debug assertions and overflow checks.
[profile.hivetests]
inherits = "test"
opt-level = 3
lto = "thin"

[profile.release]
opt-level = 3
lto = "thin"
debug = "none"
strip = "symbols"
panic = "unwind"
codegen-units = 16

# Use the `--profile profiling` flag to show symbols in release mode.
# e.g. `cargo build --profile profiling`
[profile.profiling]
inherits = "release"
debug = "full"
strip = "none"

# Include debug info in benchmarks too.
[profile.bench]
inherits = "profiling"

[profile.maxperf]
inherits = "release"
lto = "fat"
codegen-units = 1

[profile.reproducible]
inherits = "release"
panic = "abort"
codegen-units = 1
incremental = false

[workspace.dependencies]
# reth
op-reth = { path = "crates/optimism/bin" }
reth = { path = "bin/reth" }
reth-storage-rpc-provider = { path = "crates/storage/rpc-provider" }
reth-basic-payload-builder = { path = "crates/payload/basic" }
reth-bench = { path = "bin/reth-bench" }
reth-bench-compare = { path = "bin/reth-bench-compare" }
reth-chain-state = { path = "crates/chain-state" }
reth-chainspec = { path = "crates/chainspec", default-features = false }
reth-cli = { path = "crates/cli/cli" }
reth-cli-commands = { path = "crates/cli/commands" }
reth-cli-runner = { path = "crates/cli/runner" }
reth-cli-util = { path = "crates/cli/util" }
reth-codecs = { path = "crates/storage/codecs" }
reth-codecs-derive = { path = "crates/storage/codecs/derive" }
reth-config = { path = "crates/config", default-features = false }
reth-consensus = { path = "crates/consensus/consensus", default-features = false }
reth-consensus-common = { path = "crates/consensus/common", default-features = false }
reth-consensus-debug-client = { path = "crates/consensus/debug-client" }
reth-db = { path = "crates/storage/db", default-features = false }
reth-db-api = { path = "crates/storage/db-api" }
reth-db-common = { path = "crates/storage/db-common" }
reth-db-models = { path = "crates/storage/db-models", default-features = false }
reth-discv4 = { path = "crates/net/discv4" }
reth-discv5 = { path = "crates/net/discv5" }
reth-dns-discovery = { path = "crates/net/dns" }
reth-downloaders = { path = "crates/net/downloaders" }
reth-e2e-test-utils = { path = "crates/e2e-test-utils" }
reth-ecies = { path = "crates/net/ecies" }
reth-engine-local = { path = "crates/engine/local" }
reth-engine-primitives = { path = "crates/engine/primitives", default-features = false }
reth-engine-tree = { path = "crates/engine/tree" }
reth-engine-service = { path = "crates/engine/service" }
reth-engine-util = { path = "crates/engine/util" }
reth-era = { path = "crates/era" }
reth-era-downloader = { path = "crates/era-downloader" }
reth-era-utils = { path = "crates/era-utils" }
reth-errors = { path = "crates/errors" }
reth-eth-wire = { path = "crates/net/eth-wire" }
reth-eth-wire-types = { path = "crates/net/eth-wire-types" }
reth-ethereum-payload-builder = { path = "crates/ethereum/payload" }
reth-ethereum-cli = { path = "crates/ethereum/cli", default-features = false }
reth-ethereum-consensus = { path = "crates/ethereum/consensus", default-features = false }
reth-ethereum-engine-primitives = { path = "crates/ethereum/engine-primitives", default-features = false }
reth-ethereum-forks = { path = "crates/ethereum/hardforks", default-features = false }
reth-ethereum-primitives = { path = "crates/ethereum/primitives", default-features = false }
reth-ethereum = { path = "crates/ethereum/reth" }
reth-etl = { path = "crates/etl" }
reth-evm = { path = "crates/evm/evm", default-features = false }
reth-evm-ethereum = { path = "crates/ethereum/evm", default-features = false }
reth-optimism-evm = { path = "crates/optimism/evm", default-features = false }
reth-execution-errors = { path = "crates/evm/execution-errors", default-features = false }
reth-execution-types = { path = "crates/evm/execution-types", default-features = false }
reth-exex = { path = "crates/exex/exex" }
reth-exex-test-utils = { path = "crates/exex/test-utils" }
reth-exex-types = { path = "crates/exex/types" }
reth-fs-util = { path = "crates/fs-util" }
reth-invalid-block-hooks = { path = "crates/engine/invalid-block-hooks" }
reth-ipc = { path = "crates/rpc/ipc" }
reth-libmdbx = { path = "crates/storage/libmdbx-rs" }
reth-mdbx-sys = { path = "crates/storage/libmdbx-rs/mdbx-sys" }
reth-metrics = { path = "crates/metrics" }
reth-net-banlist = { path = "crates/net/banlist" }
reth-net-nat = { path = "crates/net/nat" }
reth-network = { path = "crates/net/network" }
reth-network-api = { path = "crates/net/network-api" }
reth-network-p2p = { path = "crates/net/p2p" }
reth-network-peers = { path = "crates/net/peers", default-features = false }
reth-network-types = { path = "crates/net/network-types" }
reth-nippy-jar = { path = "crates/storage/nippy-jar" }
reth-node-api = { path = "crates/node/api" }
reth-node-builder = { path = "crates/node/builder" }
reth-node-core = { path = "crates/node/core" }
reth-node-ethereum = { path = "crates/ethereum/node" }
reth-node-ethstats = { path = "crates/node/ethstats" }
reth-node-events = { path = "crates/node/events" }
reth-node-metrics = { path = "crates/node/metrics" }
reth-optimism-node = { path = "crates/optimism/node" }
reth-node-types = { path = "crates/node/types" }
reth-op = { path = "crates/optimism/reth", default-features = false }
reth-optimism-chainspec = { path = "crates/optimism/chainspec", default-features = false }
reth-optimism-cli = { path = "crates/optimism/cli", default-features = false }
reth-optimism-consensus = { path = "crates/optimism/consensus", default-features = false }
reth-optimism-forks = { path = "crates/optimism/hardforks", default-features = false }
reth-optimism-payload-builder = { path = "crates/optimism/payload" }
reth-optimism-primitives = { path = "crates/optimism/primitives", default-features = false }
reth-optimism-rpc = { path = "crates/optimism/rpc" }
reth-optimism-storage = { path = "crates/optimism/storage" }
reth-optimism-txpool = { path = "crates/optimism/txpool" }
reth-payload-builder = { path = "crates/payload/builder" }
reth-payload-builder-primitives = { path = "crates/payload/builder-primitives" }
reth-payload-primitives = { path = "crates/payload/primitives" }
reth-payload-validator = { path = "crates/payload/validator" }
reth-payload-util = { path = "crates/payload/util" }
reth-primitives = { path = "crates/primitives", default-features = false }
reth-primitives-traits = { path = "crates/primitives-traits", default-features = false }
reth-provider = { path = "crates/storage/provider" }
reth-prune = { path = "crates/prune/prune" }
reth-prune-types = { path = "crates/prune/types", default-features = false }
reth-revm = { path = "crates/revm", default-features = false }
reth-rpc = { path = "crates/rpc/rpc" }
reth-rpc-api = { path = "crates/rpc/rpc-api" }
reth-rpc-api-testing-util = { path = "crates/rpc/rpc-testing-util" }
reth-rpc-builder = { path = "crates/rpc/rpc-builder" }
reth-rpc-e2e-tests = { path = "crates/rpc/rpc-e2e-tests" }
reth-rpc-engine-api = { path = "crates/rpc/rpc-engine-api" }
reth-rpc-eth-api = { path = "crates/rpc/rpc-eth-api" }
reth-rpc-eth-types = { path = "crates/rpc/rpc-eth-types", default-features = false }
reth-rpc-layer = { path = "crates/rpc/rpc-layer" }
reth-optimism-flashblocks = { path = "crates/optimism/flashblocks" }
reth-rpc-server-types = { path = "crates/rpc/rpc-server-types" }
reth-rpc-convert = { path = "crates/rpc/rpc-convert" }
reth-stages = { path = "crates/stages/stages" }
reth-stages-api = { path = "crates/stages/api" }
reth-stages-types = { path = "crates/stages/types", default-features = false }
reth-stateless = { path = "crates/stateless", default-features = false }
reth-static-file = { path = "crates/static-file/static-file" }
reth-static-file-types = { path = "crates/static-file/types", default-features = false }
reth-storage-api = { path = "crates/storage/storage-api", default-features = false }
reth-storage-errors = { path = "crates/storage/errors", default-features = false }
reth-tasks = { path = "crates/tasks" }
reth-testing-utils = { path = "testing/testing-utils" }
reth-tokio-util = { path = "crates/tokio-util" }
reth-tracing = { path = "crates/tracing", default-features = false }
reth-tracing-otlp = { path = "crates/tracing-otlp" }
reth-transaction-pool = { path = "crates/transaction-pool" }
reth-trie = { path = "crates/trie/trie" }
reth-trie-common = { path = "crates/trie/common", default-features = false }
reth-trie-db = { path = "crates/trie/db" }
reth-trie-parallel = { path = "crates/trie/parallel" }
reth-trie-sparse = { path = "crates/trie/sparse", default-features = false }
reth-trie-sparse-parallel = { path = "crates/trie/sparse-parallel" }
reth-zstd-compressors = { path = "crates/storage/zstd-compressors", default-features = false }
reth-ress-protocol = { path = "crates/ress/protocol" }
reth-ress-provider = { path = "crates/ress/provider" }

# revm
revm = { version = "33.1.0", default-features = false }
revm-bytecode = { version = "7.1.1", default-features = false }
revm-database = { version = "9.0.5", default-features = false }
revm-state = { version = "8.1.1", default-features = false }
revm-primitives = { version = "21.0.2", default-features = false }
revm-interpreter = { version = "31.1.0", default-features = false }
revm-database-interface = { version = "8.0.5", default-features = false }
op-revm = { version = "14.1.0", default-features = false }
revm-inspectors = "0.33.2"

# eth
alloy-chains = { version = "0.2.5", default-features = false }
alloy-dyn-abi = "1.4.1"
alloy-eip2124 = { version = "0.2.0", default-features = false }
alloy-eip7928 = { version = "0.1.0" }
alloy-evm = { version = "0.25.1", default-features = false }
alloy-primitives = { version = "1.5.0", default-features = false, features = ["map-foldhash"] }
alloy-rlp = { version = "0.3.10", default-features = false, features = ["core-net"] }
alloy-sol-macro = "1.5.0"
alloy-sol-types = { version = "1.5.0", default-features = false }
alloy-trie = { version = "0.9.1", default-features = false }

alloy-hardforks = "0.4.5"

alloy-consensus = { version = "1.1.3", default-features = false }
alloy-contract = { version = "1.1.3", default-features = false }
alloy-eips = { version = "1.1.3", default-features = false }
alloy-genesis = { version = "1.1.3", default-features = false }
alloy-json-rpc = { version = "1.1.3", default-features = false }
alloy-network = { version = "1.1.3", default-features = false }
alloy-network-primitives = { version = "1.1.3", default-features = false }
alloy-provider = { version = "1.1.3", features = ["reqwest", "debug-api"], default-features = false }
alloy-pubsub = { version = "1.1.3", default-features = false }
alloy-rpc-client = { version = "1.1.3", default-features = false }
alloy-rpc-types = { version = "1.1.3", features = ["eth"], default-features = false }
alloy-rpc-types-admin = { version = "1.1.3", default-features = false }
alloy-rpc-types-anvil = { version = "1.1.3", default-features = false }
alloy-rpc-types-beacon = { version = "1.1.3", default-features = false }
alloy-rpc-types-debug = { version = "1.1.3", default-features = false }
alloy-rpc-types-engine = { version = "1.1.3", default-features = false }
alloy-rpc-types-eth = { version = "1.1.3", default-features = false }
alloy-rpc-types-mev = { version = "1.1.3", default-features = false }
alloy-rpc-types-trace = { version = "1.1.3", default-features = false }
alloy-rpc-types-txpool = { version = "1.1.3", default-features = false }
alloy-serde = { version = "1.1.3", default-features = false }
alloy-signer = { version = "1.1.3", default-features = false }
alloy-signer-local = { version = "1.1.3", default-features = false }
alloy-transport = { version = "1.1.3" }
alloy-transport-http = { version = "1.1.3", features = ["reqwest-rustls-tls"], default-features = false }
alloy-transport-ipc = { version = "1.1.3", default-features = false }
alloy-transport-ws = { version = "1.1.3", default-features = false }

# op
alloy-op-evm = { version = "0.25.0", default-features = false }
alloy-op-hardforks = "0.4.4"
op-alloy-rpc-types = { version = "0.23.1", default-features = false }
op-alloy-rpc-types-engine = { version = "0.23.1", default-features = false }
op-alloy-network = { version = "0.23.1", default-features = false }
op-alloy-consensus = { version = "0.23.1", default-features = false }
op-alloy-rpc-jsonrpsee = { version = "0.23.1", default-features = false }
op-alloy-flz = { version = "0.13.1", default-features = false }

# misc
either = { version = "1.15.0", default-features = false }
arrayvec = { version = "0.7.6", default-features = false }
aquamarine = "0.6"
auto_impl = "1"
backon = { version = "1.2", default-features = false, features = ["std-blocking-sleep", "tokio-sleep"] }
bincode = "1.3"
bitflags = "2.4"
boyer-moore-magiclen = "0.2.16"
bytes = { version = "1.5", default-features = false }
brotli = "8"
cfg-if = "1.0"
clap = "4"
dashmap = "6.0"
derive_more = { version = "2", default-features = false, features = ["full"] }
dirs-next = "2.0.0"
dyn-clone = "1.0.17"
eyre = "0.6"
fdlimit = "0.3.0"
humantime = "2.1"
humantime-serde = "1.1"
itertools = { version = "0.14", default-features = false }
linked_hash_set = "0.1"
lz4 = "1.28.1"
modular-bitfield = "0.11.2"
notify = { version = "8.0.0", default-features = false, features = ["macos_fsevent"] }
nybbles = { version = "0.4.2", default-features = false }
once_cell = { version = "1.19", default-features = false, features = ["critical-section"] }
parking_lot = "0.12"
paste = "1.0"
rand = "0.9"
rayon = "1.7"
rustc-hash = { version = "2.0", default-features = false }
schnellru = "0.2"
serde = { version = "1.0", default-features = false }
serde_json = { version = "1.0", default-features = false, features = ["alloc"] }
serde_with = { version = "3", default-features = false, features = ["macros"] }
sha2 = { version = "0.10", default-features = false }
shellexpand = "3.0.0"
shlex = "1.3"
smallvec = "1"
strum = { version = "0.27", default-features = false }
strum_macros = "0.27"
syn = "2.0"
thiserror = { version = "2.0.0", default-features = false }
tar = "0.4.44"
tracing = { version = "0.1.0", default-features = false }
tracing-appender = "0.2"
url = { version = "2.3", default-features = false }
zstd = "0.13"
byteorder = "1"
mini-moka = "0.10"
<<<<<<< HEAD
fixed-cache = "0.1.1"
=======
moka = "0.12"
>>>>>>> 30162c53
tar-no-std = { version = "0.3.2", default-features = false }
miniz_oxide = { version = "0.8.4", default-features = false }
chrono = "0.4.41"

# metrics
metrics = "0.24.0"
metrics-derive = "0.1"
metrics-exporter-prometheus = { version = "0.16.0", default-features = false }
metrics-process = "2.1.0"
metrics-util = { default-features = false, version = "0.19.0" }

# proc-macros
proc-macro2 = "1.0"
quote = "1.0"

# tokio
tokio = { version = "1.44.2", default-features = false }
tokio-stream = "0.1.11"
tokio-tungstenite = "0.26.2"
tokio-util = { version = "0.7.4", features = ["codec"] }

# async
async-compression = { version = "0.4", default-features = false }
async-stream = "0.3"
async-trait = "0.1.68"
futures = "0.3"
futures-core = "0.3"
futures-util = { version = "0.3", default-features = false }
hyper = "1.3"
hyper-util = "0.1.5"
pin-project = "1.0.12"
reqwest = { version = "0.12", default-features = false }
tracing-futures = "0.2"
tower = "0.5"
tower-http = "0.6"

# p2p
discv5 = "0.10"
if-addrs = "0.14"

# rpc
jsonrpsee = "0.26.0"
jsonrpsee-core = "0.26.0"
jsonrpsee-server = "0.26.0"
jsonrpsee-http-client = "0.26.0"
jsonrpsee-types = "0.26.0"

# http
http = "1.0"
http-body = "1.0"
http-body-util = "0.1.2"
jsonwebtoken = "9"
proptest-arbitrary-interop = "0.1.0"

# crypto
enr = { version = "0.13", default-features = false }
k256 = { version = "0.13", default-features = false, features = ["ecdsa"] }
secp256k1 = { version = "0.30", default-features = false, features = ["global-context", "recovery"] }
# rand 8 for secp256k1
rand_08 = { package = "rand", version = "0.8" }

# for eip-4844
c-kzg = "2.1.5"

# config
toml = "0.8"

# rocksdb
rocksdb = { version = "0.24" }

# otlp obs
opentelemetry_sdk = "0.31"
opentelemetry = "0.31"
opentelemetry-otlp = "0.31"
opentelemetry-semantic-conventions = "0.31"
tracing-opentelemetry = "0.32"

# misc-testing
arbitrary = "1.3"
assert_matches = "1.5.0"
criterion = { package = "codspeed-criterion-compat", version = "2.7" }
insta = "1.41"
proptest = "1.7"
proptest-derive = "0.5"
similar-asserts = { version = "1.5.0", features = ["serde"] }
tempfile = "3.20"
test-fuzz = "7"
rstest = "0.24.0"
test-case = "3"

# ssz encoding
ethereum_ssz = "0.9.0"
ethereum_ssz_derive = "0.9.0"

# allocators
tikv-jemalloc-ctl = "0.6"
tikv-jemallocator = "0.6"
tracy-client = "0.18.0"
snmalloc-rs = { version = "0.3.7", features = ["build_cc"] }

aes = "0.8.1"
ahash = "0.8"
anyhow = "1.0"
bindgen = { version = "0.71", default-features = false }
block-padding = "0.3.2"
cc = "=1.2.15"
cipher = "0.4.3"
comfy-table = "7.0"
concat-kdf = "0.1.0"
crossbeam-channel = "0.5.13"
crossterm = "0.28.0"
csv = "1.3.0"
ctrlc = "3.4"
ctr = "0.9.2"
data-encoding = "2"
delegate = "0.13"
digest = "0.10.5"
hash-db = "=0.15.2"
hickory-resolver = "0.25.0"
hmac = "0.12.1"
human_bytes = "0.4.1"
indexmap = "2"
interprocess = "2.2.0"
lz4_flex = { version = "0.11", default-features = false }
memmap2 = "0.9.4"
mev-share-sse = { version = "0.5.0", default-features = false }
num-traits = "0.2.15"
page_size = "0.6.0"
parity-scale-codec = "3.2.1"
plain_hasher = "0.2"
pretty_assertions = "1.4"
ratatui = { version = "0.29", default-features = false }
ringbuffer = "0.15.0"
rmp-serde = "1.3"
roaring = "0.10.2"
rolling-file = "0.2.0"
sha3 = "0.10.5"
snap = "1.1.1"
socket2 = { version = "0.5", default-features = false }
sysinfo = { version = "0.33", default-features = false }
tracing-journald = "0.3"
tracing-logfmt = "0.3.3"
tracing-subscriber = { version = "0.3", default-features = false }
triehash = "0.8"
typenum = "1.15.0"
vergen = "9.0.4"
visibility = "0.1.1"
walkdir = "2.3.3"
vergen-git2 = "1.0.5"

# networking
ipnet = "2.11"

# [patch.crates-io]
# alloy-consensus = { git = "https://github.com/alloy-rs/alloy", rev = "3049f232fbb44d1909883e154eb38ec5962f53a3" }
# alloy-contract = { git = "https://github.com/alloy-rs/alloy", rev = "3049f232fbb44d1909883e154eb38ec5962f53a3" }
# alloy-eips = { git = "https://github.com/alloy-rs/alloy", rev = "3049f232fbb44d1909883e154eb38ec5962f53a3" }
# alloy-genesis = { git = "https://github.com/alloy-rs/alloy", rev = "3049f232fbb44d1909883e154eb38ec5962f53a3" }
# alloy-json-rpc = { git = "https://github.com/alloy-rs/alloy", rev = "3049f232fbb44d1909883e154eb38ec5962f53a3" }
# alloy-network = { git = "https://github.com/alloy-rs/alloy", rev = "3049f232fbb44d1909883e154eb38ec5962f53a3" }
# alloy-network-primitives = { git = "https://github.com/alloy-rs/alloy", rev = "3049f232fbb44d1909883e154eb38ec5962f53a3" }
# alloy-provider = { git = "https://github.com/alloy-rs/alloy", rev = "3049f232fbb44d1909883e154eb38ec5962f53a3" }
# alloy-pubsub = { git = "https://github.com/alloy-rs/alloy", rev = "3049f232fbb44d1909883e154eb38ec5962f53a3" }
# alloy-rpc-client = { git = "https://github.com/alloy-rs/alloy", rev = "3049f232fbb44d1909883e154eb38ec5962f53a3" }
# alloy-rpc-types = { git = "https://github.com/alloy-rs/alloy", rev = "3049f232fbb44d1909883e154eb38ec5962f53a3" }
# alloy-rpc-types-admin = { git = "https://github.com/alloy-rs/alloy", rev = "3049f232fbb44d1909883e154eb38ec5962f53a3" }
# alloy-rpc-types-anvil = { git = "https://github.com/alloy-rs/alloy", rev = "3049f232fbb44d1909883e154eb38ec5962f53a3" }
# alloy-rpc-types-beacon = { git = "https://github.com/alloy-rs/alloy", rev = "3049f232fbb44d1909883e154eb38ec5962f53a3" }
# alloy-rpc-types-debug = { git = "https://github.com/alloy-rs/alloy", rev = "3049f232fbb44d1909883e154eb38ec5962f53a3" }
# alloy-rpc-types-engine = { git = "https://github.com/alloy-rs/alloy", rev = "3049f232fbb44d1909883e154eb38ec5962f53a3" }
# alloy-rpc-types-eth = { git = "https://github.com/alloy-rs/alloy", rev = "3049f232fbb44d1909883e154eb38ec5962f53a3" }
# alloy-rpc-types-mev = { git = "https://github.com/alloy-rs/alloy", rev = "3049f232fbb44d1909883e154eb38ec5962f53a3" }
# alloy-rpc-types-trace = { git = "https://github.com/alloy-rs/alloy", rev = "3049f232fbb44d1909883e154eb38ec5962f53a3" }
# alloy-rpc-types-txpool = { git = "https://github.com/alloy-rs/alloy", rev = "3049f232fbb44d1909883e154eb38ec5962f53a3" }
# alloy-serde = { git = "https://github.com/alloy-rs/alloy", rev = "3049f232fbb44d1909883e154eb38ec5962f53a3" }
# alloy-signer = { git = "https://github.com/alloy-rs/alloy", rev = "3049f232fbb44d1909883e154eb38ec5962f53a3" }
# alloy-signer-local = { git = "https://github.com/alloy-rs/alloy", rev = "3049f232fbb44d1909883e154eb38ec5962f53a3" }
# alloy-transport = { git = "https://github.com/alloy-rs/alloy", rev = "3049f232fbb44d1909883e154eb38ec5962f53a3" }
# alloy-transport-http = { git = "https://github.com/alloy-rs/alloy", rev = "3049f232fbb44d1909883e154eb38ec5962f53a3" }
# alloy-transport-ipc = { git = "https://github.com/alloy-rs/alloy", rev = "3049f232fbb44d1909883e154eb38ec5962f53a3" }
# alloy-transport-ws = { git = "https://github.com/alloy-rs/alloy", rev = "3049f232fbb44d1909883e154eb38ec5962f53a3" }

# op-alloy-consensus = { git = "https://github.com/alloy-rs/op-alloy", rev = "a79d6fc" }
# op-alloy-network = { git = "https://github.com/alloy-rs/op-alloy", rev = "a79d6fc" }
# op-alloy-rpc-types = { git = "https://github.com/alloy-rs/op-alloy", rev = "a79d6fc" }
# op-alloy-rpc-types-engine = { git = "https://github.com/alloy-rs/op-alloy", rev = "a79d6fc" }
# op-alloy-rpc-jsonrpsee = { git = "https://github.com/alloy-rs/op-alloy", rev = "a79d6fc" }
#
# revm-inspectors = { git = "https://github.com/paradigmxyz/revm-inspectors", rev = "1207e33" }
#
# jsonrpsee = { git = "https://github.com/paradigmxyz/jsonrpsee", branch = "matt/make-rpc-service-pub" }
# jsonrpsee-core = { git = "https://github.com/paradigmxyz/jsonrpsee", branch = "matt/make-rpc-service-pub" }
# jsonrpsee-server = { git = "https://github.com/paradigmxyz/jsonrpsee", branch = "matt/make-rpc-service-pub" }
# jsonrpsee-http-client = { git = "https://github.com/paradigmxyz/jsonrpsee", branch = "matt/make-rpc-service-pub" }
# jsonrpsee-types = { git = "https://github.com/paradigmxyz/jsonrpsee", branch = "matt/make-rpc-service-pub" }

# alloy-evm = { git = "https://github.com/alloy-rs/evm", rev = "a69f0b45a6b0286e16072cb8399e02ce6ceca353" }
# alloy-op-evm = { git = "https://github.com/alloy-rs/evm", rev = "a69f0b45a6b0286e16072cb8399e02ce6ceca353" }<|MERGE_RESOLUTION|>--- conflicted
+++ resolved
@@ -587,11 +587,8 @@
 zstd = "0.13"
 byteorder = "1"
 mini-moka = "0.10"
-<<<<<<< HEAD
 fixed-cache = "0.1.1"
-=======
 moka = "0.12"
->>>>>>> 30162c53
 tar-no-std = { version = "0.3.2", default-features = false }
 miniz_oxide = { version = "0.8.4", default-features = false }
 chrono = "0.4.41"
