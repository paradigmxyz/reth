--- conflicted
+++ resolved
@@ -482,37 +482,6 @@
 alloy-sol-types = { version = "1.3.1", default-features = false }
 alloy-trie = { version = "0.9.1", default-features = false }
 
-<<<<<<< HEAD
-alloy-hardforks = "0.2.7"
-
-alloy-consensus = { version = "1.0.25", default-features = false }
-alloy-contract = { version = "1.0.25", default-features = false }
-alloy-eips = { version = "1.0.25", default-features = false }
-alloy-genesis = { version = "1.0.25", default-features = false }
-alloy-json-rpc = { version = "1.0.25", default-features = false }
-alloy-network = { version = "1.0.25", default-features = false }
-alloy-network-primitives = { version = "1.0.25", default-features = false }
-alloy-provider = { version = "1.0.25", features = ["reqwest"], default-features = false }
-alloy-pubsub = { version = "1.0.25", default-features = false }
-alloy-rpc-client = { version = "1.0.25", default-features = false }
-alloy-rpc-types = { version = "1.0.25", features = ["eth"], default-features = false }
-alloy-rpc-types-admin = { version = "1.0.25", default-features = false }
-alloy-rpc-types-anvil = { version = "1.0.25", default-features = false }
-alloy-rpc-types-beacon = { version = "1.0.25", default-features = false }
-alloy-rpc-types-debug = { version = "1.0.25", default-features = false }
-alloy-rpc-types-engine = { version = "1.0.25", default-features = false }
-alloy-rpc-types-eth = { version = "1.0.25", default-features = false }
-alloy-rpc-types-mev = { version = "1.0.25", default-features = false }
-alloy-rpc-types-trace = { version = "1.0.25", default-features = false }
-alloy-rpc-types-txpool = { version = "1.0.25", default-features = false }
-alloy-serde = { version = "1.0.25", default-features = false }
-alloy-signer = { version = "1.0.25", default-features = false }
-alloy-signer-local = { version = "1.0.25", default-features = false }
-alloy-transport = { version = "1.0.25" }
-alloy-transport-http = { version = "1.0.25", features = ["reqwest-rustls-tls"], default-features = false }
-alloy-transport-ipc = { version = "1.0.25", default-features = false }
-alloy-transport-ws = { version = "1.0.25", default-features = false }
-=======
 alloy-hardforks = "0.3.0"
 
 alloy-consensus = { version = "1.0.27", default-features = false }
@@ -542,7 +511,6 @@
 alloy-transport-http = { version = "1.0.27", features = ["reqwest-rustls-tls"], default-features = false }
 alloy-transport-ipc = { version = "1.0.27", default-features = false }
 alloy-transport-ws = { version = "1.0.27", default-features = false }
->>>>>>> 3d8033a0
 
 # op
 alloy-op-evm = { version = "0.20.1", default-features = false }
