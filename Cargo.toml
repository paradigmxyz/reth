--- conflicted
+++ resolved
@@ -732,7 +732,6 @@
 walkdir = "2.3.3"
 vergen-git2 = "1.0.5"
 
-<<<<<<< HEAD
 [patch.crates-io]
 alloy-consensus = { git = "https://github.com/pellekrab/alloy", branch = "focil" }
 alloy-contract = { git = "https://github.com/pellekrab/alloy", branch = "focil" }
@@ -765,12 +764,9 @@
 alloy-op-hardforks = { git = "https://github.com/PelleKrab/hardforks.git", branch = "focil" }
 alloy-evm = { git = "https://github.com/PelleKrab/evm.git", branch = "focil" }
 
-=======
 # networking
 ipnet = "2.11"
 
-# [patch.crates-io]
->>>>>>> 86213089
 # alloy-consensus = { git = "https://github.com/alloy-rs/alloy", rev = "3049f232fbb44d1909883e154eb38ec5962f53a3" }
 # alloy-contract = { git = "https://github.com/alloy-rs/alloy", rev = "3049f232fbb44d1909883e154eb38ec5962f53a3" }
 # alloy-eips = { git = "https://github.com/alloy-rs/alloy", rev = "3049f232fbb44d1909883e154eb38ec5962f53a3" }
