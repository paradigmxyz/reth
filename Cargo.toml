--- conflicted
+++ resolved
@@ -376,11 +376,11 @@
 reth-errors = { path = "crates/errors" }
 reth-eth-wire = { path = "crates/net/eth-wire" }
 reth-eth-wire-types = { path = "crates/net/eth-wire-types" }
-reth-ethereum-payload-builder = { path = "crates/ethereum/payload" }
 reth-ethereum-cli = { path = "crates/ethereum/cli", default-features = false }
 reth-ethereum-consensus = { path = "crates/ethereum/consensus", default-features = false }
 reth-ethereum-engine-primitives = { path = "crates/ethereum/engine-primitives", default-features = false }
 reth-ethereum-forks = { path = "crates/ethereum/hardforks", default-features = false }
+reth-ethereum-payload-builder = { path = "crates/ethereum/payload" }
 reth-ethereum-primitives = { path = "crates/ethereum/primitives", default-features = false }
 reth-ethereum = { path = "crates/ethereum/reth" }
 reth-etl = { path = "crates/etl" }
@@ -481,21 +481,16 @@
 revm-interpreter = { version = "31.1.0", default-features = false }
 revm-database-interface = { version = "8.0.5", default-features = false }
 op-revm = { version = "14.1.0", default-features = false }
-revm-inspectors = "0.33.2"
+revm-inspectors = "0.33.1"
 
 # eth
 
 alloy-primitives = { version = "1.4.1", default-features = false, features = ["map-foldhash"] }
 alloy-chains = { version = "0.2.5", default-features = false }
-alloy-evm = { version = "0.24.2", default-features = false }
+alloy-evm = { version = "0.25.2", default-features = false }
 alloy-dyn-abi = "1.4.1"
+alloy-eip7928 = { version = "0.2.0", default-features = false, git = "https://github.com/Rimeeeeee/eips.git", branch = "more-u256" }
 alloy-eip2124 = { version = "0.2.0", default-features = false }
-<<<<<<< HEAD
-=======
-alloy-eip7928 = { version = "0.1.0" }
-alloy-evm = { version = "0.25.1", default-features = false }
-alloy-primitives = { version = "1.4.1", default-features = false, features = ["map-foldhash"] }
->>>>>>> 06dac07b
 alloy-rlp = { version = "0.3.10", default-features = false, features = ["core-net"] }
 alloy-sol-macro = "1.4.1"
 alloy-sol-types = { version = "1.4.1", default-features = false }
@@ -532,23 +527,13 @@
 alloy-transport-ws = { version = "1.1.3", default-features = false }
 
 # op
-<<<<<<< HEAD
-alloy-op-evm = { version = "0.24.2", default-features = false }
-alloy-op-hardforks = "0.4.3"
-op-alloy-rpc-types = { version = "0.22.0", default-features = false }
-op-alloy-rpc-types-engine = { version = "0.22.0", default-features = false }
-op-alloy-network = { version = "0.22.0", default-features = false }
-op-alloy-consensus = { version = "0.22.0", default-features = false }
-op-alloy-rpc-jsonrpsee = { version = "0.22.0", default-features = false }
-=======
-alloy-op-evm = { version = "0.25.0", default-features = false }
+alloy-op-evm = { version = "0.25.2", default-features = false }
 alloy-op-hardforks = "0.4.4"
 op-alloy-rpc-types = { version = "0.23.1", default-features = false }
 op-alloy-rpc-types-engine = { version = "0.23.1", default-features = false }
 op-alloy-network = { version = "0.23.1", default-features = false }
 op-alloy-consensus = { version = "0.23.1", default-features = false }
 op-alloy-rpc-jsonrpsee = { version = "0.23.1", default-features = false }
->>>>>>> 06dac07b
 op-alloy-flz = { version = "0.13.1", default-features = false }
 
 # misc
