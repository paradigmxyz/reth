--- conflicted
+++ resolved
@@ -503,15 +503,6 @@
 alloy-transport-ws = { version = "1.0.9", default-features = false }
 
 # op
-<<<<<<< HEAD
-alloy-op-evm = { version = "0.10.0", default-features = false }
-alloy-op-hardforks = "0.2.7"
-op-alloy-rpc-types = { version = "0.17.2", default-features = false }
-op-alloy-rpc-types-engine = { version = "0.17.2", default-features = false }
-op-alloy-network = { version = "0.17.2", default-features = false }
-op-alloy-consensus = { version = "0.17.2", default-features = false }
-op-alloy-rpc-jsonrpsee = { version = "0.17.2", default-features = false }
-=======
 alloy-op-evm = { version = "0.11", default-features = false }
 alloy-op-hardforks = "0.2.2"
 op-alloy-rpc-types = { version = "0.18.2", default-features = false }
@@ -519,7 +510,6 @@
 op-alloy-network = { version = "0.18.2", default-features = false }
 op-alloy-consensus = { version = "0.18.2", default-features = false }
 op-alloy-rpc-jsonrpsee = { version = "0.18.2", default-features = false }
->>>>>>> a1a1c0c6
 op-alloy-flz = { version = "0.13.1", default-features = false }
 
 # misc
