[workspace]
members = [
    "bin/reth/",
    "crates/blockchain-tree/",
    "crates/config/",
    "crates/consensus/auto-seal/",
    "crates/consensus/beacon/",
    "crates/consensus/beacon-core/",
    "crates/consensus/common/",
    "crates/ethereum-forks/",
    "crates/interfaces/",
    "crates/metrics/",
    "crates/metrics/metrics-derive/",
    "crates/net/common/",
    "crates/net/discv4/",
    "crates/net/dns/",
    "crates/net/downloaders/",
    "crates/net/ecies/",
    "crates/net/eth-wire/",
    "crates/net/nat/",
    "crates/net/network/",
    "crates/net/network-api/",
    "crates/payload/basic/",
    "crates/payload/builder/",
    "crates/payload/ethereum/",
    "crates/payload/optimism/",
    "crates/payload/validator/",
    "crates/primitives/",
    "crates/prune/",
    "crates/revm/",
    "crates/rpc/ipc/",
    "crates/rpc/rpc/",
    "crates/rpc/rpc-api/",
    "crates/rpc/rpc-builder/",
    "crates/rpc/rpc-engine-api/",
    "crates/rpc/rpc-testing-util/",
    "crates/rpc/rpc-types/",
    "crates/rpc/rpc-types-compat/",
    "crates/node-ethereum/",
    "crates/node-builder/",
    "crates/node-optimism/",
    "crates/node-core/",
    "crates/node-api/",
    "crates/snapshot/",
    "crates/stages/",
    "crates/storage/codecs/",
    "crates/storage/codecs/derive/",
    "crates/storage/db/",
    "crates/storage/libmdbx-rs/",
    "crates/storage/libmdbx-rs/mdbx-sys/",
    "crates/storage/nippy-jar/",
    "crates/storage/provider/",
    "crates/tasks/",
    "crates/tokio-util/",
    "crates/tracing/",
    "crates/transaction-pool/",
    "crates/trie/",
    "examples/",
    "examples/additional-rpc-namespace-in-cli/",
    "examples/beacon-api-sse/",
    "examples/cli-extension-event-hooks/",
    "examples/custom-node/",
    "examples/custom-node-components/",
    "examples/custom-dev-node/",
    "examples/custom-payload-builder/",
    "examples/manual-p2p/",
    "examples/rpc-db/",
    "examples/trace-transaction-cli/",
    "examples/polygon-p2p/",
    "testing/ef-tests/",
]
default-members = ["bin/reth"]

# Explicitly set the resolver to version 2, which is the default for packages with edition >= 2021
# https://doc.rust-lang.org/edition-guide/rust-2021/default-cargo-resolver.html
resolver = "2"

[workspace.lints]
rust.missing_debug_implementations = "warn"
rust.missing_docs = "warn"
rust.unreachable_pub = "warn"
rustdoc.all = "warn"
rust.unused_must_use = "deny"
rust.rust_2018_idioms = "deny"

[workspace.package]
version = "0.1.0-alpha.20"
edition = "2021"
rust-version = "1.75"
license = "MIT OR Apache-2.0"
homepage = "https://paradigmxyz.github.io/reth"
repository = "https://github.com/paradigmxyz/reth"
exclude = [".github/"]

# Meant for testing - all optimizations, but with debug assertions and overflow checks.
[profile.hivetests]
inherits = "test"
opt-level = 3
lto = "thin"

[profile.release]
lto = "thin"
strip = "debuginfo"

# Like release, but with full debug symbols. Useful for e.g. `perf`.
[profile.debug-fast]
inherits = "release"
strip = "none"
debug = true

[profile.maxperf]
inherits = "release"
lto = "fat"
codegen-units = 1
incremental = false

[workspace.dependencies]
# reth
reth = { path = "bin/reth" }
reth-auto-seal-consensus = { path = "crates/consensus/auto-seal" }
reth-basic-payload-builder = { path = "crates/payload/basic" }
reth-beacon-consensus = { path = "crates/consensus/beacon" }
reth-beacon-consensus-core = { path = "crates/consensus/beacon-core" }
reth-blockchain-tree = { path = "crates/blockchain-tree" }
reth-codecs = { path = "crates/storage/codecs" }
reth-config = { path = "crates/config" }
reth-consensus-common = { path = "crates/consensus/common" }
reth-db = { path = "crates/storage/db" }
reth-discv4 = { path = "crates/net/discv4" }
reth-dns-discovery = { path = "crates/net/dns" }
reth-node-builder = { path = "crates/node-builder" }
reth-node-ethereum = { path = "crates/node-ethereum" }
reth-node-optimism = { path = "crates/node-optimism" }
reth-node-core = { path = "crates/node-core" }
reth-node-api = { path = "crates/node-api" }
reth-downloaders = { path = "crates/net/downloaders" }
reth-ecies = { path = "crates/net/ecies" }
reth-eth-wire = { path = "crates/net/eth-wire" }
reth-ethereum-forks = { path = "crates/ethereum-forks" }
reth-ethereum-payload-builder = { path = "crates/payload/ethereum" }
reth-optimism-payload-builder = { path = "crates/payload/optimism" }
reth-interfaces = { path = "crates/interfaces" }
reth-ipc = { path = "crates/rpc/ipc" }
reth-libmdbx = { path = "crates/storage/libmdbx-rs" }
reth-mdbx-sys = { path = "crates/storage/libmdbx-rs/mdbx-sys" }
reth-metrics = { path = "crates/metrics" }
reth-metrics-derive = { path = "crates/metrics/metrics-derive" }
reth-net-common = { path = "crates/net/common" }
reth-net-nat = { path = "crates/net/nat" }
reth-network = { path = "crates/net/network" }
reth-network-api = { path = "crates/net/network-api" }
reth-nippy-jar = { path = "crates/storage/nippy-jar" }
reth-payload-builder = { path = "crates/payload/builder" }
reth-payload-validator = { path = "crates/payload/validator" }
reth-primitives = { path = "crates/primitives" }
reth-provider = { path = "crates/storage/provider" }
reth-prune = { path = "crates/prune" }
reth-revm = { path = "crates/revm" }
reth-rpc = { path = "crates/rpc/rpc" }
reth-rpc-api = { path = "crates/rpc/rpc-api" }
reth-rpc-api-testing-util = { path = "crates/rpc/rpc-testing-util" }
reth-rpc-builder = { path = "crates/rpc/rpc-builder" }
reth-rpc-engine-api = { path = "crates/rpc/rpc-engine-api" }
reth-rpc-types = { path = "crates/rpc/rpc-types" }
reth-rpc-types-compat = { path = "crates/rpc/rpc-types-compat" }
reth-snapshot = { path = "crates/snapshot" }
reth-stages = { path = "crates/stages" }
reth-tasks = { path = "crates/tasks" }
reth-tokio-util = { path = "crates/tokio-util" }
reth-tracing = { path = "crates/tracing" }
reth-transaction-pool = { path = "crates/transaction-pool" }
reth-trie = { path = "crates/trie" }

# revm
revm = { version = "6.1.0", features = ["std", "secp256k1"], default-features = false }
revm-primitives = { version = "2.1.0", features = ["std"], default-features = false }
revm-inspectors = { git = "https://github.com/paradigmxyz/evm-inspectors", rev = "75a187b" }

# eth
alloy-chains = { version = "0.1", feature = ["serde", "rlp", "arbitrary"] }
alloy-primitives = "0.6"
alloy-dyn-abi = "0.6"
alloy-sol-types = "0.6"
alloy-rlp = "0.3"
alloy-trie = "0.3"
alloy-rpc-types = { git = "https://github.com/alloy-rs/alloy", rev = "76c70fb" }
alloy-rpc-trace-types = { git = "https://github.com/alloy-rs/alloy", rev = "76c70fb" }
alloy-rpc-engine-types = { git = "https://github.com/alloy-rs/alloy", rev = "76c70fb" }
alloy-genesis = { git = "https://github.com/alloy-rs/alloy", rev = "76c70fb" }
alloy-node-bindings = { git = "https://github.com/alloy-rs/alloy", rev = "76c70fb" }
alloy-eips = { git = "https://github.com/alloy-rs/alloy", rev = "76c70fb" }
ethers-core = { version = "2.0", default-features = false }
ethers-providers = { version = "2.0", default-features = false }
ethers-signers = { version = "2.0", default-features = false }
ethers-middleware = { version = "2.0", default-features = false }

discv5 = { git = "https://github.com/sigp/discv5", rev = "f289bbd4c57d499bb1bdb393af3c249600a1c662" }
# Fork of rust-igd with ipv6 support
igd-next = "0.14.3"

# js
boa_engine = "0.17"
boa_gc = "0.17"

# misc
aquamarine = "0.5"
bytes = "1.5"
bitflags = "2.4"
clap = "4"
derive_more = "0.99.17"
eyre = "0.6"
tracing = "0.1.0"
tracing-appender = "0.2"
thiserror = "1.0"
serde_json = "1.0.94"
serde = { version = "1.0", default-features = false }
humantime-serde = "1.1"
rand = "0.8.5"
schnellru = "0.2"
strum = "0.26"
rayon = "1.7"
itertools = "0.12"
parking_lot = "0.12"
metrics = "0.21.1" # Needed for `metrics-macro` to resolve the crate using `::metrics` notation
hex-literal = "0.4"
once_cell = "1.17"
syn = "2.0"
nybbles = "0.2.1"
smallvec = "1.13"

# proc-macros
proc-macro2 = "1.0"
quote = "1.0"

# tokio
tokio-stream = "0.1.11"
tokio = { version = "1.21", default-features = false }
tokio-util = { version = "0.7.4", features = ["codec"] }

# async
async-trait = "0.1.68"
futures = "0.3.26"
pin-project = "1.0.12"
futures-util = "0.3.25"

# rpc
jsonrpsee = { version = "0.20" }
jsonrpsee-core = { version = "0.20" }
jsonrpsee-types = { version = "0.20" }

# crypto
secp256k1 = { version = "0.27.0", default-features = false, features = [
    "global-context",
    "rand-std",
    "recovery",
] }
enr = { version = "0.9", default-features = false, features = ["k256"] }

# for eip-4844
c-kzg = "0.4.2"

# config
confy = "0.6"
toml = "0.8"

# misc-testing
arbitrary = "1.3"
assert_matches = "1.5.0"
tempfile = "3.8"
criterion = "0.5"
pprof = "0.13"
proptest = "1.4"
proptest-derive = "0.4"
serial_test = "3"
<<<<<<< HEAD
similar-asserts = "1.5.0"
=======
similar-asserts = "1.5.0"
test-fuzz = "5"

[workspace.metadata.cargo-udeps.ignore]
# ignored because this is mutually exclusive with the optimism payload builder via feature flags
normal = ["reth-ethereum-payload-builder", "reth-node-ethereum"]
>>>>>>> a27626cc
<|MERGE_RESOLUTION|>--- conflicted
+++ resolved
@@ -272,13 +272,5 @@
 proptest = "1.4"
 proptest-derive = "0.4"
 serial_test = "3"
-<<<<<<< HEAD
 similar-asserts = "1.5.0"
-=======
-similar-asserts = "1.5.0"
-test-fuzz = "5"
-
-[workspace.metadata.cargo-udeps.ignore]
-# ignored because this is mutually exclusive with the optimism payload builder via feature flags
-normal = ["reth-ethereum-payload-builder", "reth-node-ethereum"]
->>>>>>> a27626cc
+test-fuzz = "5"