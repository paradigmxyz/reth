[workspace.package]
version = "1.2.0"
edition = "2021"
rust-version = "1.82"
license = "MIT OR Apache-2.0"
homepage = "https://paradigmxyz.github.io/reth"
repository = "https://github.com/paradigmxyz/reth"
exclude = [".github/"]

[workspace]
members = [
    "bin/reth-bench/",
    "bin/reth/",
    "crates/chain-state/",
    "crates/chainspec/",
    "crates/cli/cli/",
    "crates/cli/commands/",
    "crates/cli/runner/",
    "crates/cli/util/",
    "crates/config/",
    "crates/consensus/common/",
    "crates/consensus/consensus/",
    "crates/consensus/debug-client/",
    "crates/e2e-test-utils/",
    "crates/engine/invalid-block-hooks/",
    "crates/engine/local",
    "crates/engine/primitives/",
    "crates/engine/service",
    "crates/engine/tree/",
    "crates/engine/util/",
    "crates/errors/",
    "crates/ethereum-forks/",
    "crates/ethereum/cli/",
    "crates/ethereum/consensus/",
    "crates/ethereum/engine-primitives/",
    "crates/ethereum/evm",
    "crates/ethereum/node",
    "crates/ethereum/payload/",
    "crates/ethereum/primitives/",
    "crates/ethereum/reth/",
    "crates/etl/",
    "crates/evm/",
    "crates/evm/execution-errors",
    "crates/evm/execution-types",
    "crates/exex/exex/",
    "crates/exex/test-utils/",
    "crates/exex/types/",
    "crates/metrics/",
    "crates/net/banlist/",
    "crates/net/discv4/",
    "crates/net/discv5/",
    "crates/net/dns/",
    "crates/net/downloaders/",
    "crates/net/ecies/",
    "crates/net/eth-wire-types",
    "crates/net/eth-wire/",
    "crates/net/nat/",
    "crates/net/network-api/",
    "crates/net/network-types/",
    "crates/net/network/",
    "crates/net/p2p/",
    "crates/net/peers/",
    "crates/node/api/",
    "crates/node/builder/",
    "crates/node/core/",
    "crates/node/events/",
    "crates/node/metrics",
    "crates/node/types",
    "crates/optimism/bin",
    "crates/optimism/chainspec",
    "crates/optimism/cli",
    "crates/optimism/consensus",
    "crates/optimism/evm/",
    "crates/optimism/hardforks/",
    "crates/optimism/node/",
    "crates/optimism/payload/",
    "crates/optimism/primitives/",
    "crates/optimism/reth/",
    "crates/optimism/rpc/",
    "crates/optimism/storage",
    "crates/optimism/txpool/",
    "crates/payload/basic/",
    "crates/payload/builder/",
    "crates/payload/builder-primitives/",
    "crates/payload/primitives/",
    "crates/payload/validator/",
    "crates/payload/util/",
    "crates/primitives-traits/",
    "crates/primitives/",
    "crates/prune/prune",
    "crates/prune/types",
    "crates/revm/",
    "crates/rpc/ipc/",
    "crates/rpc/rpc-api/",
    "crates/rpc/rpc-builder/",
    "crates/rpc/rpc-engine-api/",
    "crates/rpc/rpc-eth-api/",
    "crates/rpc/rpc-eth-types/",
    "crates/rpc/rpc-layer",
    "crates/rpc/rpc-server-types/",
    "crates/rpc/rpc-testing-util/",
    "crates/rpc/rpc-types-compat/",
    "crates/rpc/rpc/",
    "crates/stages/api/",
    "crates/stages/stages/",
    "crates/stages/types/",
    "crates/static-file/static-file",
    "crates/static-file/types/",
    "crates/storage/codecs/",
    "crates/storage/codecs/derive/",
    "crates/storage/db-api/",
    "crates/storage/db-common",
    "crates/storage/db-models/",
    "crates/storage/db/",
    "crates/storage/errors/",
    "crates/storage/libmdbx-rs/",
    "crates/storage/libmdbx-rs/mdbx-sys/",
    "crates/storage/nippy-jar/",
    "crates/storage/provider/",
    "crates/storage/storage-api/",
    "crates/storage/zstd-compressors/",
    "crates/tasks/",
    "crates/tokio-util/",
    "crates/tracing/",
    "crates/transaction-pool/",
    "crates/trie/common",
    "crates/trie/db",
    "crates/trie/parallel/",
    "crates/trie/sparse",
    "crates/trie/trie",
    "examples/beacon-api-sidecar-fetcher/",
    "examples/beacon-api-sse/",
    "examples/bsc-p2p",
    "examples/custom-dev-node/",
    "examples/custom-engine-types/",
    "examples/custom-evm/",
    "examples/custom-inspector/",
    "examples/custom-node-components/",
    "examples/custom-payload-builder/",
    "examples/custom-rlpx-subprotocol",
    "examples/db-access",
    "examples/manual-p2p/",
    "examples/network-txpool/",
    "examples/network/",
    "examples/network-proxy/",
    "examples/node-custom-rpc/",
    "examples/node-event-hooks/",
    "examples/polygon-p2p/",
    "examples/rpc-db/",
    "examples/stateful-precompile/",
    "examples/txpool-tracing/",
    "examples/custom-beacon-withdrawals",
    "testing/ef-tests/",
    "testing/testing-utils",
]
default-members = ["bin/reth"]
exclude = ["book/sources"]

# Explicitly set the resolver to version 2, which is the default for packages with edition >= 2021
# https://doc.rust-lang.org/edition-guide/rust-2021/default-cargo-resolver.html
resolver = "2"

[workspace.lints]
rust.missing_debug_implementations = "warn"
rust.missing_docs = "warn"
rust.rust_2018_idioms = { level = "deny", priority = -1 }
rust.unreachable_pub = "warn"
rust.unused_must_use = "deny"
rustdoc.all = "warn"
# rust.unnameable-types = "warn"

[workspace.lints.clippy]
# These are some of clippy's nursery (i.e., experimental) lints that we like.
# By default, nursery lints are allowed. Some of the lints below have made good
# suggestions which we fixed. The others didn't have any findings, so we can
# assume they don't have that many false positives. Let's enable them to
# prevent future problems.
borrow_as_ptr = "warn"
branches_sharing_code = "warn"
clear_with_drain = "warn"
cloned_instead_of_copied = "warn"
collection_is_never_read = "warn"
dbg_macro = "warn"
derive_partial_eq_without_eq = "warn"
doc_markdown = "warn"
empty_line_after_doc_comments = "warn"
empty_line_after_outer_attr = "warn"
enum_glob_use = "warn"
equatable_if_let = "warn"
explicit_into_iter_loop = "warn"
explicit_iter_loop = "warn"
flat_map_option = "warn"
from_iter_instead_of_collect = "warn"
if_not_else = "warn"
if_then_some_else_none = "warn"
implicit_clone = "warn"
imprecise_flops = "warn"
iter_on_empty_collections = "warn"
iter_on_single_items = "warn"
iter_with_drain = "warn"
iter_without_into_iter = "warn"
large_stack_frames = "warn"
manual_assert = "warn"
manual_clamp = "warn"
manual_is_variant_and = "warn"
manual_string_new = "warn"
match_same_arms = "warn"
missing-const-for-fn = "allow" # TODO: https://github.com/rust-lang/rust-clippy/issues/14020
mutex_integer = "warn"
naive_bytecount = "warn"
needless_bitwise_bool = "warn"
needless_continue = "warn"
needless_for_each = "warn"
needless_pass_by_ref_mut = "warn"
nonstandard_macro_braces = "warn"
option_as_ref_cloned = "warn"
or_fun_call = "warn"
path_buf_push_overwrite = "warn"
read_zero_byte_vec = "warn"
redundant_clone = "warn"
redundant_else = "warn"
single_char_pattern = "warn"
string_lit_as_bytes = "warn"
string_lit_chars_any = "warn"
suboptimal_flops = "warn"
suspicious_operation_groupings = "warn"
trailing_empty_array = "warn"
trait_duplication_in_bounds = "warn"
transmute_undefined_repr = "warn"
trivial_regex = "warn"
tuple_array_conversions = "warn"
type_repetition_in_bounds = "warn"
uninhabited_references = "warn"
unnecessary_self_imports = "warn"
unnecessary_struct_initialization = "warn"
unnested_or_patterns = "warn"
unused_peekable = "warn"
unused_rounding = "warn"
use_self = "warn"
useless_let_if_seq = "warn"
while_float = "warn"
zero_sized_map_values = "warn"

# These are nursery lints which have findings. Allow them for now. Some are not
# quite mature enough for use in our codebase and some we don't really want.
# Explicitly listing should make it easier to fix in the future.
as_ptr_cast_mut = "allow"
cognitive_complexity = "allow"
debug_assert_with_mut_call = "allow"
fallible_impl_from = "allow"
future_not_send = "allow"
needless_collect = "allow"
non_send_fields_in_send_ty = "allow"
redundant_pub_crate = "allow"
significant_drop_in_scrutinee = "allow"
significant_drop_tightening = "allow"
too_long_first_doc_paragraph = "allow"

# Speed up compilation time for dev builds by reducing emitted debug info.
# NOTE: Debuggers may provide less useful information with this setting.
# Uncomment this section if you're using a debugger.
[profile.dev]
# https://davidlattimore.github.io/posts/2024/02/04/speeding-up-the-rust-edit-build-run-cycle.html
debug = "line-tables-only"
split-debuginfo = "unpacked"

# Speed up tests.
[profile.dev.package]
proptest.opt-level = 3
rand_chacha.opt-level = 3
rand_xorshift.opt-level = 3
unarray.opt-level = 3

# Meant for testing - all optimizations, but with debug assertions and overflow checks.
[profile.hivetests]
inherits = "test"
opt-level = 3
lto = "thin"

[profile.release]
opt-level = 3
lto = "thin"
debug = "none"
strip = "symbols"
panic = "unwind"
codegen-units = 16

# Use the `--profile profiling` flag to show symbols in release mode.
# e.g. `cargo build --profile profiling`
[profile.profiling]
inherits = "release"
debug = "full"
strip = "none"

# Include debug info in benchmarks too.
[profile.bench]
inherits = "profiling"

[profile.maxperf]
inherits = "release"
lto = "fat"
codegen-units = 1

[workspace.dependencies]
# reth
op-reth = { path = "crates/optimism/bin" }
reth = { path = "bin/reth" }
reth-basic-payload-builder = { path = "crates/payload/basic" }
reth-bench = { path = "bin/reth-bench" }
reth-chain-state = { path = "crates/chain-state" }
reth-chainspec = { path = "crates/chainspec", default-features = false }
reth-cli = { path = "crates/cli/cli" }
reth-cli-commands = { path = "crates/cli/commands" }
reth-cli-runner = { path = "crates/cli/runner" }
reth-cli-util = { path = "crates/cli/util" }
reth-codecs = { path = "crates/storage/codecs" }
reth-codecs-derive = { path = "crates/storage/codecs/derive" }
reth-config = { path = "crates/config" }
reth-consensus = { path = "crates/consensus/consensus", default-features = false }
reth-consensus-common = { path = "crates/consensus/common", default-features = false }
reth-consensus-debug-client = { path = "crates/consensus/debug-client" }
reth-db = { path = "crates/storage/db", default-features = false }
reth-db-api = { path = "crates/storage/db-api" }
reth-db-common = { path = "crates/storage/db-common" }
reth-db-models = { path = "crates/storage/db-models" }
reth-discv4 = { path = "crates/net/discv4" }
reth-discv5 = { path = "crates/net/discv5" }
reth-dns-discovery = { path = "crates/net/dns" }
reth-downloaders = { path = "crates/net/downloaders" }
reth-e2e-test-utils = { path = "crates/e2e-test-utils" }
reth-ecies = { path = "crates/net/ecies" }
reth-engine-local = { path = "crates/engine/local" }
reth-engine-primitives = { path = "crates/engine/primitives", default-features = false }
reth-engine-tree = { path = "crates/engine/tree" }
reth-engine-service = { path = "crates/engine/service" }
reth-engine-util = { path = "crates/engine/util" }
reth-errors = { path = "crates/errors" }
reth-eth-wire = { path = "crates/net/eth-wire" }
reth-eth-wire-types = { path = "crates/net/eth-wire-types" }
reth-ethereum-cli = { path = "crates/ethereum/cli" }
reth-ethereum-consensus = { path = "crates/ethereum/consensus" }
reth-ethereum-engine-primitives = { path = "crates/ethereum/engine-primitives", default-features = false }
reth-ethereum-forks = { path = "crates/ethereum-forks", default-features = false }
reth-ethereum-payload-builder = { path = "crates/ethereum/payload" }
reth-ethereum-primitives = { path = "crates/ethereum/primitives", default-features = false }
reth-ethereum = { path = "crates/ethereum/reth" }
reth-etl = { path = "crates/etl" }
reth-evm = { path = "crates/evm" }
reth-evm-ethereum = { path = "crates/ethereum/evm" }
<<<<<<< HEAD
reth-optimism-evm = { path = "crates/optimism/evm", default-features = false }
reth-execution-errors = { path = "crates/evm/execution-errors" }
reth-execution-types = { path = "crates/evm/execution-types" }
=======
reth-optimism-evm = { path = "crates/optimism/evm" }
reth-execution-errors = { path = "crates/evm/execution-errors", default-features = false }
reth-execution-types = { path = "crates/evm/execution-types", default-features = false }
>>>>>>> f425a4db
reth-exex = { path = "crates/exex/exex" }
reth-exex-test-utils = { path = "crates/exex/test-utils" }
reth-exex-types = { path = "crates/exex/types" }
reth-fs-util = { path = "crates/fs-util" }
reth-invalid-block-hooks = { path = "crates/engine/invalid-block-hooks" }
reth-ipc = { path = "crates/rpc/ipc" }
reth-libmdbx = { path = "crates/storage/libmdbx-rs" }
reth-mdbx-sys = { path = "crates/storage/libmdbx-rs/mdbx-sys" }
reth-metrics = { path = "crates/metrics" }
reth-net-banlist = { path = "crates/net/banlist" }
reth-net-nat = { path = "crates/net/nat" }
reth-network = { path = "crates/net/network" }
reth-network-api = { path = "crates/net/network-api" }
reth-network-p2p = { path = "crates/net/p2p" }
reth-network-peers = { path = "crates/net/peers", default-features = false }
reth-network-types = { path = "crates/net/network-types" }
reth-nippy-jar = { path = "crates/storage/nippy-jar" }
reth-node-api = { path = "crates/node/api" }
reth-node-builder = { path = "crates/node/builder" }
reth-node-core = { path = "crates/node/core" }
reth-node-ethereum = { path = "crates/ethereum/node" }
reth-node-events = { path = "crates/node/events" }
reth-node-metrics = { path = "crates/node/metrics" }
reth-optimism-node = { path = "crates/optimism/node" }
reth-node-types = { path = "crates/node/types" }
reth-op = { path = "crates/optimism/reth", default-features = false }
reth-optimism-chainspec = { path = "crates/optimism/chainspec", default-features = false }
reth-optimism-cli = { path = "crates/optimism/cli" }
reth-optimism-consensus = { path = "crates/optimism/consensus", default-features = false }
reth-optimism-forks = { path = "crates/optimism/hardforks", default-features = false }
reth-optimism-payload-builder = { path = "crates/optimism/payload" }
reth-optimism-primitives = { path = "crates/optimism/primitives", default-features = false }
reth-optimism-rpc = { path = "crates/optimism/rpc" }
reth-optimism-storage = { path = "crates/optimism/storage" }
reth-optimism-txpool = { path = "crates/optimism/txpool" }
reth-payload-builder = { path = "crates/payload/builder" }
reth-payload-builder-primitives = { path = "crates/payload/builder-primitives" }
reth-payload-primitives = { path = "crates/payload/primitives" }
reth-payload-validator = { path = "crates/payload/validator" }
reth-payload-util = { path = "crates/payload/util" }
reth-primitives = { path = "crates/primitives", default-features = false }
reth-primitives-traits = { path = "crates/primitives-traits", default-features = false }
reth-provider = { path = "crates/storage/provider" }
reth-prune = { path = "crates/prune/prune" }
reth-prune-types = { path = "crates/prune/types", default-features = false }
reth-revm = { path = "crates/revm", default-features = false }
reth-rpc = { path = "crates/rpc/rpc" }
reth-rpc-api = { path = "crates/rpc/rpc-api" }
reth-rpc-api-testing-util = { path = "crates/rpc/rpc-testing-util" }
reth-rpc-builder = { path = "crates/rpc/rpc-builder" }
reth-rpc-engine-api = { path = "crates/rpc/rpc-engine-api" }
reth-rpc-eth-api = { path = "crates/rpc/rpc-eth-api" }
reth-rpc-eth-types = { path = "crates/rpc/rpc-eth-types", default-features = false }
reth-rpc-layer = { path = "crates/rpc/rpc-layer" }
reth-rpc-server-types = { path = "crates/rpc/rpc-server-types" }
reth-rpc-types-compat = { path = "crates/rpc/rpc-types-compat" }
reth-stages = { path = "crates/stages/stages" }
reth-stages-api = { path = "crates/stages/api" }
reth-stages-types = { path = "crates/stages/types", default-features = false }
reth-static-file = { path = "crates/static-file/static-file" }
reth-static-file-types = { path = "crates/static-file/types", default-features = false }
reth-storage-api = { path = "crates/storage/storage-api" }
reth-storage-errors = { path = "crates/storage/errors", default-features = false }
reth-tasks = { path = "crates/tasks" }
reth-testing-utils = { path = "testing/testing-utils" }
reth-tokio-util = { path = "crates/tokio-util" }
reth-tracing = { path = "crates/tracing" }
reth-transaction-pool = { path = "crates/transaction-pool" }
reth-trie = { path = "crates/trie/trie" }
reth-trie-common = { path = "crates/trie/common", default-features = false }
reth-trie-db = { path = "crates/trie/db" }
reth-trie-parallel = { path = "crates/trie/parallel" }
reth-trie-sparse = { path = "crates/trie/sparse" }
reth-zstd-compressors = { path = "crates/storage/zstd-compressors", default-features = false }

# revm
revm = { version = "19.5.0", default-features = false }
revm-primitives = { version = "15.2.0", default-features = false }
revm-interpreter = { version = "15.2.0", default-features = false }
revm-inspectors = "0.15.0"

# eth
alloy-chains = { version = "0.1.32", default-features = false }
alloy-dyn-abi = "0.8.20"
alloy-eip2124 = { version = "0.1.0", default-features = false }
alloy-primitives = { version = "0.8.20", default-features = false, features = ["map-foldhash"] }
alloy-rlp = { version = "0.3.10", default-features = false, features = ["core-net"] }
alloy-sol-types = "0.8.20"
alloy-trie = { version = "0.7", default-features = false }

alloy-consensus = { version = "0.11.1", default-features = false }
alloy-contract = { version = "0.11.1", default-features = false }
alloy-eips = { version = "0.11.1", default-features = false }
alloy-genesis = { version = "0.11.1", default-features = false }
alloy-json-rpc = { version = "0.11.1", default-features = false }
alloy-network = { version = "0.11.1", default-features = false }
alloy-network-primitives = { version = "0.11.1", default-features = false }
alloy-node-bindings = { version = "0.11.1", default-features = false }
alloy-provider = { version = "0.11.1", features = ["reqwest"], default-features = false }
alloy-pubsub = { version = "0.11.1", default-features = false }
alloy-rpc-client = { version = "0.11.1", default-features = false }
alloy-rpc-types = { version = "0.11.1", features = ["eth"], default-features = false }
alloy-rpc-types-admin = { version = "0.11.1", default-features = false }
alloy-rpc-types-anvil = { version = "0.11.1", default-features = false }
alloy-rpc-types-beacon = { version = "0.11.1", default-features = false }
alloy-rpc-types-debug = { version = "0.11.1", default-features = false }
alloy-rpc-types-engine = { version = "0.11.1", default-features = false }
alloy-rpc-types-eth = { version = "0.11.1", default-features = false }
alloy-rpc-types-mev = { version = "0.11.1", default-features = false }
alloy-rpc-types-trace = { version = "0.11.1", default-features = false }
alloy-rpc-types-txpool = { version = "0.11.1", default-features = false }
alloy-serde = { version = "0.11.1", default-features = false }
alloy-signer = { version = "0.11.1", default-features = false }
alloy-signer-local = { version = "0.11.1", default-features = false }
alloy-transport = { version = "0.11.1" }
alloy-transport-http = { version = "0.11.1", features = ["reqwest-rustls-tls"], default-features = false }
alloy-transport-ipc = { version = "0.11.1", default-features = false }
alloy-transport-ws = { version = "0.11.1", default-features = false }

# op
op-alloy-rpc-types = { version = "0.10.3", default-features = false }
op-alloy-rpc-types-engine = { version = "0.10.3", default-features = false }
op-alloy-network = { version = "0.10.3", default-features = false }
op-alloy-consensus = { version = "0.10.3", default-features = false }
op-alloy-flz = { version = "0.10.3", default-features = false }
op-alloy-rpc-jsonrpsee = { version = "0.10.3", default-features = false }

# misc
aquamarine = "0.6"
auto_impl = "1"
backon = { version = "1.2", default-features = false, features = ["std-blocking-sleep", "tokio-sleep"] }
bincode = "1.3"
bitflags = "2.4"
blake3 = "1.5.5"
boyer-moore-magiclen = "0.2.16"
bytes = { version = "1.5", default-features = false }
cfg-if = "1.0"
clap = "4"
dashmap = "6.0"
derive_more = { version = "1", default-features = false, features = ["full"] }
dyn-clone = "1.0.17"
eyre = "0.6"
fdlimit = "0.3.0"
generic-array = "0.14"
humantime = "2.1"
humantime-serde = "1.1"
itertools = { version = "0.13", default-features = false }
linked_hash_set = "0.1"
modular-bitfield = "0.11.2"
notify = { version = "6.1.1", default-features = false, features = ["macos_fsevent"] }
nybbles = { version = "0.3.0", default-features = false }
once_cell = { version = "1.19", default-features = false, features = ["critical-section"] }
parking_lot = "0.12"
paste = "1.0"
rand = "0.8.5"
rayon = "1.7"
rustc-hash = { version = "2.0", default-features = false }
schnellru = "0.2"
serde = { version = "1.0", default-features = false }
serde_json = { version = "1.0", default-features = false, features = ["alloc"] }
serde_with = { version = "3", default-features = false, features = ["macros"] }
sha2 = { version = "0.10", default-features = false }
shellexpand = "3.0.0"
smallvec = "1"
strum = { version = "0.26", default-features = false }
syn = "2.0"
thiserror = { version = "2.0.0", default-features = false }
tracing = "0.1.0"
tracing-appender = "0.2"
url = { version = "2.3", default-features = false }
zstd = "0.13"
byteorder = "1"
mini-moka = "0.10"

# metrics
metrics = "0.24.0"
metrics-derive = "0.1"
metrics-exporter-prometheus = { version = "0.16.0", default-features = false }
metrics-process = "2.1.0"
metrics-util = { default-features = false, version = "0.19.0" }

# proc-macros
proc-macro2 = "1.0"
quote = "1.0"

# tokio
tokio = { version = "1.39", default-features = false }
tokio-stream = "0.1.11"
tokio-util = { version = "0.7.4", features = ["codec"] }

# async
async-stream = "0.3"
async-trait = "0.1.68"
futures = "0.3"
futures-core = "0.3"
futures-util = "0.3"
hyper = "1.3"
hyper-util = "0.1.5"
pin-project = "1.0.12"
reqwest = { version = "0.12", default-features = false }
tracing-futures = "0.2"
tower = "0.4"
tower-http = "0.6"

# p2p
discv5 = "0.8.0"
if-addrs = "0.13"

# rpc
jsonrpsee = "0.24"
jsonrpsee-core = "0.24"
jsonrpsee-server = "0.24"
jsonrpsee-http-client = "0.24"
jsonrpsee-types = "0.24"

# http
http = "1.0"
http-body = "1.0"
http-body-util = "0.1.2"
jsonwebtoken = "9"
proptest-arbitrary-interop = "0.1.0"

# crypto
enr = { version = "0.12.1", default-features = false }
k256 = { version = "0.13", default-features = false, features = ["ecdsa"] }
secp256k1 = { version = "0.29", default-features = false, features = ["global-context", "recovery"] }

# for eip-4844
c-kzg = "1.0.0"

# config
toml = "0.8"

# misc-testing
arbitrary = "1.3"
assert_matches = "1.5.0"
criterion = { package = "codspeed-criterion-compat", version = "2.7" }
pprof = "0.14"
proptest = "1.4"
proptest-derive = "0.5"
serial_test = { default-features = false, version = "3" }
similar-asserts = { version = "1.5.0", features = ["serde"] }
tempfile = "3.8"
test-fuzz = "6"
rstest = "0.23.0"

# allocators
tikv-jemalloc-ctl = "0.6"
tikv-jemallocator = "0.6"
tracy-client = "0.17.3"
snmalloc-rs = { version = "0.3.7", features = ["build_cc"] }

# TODO: When we build for a windows target on an ubuntu runner, crunchy tries to
# get the wrong path, update this when the workflow has been updated
#
# See: https://github.com/eira-fransham/crunchy/issues/13
crunchy = "=0.2.2"

# [patch.crates-io]
# alloy-consensus = { git = "https://github.com/alloy-rs/alloy", rev = "cfb13aa" }
# alloy-contract = { git = "https://github.com/alloy-rs/alloy", rev = "cfb13aa" }
# alloy-eips = { git = "https://github.com/alloy-rs/alloy", rev = "cfb13aa" }
# alloy-genesis = { git = "https://github.com/alloy-rs/alloy", rev = "cfb13aa" }
# alloy-json-rpc = { git = "https://github.com/alloy-rs/alloy", rev = "cfb13aa" }
# alloy-network = { git = "https://github.com/alloy-rs/alloy", rev = "cfb13aa" }
# alloy-network-primitives = { git = "https://github.com/alloy-rs/alloy", rev = "cfb13aa" }
# alloy-node-bindings = { git = "https://github.com/alloy-rs/alloy", rev = "cfb13aa" }
# alloy-provider = { git = "https://github.com/alloy-rs/alloy", rev = "cfb13aa" }
# alloy-pubsub = { git = "https://github.com/alloy-rs/alloy", rev = "cfb13aa" }
# alloy-rpc-client = { git = "https://github.com/alloy-rs/alloy", rev = "cfb13aa" }
# alloy-rpc-types = { git = "https://github.com/alloy-rs/alloy", rev = "cfb13aa" }
# alloy-rpc-types-admin = { git = "https://github.com/alloy-rs/alloy", rev = "cfb13aa" }
# alloy-rpc-types-anvil = { git = "https://github.com/alloy-rs/alloy", rev = "cfb13aa" }
# alloy-rpc-types-beacon = { git = "https://github.com/alloy-rs/alloy", rev = "cfb13aa" }
# alloy-rpc-types-debug = { git = "https://github.com/alloy-rs/alloy", rev = "cfb13aa" }
# alloy-rpc-types-engine = { git = "https://github.com/alloy-rs/alloy", rev = "cfb13aa" }
# alloy-rpc-types-eth = { git = "https://github.com/alloy-rs/alloy", rev = "cfb13aa" }
# alloy-rpc-types-mev = { git = "https://github.com/alloy-rs/alloy", rev = "cfb13aa" }
# alloy-rpc-types-trace = { git = "https://github.com/alloy-rs/alloy", rev = "cfb13aa" }
# alloy-rpc-types-txpool = { git = "https://github.com/alloy-rs/alloy", rev = "cfb13aa" }
# alloy-serde = { git = "https://github.com/alloy-rs/alloy", rev = "cfb13aa" }
# alloy-signer = { git = "https://github.com/alloy-rs/alloy", rev = "cfb13aa" }
# alloy-signer-local = { git = "https://github.com/alloy-rs/alloy", rev = "cfb13aa" }
# alloy-transport = { git = "https://github.com/alloy-rs/alloy", rev = "cfb13aa" }
# alloy-transport-http = { git = "https://github.com/alloy-rs/alloy", rev = "cfb13aa" }
# alloy-transport-ipc = { git = "https://github.com/alloy-rs/alloy", rev = "cfb13aa" }
# alloy-transport-ws = { git = "https://github.com/alloy-rs/alloy", rev = "cfb13aa" }
#
# op-alloy-consensus = { git = "https://github.com/alloy-rs/op-alloy", rev = "ad607c1" }
# op-alloy-network = { git = "https://github.com/alloy-rs/op-alloy", rev = "ad607c1" }
# op-alloy-rpc-types = { git = "https://github.com/alloy-rs/op-alloy", rev = "ad607c1" }
# op-alloy-rpc-types-engine = { git = "https://github.com/alloy-rs/op-alloy", rev = "ad607c1" }
#
# revm-inspectors = { git = "https://github.com/paradigmxyz/revm-inspectors", rev = "1207e33" }<|MERGE_RESOLUTION|>--- conflicted
+++ resolved
@@ -347,15 +347,9 @@
 reth-etl = { path = "crates/etl" }
 reth-evm = { path = "crates/evm" }
 reth-evm-ethereum = { path = "crates/ethereum/evm" }
-<<<<<<< HEAD
 reth-optimism-evm = { path = "crates/optimism/evm", default-features = false }
-reth-execution-errors = { path = "crates/evm/execution-errors" }
-reth-execution-types = { path = "crates/evm/execution-types" }
-=======
-reth-optimism-evm = { path = "crates/optimism/evm" }
 reth-execution-errors = { path = "crates/evm/execution-errors", default-features = false }
 reth-execution-types = { path = "crates/evm/execution-types", default-features = false }
->>>>>>> f425a4db
 reth-exex = { path = "crates/exex/exex" }
 reth-exex-test-utils = { path = "crates/exex/test-utils" }
 reth-exex-types = { path = "crates/exex/types" }
