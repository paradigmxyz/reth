[workspace.package]
version = "1.0.6"
edition = "2021"
rust-version = "1.80"
license = "MIT OR Apache-2.0"
homepage = "https://paradigmxyz.github.io/reth"
repository = "https://github.com/paradigmxyz/reth"
exclude = [".github/"]

[workspace]
members = [
    "bin/reth-bench/",
    "bin/reth/",
    "crates/blockchain-tree-api/",
    "crates/blockchain-tree/",
    "crates/chain-state/",
    "crates/chainspec/",
    "crates/cli/cli/",
    "crates/cli/commands/",
    "crates/cli/runner/",
    "crates/cli/util/",
    "crates/config/",
    "crates/consensus/auto-seal/",
    "crates/consensus/beacon/",
    "crates/consensus/common/",
    "crates/consensus/consensus/",
    "crates/consensus/debug-client/",
    "crates/e2e-test-utils/",
    "crates/engine/primitives/",
    "crates/engine/service",
    "crates/engine/tree/",
    "crates/engine/util/",
    "crates/errors/",
    "crates/ethereum-forks/",
    "crates/ethereum-forks/",
    "crates/ethereum/cli/",
    "crates/ethereum/consensus/",
    "crates/ethereum/engine-primitives/",
    "crates/ethereum/evm",
    "crates/ethereum/node",
    "crates/ethereum/payload/",
    "crates/etl/",
    "crates/evm/",
    "crates/evm/execution-errors",
    "crates/evm/execution-types",
    "crates/exex/exex/",
    "crates/exex/test-utils/",
    "crates/exex/types/",
    "crates/metrics/",
    "crates/metrics/metrics-derive/",
    "crates/net/banlist/",
    "crates/net/discv4/",
    "crates/net/discv5/",
    "crates/net/dns/",
    "crates/net/downloaders/",
    "crates/net/ecies/",
    "crates/net/eth-wire-types",
    "crates/net/eth-wire/",
    "crates/net/nat/",
    "crates/net/network-api/",
    "crates/net/network-types/",
    "crates/net/network/",
    "crates/net/p2p/",
    "crates/net/peers/",
    "crates/node/api/",
    "crates/node/builder/",
    "crates/node/core/",
    "crates/node/events/",
    "crates/node/metrics",
    "crates/optimism/bin",
    "crates/optimism/chainspec",
    "crates/optimism/cli",
    "crates/optimism/consensus",
    "crates/optimism/evm/",
    "crates/optimism/node/",
    "crates/optimism/payload/",
    "crates/optimism/primitives/",
    "crates/optimism/rpc/",
    "crates/payload/basic/",
    "crates/payload/builder/",
    "crates/payload/primitives/",
    "crates/payload/validator/",
    "crates/primitives-traits/",
    "crates/primitives/",
    "crates/prune/prune",
    "crates/prune/types",
    "crates/revm/",
    "crates/rpc/ipc/",
    "crates/rpc/rpc-api/",
    "crates/rpc/rpc-builder/",
    "crates/rpc/rpc-engine-api/",
    "crates/rpc/rpc-eth-api/",
    "crates/rpc/rpc-eth-types/",
    "crates/rpc/rpc-layer",
    "crates/rpc/rpc-server-types/",
    "crates/rpc/rpc-testing-util/",
    "crates/rpc/rpc-types-compat/",
    "crates/rpc/rpc-types/",
    "crates/rpc/rpc/",
    "crates/stages/api/",
    "crates/stages/stages/",
    "crates/stages/types/",
    "crates/static-file/static-file",
    "crates/static-file/types/",
    "crates/storage/codecs/",
    "crates/storage/codecs/derive/",
    "crates/storage/db-api/",
    "crates/storage/db-common",
    "crates/storage/db-models/",
    "crates/storage/db/",
    "crates/storage/errors/",
    "crates/storage/libmdbx-rs/",
    "crates/storage/libmdbx-rs/mdbx-sys/",
    "crates/storage/nippy-jar/",
    "crates/storage/provider/",
    "crates/storage/storage-api/",
    "crates/tasks/",
    "crates/tokio-util/",
    "crates/tracing/",
    "crates/transaction-pool/",
    "crates/trie/common",
    "crates/trie/db",
    "crates/trie/parallel/",
    "crates/trie/trie",
    "examples/beacon-api-sidecar-fetcher/",
    "examples/beacon-api-sse/",
    "examples/bsc-p2p",
    "examples/custom-dev-node/",
    "examples/custom-engine-types/",
    "examples/custom-evm/",
    "examples/custom-inspector/",
    "examples/custom-node-components/",
    "examples/custom-payload-builder/",
    "examples/custom-rlpx-subprotocol",
    "examples/db-access",
    "examples/manual-p2p/",
    "examples/network-txpool/",
    "examples/network/",
    "examples/node-custom-rpc/",
    "examples/node-event-hooks/",
    "examples/polygon-p2p/",
    "examples/rpc-db/",
    "examples/stateful-precompile/",
    "examples/txpool-tracing/",
    "testing/ef-tests/",
    "testing/testing-utils",
]
default-members = ["bin/reth"]

# Explicitly set the resolver to version 2, which is the default for packages with edition >= 2021
# https://doc.rust-lang.org/edition-guide/rust-2021/default-cargo-resolver.html
resolver = "2"

[workspace.lints]
rust.missing_debug_implementations = "warn"
rust.missing_docs = "warn"
rust.rust_2018_idioms = { level = "deny", priority = -1 }
rust.unreachable_pub = "warn"
rust.unused_must_use = "deny"
rustdoc.all = "warn"
# rust.unnameable-types = "warn"

[workspace.lints.clippy]
# These are some of clippy's nursery (i.e., experimental) lints that we like.
# By default, nursery lints are allowed. Some of the lints below have made good
# suggestions which we fixed. The others didn't have any findings, so we can
# assume they don't have that many false positives. Let's enable them to
# prevent future problems.
branches_sharing_code = "warn"
clear_with_drain = "warn"
cloned_instead_of_copied = "warn"
derive_partial_eq_without_eq = "warn"
doc_markdown = "warn"
empty_line_after_doc_comments = "warn"
empty_line_after_outer_attr = "warn"
enum_glob_use = "warn"
equatable_if_let = "warn"
explicit_into_iter_loop = "warn"
explicit_iter_loop = "warn"
flat_map_option = "warn"
if_not_else = "warn"
implicit_clone = "warn"
imprecise_flops = "warn"
iter_on_empty_collections = "warn"
iter_on_single_items = "warn"
iter_with_drain = "warn"
iter_without_into_iter = "warn"
large_stack_frames = "warn"
manual_assert = "warn"
manual_clamp = "warn"
manual_is_variant_and = "warn"
manual_string_new = "warn"
match_same_arms = "warn"
missing_const_for_fn = "warn"
mutex_integer = "warn"
naive_bytecount = "warn"
needless_bitwise_bool = "warn"
needless_continue = "warn"
needless_for_each = "warn"
needless_pass_by_ref_mut = "warn"
nonstandard_macro_braces = "warn"
option_as_ref_cloned = "warn"
or_fun_call = "warn"
path_buf_push_overwrite = "warn"
read_zero_byte_vec = "warn"
redundant_clone = "warn"
redundant_else = "warn"
single_char_pattern = "warn"
string_lit_as_bytes = "warn"
suboptimal_flops = "warn"
suspicious_operation_groupings = "warn"
trailing_empty_array = "warn"
trait_duplication_in_bounds = "warn"
transmute_undefined_repr = "warn"
trivial_regex = "warn"
tuple_array_conversions = "warn"
type_repetition_in_bounds = "warn"
uninhabited_references = "warn"
unnecessary_struct_initialization = "warn"
unnested_or_patterns = "warn"
unused_peekable = "warn"
unused_rounding = "warn"
use_self = "warn"
useless_let_if_seq = "warn"
zero_sized_map_values = "warn"

# These are nursery lints which have findings. Allow them for now. Some are not
# quite mature enough for use in our codebase and some we don't really want.
# Explicitly listing should make it easier to fix in the future.
as_ptr_cast_mut = "allow"
cognitive_complexity = "allow"
collection_is_never_read = "allow"
debug_assert_with_mut_call = "allow"
fallible_impl_from = "allow"
future_not_send = "allow"
needless_collect = "allow"
non_send_fields_in_send_ty = "allow"
redundant_pub_crate = "allow"
too_long_first_doc_paragraph = "allow"
significant_drop_in_scrutinee = "allow"
significant_drop_tightening = "allow"

# Speed up tests.
[profile.dev.package]
proptest.opt-level = 3
rand_chacha.opt-level = 3
rand_xorshift.opt-level = 3
unarray.opt-level = 3

# Meant for testing - all optimizations, but with debug assertions and overflow checks.
[profile.hivetests]
inherits = "test"
opt-level = 3
lto = "thin"

[profile.release]
opt-level = 3
lto = "thin"
debug = "line-tables-only"
strip = true
panic = "unwind"
codegen-units = 16

# Use the `--profile profiling` flag to show symbols in release mode.
# e.g. `cargo build --profile profiling`
[profile.profiling]
inherits = "release"
debug = 2
strip = false

# Make sure debug symbols are in the bench profile
[profile.bench]
inherits = "profiling"

[profile.maxperf]
inherits = "release"
lto = "fat"
codegen-units = 1

[workspace.dependencies]
# reth
reth = { path = "bin/reth" }
reth-auto-seal-consensus = { path = "crates/consensus/auto-seal" }
reth-basic-payload-builder = { path = "crates/payload/basic" }
reth-beacon-consensus = { path = "crates/consensus/beacon" }
reth-bench = { path = "bin/reth-bench" }
reth-blockchain-tree = { path = "crates/blockchain-tree" }
reth-blockchain-tree-api = { path = "crates/blockchain-tree-api" }
reth-chain-state = { path = "crates/chain-state" }
reth-chainspec = { path = "crates/chainspec" }
reth-cli = { path = "crates/cli/cli" }
reth-cli-commands = { path = "crates/cli/commands" }
reth-cli-runner = { path = "crates/cli/runner" }
reth-cli-util = { path = "crates/cli/util" }
reth-codecs = { path = "crates/storage/codecs" }
reth-codecs-derive = { path = "crates/storage/codecs/derive" }
reth-config = { path = "crates/config" }
reth-consensus = { path = "crates/consensus/consensus", default-features = false }
reth-consensus-common = { path = "crates/consensus/common" }
reth-consensus-debug-client = { path = "crates/consensus/debug-client" }
reth-db = { path = "crates/storage/db", default-features = false }
reth-db-api = { path = "crates/storage/db-api" }
reth-db-common = { path = "crates/storage/db-common" }
reth-db-models = { path = "crates/storage/db-models" }
reth-discv4 = { path = "crates/net/discv4" }
reth-discv5 = { path = "crates/net/discv5" }
reth-dns-discovery = { path = "crates/net/dns" }
reth-downloaders = { path = "crates/net/downloaders" }
reth-e2e-test-utils = { path = "crates/e2e-test-utils" }
reth-ecies = { path = "crates/net/ecies" }
reth-engine-primitives = { path = "crates/engine/primitives" }
reth-engine-tree = { path = "crates/engine/tree" }
reth-engine-service = { path = "crates/engine/service" }
reth-engine-util = { path = "crates/engine/util" }
reth-errors = { path = "crates/errors" }
reth-eth-wire = { path = "crates/net/eth-wire" }
reth-eth-wire-types = { path = "crates/net/eth-wire-types" }
reth-ethereum-cli = { path = "crates/ethereum/cli" }
reth-ethereum-consensus = { path = "crates/ethereum/consensus" }
reth-ethereum-engine-primitives = { path = "crates/ethereum/engine-primitives" }
reth-ethereum-forks = { path = "crates/ethereum-forks" }
reth-ethereum-payload-builder = { path = "crates/ethereum/payload" }
reth-etl = { path = "crates/etl" }
reth-evm = { path = "crates/evm" }
reth-evm-ethereum = { path = "crates/ethereum/evm" }
reth-evm-optimism = { path = "crates/optimism/evm" }
reth-execution-errors = { path = "crates/evm/execution-errors" }
reth-execution-types = { path = "crates/evm/execution-types" }
reth-exex = { path = "crates/exex/exex" }
reth-exex-test-utils = { path = "crates/exex/test-utils" }
reth-exex-types = { path = "crates/exex/types" }
reth-fs-util = { path = "crates/fs-util" }
reth-ipc = { path = "crates/rpc/ipc" }
reth-libmdbx = { path = "crates/storage/libmdbx-rs" }
reth-mdbx-sys = { path = "crates/storage/libmdbx-rs/mdbx-sys" }
reth-metrics = { path = "crates/metrics" }
reth-metrics-derive = { path = "crates/metrics/metrics-derive" }
reth-net-banlist = { path = "crates/net/banlist" }
reth-net-nat = { path = "crates/net/nat" }
reth-network = { path = "crates/net/network" }
reth-network-api = { path = "crates/net/network-api" }
reth-network-p2p = { path = "crates/net/p2p" }
reth-network-peers = { path = "crates/net/peers", default-features = false }
reth-network-types = { path = "crates/net/network-types" }
reth-nippy-jar = { path = "crates/storage/nippy-jar" }
reth-node-api = { path = "crates/node/api" }
reth-node-builder = { path = "crates/node/builder" }
reth-node-core = { path = "crates/node/core" }
reth-node-ethereum = { path = "crates/ethereum/node" }
reth-node-events = { path = "crates/node/events" }
reth-node-metrics = { path = "crates/node/metrics" }
reth-node-optimism = { path = "crates/optimism/node" }
op-reth = { path = "crates/optimism/bin" }
reth-optimism-chainspec = { path = "crates/optimism/chainspec" }
reth-optimism-cli = { path = "crates/optimism/cli" }
reth-optimism-consensus = { path = "crates/optimism/consensus" }
reth-optimism-payload-builder = { path = "crates/optimism/payload" }
reth-optimism-primitives = { path = "crates/optimism/primitives" }
reth-optimism-rpc = { path = "crates/optimism/rpc" }
reth-payload-builder = { path = "crates/payload/builder" }
reth-payload-primitives = { path = "crates/payload/primitives" }
reth-payload-validator = { path = "crates/payload/validator" }
reth-primitives = { path = "crates/primitives", default-features = false, features = [
    "std",
] }
reth-primitives-traits = { path = "crates/primitives-traits", default-features = false }
reth-provider = { path = "crates/storage/provider" }
reth-prune = { path = "crates/prune/prune" }
reth-prune-types = { path = "crates/prune/types" }
reth-revm = { path = "crates/revm" }
reth-rpc = { path = "crates/rpc/rpc" }
reth-rpc-api = { path = "crates/rpc/rpc-api" }
reth-rpc-api-testing-util = { path = "crates/rpc/rpc-testing-util" }
reth-rpc-builder = { path = "crates/rpc/rpc-builder" }
reth-rpc-engine-api = { path = "crates/rpc/rpc-engine-api" }
reth-rpc-eth-api = { path = "crates/rpc/rpc-eth-api" }
reth-rpc-eth-types = { path = "crates/rpc/rpc-eth-types", default-features = false }
reth-rpc-layer = { path = "crates/rpc/rpc-layer" }
reth-rpc-server-types = { path = "crates/rpc/rpc-server-types" }
reth-rpc-types = { path = "crates/rpc/rpc-types" }
reth-rpc-types-compat = { path = "crates/rpc/rpc-types-compat" }
reth-stages = { path = "crates/stages/stages" }
reth-stages-api = { path = "crates/stages/api" }
reth-stages-types = { path = "crates/stages/types" }
reth-static-file = { path = "crates/static-file/static-file" }
reth-static-file-types = { path = "crates/static-file/types" }
reth-storage-api = { path = "crates/storage/storage-api" }
reth-storage-errors = { path = "crates/storage/errors" }
reth-tasks = { path = "crates/tasks" }
reth-testing-utils = { path = "testing/testing-utils" }
reth-tokio-util = { path = "crates/tokio-util" }
reth-tracing = { path = "crates/tracing" }
reth-transaction-pool = { path = "crates/transaction-pool" }
reth-trie = { path = "crates/trie/trie" }
reth-trie-common = { path = "crates/trie/common" }
reth-trie-db = { path = "crates/trie/db" }
reth-trie-parallel = { path = "crates/trie/parallel" }

# revm
revm = { version = "14.0.0", features = [
    "std",
    "secp256k1",
    "blst",
], default-features = false }
revm-inspectors = "0.6"
revm-primitives = { version = "9.0.0", features = [
    "std",
], default-features = false }

# eth
alloy-chains = "0.1.18"
alloy-dyn-abi = "0.8.0"
alloy-primitives = { version = "0.8.0", default-features = false }
alloy-rlp = "0.3.4"
alloy-sol-types = "0.8.0"
alloy-trie = { version = "0.5", default-features = false }

alloy-consensus = { version = "0.3.1", default-features = false }
alloy-eips = { version = "0.3.1", default-features = false }
alloy-genesis = { version = "0.3.1", default-features = false }
alloy-json-rpc = { version = "0.3.1", default-features = false }
alloy-network = { version = "0.3.1", default-features = false }
alloy-node-bindings = { version = "0.3.1", default-features = false }
alloy-provider = { version = "0.3.1", features = [
    "reqwest",
], default-features = false }
alloy-pubsub = { version = "0.3.1", default-features = false }
alloy-rpc-client = { version = "0.3.1", default-features = false }
alloy-rpc-types = { version = "0.3.1", features = [
    "eth",
], default-features = false }
<<<<<<< HEAD
alloy-rpc-types-admin = { version = "0.3.1", default-features = false }
alloy-rpc-types-anvil = { version = "0.3.1", default-features = false }
alloy-rpc-types-beacon = { version = "0.3.1", default-features = false }
alloy-rpc-types-engine = { version = "0.3.1", default-features = false }
alloy-rpc-types-eth = { version = "0.3.1", default-features = false }
alloy-rpc-types-mev = { version = "0.3.1", default-features = false }
alloy-rpc-types-trace = { version = "0.3.1", default-features = false }
alloy-rpc-types-txpool = { version = "0.3.1", default-features = false }
alloy-serde = { version = "0.3.1", default-features = false }
alloy-signer = { version = "0.3.1", default-features = false }
alloy-signer-local = { version = "0.3.1", default-features = false }
alloy-transport = { version = "0.3.1" }
alloy-transport-http = { version = "0.3.1", features = [
=======
alloy-rpc-types-admin = { version = "0.3.0", default-features = false }
alloy-rpc-types-anvil = { version = "0.3.0", default-features = false }
alloy-rpc-types-beacon = { version = "0.3.0", default-features = false }
alloy-rpc-types-debug = { version = "0.3.0", default-features = false }
alloy-rpc-types-engine = { version = "0.3.0", default-features = false }
alloy-rpc-types-eth = { version = "0.3.0", default-features = false }
alloy-rpc-types-mev = { version = "0.3.0", default-features = false }
alloy-rpc-types-trace = { version = "0.3.0", default-features = false }
alloy-rpc-types-txpool = { version = "0.3.0", default-features = false }
alloy-serde = { version = "0.3.0", default-features = false }
alloy-signer = { version = "0.3.0", default-features = false }
alloy-signer-local = { version = "0.3.0", default-features = false }
alloy-transport = { version = "0.3.0" }
alloy-transport-http = { version = "0.3.0", features = [
>>>>>>> fcab695a
    "reqwest-rustls-tls",
], default-features = false }
alloy-transport-ipc = { version = "0.3.1", default-features = false }
alloy-transport-ws = { version = "0.3.1", default-features = false }

# op
op-alloy-rpc-types = "0.2.5"
op-alloy-rpc-types-engine = "0.2"
op-alloy-network = "0.2"

# misc
aquamarine = "0.5"
auto_impl = "1"
backon = "0.4"
bitflags = "2.4"
boyer-moore-magiclen = "0.2.16"
bytes = "1.5"
clap = "4"
const_format = { version = "0.2.32", features = ["rust_1_64"] }
dashmap = "6.0"
derive_more = { version = "1", features = ["full"] }
dyn-clone = "1.0.17"
eyre = "0.6"
fdlimit = "0.3.0"
generic-array = "0.14"
humantime = "2.1"
humantime-serde = "1.1"
itertools = "0.13"
linked_hash_set = "0.1"
modular-bitfield = "0.11.2"
nybbles = "0.2.1"
once_cell = "1.19"
parking_lot = "0.12"
paste = "1.0"
rand = "0.8.5"
rayon = "1.7"
rustc-hash = { version = "2.0", default-features = false }
schnellru = "0.2"
serde = { version = "1.0", default-features = false }
serde_json = "1.0.94"
serde_with = "3.3.0"
sha2 = { version = "0.10", default-features = false }
shellexpand = "3.0.0"
smallvec = "1"
strum = { version = "0.26", default-features = false }
syn = "2.0"
thiserror = "1.0"
thiserror-no-std = { version = "2.0.2", default-features = false }
tracing = "0.1.0"
tracing-appender = "0.2"
url = "2.3"
zstd = "0.13"

# metrics
metrics = "0.23.0"
metrics-exporter-prometheus = { version = "0.15.0", default-features = false }
metrics-process = "2.1.0"
metrics-util = "0.17.0"

# proc-macros
proc-macro2 = "1.0"
quote = "1.0"

# tokio
tokio = { version = "1.39", default-features = false }
tokio-stream = "0.1.11"
tokio-util = { version = "0.7.4", features = ["codec"] }

# async
async-stream = "0.3"
async-trait = "0.1.68"
futures = "0.3"
futures-core = "0.3"
futures-util = "0.3"
hyper = "1.3"
hyper-util = "0.1.5"
pin-project = "1.0.12"
reqwest = { version = "0.12", default-features = false }
tower = "0.4"
tower-http = "0.5"

# p2p
discv5 = "0.7.0"

# rpc
jsonrpsee = "0.24"
jsonrpsee-core = "0.24"
jsonrpsee-http-client = "0.24"
jsonrpsee-types = "0.24"

# http
http = "1.0"
http-body = "1.0"
jsonwebtoken = "9"
proptest-arbitrary-interop = "0.1.0"

# crypto
enr = { version = "0.12.1", default-features = false }
k256 = { version = "0.13", default-features = false, features = ["ecdsa"] }
secp256k1 = { version = "0.29", default-features = false, features = [
    "global-context",
    "recovery",
] }

# for eip-4844
c-kzg = "1.0.0"

# config
toml = "0.8"

# misc-testing
arbitrary = "1.3"
assert_matches = "1.5.0"
criterion = "0.5"
iai-callgrind = "0.11"
pprof = "0.13"
proptest = "1.4"
proptest-derive = "0.5"
serial_test = "3"
similar-asserts = "1.5.0"
tempfile = "3.8"
test-fuzz = "5"
tikv-jemallocator = { version = "0.5.0" }<|MERGE_RESOLUTION|>--- conflicted
+++ resolved
@@ -429,21 +429,6 @@
 alloy-rpc-types = { version = "0.3.1", features = [
     "eth",
 ], default-features = false }
-<<<<<<< HEAD
-alloy-rpc-types-admin = { version = "0.3.1", default-features = false }
-alloy-rpc-types-anvil = { version = "0.3.1", default-features = false }
-alloy-rpc-types-beacon = { version = "0.3.1", default-features = false }
-alloy-rpc-types-engine = { version = "0.3.1", default-features = false }
-alloy-rpc-types-eth = { version = "0.3.1", default-features = false }
-alloy-rpc-types-mev = { version = "0.3.1", default-features = false }
-alloy-rpc-types-trace = { version = "0.3.1", default-features = false }
-alloy-rpc-types-txpool = { version = "0.3.1", default-features = false }
-alloy-serde = { version = "0.3.1", default-features = false }
-alloy-signer = { version = "0.3.1", default-features = false }
-alloy-signer-local = { version = "0.3.1", default-features = false }
-alloy-transport = { version = "0.3.1" }
-alloy-transport-http = { version = "0.3.1", features = [
-=======
 alloy-rpc-types-admin = { version = "0.3.0", default-features = false }
 alloy-rpc-types-anvil = { version = "0.3.0", default-features = false }
 alloy-rpc-types-beacon = { version = "0.3.0", default-features = false }
@@ -458,7 +443,6 @@
 alloy-signer-local = { version = "0.3.0", default-features = false }
 alloy-transport = { version = "0.3.0" }
 alloy-transport-http = { version = "0.3.0", features = [
->>>>>>> fcab695a
     "reqwest-rustls-tls",
 ], default-features = false }
 alloy-transport-ipc = { version = "0.3.1", default-features = false }
