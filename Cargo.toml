[workspace]
members = [
    "bin/reth",
    "crates/config",
    "crates/consensus/auto-seal",
    "crates/consensus/beacon",
    "crates/consensus/common",
    "crates/blockchain-tree",
    "crates/interfaces",
    "crates/payload/builder",
    "crates/metrics",
    "crates/metrics/metrics-derive",
    "crates/net/common",
    "crates/net/ecies",
    "crates/net/eth-wire",
    "crates/net/discv4",
    "crates/net/dns",
    "crates/net/nat",
    "crates/net/network-api",
    "crates/net/network",
    "crates/net/downloaders",
    "crates/payload/basic",
    "crates/primitives",
    "crates/prune",
    "crates/revm",
    "crates/revm/revm-inspectors",
    "crates/rpc/ipc",
    "crates/rpc/rpc",
    "crates/rpc/rpc-api",
    "crates/rpc/rpc-builder",
    "crates/rpc/rpc-engine-api",
    "crates/rpc/rpc-types",
    "crates/rpc/rpc-testing-util",
    "crates/snapshot",
    "crates/stages",
    "crates/storage/codecs",
    "crates/storage/db",
    "crates/storage/libmdbx-rs",
    "crates/storage/libmdbx-rs/mdbx-sys",
    "crates/storage/provider",
    "crates/storage/nippy-jar",
    "crates/tracing",
    "crates/tasks",
    "crates/transaction-pool",
    "crates/trie",
    "testing/ef-tests",
    "crates/rpc/rpc-types-compat",
    "crates/tokio-util",
    "examples",
    "examples/additional-rpc-namespace-in-cli",
<<<<<<< HEAD
    "crates/testing"
=======
    "examples/cli-extension-event-hooks",
    "examples/rpc-db",
    "examples/manual-p2p",
    "examples/trace-transaction-cli"
>>>>>>> c74abbc6
]
default-members = ["bin/reth"]

# Explicitly set the resolver to version 2, which is the default for packages with edition >= 2021
# https://doc.rust-lang.org/edition-guide/rust-2021/default-cargo-resolver.html
resolver = "2"

[workspace.package]
version = "0.1.0-alpha.10"
edition = "2021"
rust-version = "1.70" # Remember to update clippy.toml and README.md
license = "MIT OR Apache-2.0"
homepage = "https://paradigmxyz.github.io/reth"
repository = "https://github.com/paradigmxyz/reth"
exclude = [".github/"]

# Like release, but with full debug symbols. Useful for e.g. `perf`.
[profile.debug-fast]
inherits = "release"
debug = true

# Meant for testing - all optimizations, but with debug assertions and overflow
# checks
[profile.hivetests]
inherits = "test"
opt-level = 3

[profile.maxperf]
inherits = "release"
lto = "fat"
codegen-units = 1
incremental = false

[workspace.dependencies]
## reth
reth = { path = "./bin/reth" }
reth-primitives = { path = "./crates/primitives" }
reth-interfaces = { path = "./crates/interfaces" }
reth-provider = { path = "./crates/storage/provider" }
reth-db = { path = "./crates/storage/db" }
reth-rpc-types = { path = "./crates/rpc/rpc-types" }
reth-rpc-builder = { path = "./crates/rpc/rpc-builder" }
reth-blockchain-tree = { path = "./crates/blockchain-tree" }
reth-beacon-consensus = { path = "./crates/consensus/beacon" }
reth-metrics = { path = "./crates/metrics" }
reth-revm = { path = "./crates/revm" }
reth-payload-builder = { path = "./crates/payload/builder" }
reth-transaction-pool = { path = "./crates/transaction-pool" }
reth-tasks = { path = "./crates/tasks" }
reth-network = { path = "./crates/net/network" }
reth-network-api = { path = "./crates/net/network-api" }
<<<<<<< HEAD
reth-rpc-types-compat = { path = "./crates/rpc/rpc-types-compat"}
testing  =  {path  = "./crates/testing"}
=======
reth-rpc-types-compat = { path = "./crates/rpc/rpc-types-compat" }
reth-discv4 = { path = "./crates/net/discv4" }
reth-eth-wire = { path = "./crates/net/eth-wire" }
reth-ecies = { path = "./crates/net/ecies" }
reth-tracing = { path = "./crates/tracing" }
reth-tokio-util = { path = "crates/tokio-util" }
# revm
revm = { git = "https://github.com/bluealloy/revm", rev = "df44297bc3949dc9e0cec06594c62dd946708b2a" }
revm-primitives = { git = "https://github.com/bluealloy/revm", rev = "df44297bc3949dc9e0cec06594c62dd946708b2a" }
>>>>>>> c74abbc6

## eth
alloy-primitives = "0.4"
alloy-dyn-abi = "0.4"
alloy-sol-types = "0.4"
alloy-rlp = "0.3"
ethers-core = { version = "2.0", default-features = false }
ethers-providers = { version = "2.0", default-features = false }
ethers-signers = { version = "2.0", default-features = false }
ethers-middleware = { version = "2.0", default-features = false }
discv5 = { git = "https://github.com/sigp/discv5", rev = "d2e30e04ee62418b9e57278cee907c02b99d5bd1" }
igd = { git = "https://github.com/stevefan1999-personal/rust-igd", rev = "c2d1f83eb1612a462962453cb0703bc93258b173" }

## js
boa_engine = "0.17"
boa_gc = "0.17"

## misc
aquamarine = "0.3"
bytes = "1.5"
bitflags = "2.4"
clap = "4"
eyre = "0.6"
tracing = "0.1.0"
tracing-appender = "0.2"
thiserror = "1.0"
serde_json = "1.0.94"
serde = { version = "1.0", default-features = false }
rand = "0.8.5"
strum = "0.25"
rayon = "1.7"
itertools = "0.11"
parking_lot = "0.12"
metrics = "0.21.1" # Needed for `metrics-macro` to resolve the crate using `::metrics` notation
hex-literal = "0.4"
once_cell = "1.17"
syn = "2.0"

### proc-macros
proc-macro2 = "1.0"
quote = "1.0"

## tokio
tokio-stream = "0.1.11"
tokio = { version = "1.21", default-features = false }
tokio-util = { version = "0.7.4", features = ["codec"] }

## async
async-trait = "0.1.68"
futures = "0.3.26"
pin-project = "1.0.12"
futures-util = "0.3.25"

## json
jsonrpsee = { version = "0.20" }
jsonrpsee-core = { version = "0.20" }
jsonrpsee-types = { version = "0.20" }

## crypto
secp256k1 = { version = "0.27.0", default-features = false, features = [
    "global-context",
    "rand-std",
    "recovery",
] }
enr = { version = "0.9", default-features = false, features = ["k256"] }
# for eip-4844
c-kzg = "0.1.1"

## config
confy = "0.5"
toml = "0.8"

### misc-testing
arbitrary = "1.1"
assert_matches = "1.5.0"
tempfile = "3.8"

proptest = "1.0"
proptest-derive = "0.4"
serial_test = "2"<|MERGE_RESOLUTION|>--- conflicted
+++ resolved
@@ -48,14 +48,11 @@
     "crates/tokio-util",
     "examples",
     "examples/additional-rpc-namespace-in-cli",
-<<<<<<< HEAD
     "crates/testing"
-=======
     "examples/cli-extension-event-hooks",
     "examples/rpc-db",
     "examples/manual-p2p",
     "examples/trace-transaction-cli"
->>>>>>> c74abbc6
 ]
 default-members = ["bin/reth"]
 
@@ -107,10 +104,7 @@
 reth-tasks = { path = "./crates/tasks" }
 reth-network = { path = "./crates/net/network" }
 reth-network-api = { path = "./crates/net/network-api" }
-<<<<<<< HEAD
-reth-rpc-types-compat = { path = "./crates/rpc/rpc-types-compat"}
 testing  =  {path  = "./crates/testing"}
-=======
 reth-rpc-types-compat = { path = "./crates/rpc/rpc-types-compat" }
 reth-discv4 = { path = "./crates/net/discv4" }
 reth-eth-wire = { path = "./crates/net/eth-wire" }
@@ -120,7 +114,6 @@
 # revm
 revm = { git = "https://github.com/bluealloy/revm", rev = "df44297bc3949dc9e0cec06594c62dd946708b2a" }
 revm-primitives = { git = "https://github.com/bluealloy/revm", rev = "df44297bc3949dc9e0cec06594c62dd946708b2a" }
->>>>>>> c74abbc6
 
 ## eth
 alloy-primitives = "0.4"
