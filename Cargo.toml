--- conflicted
+++ resolved
@@ -13,6 +13,7 @@
     "bin/reth/",
     "crates/blockchain-tree/",
     "crates/blockchain-tree-api/",
+    "crates/chainspec/",
     "crates/cli/runner/",
     "crates/config/",
     "crates/consensus/auto-seal/",
@@ -94,11 +95,7 @@
     "crates/storage/libmdbx-rs/mdbx-sys/",
     "crates/storage/nippy-jar/",
     "crates/storage/provider/",
-<<<<<<< HEAD
-    "crates/chainspec/",
-=======
     "crates/storage/storage-api/",
->>>>>>> 217ff958
     "crates/tasks/",
     "crates/tokio-util/",
     "crates/tracing/",
@@ -250,6 +247,7 @@
 reth-beacon-consensus = { path = "crates/consensus/beacon" }
 reth-blockchain-tree = { path = "crates/blockchain-tree" }
 reth-blockchain-tree-api = { path = "crates/blockchain-tree-api" }
+reth-chainspec = { path = "crates/chainspec" }
 reth-cli-runner = { path = "crates/cli/runner" }
 reth-codecs = { path = "crates/storage/codecs" }
 reth-codecs-derive = { path = "crates/storage/codecs/derive" }
@@ -311,13 +309,8 @@
 reth-primitives = { path = "crates/primitives" }
 reth-primitives-traits = { path = "crates/primitives-traits" }
 reth-provider = { path = "crates/storage/provider" }
-<<<<<<< HEAD
-reth-chainspec = { path = "crates/chainspec" }
-reth-prune = { path = "crates/prune" }
-=======
 reth-prune = { path = "crates/prune/prune" }
 reth-prune-types = { path = "crates/prune/types" }
->>>>>>> 217ff958
 reth-revm = { path = "crates/revm" }
 reth-rpc = { path = "crates/rpc/rpc" }
 reth-rpc-api = { path = "crates/rpc/rpc-api" }
