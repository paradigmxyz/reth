[workspace.package]
version = "1.4.8"
edition = "2021"
rust-version = "1.86"
license = "MIT OR Apache-2.0"
homepage = "https://paradigmxyz.github.io/reth"
repository = "https://github.com/paradigmxyz/reth"
exclude = [".github/"]

[workspace]
members = [
    "bin/reth-bench/",
    "bin/reth/",
    "crates/alloy-provider/",
    "crates/chain-state/",
    "crates/chainspec/",
    "crates/cli/cli/",
    "crates/cli/commands/",
    "crates/cli/runner/",
    "crates/cli/util/",
    "crates/config/",
    "crates/consensus/common/",
    "crates/consensus/consensus/",
    "crates/consensus/debug-client/",
    "crates/e2e-test-utils/",
    "crates/engine/invalid-block-hooks/",
    "crates/engine/local",
    "crates/engine/primitives/",
    "crates/engine/service",
    "crates/engine/tree/",
    "crates/engine/util/",
    "crates/era",
    "crates/era-downloader",
    "crates/era-utils",
    "crates/errors/",
    "crates/ethereum/hardforks/",
    "crates/ethereum/cli/",
    "crates/ethereum/consensus/",
    "crates/ethereum/engine-primitives/",
    "crates/ethereum/evm",
    "crates/ethereum/node",
    "crates/ethereum/payload/",
    "crates/ethereum/primitives/",
    "crates/ethereum/reth/",
    "crates/etl/",
    "crates/evm/evm",
    "crates/evm/execution-errors",
    "crates/evm/execution-types",
    "crates/exex/exex/",
    "crates/exex/test-utils/",
    "crates/exex/types/",
    "crates/metrics/",
    "crates/net/banlist/",
    "crates/net/discv4/",
    "crates/net/discv5/",
    "crates/net/dns/",
    "crates/net/downloaders/",
    "crates/net/ecies/",
    "crates/net/eth-wire-types",
    "crates/net/eth-wire/",
    "crates/net/nat/",
    "crates/net/network-api/",
    "crates/net/network-types/",
    "crates/net/network/",
    "crates/net/p2p/",
    "crates/net/peers/",
    "crates/node/api/",
    "crates/node/builder/",
    "crates/node/core/",
    "crates/node/events/",
    "crates/node/metrics",
    "crates/node/types",
    "crates/optimism/bin",
    "crates/optimism/chainspec",
    "crates/optimism/cli",
    "crates/optimism/consensus",
    "crates/optimism/evm/",
    "crates/optimism/hardforks/",
    "crates/optimism/node/",
    "crates/optimism/payload/",
    "crates/optimism/primitives/",
    "crates/optimism/reth/",
    "crates/optimism/rpc/",
    "crates/optimism/storage",
    "crates/optimism/txpool/",
    "crates/payload/basic/",
    "crates/payload/builder/",
    "crates/payload/builder-primitives/",
    "crates/payload/primitives/",
    "crates/payload/validator/",
    "crates/payload/util/",
    "crates/primitives-traits/",
    "crates/primitives/",
    "crates/prune/prune",
    "crates/prune/types",
    "crates/ress/protocol",
    "crates/ress/provider",
    "crates/revm/",
    "crates/rpc/ipc/",
    "crates/rpc/rpc-api/",
    "crates/rpc/rpc-builder/",
    "crates/rpc/rpc-engine-api/",
    "crates/rpc/rpc-eth-api/",
    "crates/rpc/rpc-eth-types/",
    "crates/rpc/rpc-layer",
    "crates/rpc/rpc-server-types/",
    "crates/rpc/rpc-testing-util/",
    "crates/rpc/rpc-types-compat/",
    "crates/rpc/rpc/",
    "crates/stages/api/",
    "crates/stages/stages/",
    "crates/stages/types/",
    "crates/stateless",
    "crates/static-file/static-file",
    "crates/static-file/types/",
    "crates/storage/codecs/",
    "crates/storage/codecs/derive/",
    "crates/storage/db-api/",
    "crates/storage/db-common",
    "crates/storage/db-models/",
    "crates/storage/db/",
    "crates/storage/errors/",
    "crates/storage/libmdbx-rs/",
    "crates/storage/libmdbx-rs/mdbx-sys/",
    "crates/storage/nippy-jar/",
    "crates/storage/provider/",
    "crates/storage/storage-api/",
    "crates/storage/zstd-compressors/",
    "crates/tasks/",
    "crates/tokio-util/",
    "crates/tracing/",
    "crates/transaction-pool/",
    "crates/trie/common",
    "crates/trie/db",
    "crates/trie/parallel/",
    "crates/trie/sparse",
    "crates/trie/trie",
    "examples/beacon-api-sidecar-fetcher/",
    "examples/beacon-api-sse/",
    "examples/bsc-p2p",
    "examples/custom-dev-node/",
    "examples/custom-node/",
    "examples/custom-engine-types/",
    "examples/custom-evm/",
    "examples/custom-inspector/",
    "examples/custom-node-components/",
    "examples/custom-payload-builder/",
    "examples/custom-rlpx-subprotocol",
    "examples/custom-node",
    "examples/db-access",
    "examples/engine-api-access",
    "examples/exex-hello-world",
    "examples/exex-subscription",
    "examples/exex-test",
    "examples/manual-p2p/",
    "examples/network-txpool/",
    "examples/network/",
    "examples/network-proxy/",
    "examples/node-custom-rpc/",
    "examples/node-event-hooks/",
    "examples/polygon-p2p/",
    "examples/rpc-db/",
    "examples/precompile-cache/",
    "examples/txpool-tracing/",
    "examples/custom-beacon-withdrawals",
    "testing/ef-tests/",
    "testing/testing-utils",
    "crates/tracing-otlp",
]
default-members = ["bin/reth"]
exclude = ["book/sources", "book/cli"]

# Explicitly set the resolver to version 2, which is the default for packages with edition >= 2021
# https://doc.rust-lang.org/edition-guide/rust-2021/default-cargo-resolver.html
resolver = "2"

[workspace.lints]
rust.missing_debug_implementations = "warn"
rust.missing_docs = "warn"
rust.rust_2018_idioms = { level = "deny", priority = -1 }
rust.unreachable_pub = "warn"
rust.unused_must_use = "deny"
rustdoc.all = "warn"
# rust.unnameable-types = "warn"

[workspace.lints.clippy]
# These are some of clippy's nursery (i.e., experimental) lints that we like.
# By default, nursery lints are allowed. Some of the lints below have made good
# suggestions which we fixed. The others didn't have any findings, so we can
# assume they don't have that many false positives. Let's enable them to
# prevent future problems.
borrow_as_ptr = "warn"
branches_sharing_code = "warn"
clear_with_drain = "warn"
cloned_instead_of_copied = "warn"
collection_is_never_read = "warn"
dbg_macro = "warn"
derive_partial_eq_without_eq = "warn"
doc_markdown = "warn"
empty_line_after_doc_comments = "warn"
empty_line_after_outer_attr = "warn"
enum_glob_use = "warn"
equatable_if_let = "warn"
explicit_into_iter_loop = "warn"
explicit_iter_loop = "warn"
flat_map_option = "warn"
from_iter_instead_of_collect = "warn"
if_not_else = "warn"
if_then_some_else_none = "warn"
implicit_clone = "warn"
imprecise_flops = "warn"
iter_on_empty_collections = "warn"
iter_on_single_items = "warn"
iter_with_drain = "warn"
iter_without_into_iter = "warn"
large_stack_frames = "warn"
manual_assert = "warn"
manual_clamp = "warn"
manual_is_variant_and = "warn"
manual_string_new = "warn"
match_same_arms = "warn"
missing-const-for-fn = "warn"
mutex_integer = "warn"
naive_bytecount = "warn"
needless_bitwise_bool = "warn"
needless_continue = "warn"
needless_for_each = "warn"
needless_pass_by_ref_mut = "warn"
nonstandard_macro_braces = "warn"
option_as_ref_cloned = "warn"
or_fun_call = "warn"
path_buf_push_overwrite = "warn"
read_zero_byte_vec = "warn"
result_large_err = "allow"
redundant_clone = "warn"
redundant_else = "warn"
single_char_pattern = "warn"
string_lit_as_bytes = "warn"
string_lit_chars_any = "warn"
suboptimal_flops = "warn"
suspicious_operation_groupings = "warn"
trailing_empty_array = "warn"
trait_duplication_in_bounds = "warn"
transmute_undefined_repr = "warn"
trivial_regex = "warn"
tuple_array_conversions = "warn"
type_repetition_in_bounds = "warn"
uninhabited_references = "warn"
unnecessary_self_imports = "warn"
unnecessary_struct_initialization = "warn"
unnested_or_patterns = "warn"
unused_peekable = "warn"
unused_rounding = "warn"
use_self = "warn"
useless_let_if_seq = "warn"
while_float = "warn"
zero_sized_map_values = "warn"

# These are nursery lints which have findings. Allow them for now. Some are not
# quite mature enough for use in our codebase and some we don't really want.
# Explicitly listing should make it easier to fix in the future.
as_ptr_cast_mut = "allow"
cognitive_complexity = "allow"
debug_assert_with_mut_call = "allow"
fallible_impl_from = "allow"
future_not_send = "allow"
needless_collect = "allow"
non_send_fields_in_send_ty = "allow"
redundant_pub_crate = "allow"
significant_drop_in_scrutinee = "allow"
significant_drop_tightening = "allow"
too_long_first_doc_paragraph = "allow"

# Speed up compilation time for dev builds by reducing emitted debug info.
# NOTE: Debuggers may provide less useful information with this setting.
# Uncomment this section if you're using a debugger.
[profile.dev]
# https://davidlattimore.github.io/posts/2024/02/04/speeding-up-the-rust-edit-build-run-cycle.html
debug = "line-tables-only"
split-debuginfo = "unpacked"

# Speed up tests.
[profile.dev.package]
proptest.opt-level = 3
rand_chacha.opt-level = 3
rand_xorshift.opt-level = 3
unarray.opt-level = 3

# Meant for testing - all optimizations, but with debug assertions and overflow checks.
[profile.hivetests]
inherits = "test"
opt-level = 3
lto = "thin"

[profile.release]
opt-level = 3
lto = "thin"
debug = "none"
strip = "symbols"
panic = "unwind"
codegen-units = 16

# Use the `--profile profiling` flag to show symbols in release mode.
# e.g. `cargo build --profile profiling`
[profile.profiling]
inherits = "release"
debug = "full"
strip = "none"

# Include debug info in benchmarks too.
[profile.bench]
inherits = "profiling"

[profile.maxperf]
inherits = "release"
lto = "fat"
codegen-units = 1

[workspace.dependencies]
# reth
op-reth = { path = "crates/optimism/bin" }
reth = { path = "bin/reth" }
reth-alloy-provider = { path = "crates/alloy-provider" }
reth-basic-payload-builder = { path = "crates/payload/basic" }
reth-bench = { path = "bin/reth-bench" }
reth-chain-state = { path = "crates/chain-state" }
reth-chainspec = { path = "crates/chainspec", default-features = false }
reth-cli = { path = "crates/cli/cli" }
reth-cli-commands = { path = "crates/cli/commands" }
reth-cli-runner = { path = "crates/cli/runner" }
reth-cli-util = { path = "crates/cli/util" }
reth-codecs = { path = "crates/storage/codecs" }
reth-codecs-derive = { path = "crates/storage/codecs/derive" }
reth-config = { path = "crates/config", default-features = false }
reth-consensus = { path = "crates/consensus/consensus", default-features = false }
reth-consensus-common = { path = "crates/consensus/common", default-features = false }
reth-consensus-debug-client = { path = "crates/consensus/debug-client" }
reth-db = { path = "crates/storage/db", default-features = false }
reth-db-api = { path = "crates/storage/db-api" }
reth-db-common = { path = "crates/storage/db-common" }
reth-db-models = { path = "crates/storage/db-models", default-features = false }
reth-discv4 = { path = "crates/net/discv4" }
reth-discv5 = { path = "crates/net/discv5" }
reth-dns-discovery = { path = "crates/net/dns" }
reth-downloaders = { path = "crates/net/downloaders" }
reth-e2e-test-utils = { path = "crates/e2e-test-utils" }
reth-ecies = { path = "crates/net/ecies" }
reth-engine-local = { path = "crates/engine/local" }
reth-engine-primitives = { path = "crates/engine/primitives", default-features = false }
reth-engine-tree = { path = "crates/engine/tree" }
reth-engine-service = { path = "crates/engine/service" }
reth-engine-util = { path = "crates/engine/util" }
reth-era = { path = "crates/era" }
reth-era-downloader = { path = "crates/era-downloader" }
reth-era-utils = { path = "crates/era-utils" }
reth-errors = { path = "crates/errors" }
reth-eth-wire = { path = "crates/net/eth-wire" }
reth-eth-wire-types = { path = "crates/net/eth-wire-types" }
reth-ethereum-cli = { path = "crates/ethereum/cli" }
reth-ethereum-consensus = { path = "crates/ethereum/consensus", default-features = false }
reth-ethereum-engine-primitives = { path = "crates/ethereum/engine-primitives", default-features = false }
reth-ethereum-forks = { path = "crates/ethereum/hardforks", default-features = false }
reth-ethereum-payload-builder = { path = "crates/ethereum/payload" }
reth-ethereum-primitives = { path = "crates/ethereum/primitives", default-features = false }
reth-ethereum = { path = "crates/ethereum/reth" }
reth-etl = { path = "crates/etl" }
reth-evm = { path = "crates/evm/evm", default-features = false }
reth-evm-ethereum = { path = "crates/ethereum/evm", default-features = false }
reth-optimism-evm = { path = "crates/optimism/evm", default-features = false }
reth-execution-errors = { path = "crates/evm/execution-errors", default-features = false }
reth-execution-types = { path = "crates/evm/execution-types", default-features = false }
reth-exex = { path = "crates/exex/exex" }
reth-exex-test-utils = { path = "crates/exex/test-utils" }
reth-exex-types = { path = "crates/exex/types" }
reth-fs-util = { path = "crates/fs-util" }
reth-invalid-block-hooks = { path = "crates/engine/invalid-block-hooks" }
reth-ipc = { path = "crates/rpc/ipc" }
reth-libmdbx = { path = "crates/storage/libmdbx-rs" }
reth-mdbx-sys = { path = "crates/storage/libmdbx-rs/mdbx-sys" }
reth-metrics = { path = "crates/metrics" }
reth-net-banlist = { path = "crates/net/banlist" }
reth-net-nat = { path = "crates/net/nat" }
reth-network = { path = "crates/net/network" }
reth-network-api = { path = "crates/net/network-api" }
reth-network-p2p = { path = "crates/net/p2p" }
reth-network-peers = { path = "crates/net/peers", default-features = false }
reth-network-types = { path = "crates/net/network-types" }
reth-nippy-jar = { path = "crates/storage/nippy-jar" }
reth-node-api = { path = "crates/node/api" }
reth-node-builder = { path = "crates/node/builder" }
reth-node-core = { path = "crates/node/core" }
reth-node-ethereum = { path = "crates/ethereum/node" }
reth-node-events = { path = "crates/node/events" }
reth-node-metrics = { path = "crates/node/metrics" }
reth-optimism-node = { path = "crates/optimism/node" }
reth-node-types = { path = "crates/node/types" }
reth-op = { path = "crates/optimism/reth", default-features = false }
reth-optimism-chainspec = { path = "crates/optimism/chainspec", default-features = false }
reth-optimism-cli = { path = "crates/optimism/cli" }
reth-optimism-consensus = { path = "crates/optimism/consensus", default-features = false }
reth-optimism-forks = { path = "crates/optimism/hardforks", default-features = false }
reth-optimism-payload-builder = { path = "crates/optimism/payload" }
reth-optimism-primitives = { path = "crates/optimism/primitives", default-features = false }
reth-optimism-rpc = { path = "crates/optimism/rpc" }
reth-optimism-storage = { path = "crates/optimism/storage" }
reth-optimism-txpool = { path = "crates/optimism/txpool" }
reth-payload-builder = { path = "crates/payload/builder" }
reth-payload-builder-primitives = { path = "crates/payload/builder-primitives" }
reth-payload-primitives = { path = "crates/payload/primitives" }
reth-payload-validator = { path = "crates/payload/validator" }
reth-payload-util = { path = "crates/payload/util" }
reth-primitives = { path = "crates/primitives", default-features = false }
reth-primitives-traits = { path = "crates/primitives-traits", default-features = false }
reth-provider = { path = "crates/storage/provider" }
reth-prune = { path = "crates/prune/prune" }
reth-prune-types = { path = "crates/prune/types", default-features = false }
reth-revm = { path = "crates/revm", default-features = false }
reth-rpc = { path = "crates/rpc/rpc" }
reth-rpc-api = { path = "crates/rpc/rpc-api" }
reth-rpc-api-testing-util = { path = "crates/rpc/rpc-testing-util" }
reth-rpc-builder = { path = "crates/rpc/rpc-builder" }
reth-rpc-engine-api = { path = "crates/rpc/rpc-engine-api" }
reth-rpc-eth-api = { path = "crates/rpc/rpc-eth-api" }
reth-rpc-eth-types = { path = "crates/rpc/rpc-eth-types", default-features = false }
reth-rpc-layer = { path = "crates/rpc/rpc-layer" }
reth-rpc-server-types = { path = "crates/rpc/rpc-server-types" }
reth-rpc-types-compat = { path = "crates/rpc/rpc-types-compat" }
reth-stages = { path = "crates/stages/stages" }
reth-stages-api = { path = "crates/stages/api" }
reth-stages-types = { path = "crates/stages/types", default-features = false }
reth-stateless = { path = "crates/stateless" }
reth-static-file = { path = "crates/static-file/static-file" }
reth-static-file-types = { path = "crates/static-file/types", default-features = false }
reth-storage-api = { path = "crates/storage/storage-api", default-features = false }
reth-storage-errors = { path = "crates/storage/errors", default-features = false }
reth-tasks = { path = "crates/tasks" }
reth-testing-utils = { path = "testing/testing-utils" }
reth-tokio-util = { path = "crates/tokio-util" }
reth-tracing = { path = "crates/tracing" }
reth-transaction-pool = { path = "crates/transaction-pool" }
reth-trie = { path = "crates/trie/trie" }
reth-trie-common = { path = "crates/trie/common", default-features = false }
reth-trie-db = { path = "crates/trie/db" }
reth-trie-parallel = { path = "crates/trie/parallel" }
reth-trie-sparse = { path = "crates/trie/sparse", default-features = false }
reth-zstd-compressors = { path = "crates/storage/zstd-compressors", default-features = false }
reth-ress-protocol = { path = "crates/ress/protocol" }
reth-ress-provider = { path = "crates/ress/provider" }

# revm
revm = { version = "24.0.1", default-features = false }
revm-bytecode = { version = "4.0.0", default-features = false }
revm-database = { version = "4.0.0", default-features = false }
revm-state = { version = "4.0.0", default-features = false }
revm-primitives = { version = "19.0.0", default-features = false }
revm-interpreter = { version = "20.0.0", default-features = false }
revm-inspector = { version = "5.0.0", default-features = false }
revm-context = { version = "5.0.0", default-features = false }
revm-context-interface = { version = "5.0.0", default-features = false }
revm-database-interface = { version = "4.0.0", default-features = false }
op-revm = { version = "5.0.0", default-features = false }
revm-inspectors = "0.24.0"

# eth
alloy-chains = { version = "0.2.0", default-features = false }
alloy-dyn-abi = "1.1.0"
alloy-eip2124 = { version = "0.2.0", default-features = false }
alloy-evm = { version = "0.11", default-features = false }
alloy-primitives = { version = "1.1.0", default-features = false, features = ["map-foldhash"] }
alloy-rlp = { version = "0.3.10", default-features = false, features = ["core-net"] }
alloy-sol-macro = "1.1.0"
alloy-sol-types = { version = "1.1.0", default-features = false }
alloy-trie = { version = "0.8.1", default-features = false }

alloy-hardforks = "0.2.2"

alloy-consensus = { version = "1.0.11", default-features = false }
alloy-contract = { version = "1.0.11", default-features = false }
alloy-eips = { version = "1.0.11", default-features = false }
alloy-genesis = { version = "1.0.11", default-features = false }
alloy-json-rpc = { version = "1.0.11", default-features = false }
alloy-network = { version = "1.0.11", default-features = false }
alloy-network-primitives = { version = "1.0.11", default-features = false }
alloy-provider = { version = "1.0.11", features = ["reqwest"], default-features = false }
alloy-pubsub = { version = "1.0.11", default-features = false }
alloy-rpc-client = { version = "1.0.11", default-features = false }
alloy-rpc-types = { version = "1.0.11", features = ["eth"], default-features = false }
alloy-rpc-types-admin = { version = "1.0.11", default-features = false }
alloy-rpc-types-anvil = { version = "1.0.11", default-features = false }
alloy-rpc-types-beacon = { version = "1.0.11", default-features = false }
alloy-rpc-types-debug = { version = "1.0.11", default-features = false }
alloy-rpc-types-engine = { version = "1.0.11", default-features = false }
alloy-rpc-types-eth = { version = "1.0.11", default-features = false }
alloy-rpc-types-mev = { version = "1.0.11", default-features = false }
alloy-rpc-types-trace = { version = "1.0.11", default-features = false }
alloy-rpc-types-txpool = { version = "1.0.11", default-features = false }
alloy-serde = { version = "1.0.11", default-features = false }
alloy-signer = { version = "1.0.11", default-features = false }
alloy-signer-local = { version = "1.0.11", default-features = false }
alloy-transport = { version = "1.0.11" }
alloy-transport-http = { version = "1.0.11", features = ["reqwest-rustls-tls"], default-features = false }
alloy-transport-ipc = { version = "1.0.11", default-features = false }
alloy-transport-ws = { version = "1.0.11", default-features = false }

# op
alloy-op-evm = { version = "0.11", default-features = false }
alloy-op-hardforks = "0.2.2"
op-alloy-rpc-types = { version = "0.18.4", default-features = false }
op-alloy-rpc-types-engine = { version = "0.18.4", default-features = false }
op-alloy-network = { version = "0.18.4", default-features = false }
op-alloy-consensus = { version = "0.18.4", default-features = false }
op-alloy-rpc-jsonrpsee = { version = "0.18.4", default-features = false }
op-alloy-flz = { version = "0.13.1", default-features = false }

# misc
aquamarine = "0.6"
auto_impl = "1"
backon = { version = "1.2", default-features = false, features = ["std-blocking-sleep", "tokio-sleep"] }
bincode = "1.3"
bitflags = "2.4"
blake3 = "1.5.5"
boyer-moore-magiclen = "0.2.16"
bytes = { version = "1.5", default-features = false }
cfg-if = "1.0"
clap = "4"
dashmap = "6.0"
derive_more = { version = "2", default-features = false, features = ["full"] }
dirs-next = "2.0.0"
dyn-clone = "1.0.17"
eyre = "0.6"
fdlimit = "0.3.0"
generic-array = "0.14"
humantime = "2.1"
humantime-serde = "1.1"
itertools = { version = "0.14", default-features = false }
linked_hash_set = "0.1"
lz4 = "1.28.1"
modular-bitfield = "0.11.2"
notify = { version = "8.0.0", default-features = false, features = ["macos_fsevent"] }
nybbles = { version = "0.3.0", default-features = false }
once_cell = { version = "1.19", default-features = false, features = ["critical-section"] }
parking_lot = "0.12"
paste = "1.0"
rand = "0.9"
rayon = "1.7"
rustc-hash = { version = "2.0", default-features = false }
schnellru = "0.2"
serde = { version = "1.0", default-features = false }
serde_json = { version = "1.0", default-features = false, features = ["alloc"] }
serde_with = { version = "3", default-features = false, features = ["macros"] }
sha2 = { version = "0.10", default-features = false }
shellexpand = "3.0.0"
smallvec = "1"
strum = { version = "0.27", default-features = false }
strum_macros = "0.27"
syn = "2.0"
thiserror = { version = "2.0.0", default-features = false }
tar = "0.4.44"
tracing = { version = "0.1.0", default-features = false }
tracing-appender = "0.2"
url = { version = "2.3", default-features = false }
zstd = "0.13"
byteorder = "1"
mini-moka = "0.10"
tar-no-std = { version = "0.3.2", default-features = false }
miniz_oxide = { version = "0.8.4", default-features = false }

# metrics
metrics = "0.24.0"
metrics-derive = "0.1"
metrics-exporter-prometheus = { version = "0.16.0", default-features = false }
metrics-process = "2.1.0"
metrics-util = { default-features = false, version = "0.19.0" }

# proc-macros
proc-macro2 = "1.0"
quote = "1.0"

# tokio
tokio = { version = "1.44.2", default-features = false }
tokio-stream = "0.1.11"
tokio-util = { version = "0.7.4", features = ["codec"] }

# async
async-stream = "0.3"
async-trait = "0.1.68"
futures = "0.3"
futures-core = "0.3"
futures-util = { version = "0.3", default-features = false }
hyper = "1.3"
hyper-util = "0.1.5"
pin-project = "1.0.12"
reqwest = { version = "0.12", default-features = false }
tracing-futures = "0.2"
tower = "0.5"
tower-http = "0.6"

# p2p
discv5 = "0.9"
if-addrs = "0.13"

# rpc
jsonrpsee = "0.25.1"
jsonrpsee-core = "0.25.1"
jsonrpsee-server = "0.25.1"
jsonrpsee-http-client = "0.25.1"
jsonrpsee-types = "0.25.1"

# http
http = "1.0"
http-body = "1.0"
http-body-util = "0.1.2"
jsonwebtoken = "9"
proptest-arbitrary-interop = "0.1.0"

# crypto
enr = { version = "0.13", default-features = false }
k256 = { version = "0.13", default-features = false, features = ["ecdsa"] }
secp256k1 = { version = "0.30", default-features = false, features = ["global-context", "recovery"] }
# rand 8 for secp256k1
rand_08 = { package = "rand", version = "0.8" }

# for eip-4844
c-kzg = "2.1.1"

# config
toml = "0.8"

# misc-testing
arbitrary = "1.3"
assert_matches = "1.5.0"
criterion = { package = "codspeed-criterion-compat", version = "2.7" }
proptest = "1.7"
proptest-derive = "0.5"
similar-asserts = { version = "1.5.0", features = ["serde"] }
tempfile = "3.20"
test-fuzz = "7"
rstest = "0.24.0"
test-case = "3"

# ssz encoding
ethereum_ssz = "0.9.0"
ethereum_ssz_derive = "0.9.0"

# allocators
tikv-jemalloc-ctl = "0.6"
tikv-jemallocator = "0.6"
tracy-client = "0.18.0"
snmalloc-rs = { version = "0.3.7", features = ["build_cc"] }

# TODO: When we build for a windows target on an ubuntu runner, crunchy tries to
# get the wrong path, update this when the workflow has been updated
#
# See: https://github.com/eira-fransham/crunchy/issues/13
crunchy = "=0.2.2"
aes = "0.8.1"
ahash = "0.8"
anyhow = "1.0"
bindgen = { version = "0.70", default-features = false }
block-padding = "0.3.2"
cc = "=1.2.15"
cipher = "0.4.3"
comfy-table = "7.0"
concat-kdf = "0.1.0"
convert_case = "0.7.0"
crossbeam-channel = "0.5.13"
crossterm = "0.28.0"
csv = "1.3.0"
ctr = "0.9.2"
data-encoding = "2"
delegate = "0.13"
digest = "0.10.5"
hash-db = "=0.15.2"
hickory-resolver = "0.25.0"
hmac = "0.12.1"
human_bytes = "0.4.1"
indexmap = "2"
interprocess = "2.2.0"
lz4_flex = { version = "0.11", default-features = false }
memmap2 = "0.9.4"
mev-share-sse = { version = "0.5.0", default-features = false }
num-traits = "0.2.15"
page_size = "0.6.0"
parity-scale-codec = "3.2.1"
plain_hasher = "0.2"
pretty_assertions = "1.4"
ratatui = { version = "0.29", default-features = false }
ringbuffer = "0.15.0"
rmp-serde = "1.3"
roaring = "0.10.2"
rolling-file = "0.2.0"
sha3 = "0.10.5"
snap = "1.1.1"
socket2 = { version = "0.5", default-features = false }
sysinfo = { version = "0.33", default-features = false }
tracing-journald = "0.3"
tracing-logfmt = "0.3.3"
tracing-subscriber = { version = "0.3", default-features = false }
triehash = "0.8"
typenum = "1.15.0"
vergen = "9.0.4"
visibility = "0.1.1"
walkdir = "2.3.3"
vergen-git2 = "1.0.5"

[patch.crates-io]
<<<<<<< HEAD
nybbles = { git = "https://github.com/alloy-rs/nybbles", branch = "alexey/uint-repr" }
alloy-trie = { git = "https://github.com/alloy-rs/trie", branch = "alexey/nybbles-uint" }
# nybbles = { git = "https://github.com/alloy-rs/nybbles", rev = "2faa4461df34ac1eae02068d549dfefdaacb30a7" }
# alloy-trie = { git = "https://github.com/alloy-rs/trie", rev = "ffa891e618ce9daea765802382d396cda1eb664b" }
# alloy-consensus = { git = "https://github.com/alloy-rs/alloy", branch = "main" }
# alloy-contract = { git = "https://github.com/alloy-rs/alloy", branch = "main" }
# alloy-eips = { git = "https://github.com/alloy-rs/alloy", branch = "main" }
# alloy-genesis = { git = "https://github.com/alloy-rs/alloy", branch = "main" }
# alloy-json-rpc = { git = "https://github.com/alloy-rs/alloy", branch = "main" }
# alloy-network = { git = "https://github.com/alloy-rs/alloy", branch = "main" }
# alloy-network-primitives = { git = "https://github.com/alloy-rs/alloy", branch = "main" }
# alloy-provider = { git = "https://github.com/alloy-rs/alloy", branch = "main" }
# alloy-pubsub = { git = "https://github.com/alloy-rs/alloy", branch = "main" }
# alloy-rpc-client = { git = "https://github.com/alloy-rs/alloy", branch = "main" }
# alloy-rpc-types = { git = "https://github.com/alloy-rs/alloy", branch = "main" }
# alloy-rpc-types-admin = { git = "https://github.com/alloy-rs/alloy", branch = "main" }
# alloy-rpc-types-anvil = { git = "https://github.com/alloy-rs/alloy", branch = "main" }
# alloy-rpc-types-beacon = { git = "https://github.com/alloy-rs/alloy", branch = "main" }
# alloy-rpc-types-debug = { git = "https://github.com/alloy-rs/alloy", branch = "main" }
# alloy-rpc-types-engine = { git = "https://github.com/alloy-rs/alloy", branch = "main" }
# alloy-rpc-types-eth = { git = "https://github.com/alloy-rs/alloy", branch = "main" }
# alloy-rpc-types-mev = { git = "https://github.com/alloy-rs/alloy", branch = "main" }
# alloy-rpc-types-trace = { git = "https://github.com/alloy-rs/alloy", branch = "main" }
# alloy-rpc-types-txpool = { git = "https://github.com/alloy-rs/alloy", branch = "main" }
# alloy-serde = { git = "https://github.com/alloy-rs/alloy", branch = "main" }
# alloy-signer = { git = "https://github.com/alloy-rs/alloy", branch = "main" }
# alloy-signer-local = { git = "https://github.com/alloy-rs/alloy", branch = "main" }
# alloy-transport = { git = "https://github.com/alloy-rs/alloy", branch = "main" }
# alloy-transport-http = { git = "https://github.com/alloy-rs/alloy", branch = "main" }
# alloy-transport-ipc = { git = "https://github.com/alloy-rs/alloy", branch = "main" }
# alloy-transport-ws = { git = "https://github.com/alloy-rs/alloy", branch = "main" }
#
# op-alloy-consensus = { git = "https://github.com/alloy-rs/op-alloy", rev = "ad607c1" }
# op-alloy-network = { git = "https://github.com/alloy-rs/op-alloy", rev = "ad607c1" }
# op-alloy-rpc-types = { git = "https://github.com/alloy-rs/op-alloy", rev = "ad607c1" }
# op-alloy-rpc-types-engine = { git = "https://github.com/alloy-rs/op-alloy", rev = "ad607c1" }
# op-alloy-rpc-jsonrpsee = { git = "https://github.com/alloy-rs/op-alloy", rev = "ad607c1" }
=======
# alloy-consensus = { git = "https://github.com/alloy-rs/alloy", rev = "200d54ce6" }
# alloy-contract = { git = "https://github.com/alloy-rs/alloy", rev = "200d54ce6" }
# alloy-eips = { git = "https://github.com/alloy-rs/alloy", rev = "200d54ce6" }
# alloy-genesis = { git = "https://github.com/alloy-rs/alloy", rev = "200d54ce6" }
# alloy-json-rpc = { git = "https://github.com/alloy-rs/alloy", rev = "200d54ce6" }
# alloy-network = { git = "https://github.com/alloy-rs/alloy", rev = "200d54ce6" }
# alloy-network-primitives = { git = "https://github.com/alloy-rs/alloy", rev = "200d54ce6" }
# alloy-provider = { git = "https://github.com/alloy-rs/alloy", rev = "200d54ce6" }
# alloy-pubsub = { git = "https://github.com/alloy-rs/alloy", rev = "200d54ce6" }
# alloy-rpc-client = { git = "https://github.com/alloy-rs/alloy", rev = "200d54ce6" }
# alloy-rpc-types = { git = "https://github.com/alloy-rs/alloy", rev = "200d54ce6" }
# alloy-rpc-types-admin = { git = "https://github.com/alloy-rs/alloy", rev = "200d54ce6" }
# alloy-rpc-types-anvil = { git = "https://github.com/alloy-rs/alloy", rev = "200d54ce6" }
# alloy-rpc-types-beacon = { git = "https://github.com/alloy-rs/alloy", rev = "200d54ce6" }
# alloy-rpc-types-debug = { git = "https://github.com/alloy-rs/alloy", rev = "200d54ce6" }
# alloy-rpc-types-engine = { git = "https://github.com/alloy-rs/alloy", rev = "200d54ce6" }
# alloy-rpc-types-eth = { git = "https://github.com/alloy-rs/alloy", rev = "200d54ce6" }
# alloy-rpc-types-mev = { git = "https://github.com/alloy-rs/alloy", rev = "200d54ce6" }
# alloy-rpc-types-trace = { git = "https://github.com/alloy-rs/alloy", rev = "200d54ce6" }
# alloy-rpc-types-txpool = { git = "https://github.com/alloy-rs/alloy", rev = "200d54ce6" }
# alloy-serde = { git = "https://github.com/alloy-rs/alloy", rev = "200d54ce6" }
# alloy-signer = { git = "https://github.com/alloy-rs/alloy", rev = "200d54ce6" }
# alloy-signer-local = { git = "https://github.com/alloy-rs/alloy", rev = "200d54ce6" }
# alloy-transport = { git = "https://github.com/alloy-rs/alloy", rev = "200d54ce6" }
# alloy-transport-http = { git = "https://github.com/alloy-rs/alloy", rev = "200d54ce6" }
# alloy-transport-ipc = { git = "https://github.com/alloy-rs/alloy", rev = "200d54ce6" }
# alloy-transport-ws = { git = "https://github.com/alloy-rs/alloy", rev = "200d54ce6" }

# op-alloy-consensus = { git = "https://github.com/alloy-rs/op-alloy", rev = "a79d6fc" }
# op-alloy-network = { git = "https://github.com/alloy-rs/op-alloy", rev = "a79d6fc" }
# op-alloy-rpc-types = { git = "https://github.com/alloy-rs/op-alloy", rev = "a79d6fc" }
# op-alloy-rpc-types-engine = { git = "https://github.com/alloy-rs/op-alloy", rev = "a79d6fc" }
# op-alloy-rpc-jsonrpsee = { git = "https://github.com/alloy-rs/op-alloy", rev = "a79d6fc" }
>>>>>>> a38428eb
#
# revm-inspectors = { git = "https://github.com/paradigmxyz/revm-inspectors", rev = "1207e33" }
#
# jsonrpsee = { git = "https://github.com/paradigmxyz/jsonrpsee", branch = "matt/make-rpc-service-pub" }
# jsonrpsee-core = { git = "https://github.com/paradigmxyz/jsonrpsee", branch = "matt/make-rpc-service-pub" }
# jsonrpsee-server = { git = "https://github.com/paradigmxyz/jsonrpsee", branch = "matt/make-rpc-service-pub" }
# jsonrpsee-http-client = { git = "https://github.com/paradigmxyz/jsonrpsee", branch = "matt/make-rpc-service-pub" }
# jsonrpsee-types = { git = "https://github.com/paradigmxyz/jsonrpsee", branch = "matt/make-rpc-service-pub" }<|MERGE_RESOLUTION|>--- conflicted
+++ resolved
@@ -704,45 +704,8 @@
 vergen-git2 = "1.0.5"
 
 [patch.crates-io]
-<<<<<<< HEAD
 nybbles = { git = "https://github.com/alloy-rs/nybbles", branch = "alexey/uint-repr" }
 alloy-trie = { git = "https://github.com/alloy-rs/trie", branch = "alexey/nybbles-uint" }
-# nybbles = { git = "https://github.com/alloy-rs/nybbles", rev = "2faa4461df34ac1eae02068d549dfefdaacb30a7" }
-# alloy-trie = { git = "https://github.com/alloy-rs/trie", rev = "ffa891e618ce9daea765802382d396cda1eb664b" }
-# alloy-consensus = { git = "https://github.com/alloy-rs/alloy", branch = "main" }
-# alloy-contract = { git = "https://github.com/alloy-rs/alloy", branch = "main" }
-# alloy-eips = { git = "https://github.com/alloy-rs/alloy", branch = "main" }
-# alloy-genesis = { git = "https://github.com/alloy-rs/alloy", branch = "main" }
-# alloy-json-rpc = { git = "https://github.com/alloy-rs/alloy", branch = "main" }
-# alloy-network = { git = "https://github.com/alloy-rs/alloy", branch = "main" }
-# alloy-network-primitives = { git = "https://github.com/alloy-rs/alloy", branch = "main" }
-# alloy-provider = { git = "https://github.com/alloy-rs/alloy", branch = "main" }
-# alloy-pubsub = { git = "https://github.com/alloy-rs/alloy", branch = "main" }
-# alloy-rpc-client = { git = "https://github.com/alloy-rs/alloy", branch = "main" }
-# alloy-rpc-types = { git = "https://github.com/alloy-rs/alloy", branch = "main" }
-# alloy-rpc-types-admin = { git = "https://github.com/alloy-rs/alloy", branch = "main" }
-# alloy-rpc-types-anvil = { git = "https://github.com/alloy-rs/alloy", branch = "main" }
-# alloy-rpc-types-beacon = { git = "https://github.com/alloy-rs/alloy", branch = "main" }
-# alloy-rpc-types-debug = { git = "https://github.com/alloy-rs/alloy", branch = "main" }
-# alloy-rpc-types-engine = { git = "https://github.com/alloy-rs/alloy", branch = "main" }
-# alloy-rpc-types-eth = { git = "https://github.com/alloy-rs/alloy", branch = "main" }
-# alloy-rpc-types-mev = { git = "https://github.com/alloy-rs/alloy", branch = "main" }
-# alloy-rpc-types-trace = { git = "https://github.com/alloy-rs/alloy", branch = "main" }
-# alloy-rpc-types-txpool = { git = "https://github.com/alloy-rs/alloy", branch = "main" }
-# alloy-serde = { git = "https://github.com/alloy-rs/alloy", branch = "main" }
-# alloy-signer = { git = "https://github.com/alloy-rs/alloy", branch = "main" }
-# alloy-signer-local = { git = "https://github.com/alloy-rs/alloy", branch = "main" }
-# alloy-transport = { git = "https://github.com/alloy-rs/alloy", branch = "main" }
-# alloy-transport-http = { git = "https://github.com/alloy-rs/alloy", branch = "main" }
-# alloy-transport-ipc = { git = "https://github.com/alloy-rs/alloy", branch = "main" }
-# alloy-transport-ws = { git = "https://github.com/alloy-rs/alloy", branch = "main" }
-#
-# op-alloy-consensus = { git = "https://github.com/alloy-rs/op-alloy", rev = "ad607c1" }
-# op-alloy-network = { git = "https://github.com/alloy-rs/op-alloy", rev = "ad607c1" }
-# op-alloy-rpc-types = { git = "https://github.com/alloy-rs/op-alloy", rev = "ad607c1" }
-# op-alloy-rpc-types-engine = { git = "https://github.com/alloy-rs/op-alloy", rev = "ad607c1" }
-# op-alloy-rpc-jsonrpsee = { git = "https://github.com/alloy-rs/op-alloy", rev = "ad607c1" }
-=======
 # alloy-consensus = { git = "https://github.com/alloy-rs/alloy", rev = "200d54ce6" }
 # alloy-contract = { git = "https://github.com/alloy-rs/alloy", rev = "200d54ce6" }
 # alloy-eips = { git = "https://github.com/alloy-rs/alloy", rev = "200d54ce6" }
@@ -776,7 +739,6 @@
 # op-alloy-rpc-types = { git = "https://github.com/alloy-rs/op-alloy", rev = "a79d6fc" }
 # op-alloy-rpc-types-engine = { git = "https://github.com/alloy-rs/op-alloy", rev = "a79d6fc" }
 # op-alloy-rpc-jsonrpsee = { git = "https://github.com/alloy-rs/op-alloy", rev = "a79d6fc" }
->>>>>>> a38428eb
 #
 # revm-inspectors = { git = "https://github.com/paradigmxyz/revm-inspectors", rev = "1207e33" }
 #
