--- conflicted
+++ resolved
@@ -459,14 +459,9 @@
 revm-context-interface = { version = "1.0.0-alpha.1", default-features = false }
 revm-database-interface = { version = "1.0.0-alpha.1", default-features = false }
 revm-specification = { version = "1.0.0-alpha.1", default-features = false }
-<<<<<<< HEAD
-revm-optimism = { version = "1.0.0-alpha.1", default-features = false }
+op-revm = { version = "1.0.0-alpha.1", default-features = false }
 revm-scroll = { git = "https://github.com/scroll-tech/scroll-revm" }
-revm-inspectors = "0.15"
-=======
-op-revm = { version = "1.0.0-alpha.1", default-features = false }
 revm-inspectors = "0.16"
->>>>>>> a1ca2dec
 
 # eth
 alloy-chains = { version = "0.1.32", default-features = false }
