--- conflicted
+++ resolved
@@ -472,17 +472,10 @@
 alloy-transport-ws = { version = "0.7.0", default-features = false }
 
 # op
-<<<<<<< HEAD
-op-alloy-rpc-types = "0.6.8"
-op-alloy-rpc-types-engine = "0.6.8"
-op-alloy-network = "0.6.8"
-op-alloy-consensus = "0.6.8"
-=======
 op-alloy-rpc-types = "0.7.1"
 op-alloy-rpc-types-engine = "0.7.1"
 op-alloy-network = "0.7.1"
 op-alloy-consensus = "0.7.1"
->>>>>>> c2ab690a
 
 # misc
 aquamarine = "0.6"
