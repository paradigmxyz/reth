--- conflicted
+++ resolved
@@ -196,6 +196,7 @@
 path_buf_push_overwrite = "warn"
 read_zero_byte_vec = "warn"
 redundant_clone = "warn"
+redundant_else = "warn"
 single_char_pattern = "warn"
 string_lit_as_bytes = "warn"
 suboptimal_flops = "warn"
@@ -213,12 +214,8 @@
 use_self = "warn"
 useless_let_if_seq = "warn"
 zero_sized_map_values = "warn"
-<<<<<<< HEAD
-redundant_else = "warn"
-=======
 cloned_instead_of_copied = "warn"
 option_as_ref_cloned = "warn"
->>>>>>> 29058ad7
 
 # These are nursery lints which have findings. Allow them for now. Some are not
 # quite mature enough for use in our codebase and some we don't really want.
