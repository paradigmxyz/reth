[workspace.package]
version = "1.2.0"
edition = "2021"
rust-version = "1.82"
license = "MIT OR Apache-2.0"
homepage = "https://paradigmxyz.github.io/reth"
repository = "https://github.com/paradigmxyz/reth"
exclude = [".github/"]

[workspace]
members = [
    "bin/reth-bench/",
    "bin/reth/",
    "crates/chain-state/",
    "crates/chainspec/",
    "crates/cli/cli/",
    "crates/cli/commands/",
    "crates/cli/runner/",
    "crates/cli/util/",
    "crates/config/",
    "crates/consensus/common/",
    "crates/consensus/consensus/",
    "crates/consensus/debug-client/",
    "crates/e2e-test-utils/",
    "crates/engine/invalid-block-hooks/",
    "crates/engine/local",
    "crates/engine/primitives/",
    "crates/engine/service",
    "crates/engine/tree/",
    "crates/engine/util/",
    "crates/errors/",
    "crates/ethereum-forks/",
    "crates/ethereum/cli/",
    "crates/ethereum/consensus/",
    "crates/ethereum/engine-primitives/",
    "crates/ethereum/evm",
    "crates/ethereum/node",
    "crates/ethereum/payload/",
    "crates/ethereum/primitives/",
    "crates/ethereum/reth/",
    "crates/etl/",
    "crates/evm/",
    "crates/evm/execution-errors",
    "crates/evm/execution-types",
    "crates/exex/exex/",
    "crates/exex/test-utils/",
    "crates/exex/types/",
    "crates/metrics/",
    "crates/net/banlist/",
    "crates/net/discv4/",
    "crates/net/discv5/",
    "crates/net/dns/",
    "crates/net/downloaders/",
    "crates/net/ecies/",
    "crates/net/eth-wire-types",
    "crates/net/eth-wire/",
    "crates/net/nat/",
    "crates/net/network-api/",
    "crates/net/network-types/",
    "crates/net/network/",
    "crates/net/p2p/",
    "crates/net/peers/",
    "crates/node/api/",
    "crates/node/builder/",
    "crates/node/core/",
    "crates/node/events/",
    "crates/node/metrics",
    "crates/node/types",
    "crates/optimism/bin",
    "crates/optimism/chainspec",
    "crates/optimism/cli",
    "crates/optimism/consensus",
    "crates/optimism/evm/",
    "crates/optimism/hardforks/",
    "crates/optimism/node/",
    "crates/optimism/chain-registry/",
    "crates/optimism/payload/",
    "crates/optimism/primitives/",
    "crates/optimism/reth/",
    "crates/optimism/rpc/",
    "crates/optimism/storage",
    "crates/optimism/txpool/",
    "crates/payload/basic/",
    "crates/payload/builder/",
    "crates/payload/builder-primitives/",
    "crates/payload/primitives/",
    "crates/payload/validator/",
    "crates/payload/util/",
    "crates/primitives-traits/",
    "crates/primitives/",
    "crates/prune/prune",
    "crates/prune/types",
    "crates/revm/",
    "crates/rpc/ipc/",
    "crates/rpc/rpc-api/",
    "crates/rpc/rpc-builder/",
    "crates/rpc/rpc-engine-api/",
    "crates/rpc/rpc-eth-api/",
    "crates/rpc/rpc-eth-types/",
    "crates/rpc/rpc-layer",
    "crates/rpc/rpc-server-types/",
    "crates/rpc/rpc-testing-util/",
    "crates/rpc/rpc-types-compat/",
    "crates/rpc/rpc/",
    "crates/stages/api/",
    "crates/stages/stages/",
    "crates/stages/types/",
    "crates/static-file/static-file",
    "crates/static-file/types/",
    "crates/storage/codecs/",
    "crates/storage/codecs/derive/",
    "crates/storage/db-api/",
    "crates/storage/db-common",
    "crates/storage/db-models/",
    "crates/storage/db/",
    "crates/storage/errors/",
    "crates/storage/libmdbx-rs/",
    "crates/storage/libmdbx-rs/mdbx-sys/",
    "crates/storage/nippy-jar/",
    "crates/storage/provider/",
    "crates/storage/storage-api/",
    "crates/storage/zstd-compressors/",
    "crates/tasks/",
    "crates/tokio-util/",
    "crates/tracing/",
    "crates/transaction-pool/",
    "crates/trie/common",
    "crates/trie/db",
    "crates/trie/parallel/",
    "crates/trie/sparse",
    "crates/trie/trie",
    "examples/beacon-api-sidecar-fetcher/",
    "examples/beacon-api-sse/",
    "examples/bsc-p2p",
    "examples/custom-dev-node/",
    "examples/custom-engine-types/",
    "examples/custom-evm/",
    "examples/custom-inspector/",
    "examples/custom-node-components/",
    "examples/custom-payload-builder/",
    "examples/custom-rlpx-subprotocol",
    "examples/db-access",
    "examples/manual-p2p/",
    "examples/network-txpool/",
    "examples/network/",
    "examples/network-proxy/",
    "examples/node-custom-rpc/",
    "examples/node-event-hooks/",
    "examples/polygon-p2p/",
    "examples/rpc-db/",
    "examples/stateful-precompile/",
    "examples/txpool-tracing/",
    "examples/custom-beacon-withdrawals",
    "testing/ef-tests/",
    "testing/testing-utils",
]
default-members = ["bin/reth"]
exclude = ["book/sources"]

# Explicitly set the resolver to version 2, which is the default for packages with edition >= 2021
# https://doc.rust-lang.org/edition-guide/rust-2021/default-cargo-resolver.html
resolver = "2"

[workspace.lints]
rust.missing_debug_implementations = "warn"
rust.missing_docs = "warn"
rust.rust_2018_idioms = { level = "deny", priority = -1 }
rust.unreachable_pub = "warn"
rust.unused_must_use = "deny"
rustdoc.all = "warn"
# rust.unnameable-types = "warn"

[workspace.lints.clippy]
# These are some of clippy's nursery (i.e., experimental) lints that we like.
# By default, nursery lints are allowed. Some of the lints below have made good
# suggestions which we fixed. The others didn't have any findings, so we can
# assume they don't have that many false positives. Let's enable them to
# prevent future problems.
borrow_as_ptr = "warn"
branches_sharing_code = "warn"
clear_with_drain = "warn"
cloned_instead_of_copied = "warn"
collection_is_never_read = "warn"
dbg_macro = "warn"
derive_partial_eq_without_eq = "warn"
doc_markdown = "warn"
empty_line_after_doc_comments = "warn"
empty_line_after_outer_attr = "warn"
enum_glob_use = "warn"
equatable_if_let = "warn"
explicit_into_iter_loop = "warn"
explicit_iter_loop = "warn"
flat_map_option = "warn"
from_iter_instead_of_collect = "warn"
if_not_else = "warn"
if_then_some_else_none = "warn"
implicit_clone = "warn"
imprecise_flops = "warn"
iter_on_empty_collections = "warn"
iter_on_single_items = "warn"
iter_with_drain = "warn"
iter_without_into_iter = "warn"
large_stack_frames = "warn"
manual_assert = "warn"
manual_clamp = "warn"
manual_is_variant_and = "warn"
manual_string_new = "warn"
match_same_arms = "warn"
missing-const-for-fn = "allow" # TODO: https://github.com/rust-lang/rust-clippy/issues/14020
mutex_integer = "warn"
naive_bytecount = "warn"
needless_bitwise_bool = "warn"
needless_continue = "warn"
needless_for_each = "warn"
needless_pass_by_ref_mut = "warn"
nonstandard_macro_braces = "warn"
option_as_ref_cloned = "warn"
or_fun_call = "warn"
path_buf_push_overwrite = "warn"
read_zero_byte_vec = "warn"
redundant_clone = "warn"
redundant_else = "warn"
single_char_pattern = "warn"
string_lit_as_bytes = "warn"
string_lit_chars_any = "warn"
suboptimal_flops = "warn"
suspicious_operation_groupings = "warn"
trailing_empty_array = "warn"
trait_duplication_in_bounds = "warn"
transmute_undefined_repr = "warn"
trivial_regex = "warn"
tuple_array_conversions = "warn"
type_repetition_in_bounds = "warn"
uninhabited_references = "warn"
unnecessary_self_imports = "warn"
unnecessary_struct_initialization = "warn"
unnested_or_patterns = "warn"
unused_peekable = "warn"
unused_rounding = "warn"
use_self = "warn"
useless_let_if_seq = "warn"
while_float = "warn"
zero_sized_map_values = "warn"

# These are nursery lints which have findings. Allow them for now. Some are not
# quite mature enough for use in our codebase and some we don't really want.
# Explicitly listing should make it easier to fix in the future.
as_ptr_cast_mut = "allow"
cognitive_complexity = "allow"
debug_assert_with_mut_call = "allow"
fallible_impl_from = "allow"
future_not_send = "allow"
needless_collect = "allow"
non_send_fields_in_send_ty = "allow"
redundant_pub_crate = "allow"
significant_drop_in_scrutinee = "allow"
significant_drop_tightening = "allow"
too_long_first_doc_paragraph = "allow"

# Speed up compilation time for dev builds by reducing emitted debug info.
# NOTE: Debuggers may provide less useful information with this setting.
# Uncomment this section if you're using a debugger.
[profile.dev]
# https://davidlattimore.github.io/posts/2024/02/04/speeding-up-the-rust-edit-build-run-cycle.html
debug = "line-tables-only"
split-debuginfo = "unpacked"

# Speed up tests.
[profile.dev.package]
proptest.opt-level = 3
rand_chacha.opt-level = 3
rand_xorshift.opt-level = 3
unarray.opt-level = 3

# Meant for testing - all optimizations, but with debug assertions and overflow checks.
[profile.hivetests]
inherits = "test"
opt-level = 3
lto = "thin"

[profile.release]
opt-level = 3
lto = "thin"
debug = "none"
strip = "symbols"
panic = "unwind"
codegen-units = 16

# Use the `--profile profiling` flag to show symbols in release mode.
# e.g. `cargo build --profile profiling`
[profile.profiling]
inherits = "release"
debug = "full"
strip = "none"

# Include debug info in benchmarks too.
[profile.bench]
inherits = "profiling"

[profile.maxperf]
inherits = "release"
lto = "fat"
codegen-units = 1

[workspace.dependencies]
# reth
op-reth = { path = "crates/optimism/bin" }
reth = { path = "bin/reth" }
reth-basic-payload-builder = { path = "crates/payload/basic" }
reth-bench = { path = "bin/reth-bench" }
reth-chain-state = { path = "crates/chain-state" }
reth-chainspec = { path = "crates/chainspec", default-features = false }
reth-cli = { path = "crates/cli/cli" }
reth-cli-commands = { path = "crates/cli/commands" }
reth-cli-runner = { path = "crates/cli/runner" }
reth-cli-util = { path = "crates/cli/util" }
reth-codecs = { path = "crates/storage/codecs" }
reth-codecs-derive = { path = "crates/storage/codecs/derive" }
reth-config = { path = "crates/config" }
reth-consensus = { path = "crates/consensus/consensus", default-features = false }
reth-consensus-common = { path = "crates/consensus/common", default-features = false }
reth-consensus-debug-client = { path = "crates/consensus/debug-client" }
reth-db = { path = "crates/storage/db", default-features = false }
reth-db-api = { path = "crates/storage/db-api" }
reth-db-common = { path = "crates/storage/db-common" }
reth-db-models = { path = "crates/storage/db-models" }
reth-discv4 = { path = "crates/net/discv4" }
reth-discv5 = { path = "crates/net/discv5" }
reth-dns-discovery = { path = "crates/net/dns" }
reth-downloaders = { path = "crates/net/downloaders" }
reth-e2e-test-utils = { path = "crates/e2e-test-utils" }
reth-ecies = { path = "crates/net/ecies" }
reth-engine-local = { path = "crates/engine/local" }
reth-engine-primitives = { path = "crates/engine/primitives", default-features = false }
reth-engine-tree = { path = "crates/engine/tree" }
reth-engine-service = { path = "crates/engine/service" }
reth-engine-util = { path = "crates/engine/util" }
reth-errors = { path = "crates/errors" }
reth-eth-wire = { path = "crates/net/eth-wire" }
reth-eth-wire-types = { path = "crates/net/eth-wire-types" }
reth-ethereum-cli = { path = "crates/ethereum/cli" }
reth-ethereum-consensus = { path = "crates/ethereum/consensus" }
reth-ethereum-engine-primitives = { path = "crates/ethereum/engine-primitives", default-features = false }
reth-ethereum-forks = { path = "crates/ethereum-forks", default-features = false }
reth-ethereum-payload-builder = { path = "crates/ethereum/payload" }
reth-ethereum-primitives = { path = "crates/ethereum/primitives", default-features = false }
reth-ethereum = { path = "crates/ethereum/reth" }
reth-etl = { path = "crates/etl" }
reth-evm = { path = "crates/evm" }
reth-evm-ethereum = { path = "crates/ethereum/evm" }
reth-optimism-evm = { path = "crates/optimism/evm", default-features = false }
reth-execution-errors = { path = "crates/evm/execution-errors", default-features = false }
reth-execution-types = { path = "crates/evm/execution-types", default-features = false }
reth-exex = { path = "crates/exex/exex" }
reth-exex-test-utils = { path = "crates/exex/test-utils" }
reth-exex-types = { path = "crates/exex/types" }
reth-fs-util = { path = "crates/fs-util" }
reth-invalid-block-hooks = { path = "crates/engine/invalid-block-hooks" }
reth-ipc = { path = "crates/rpc/ipc" }
reth-libmdbx = { path = "crates/storage/libmdbx-rs" }
reth-mdbx-sys = { path = "crates/storage/libmdbx-rs/mdbx-sys" }
reth-metrics = { path = "crates/metrics" }
reth-net-banlist = { path = "crates/net/banlist" }
reth-net-nat = { path = "crates/net/nat" }
reth-network = { path = "crates/net/network" }
reth-network-api = { path = "crates/net/network-api" }
reth-network-p2p = { path = "crates/net/p2p" }
reth-network-peers = { path = "crates/net/peers", default-features = false }
reth-network-types = { path = "crates/net/network-types" }
reth-nippy-jar = { path = "crates/storage/nippy-jar" }
reth-node-api = { path = "crates/node/api" }
reth-node-builder = { path = "crates/node/builder" }
reth-node-core = { path = "crates/node/core" }
reth-node-ethereum = { path = "crates/ethereum/node" }
reth-node-events = { path = "crates/node/events" }
reth-node-metrics = { path = "crates/node/metrics" }
reth-optimism-node = { path = "crates/optimism/node" }
reth-node-types = { path = "crates/node/types" }
<<<<<<< HEAD
reth-op = { path = "crates/optimism/reth", default-features = false }
reth-optimism-chainspec = { path = "crates/optimism/chainspec", default-features = false }
=======
reth-op = { path = "crates/optimism/reth" }
reth-optimism-chainspec = { path = "crates/optimism/chainspec" }
reth-optimism-chain-resitry = { path = "crates/optimism/chain-registry" }
>>>>>>> 84a37569
reth-optimism-cli = { path = "crates/optimism/cli" }
reth-optimism-consensus = { path = "crates/optimism/consensus", default-features = false }
reth-optimism-forks = { path = "crates/optimism/hardforks", default-features = false }
reth-optimism-payload-builder = { path = "crates/optimism/payload" }
reth-optimism-primitives = { path = "crates/optimism/primitives", default-features = false }
reth-optimism-rpc = { path = "crates/optimism/rpc" }
reth-optimism-storage = { path = "crates/optimism/storage" }
reth-optimism-txpool = { path = "crates/optimism/txpool" }
reth-payload-builder = { path = "crates/payload/builder" }
reth-payload-builder-primitives = { path = "crates/payload/builder-primitives" }
reth-payload-primitives = { path = "crates/payload/primitives" }
reth-payload-validator = { path = "crates/payload/validator" }
reth-payload-util = { path = "crates/payload/util" }
reth-primitives = { path = "crates/primitives", default-features = false }
reth-primitives-traits = { path = "crates/primitives-traits", default-features = false }
reth-provider = { path = "crates/storage/provider" }
reth-prune = { path = "crates/prune/prune" }
reth-prune-types = { path = "crates/prune/types", default-features = false }
reth-revm = { path = "crates/revm", default-features = false }
reth-rpc = { path = "crates/rpc/rpc" }
reth-rpc-api = { path = "crates/rpc/rpc-api" }
reth-rpc-api-testing-util = { path = "crates/rpc/rpc-testing-util" }
reth-rpc-builder = { path = "crates/rpc/rpc-builder" }
reth-rpc-engine-api = { path = "crates/rpc/rpc-engine-api" }
reth-rpc-eth-api = { path = "crates/rpc/rpc-eth-api" }
reth-rpc-eth-types = { path = "crates/rpc/rpc-eth-types", default-features = false }
reth-rpc-layer = { path = "crates/rpc/rpc-layer" }
reth-rpc-server-types = { path = "crates/rpc/rpc-server-types" }
reth-rpc-types-compat = { path = "crates/rpc/rpc-types-compat" }
reth-stages = { path = "crates/stages/stages" }
reth-stages-api = { path = "crates/stages/api" }
reth-stages-types = { path = "crates/stages/types", default-features = false }
reth-static-file = { path = "crates/static-file/static-file" }
reth-static-file-types = { path = "crates/static-file/types", default-features = false }
reth-storage-api = { path = "crates/storage/storage-api" }
reth-storage-errors = { path = "crates/storage/errors", default-features = false }
reth-tasks = { path = "crates/tasks" }
reth-testing-utils = { path = "testing/testing-utils" }
reth-tokio-util = { path = "crates/tokio-util" }
reth-tracing = { path = "crates/tracing" }
reth-transaction-pool = { path = "crates/transaction-pool" }
reth-trie = { path = "crates/trie/trie" }
reth-trie-common = { path = "crates/trie/common", default-features = false }
reth-trie-db = { path = "crates/trie/db" }
reth-trie-parallel = { path = "crates/trie/parallel" }
reth-trie-sparse = { path = "crates/trie/sparse" }
reth-zstd-compressors = { path = "crates/storage/zstd-compressors", default-features = false }

# revm
revm = { version = "19.5.0", default-features = false }
revm-primitives = { version = "15.2.0", default-features = false }
revm-interpreter = { version = "15.2.0", default-features = false }
revm-inspectors = "0.15.0"

# eth
alloy-chains = { version = "0.1.32", default-features = false }
alloy-dyn-abi = "0.8.20"
alloy-eip2124 = { version = "0.1.0", default-features = false }
alloy-primitives = { version = "0.8.20", default-features = false, features = ["map-foldhash"] }
alloy-rlp = { version = "0.3.10", default-features = false, features = ["core-net"] }
alloy-sol-types = "0.8.20"
alloy-trie = { version = "0.7", default-features = false }

alloy-consensus = { version = "0.11.1", default-features = false }
alloy-contract = { version = "0.11.1", default-features = false }
alloy-eips = { version = "0.11.1", default-features = false }
alloy-genesis = { version = "0.11.1", default-features = false }
alloy-json-rpc = { version = "0.11.1", default-features = false }
alloy-network = { version = "0.11.1", default-features = false }
alloy-network-primitives = { version = "0.11.1", default-features = false }
alloy-node-bindings = { version = "0.11.1", default-features = false }
alloy-provider = { version = "0.11.1", features = ["reqwest"], default-features = false }
alloy-pubsub = { version = "0.11.1", default-features = false }
alloy-rpc-client = { version = "0.11.1", default-features = false }
alloy-rpc-types = { version = "0.11.1", features = ["eth"], default-features = false }
alloy-rpc-types-admin = { version = "0.11.1", default-features = false }
alloy-rpc-types-anvil = { version = "0.11.1", default-features = false }
alloy-rpc-types-beacon = { version = "0.11.1", default-features = false }
alloy-rpc-types-debug = { version = "0.11.1", default-features = false }
alloy-rpc-types-engine = { version = "0.11.1", default-features = false }
alloy-rpc-types-eth = { version = "0.11.1", default-features = false }
alloy-rpc-types-mev = { version = "0.11.1", default-features = false }
alloy-rpc-types-trace = { version = "0.11.1", default-features = false }
alloy-rpc-types-txpool = { version = "0.11.1", default-features = false }
alloy-serde = { version = "0.11.1", default-features = false }
alloy-signer = { version = "0.11.1", default-features = false }
alloy-signer-local = { version = "0.11.1", default-features = false }
alloy-transport = { version = "0.11.1" }
alloy-transport-http = { version = "0.11.1", features = ["reqwest-rustls-tls"], default-features = false }
alloy-transport-ipc = { version = "0.11.1", default-features = false }
alloy-transport-ws = { version = "0.11.1", default-features = false }

# op
op-alloy-rpc-types = { version = "0.10.3", default-features = false }
op-alloy-rpc-types-engine = { version = "0.10.3", default-features = false }
op-alloy-network = { version = "0.10.3", default-features = false }
op-alloy-consensus = { version = "0.10.3", default-features = false }
op-alloy-flz = { version = "0.10.3", default-features = false }
op-alloy-rpc-jsonrpsee = { version = "0.10.3", default-features = false }

# misc
aquamarine = "0.6"
auto_impl = "1"
backon = { version = "1.2", default-features = false, features = ["std-blocking-sleep", "tokio-sleep"] }
bincode = "1.3"
bitflags = "2.4"
blake3 = "1.5.5"
boyer-moore-magiclen = "0.2.16"
bytes = { version = "1.5", default-features = false }
cfg-if = "1.0"
clap = "4"
dashmap = "6.0"
derive_more = { version = "1", default-features = false, features = ["full"] }
dirs-next = "2.0.0"
dyn-clone = "1.0.17"
eyre = "0.6"
fdlimit = "0.3.0"
generic-array = "0.14"
humantime = "2.1"
humantime-serde = "1.1"
itertools = { version = "0.13", default-features = false }
linked_hash_set = "0.1"
modular-bitfield = "0.11.2"
notify = { version = "6.1.1", default-features = false, features = ["macos_fsevent"] }
nybbles = { version = "0.3.0", default-features = false }
once_cell = { version = "1.19", default-features = false, features = ["critical-section"] }
parking_lot = "0.12"
paste = "1.0"
rand = "0.8.5"
rayon = "1.7"
rustc-hash = { version = "2.0", default-features = false }
schnellru = "0.2"
serde = { version = "1.0", default-features = false }
serde_json = { version = "1.0", default-features = false, features = ["alloc"] }
serde_with = { version = "3", default-features = false, features = ["macros"] }
sha2 = { version = "0.10", default-features = false }
shellexpand = "3.0.0"
smallvec = "1"
strum = { version = "0.26", default-features = false }
syn = "2.0"
thiserror = { version = "2.0.0", default-features = false }
tracing = "0.1.0"
tracing-appender = "0.2"
url = { version = "2.3", default-features = false }
zstd = "0.13"
byteorder = "1"
mini-moka = "0.10"

# metrics
metrics = "0.24.0"
metrics-derive = "0.1"
metrics-exporter-prometheus = { version = "0.16.0", default-features = false }
metrics-process = "2.1.0"
metrics-util = { default-features = false, version = "0.19.0" }

# proc-macros
proc-macro2 = "1.0"
quote = "1.0"

# tokio
tokio = { version = "1.39", default-features = false }
tokio-stream = "0.1.11"
tokio-util = { version = "0.7.4", features = ["codec"] }

# async
async-stream = "0.3"
async-trait = "0.1.68"
futures = "0.3"
futures-core = "0.3"
futures-util = "0.3"
hyper = "1.3"
hyper-util = "0.1.5"
pin-project = "1.0.12"
reqwest = { version = "0.12", default-features = false }
tracing-futures = "0.2"
tower = "0.4"
tower-http = "0.6"

# p2p
discv5 = "0.8.0"
if-addrs = "0.13"

# rpc
jsonrpsee = "0.24"
jsonrpsee-core = "0.24"
jsonrpsee-server = "0.24"
jsonrpsee-http-client = "0.24"
jsonrpsee-types = "0.24"

# http
http = "1.0"
http-body = "1.0"
http-body-util = "0.1.2"
jsonwebtoken = "9"
proptest-arbitrary-interop = "0.1.0"

# crypto
enr = { version = "0.12.1", default-features = false }
k256 = { version = "0.13", default-features = false, features = ["ecdsa"] }
secp256k1 = { version = "0.29", default-features = false, features = ["global-context", "recovery"] }

# for eip-4844
c-kzg = "1.0.0"

# config
toml = "0.8"

# misc-testing
arbitrary = "1.3"
assert_matches = "1.5.0"
criterion = { package = "codspeed-criterion-compat", version = "2.7" }
pprof = "0.14"
proptest = "1.4"
proptest-derive = "0.5"
serial_test = { default-features = false, version = "3" }
similar-asserts = { version = "1.5.0", features = ["serde"] }
tempfile = "3.8"
test-fuzz = "6"
rstest = "0.23.0"

# allocators
tikv-jemalloc-ctl = "0.6"
tikv-jemallocator = "0.6"
tracy-client = "0.17.3"
snmalloc-rs = { version = "0.3.7", features = ["build_cc"] }

# TODO: When we build for a windows target on an ubuntu runner, crunchy tries to
# get the wrong path, update this when the workflow has been updated
#
# See: https://github.com/eira-fransham/crunchy/issues/13
crunchy = "=0.2.2"

# [patch.crates-io]
# alloy-consensus = { git = "https://github.com/alloy-rs/alloy", rev = "cfb13aa" }
# alloy-contract = { git = "https://github.com/alloy-rs/alloy", rev = "cfb13aa" }
# alloy-eips = { git = "https://github.com/alloy-rs/alloy", rev = "cfb13aa" }
# alloy-genesis = { git = "https://github.com/alloy-rs/alloy", rev = "cfb13aa" }
# alloy-json-rpc = { git = "https://github.com/alloy-rs/alloy", rev = "cfb13aa" }
# alloy-network = { git = "https://github.com/alloy-rs/alloy", rev = "cfb13aa" }
# alloy-network-primitives = { git = "https://github.com/alloy-rs/alloy", rev = "cfb13aa" }
# alloy-node-bindings = { git = "https://github.com/alloy-rs/alloy", rev = "cfb13aa" }
# alloy-provider = { git = "https://github.com/alloy-rs/alloy", rev = "cfb13aa" }
# alloy-pubsub = { git = "https://github.com/alloy-rs/alloy", rev = "cfb13aa" }
# alloy-rpc-client = { git = "https://github.com/alloy-rs/alloy", rev = "cfb13aa" }
# alloy-rpc-types = { git = "https://github.com/alloy-rs/alloy", rev = "cfb13aa" }
# alloy-rpc-types-admin = { git = "https://github.com/alloy-rs/alloy", rev = "cfb13aa" }
# alloy-rpc-types-anvil = { git = "https://github.com/alloy-rs/alloy", rev = "cfb13aa" }
# alloy-rpc-types-beacon = { git = "https://github.com/alloy-rs/alloy", rev = "cfb13aa" }
# alloy-rpc-types-debug = { git = "https://github.com/alloy-rs/alloy", rev = "cfb13aa" }
# alloy-rpc-types-engine = { git = "https://github.com/alloy-rs/alloy", rev = "cfb13aa" }
# alloy-rpc-types-eth = { git = "https://github.com/alloy-rs/alloy", rev = "cfb13aa" }
# alloy-rpc-types-mev = { git = "https://github.com/alloy-rs/alloy", rev = "cfb13aa" }
# alloy-rpc-types-trace = { git = "https://github.com/alloy-rs/alloy", rev = "cfb13aa" }
# alloy-rpc-types-txpool = { git = "https://github.com/alloy-rs/alloy", rev = "cfb13aa" }
# alloy-serde = { git = "https://github.com/alloy-rs/alloy", rev = "cfb13aa" }
# alloy-signer = { git = "https://github.com/alloy-rs/alloy", rev = "cfb13aa" }
# alloy-signer-local = { git = "https://github.com/alloy-rs/alloy", rev = "cfb13aa" }
# alloy-transport = { git = "https://github.com/alloy-rs/alloy", rev = "cfb13aa" }
# alloy-transport-http = { git = "https://github.com/alloy-rs/alloy", rev = "cfb13aa" }
# alloy-transport-ipc = { git = "https://github.com/alloy-rs/alloy", rev = "cfb13aa" }
# alloy-transport-ws = { git = "https://github.com/alloy-rs/alloy", rev = "cfb13aa" }
#
# op-alloy-consensus = { git = "https://github.com/alloy-rs/op-alloy", rev = "ad607c1" }
# op-alloy-network = { git = "https://github.com/alloy-rs/op-alloy", rev = "ad607c1" }
# op-alloy-rpc-types = { git = "https://github.com/alloy-rs/op-alloy", rev = "ad607c1" }
# op-alloy-rpc-types-engine = { git = "https://github.com/alloy-rs/op-alloy", rev = "ad607c1" }
#
# revm-inspectors = { git = "https://github.com/paradigmxyz/revm-inspectors", rev = "1207e33" }<|MERGE_RESOLUTION|>--- conflicted
+++ resolved
@@ -376,14 +376,9 @@
 reth-node-metrics = { path = "crates/node/metrics" }
 reth-optimism-node = { path = "crates/optimism/node" }
 reth-node-types = { path = "crates/node/types" }
-<<<<<<< HEAD
 reth-op = { path = "crates/optimism/reth", default-features = false }
 reth-optimism-chainspec = { path = "crates/optimism/chainspec", default-features = false }
-=======
-reth-op = { path = "crates/optimism/reth" }
-reth-optimism-chainspec = { path = "crates/optimism/chainspec" }
 reth-optimism-chain-resitry = { path = "crates/optimism/chain-registry" }
->>>>>>> 84a37569
 reth-optimism-cli = { path = "crates/optimism/cli" }
 reth-optimism-consensus = { path = "crates/optimism/consensus", default-features = false }
 reth-optimism-forks = { path = "crates/optimism/hardforks", default-features = false }
