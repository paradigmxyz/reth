[workspace.package]
version = "1.3.4"
edition = "2021"
rust-version = "1.85"
license = "MIT OR Apache-2.0"
homepage = "https://paradigmxyz.github.io/reth"
repository = "https://github.com/paradigmxyz/reth"
exclude = [".github/"]

[workspace]
members = [
    "bin/reth-bench/",
    "bin/reth/",
    "crates/chain-state/",
    "crates/chainspec/",
    "crates/cli/cli/",
    "crates/cli/commands/",
    "crates/cli/runner/",
    "crates/cli/util/",
    "crates/config/",
    "crates/consensus/common/",
    "crates/consensus/consensus/",
    "crates/consensus/debug-client/",
    "crates/e2e-test-utils/",
    "crates/engine/invalid-block-hooks/",
    "crates/engine/local",
    "crates/engine/primitives/",
    "crates/engine/service",
    "crates/engine/tree/",
    "crates/engine/util/",
    "crates/errors/",
    "crates/ethereum-forks/",
    "crates/ethereum/cli/",
    "crates/ethereum/consensus/",
    "crates/ethereum/engine-primitives/",
    "crates/ethereum/evm",
    "crates/ethereum/node",
    "crates/ethereum/payload/",
    "crates/ethereum/primitives/",
    "crates/ethereum/reth/",
    "crates/etl/",
    "crates/evm/",
    "crates/evm/execution-errors",
    "crates/evm/execution-types",
    "crates/exex/exex/",
    "crates/exex/test-utils/",
    "crates/exex/types/",
    "crates/metrics/",
    "crates/net/banlist/",
    "crates/net/discv4/",
    "crates/net/discv5/",
    "crates/net/dns/",
    "crates/net/downloaders/",
    "crates/net/ecies/",
    "crates/net/eth-wire-types",
    "crates/net/eth-wire/",
    "crates/net/nat/",
    "crates/net/network-api/",
    "crates/net/network-types/",
    "crates/net/network/",
    "crates/net/p2p/",
    "crates/net/peers/",
    "crates/node/api/",
    "crates/node/builder/",
    "crates/node/core/",
    "crates/node/events/",
    "crates/node/metrics",
    "crates/node/types",
    "crates/optimism/bin",
    "crates/optimism/chainspec",
    "crates/optimism/cli",
    "crates/optimism/consensus",
    "crates/optimism/evm/",
    "crates/optimism/hardforks/",
    "crates/optimism/node/",
    "crates/optimism/chain-registry/",
    "crates/optimism/payload/",
    "crates/optimism/primitives/",
    "crates/optimism/reth/",
    "crates/optimism/rpc/",
    "crates/optimism/storage",
    "crates/optimism/txpool/",
    "crates/payload/basic/",
    "crates/payload/builder/",
    "crates/payload/builder-primitives/",
    "crates/payload/primitives/",
    "crates/payload/validator/",
    "crates/payload/util/",
    "crates/primitives-traits/",
    "crates/primitives/",
    "crates/prune/prune",
    "crates/prune/types",
    "crates/ress/protocol",
    "crates/ress/provider",
    "crates/revm/",
    "crates/rpc/ipc/",
    "crates/rpc/rpc-api/",
    "crates/rpc/rpc-builder/",
    "crates/rpc/rpc-engine-api/",
    "crates/rpc/rpc-eth-api/",
    "crates/rpc/rpc-eth-types/",
    "crates/rpc/rpc-layer",
    "crates/rpc/rpc-server-types/",
    "crates/rpc/rpc-testing-util/",
    "crates/rpc/rpc-types-compat/",
    "crates/rpc/rpc/",
    "crates/stages/api/",
    "crates/stages/stages/",
    "crates/stages/types/",
    "crates/static-file/static-file",
    "crates/static-file/types/",
    "crates/storage/codecs/",
    "crates/storage/codecs/derive/",
    "crates/storage/db-api/",
    "crates/storage/db-common",
    "crates/storage/db-models/",
    "crates/storage/db/",
    "crates/storage/errors/",
    "crates/storage/libmdbx-rs/",
    "crates/storage/libmdbx-rs/mdbx-sys/",
    "crates/storage/nippy-jar/",
    "crates/storage/provider/",
    "crates/storage/storage-api/",
    "crates/storage/zstd-compressors/",
    "crates/tasks/",
    "crates/tokio-util/",
    "crates/tracing/",
    "crates/transaction-pool/",
    "crates/trie/common",
    "crates/trie/db",
    "crates/trie/parallel/",
    "crates/trie/sparse",
    "crates/trie/trie",
    "examples/beacon-api-sidecar-fetcher/",
    "examples/beacon-api-sse/",
    "examples/bsc-p2p",
    "examples/custom-dev-node/",
    "examples/custom-node/",
    "examples/custom-engine-types/",
    "examples/custom-evm/",
    "examples/custom-inspector/",
    "examples/custom-node-components/",
    "examples/custom-payload-builder/",
    "examples/custom-rlpx-subprotocol",
    "examples/custom-node",
    "examples/db-access",
    "examples/exex-hello-world",
    "examples/manual-p2p/",
    "examples/network-txpool/",
    "examples/network/",
    "examples/network-proxy/",
    "examples/node-custom-rpc/",
    "examples/node-event-hooks/",
    "examples/polygon-p2p/",
    "examples/rpc-db/",
    "examples/precompile-cache/",
    "examples/txpool-tracing/",
    "examples/custom-beacon-withdrawals",
    "testing/ef-tests/",
    "testing/testing-utils",
]
default-members = ["bin/reth"]
exclude = ["book/sources", "book/cli"]

# Explicitly set the resolver to version 2, which is the default for packages with edition >= 2021
# https://doc.rust-lang.org/edition-guide/rust-2021/default-cargo-resolver.html
resolver = "2"

[workspace.lints]
rust.missing_debug_implementations = "warn"
rust.missing_docs = "warn"
rust.rust_2018_idioms = { level = "deny", priority = -1 }
rust.unreachable_pub = "warn"
rust.unused_must_use = "deny"
rustdoc.all = "warn"
# rust.unnameable-types = "warn"

[workspace.lints.clippy]
# These are some of clippy's nursery (i.e., experimental) lints that we like.
# By default, nursery lints are allowed. Some of the lints below have made good
# suggestions which we fixed. The others didn't have any findings, so we can
# assume they don't have that many false positives. Let's enable them to
# prevent future problems.
borrow_as_ptr = "warn"
branches_sharing_code = "warn"
clear_with_drain = "warn"
cloned_instead_of_copied = "warn"
collection_is_never_read = "warn"
dbg_macro = "warn"
derive_partial_eq_without_eq = "warn"
doc_markdown = "warn"
empty_line_after_doc_comments = "warn"
empty_line_after_outer_attr = "warn"
enum_glob_use = "warn"
equatable_if_let = "warn"
explicit_into_iter_loop = "warn"
explicit_iter_loop = "warn"
flat_map_option = "warn"
from_iter_instead_of_collect = "warn"
if_not_else = "warn"
if_then_some_else_none = "warn"
implicit_clone = "warn"
imprecise_flops = "warn"
iter_on_empty_collections = "warn"
iter_on_single_items = "warn"
iter_with_drain = "warn"
iter_without_into_iter = "warn"
large_stack_frames = "warn"
manual_assert = "warn"
manual_clamp = "warn"
manual_is_variant_and = "warn"
manual_string_new = "warn"
match_same_arms = "warn"
missing-const-for-fn = "allow" # TODO: https://github.com/rust-lang/rust-clippy/issues/14020
mutex_integer = "warn"
naive_bytecount = "warn"
needless_bitwise_bool = "warn"
needless_continue = "warn"
needless_for_each = "warn"
needless_pass_by_ref_mut = "warn"
nonstandard_macro_braces = "warn"
option_as_ref_cloned = "warn"
or_fun_call = "warn"
path_buf_push_overwrite = "warn"
read_zero_byte_vec = "warn"
result_large_err = "allow"
redundant_clone = "warn"
redundant_else = "warn"
single_char_pattern = "warn"
string_lit_as_bytes = "warn"
string_lit_chars_any = "warn"
suboptimal_flops = "warn"
suspicious_operation_groupings = "warn"
trailing_empty_array = "warn"
trait_duplication_in_bounds = "warn"
transmute_undefined_repr = "warn"
trivial_regex = "warn"
tuple_array_conversions = "warn"
type_repetition_in_bounds = "warn"
uninhabited_references = "warn"
unnecessary_self_imports = "warn"
unnecessary_struct_initialization = "warn"
unnested_or_patterns = "warn"
unused_peekable = "warn"
unused_rounding = "warn"
use_self = "warn"
useless_let_if_seq = "warn"
while_float = "warn"
zero_sized_map_values = "warn"

# These are nursery lints which have findings. Allow them for now. Some are not
# quite mature enough for use in our codebase and some we don't really want.
# Explicitly listing should make it easier to fix in the future.
as_ptr_cast_mut = "allow"
cognitive_complexity = "allow"
debug_assert_with_mut_call = "allow"
fallible_impl_from = "allow"
future_not_send = "allow"
needless_collect = "allow"
non_send_fields_in_send_ty = "allow"
redundant_pub_crate = "allow"
significant_drop_in_scrutinee = "allow"
significant_drop_tightening = "allow"
too_long_first_doc_paragraph = "allow"

# Speed up compilation time for dev builds by reducing emitted debug info.
# NOTE: Debuggers may provide less useful information with this setting.
# Uncomment this section if you're using a debugger.
[profile.dev]
# https://davidlattimore.github.io/posts/2024/02/04/speeding-up-the-rust-edit-build-run-cycle.html
debug = "line-tables-only"
split-debuginfo = "unpacked"

# Speed up tests.
[profile.dev.package]
proptest.opt-level = 3
rand_chacha.opt-level = 3
rand_xorshift.opt-level = 3
unarray.opt-level = 3

# Meant for testing - all optimizations, but with debug assertions and overflow checks.
[profile.hivetests]
inherits = "test"
opt-level = 3
lto = "thin"

[profile.release]
opt-level = 3
lto = "thin"
debug = "none"
strip = "symbols"
panic = "unwind"
codegen-units = 16

# Use the `--profile profiling` flag to show symbols in release mode.
# e.g. `cargo build --profile profiling`
[profile.profiling]
inherits = "release"
debug = "full"
strip = "none"

# Include debug info in benchmarks too.
[profile.bench]
inherits = "profiling"

[profile.maxperf]
inherits = "release"
lto = "fat"
codegen-units = 1

[workspace.dependencies]
# reth
op-reth = { path = "crates/optimism/bin" }
reth = { path = "bin/reth" }
reth-basic-payload-builder = { path = "crates/payload/basic" }
reth-bench = { path = "bin/reth-bench" }
reth-chain-state = { path = "crates/chain-state" }
reth-chainspec = { path = "crates/chainspec", default-features = false }
reth-cli = { path = "crates/cli/cli" }
reth-cli-commands = { path = "crates/cli/commands" }
reth-cli-runner = { path = "crates/cli/runner" }
reth-cli-util = { path = "crates/cli/util" }
reth-codecs = { path = "crates/storage/codecs" }
reth-codecs-derive = { path = "crates/storage/codecs/derive" }
reth-config = { path = "crates/config", default-features = false }
reth-consensus = { path = "crates/consensus/consensus", default-features = false }
reth-consensus-common = { path = "crates/consensus/common", default-features = false }
reth-consensus-debug-client = { path = "crates/consensus/debug-client" }
reth-db = { path = "crates/storage/db", default-features = false }
reth-db-api = { path = "crates/storage/db-api" }
reth-db-common = { path = "crates/storage/db-common" }
reth-db-models = { path = "crates/storage/db-models", default-features = false }
reth-discv4 = { path = "crates/net/discv4" }
reth-discv5 = { path = "crates/net/discv5" }
reth-dns-discovery = { path = "crates/net/dns" }
reth-downloaders = { path = "crates/net/downloaders" }
reth-e2e-test-utils = { path = "crates/e2e-test-utils" }
reth-ecies = { path = "crates/net/ecies" }
reth-engine-local = { path = "crates/engine/local" }
reth-engine-primitives = { path = "crates/engine/primitives", default-features = false }
reth-engine-tree = { path = "crates/engine/tree" }
reth-engine-service = { path = "crates/engine/service" }
reth-engine-util = { path = "crates/engine/util" }
reth-errors = { path = "crates/errors" }
reth-eth-wire = { path = "crates/net/eth-wire" }
reth-eth-wire-types = { path = "crates/net/eth-wire-types" }
reth-ethereum-cli = { path = "crates/ethereum/cli" }
reth-ethereum-consensus = { path = "crates/ethereum/consensus" }
reth-ethereum-engine-primitives = { path = "crates/ethereum/engine-primitives", default-features = false }
reth-ethereum-forks = { path = "crates/ethereum-forks", default-features = false }
reth-ethereum-payload-builder = { path = "crates/ethereum/payload" }
reth-ethereum-primitives = { path = "crates/ethereum/primitives", default-features = false }
reth-ethereum = { path = "crates/ethereum/reth" }
reth-etl = { path = "crates/etl" }
reth-evm = { path = "crates/evm", default-features = false }
reth-evm-ethereum = { path = "crates/ethereum/evm" }
reth-optimism-evm = { path = "crates/optimism/evm", default-features = false }
reth-execution-errors = { path = "crates/evm/execution-errors", default-features = false }
reth-execution-types = { path = "crates/evm/execution-types", default-features = false }
reth-exex = { path = "crates/exex/exex" }
reth-exex-test-utils = { path = "crates/exex/test-utils" }
reth-exex-types = { path = "crates/exex/types" }
reth-fs-util = { path = "crates/fs-util" }
reth-invalid-block-hooks = { path = "crates/engine/invalid-block-hooks" }
reth-ipc = { path = "crates/rpc/ipc" }
reth-libmdbx = { path = "crates/storage/libmdbx-rs" }
reth-mdbx-sys = { path = "crates/storage/libmdbx-rs/mdbx-sys" }
reth-metrics = { path = "crates/metrics" }
reth-net-banlist = { path = "crates/net/banlist" }
reth-net-nat = { path = "crates/net/nat" }
reth-network = { path = "crates/net/network" }
reth-network-api = { path = "crates/net/network-api" }
reth-network-p2p = { path = "crates/net/p2p" }
reth-network-peers = { path = "crates/net/peers", default-features = false }
reth-network-types = { path = "crates/net/network-types" }
reth-nippy-jar = { path = "crates/storage/nippy-jar" }
reth-node-api = { path = "crates/node/api" }
reth-node-builder = { path = "crates/node/builder" }
reth-node-core = { path = "crates/node/core" }
reth-node-ethereum = { path = "crates/ethereum/node" }
reth-node-events = { path = "crates/node/events" }
reth-node-metrics = { path = "crates/node/metrics" }
reth-optimism-node = { path = "crates/optimism/node" }
reth-node-types = { path = "crates/node/types" }
reth-op = { path = "crates/optimism/reth", default-features = false }
reth-optimism-chainspec = { path = "crates/optimism/chainspec", default-features = false }
reth-optimism-chain-resitry = { path = "crates/optimism/chain-registry" }
reth-optimism-cli = { path = "crates/optimism/cli" }
reth-optimism-consensus = { path = "crates/optimism/consensus", default-features = false }
reth-optimism-forks = { path = "crates/optimism/hardforks", default-features = false }
reth-optimism-payload-builder = { path = "crates/optimism/payload" }
reth-optimism-primitives = { path = "crates/optimism/primitives", default-features = false }
reth-optimism-rpc = { path = "crates/optimism/rpc" }
reth-optimism-storage = { path = "crates/optimism/storage" }
reth-optimism-txpool = { path = "crates/optimism/txpool" }
reth-payload-builder = { path = "crates/payload/builder" }
reth-payload-builder-primitives = { path = "crates/payload/builder-primitives" }
reth-payload-primitives = { path = "crates/payload/primitives" }
reth-payload-validator = { path = "crates/payload/validator" }
reth-payload-util = { path = "crates/payload/util" }
reth-primitives = { path = "crates/primitives", default-features = false }
reth-primitives-traits = { path = "crates/primitives-traits", default-features = false }
reth-provider = { path = "crates/storage/provider" }
reth-prune = { path = "crates/prune/prune" }
reth-prune-types = { path = "crates/prune/types", default-features = false }
reth-revm = { path = "crates/revm", default-features = false }
reth-rpc = { path = "crates/rpc/rpc" }
reth-rpc-api = { path = "crates/rpc/rpc-api" }
reth-rpc-api-testing-util = { path = "crates/rpc/rpc-testing-util" }
reth-rpc-builder = { path = "crates/rpc/rpc-builder" }
reth-rpc-engine-api = { path = "crates/rpc/rpc-engine-api" }
reth-rpc-eth-api = { path = "crates/rpc/rpc-eth-api" }
reth-rpc-eth-types = { path = "crates/rpc/rpc-eth-types", default-features = false }
reth-rpc-layer = { path = "crates/rpc/rpc-layer" }
reth-rpc-server-types = { path = "crates/rpc/rpc-server-types" }
reth-rpc-types-compat = { path = "crates/rpc/rpc-types-compat" }
reth-stages = { path = "crates/stages/stages" }
reth-stages-api = { path = "crates/stages/api" }
reth-stages-types = { path = "crates/stages/types", default-features = false }
reth-static-file = { path = "crates/static-file/static-file" }
reth-static-file-types = { path = "crates/static-file/types", default-features = false }
reth-storage-api = { path = "crates/storage/storage-api", default-features = false }
reth-storage-errors = { path = "crates/storage/errors", default-features = false }
reth-tasks = { path = "crates/tasks" }
reth-testing-utils = { path = "testing/testing-utils" }
reth-tokio-util = { path = "crates/tokio-util" }
reth-tracing = { path = "crates/tracing" }
reth-transaction-pool = { path = "crates/transaction-pool" }
reth-trie = { path = "crates/trie/trie" }
reth-trie-common = { path = "crates/trie/common", default-features = false }
reth-trie-db = { path = "crates/trie/db" }
reth-trie-parallel = { path = "crates/trie/parallel" }
reth-trie-sparse = { path = "crates/trie/sparse" }
reth-zstd-compressors = { path = "crates/storage/zstd-compressors", default-features = false }
reth-ress-protocol = { path = "crates/ress/protocol" }
reth-ress-provider = { path = "crates/ress/provider" }

# revm
revm = { version = "20.0.0-alpha.7", default-features = false }
revm-bytecode = { version = "1.0.0-alpha.5", default-features = false }
revm-database = { version = "1.0.0-alpha.5", default-features = false }
revm-state = { version = "1.0.0-alpha.5", default-features = false }
revm-primitives = { version = "16.0.0-alpha.5", default-features = false }
revm-interpreter = { version = "16.0.0-alpha.7", default-features = false }
revm-inspector = { version = "1.0.0-alpha.7", default-features = false }
revm-context = { version = "1.0.0-alpha.6", default-features = false }
revm-context-interface = { version = "1.0.0-alpha.6", default-features = false }
revm-database-interface = { version = "1.0.0-alpha.5", default-features = false }
op-revm = { version = "1.0.0-alpha.6", default-features = false }
revm-inspectors = "0.17.0-alpha.1"

# eth
alloy-chains = { version = "0.1.64", default-features = false }
alloy-dyn-abi = "0.8.20"
alloy-eip2124 = { version = "0.1.0", default-features = false }
alloy-evm = { version = "0.1.0-alpha.3", default-features = false }
alloy-primitives = { version = "0.8.20", default-features = false, features = ["map-foldhash"] }
alloy-rlp = { version = "0.3.10", default-features = false, features = ["core-net"] }
alloy-sol-types = { version = "0.8.20", default-features = false }
alloy-trie = { version = "0.7.9", default-features = false }

alloy-hardforks = "0.1.2"

alloy-consensus = { version = "0.12.6", default-features = false }
alloy-contract = { version = "0.12.6", default-features = false }
alloy-eips = { version = "0.12.6", default-features = false }
alloy-genesis = { version = "0.12.6", default-features = false }
alloy-json-rpc = { version = "0.12.6", default-features = false }
alloy-network = { version = "0.12.6", default-features = false }
alloy-network-primitives = { version = "0.12.6", default-features = false }
alloy-node-bindings = { version = "0.12.6", default-features = false }
alloy-provider = { version = "0.12.6", features = ["reqwest"], default-features = false }
alloy-pubsub = { version = "0.12.6", default-features = false }
alloy-rpc-client = { version = "0.12.6", default-features = false }
alloy-rpc-types = { version = "0.12.6", features = ["eth"], default-features = false }
alloy-rpc-types-admin = { version = "0.12.6", default-features = false }
alloy-rpc-types-anvil = { version = "0.12.6", default-features = false }
alloy-rpc-types-beacon = { version = "0.12.6", default-features = false }
alloy-rpc-types-debug = { version = "0.12.6", default-features = false }
alloy-rpc-types-engine = { version = "0.12.6", default-features = false }
alloy-rpc-types-eth = { version = "0.12.6", default-features = false }
alloy-rpc-types-mev = { version = "0.12.6", default-features = false }
alloy-rpc-types-trace = { version = "0.12.6", default-features = false }
alloy-rpc-types-txpool = { version = "0.12.6", default-features = false }
alloy-serde = { version = "0.12.6", default-features = false }
alloy-signer = { version = "0.12.6", default-features = false }
alloy-signer-local = { version = "0.12.6", default-features = false }
alloy-transport = { version = "0.12.6" }
alloy-transport-http = { version = "0.12.6", features = ["reqwest-rustls-tls"], default-features = false }
alloy-transport-ipc = { version = "0.12.6", default-features = false }
alloy-transport-ws = { version = "0.12.6", default-features = false }

# op
alloy-op-evm = { version = "0.1.0-alpha.3", default-features = false }
<<<<<<< HEAD
alloy-op-hardforks = "0.1"
op-alloy-rpc-types = { version = "0.11.3", default-features = false }
op-alloy-rpc-types-engine = { version = "0.11.3", default-features = false }
op-alloy-network = { version = "0.11.3", default-features = false }
op-alloy-consensus = { version = "0.11.3", default-features = false }
op-alloy-flz = { version = "0.11.3", default-features = false }
op-alloy-rpc-jsonrpsee = { version = "0.11.3", default-features = false }
=======
alloy-op-hardforks = "0.1.2"
op-alloy-rpc-types = { version = "0.11.2", default-features = false }
op-alloy-rpc-types-engine = { version = "0.11.2", default-features = false }
op-alloy-network = { version = "0.11.2", default-features = false }
op-alloy-consensus = { version = "0.11.2", default-features = false }
op-alloy-flz = { version = "0.11.2", default-features = false }
op-alloy-rpc-jsonrpsee = { version = "0.11.1", default-features = false }
>>>>>>> abd44709

# misc
aquamarine = "0.6"
auto_impl = "1"
backon = { version = "1.2", default-features = false, features = ["std-blocking-sleep", "tokio-sleep"] }
bincode = "1.3"
bitflags = "2.4"
blake3 = "1.5.5"
boyer-moore-magiclen = "0.2.16"
bytes = { version = "1.5", default-features = false }
cfg-if = "1.0"
clap = "4"
dashmap = "6.0"
derive_more = { version = "2", default-features = false, features = ["full"] }
dirs-next = "2.0.0"
dyn-clone = "1.0.17"
eyre = "0.6"
fdlimit = "0.3.0"
generic-array = "0.14"
humantime = "2.1"
humantime-serde = "1.1"
itertools = { version = "0.14", default-features = false }
linked_hash_set = "0.1"
modular-bitfield = "0.11.2"
notify = { version = "8.0.0", default-features = false, features = ["macos_fsevent"] }
nybbles = { version = "0.3.0", default-features = false }
once_cell = { version = "1.19", default-features = false, features = ["critical-section"] }
parking_lot = "0.12"
paste = "1.0"
rand = "0.8.5"
rayon = "1.7"
rustc-hash = { version = "2.0", default-features = false }
schnellru = "0.2"
serde = { version = "1.0", default-features = false }
serde_json = { version = "1.0", default-features = false, features = ["alloc"] }
serde_with = { version = "3", default-features = false, features = ["macros"] }
sha2 = { version = "0.10", default-features = false }
shellexpand = "3.0.0"
smallvec = "1"
strum = { version = "0.27", default-features = false }
strum_macros = "0.27"
syn = "2.0"
thiserror = { version = "2.0.0", default-features = false }
tracing = { version = "0.1.0", default-features = false }
tracing-appender = "0.2"
url = { version = "2.3", default-features = false }
zstd = "0.13"
byteorder = "1"
mini-moka = "0.10"

# metrics
metrics = "0.24.0"
metrics-derive = "0.1"
metrics-exporter-prometheus = { version = "0.16.0", default-features = false }
metrics-process = "2.1.0"
metrics-util = { default-features = false, version = "0.19.0" }

# proc-macros
proc-macro2 = "1.0"
quote = "1.0"

# tokio
tokio = { version = "1.39", default-features = false }
tokio-stream = "0.1.11"
tokio-util = { version = "0.7.4", features = ["codec"] }

# async
async-stream = "0.3"
async-trait = "0.1.68"
futures = "0.3"
futures-core = "0.3"
futures-util = { version = "0.3", default-features = false }
hyper = "1.3"
hyper-util = "0.1.5"
pin-project = "1.0.12"
reqwest = { version = "0.12", default-features = false }
tracing-futures = "0.2"
tower = "0.4"
tower-http = "0.6"

# p2p
discv5 = "0.9"
if-addrs = "0.13"

# rpc
jsonrpsee = "0.24.9"
jsonrpsee-core = "0.24.9"
jsonrpsee-server = "0.24.9"
jsonrpsee-http-client = "0.24.9"
jsonrpsee-types = "0.24.9"

# http
http = "1.0"
http-body = "1.0"
http-body-util = "0.1.2"
jsonwebtoken = "9"
proptest-arbitrary-interop = "0.1.0"

# crypto
enr = { version = "0.13", default-features = false }
k256 = { version = "0.13", default-features = false, features = ["ecdsa"] }
secp256k1 = { version = "0.30", default-features = false, features = ["global-context", "recovery"] }

# for eip-4844
c-kzg = "1.0.0"

# config
toml = "0.8"

# misc-testing
arbitrary = "1.3"
assert_matches = "1.5.0"
criterion = { package = "codspeed-criterion-compat", version = "2.7" }
pprof = "0.14"
proptest = "1.4"
proptest-derive = "0.5"
serial_test = { default-features = false, version = "3" }
similar-asserts = { version = "1.5.0", features = ["serde"] }
tempfile = "3.8"
test-fuzz = "7"
rstest = "0.24.0"

# allocators
tikv-jemalloc-ctl = "0.6"
tikv-jemallocator = "0.6"
tracy-client = "0.18.0"
snmalloc-rs = { version = "0.3.7", features = ["build_cc"] }

# TODO: When we build for a windows target on an ubuntu runner, crunchy tries to
# get the wrong path, update this when the workflow has been updated
#
# See: https://github.com/eira-fransham/crunchy/issues/13
crunchy = "=0.2.2"
aes = "0.8.1"
ahash = "0.8"
alloy-sol-macro = "0.8.9"
anyhow = "1.0"
bindgen = { version = "0.70", default-features = false }
block-padding = "0.3.2"
cc = "=1.2.15"
cipher = "0.4.3"
comfy-table = "7.0"
concat-kdf = "0.1.0"
convert_case = "0.7.0"
crossbeam-channel = "0.5.13"
crossterm = "0.28.0"
csv = "1.3.0"
ctr = "0.9.2"
data-encoding = "2"
delegate = "0.13"
digest = "0.10.5"
hash-db = "=0.15.2"
hickory-resolver = "0.25.0"
hmac = "0.12.1"
human_bytes = "0.4.1"
indexmap = "2"
interprocess = "2.2.0"
lz4_flex = { version = "0.11", default-features = false }
memmap2 = "0.9.4"
mev-share-sse = { version = "0.4.0", default-features = false }
num-traits = "0.2.15"
page_size = "0.6.0"
parity-scale-codec = "3.2.1"
plain_hasher = "0.2"
pretty_assertions = "1.4"
ratatui = { version = "0.29", default-features = false }
ringbuffer = "0.15.0"
rmp-serde = "1.3"
roaring = "0.10.2"
rolling-file = "0.2.0"
sha3 = "0.10.5"
snap = "1.0.5"
socket2 = { version = "0.5", default-features = false }
sysinfo = { version = "0.33", default-features = false }
tracing-journald = "0.3"
tracing-logfmt = "0.3.3"
tracing-subscriber = { version = "0.3", default-features = false }
triehash = "0.8"
typenum = "1.15.0"
vergen = "9.0.4"
visibility = "0.1.1"
walkdir = "2.3.3"
vergen-git2 = "1.0.5"

# [patch.crates-io]
# alloy-consensus = { git = "https://github.com/alloy-rs/alloy", rev = "cfb13aa" }
# alloy-contract = { git = "https://github.com/alloy-rs/alloy", rev = "cfb13aa" }
# alloy-eips = { git = "https://github.com/alloy-rs/alloy", rev = "cfb13aa" }
# alloy-genesis = { git = "https://github.com/alloy-rs/alloy", rev = "cfb13aa" }
# alloy-json-rpc = { git = "https://github.com/alloy-rs/alloy", rev = "cfb13aa" }
# alloy-network = { git = "https://github.com/alloy-rs/alloy", rev = "cfb13aa" }
# alloy-network-primitives = { git = "https://github.com/alloy-rs/alloy", rev = "cfb13aa" }
# alloy-node-bindings = { git = "https://github.com/alloy-rs/alloy", rev = "cfb13aa" }
# alloy-provider = { git = "https://github.com/alloy-rs/alloy", rev = "cfb13aa" }
# alloy-pubsub = { git = "https://github.com/alloy-rs/alloy", rev = "cfb13aa" }
# alloy-rpc-client = { git = "https://github.com/alloy-rs/alloy", rev = "cfb13aa" }
# alloy-rpc-types = { git = "https://github.com/alloy-rs/alloy", rev = "cfb13aa" }
# alloy-rpc-types-admin = { git = "https://github.com/alloy-rs/alloy", rev = "cfb13aa" }
# alloy-rpc-types-anvil = { git = "https://github.com/alloy-rs/alloy", rev = "cfb13aa" }
# alloy-rpc-types-beacon = { git = "https://github.com/alloy-rs/alloy", rev = "cfb13aa" }
# alloy-rpc-types-debug = { git = "https://github.com/alloy-rs/alloy", rev = "cfb13aa" }
# alloy-rpc-types-engine = { git = "https://github.com/alloy-rs/alloy", rev = "cfb13aa" }
# alloy-rpc-types-eth = { git = "https://github.com/alloy-rs/alloy", rev = "cfb13aa" }
# alloy-rpc-types-mev = { git = "https://github.com/alloy-rs/alloy", rev = "cfb13aa" }
# alloy-rpc-types-trace = { git = "https://github.com/alloy-rs/alloy", rev = "cfb13aa" }
# alloy-rpc-types-txpool = { git = "https://github.com/alloy-rs/alloy", rev = "cfb13aa" }
# alloy-serde = { git = "https://github.com/alloy-rs/alloy", rev = "cfb13aa" }
# alloy-signer = { git = "https://github.com/alloy-rs/alloy", rev = "cfb13aa" }
# alloy-signer-local = { git = "https://github.com/alloy-rs/alloy", rev = "cfb13aa" }
# alloy-transport = { git = "https://github.com/alloy-rs/alloy", rev = "cfb13aa" }
# alloy-transport-http = { git = "https://github.com/alloy-rs/alloy", rev = "cfb13aa" }
# alloy-transport-ipc = { git = "https://github.com/alloy-rs/alloy", rev = "cfb13aa" }
# alloy-transport-ws = { git = "https://github.com/alloy-rs/alloy", rev = "cfb13aa" }
#
# op-alloy-consensus = { git = "https://github.com/alloy-rs/op-alloy", rev = "ad607c1" }
# op-alloy-network = { git = "https://github.com/alloy-rs/op-alloy", rev = "ad607c1" }
# op-alloy-rpc-types = { git = "https://github.com/alloy-rs/op-alloy", rev = "ad607c1" }
# op-alloy-rpc-types-engine = { git = "https://github.com/alloy-rs/op-alloy", rev = "ad607c1" }
#
# revm-inspectors = { git = "https://github.com/paradigmxyz/revm-inspectors", rev = "1207e33" }<|MERGE_RESOLUTION|>--- conflicted
+++ resolved
@@ -492,23 +492,13 @@
 
 # op
 alloy-op-evm = { version = "0.1.0-alpha.3", default-features = false }
-<<<<<<< HEAD
-alloy-op-hardforks = "0.1"
+alloy-op-hardforks = "0.1.2"
 op-alloy-rpc-types = { version = "0.11.3", default-features = false }
 op-alloy-rpc-types-engine = { version = "0.11.3", default-features = false }
 op-alloy-network = { version = "0.11.3", default-features = false }
 op-alloy-consensus = { version = "0.11.3", default-features = false }
 op-alloy-flz = { version = "0.11.3", default-features = false }
 op-alloy-rpc-jsonrpsee = { version = "0.11.3", default-features = false }
-=======
-alloy-op-hardforks = "0.1.2"
-op-alloy-rpc-types = { version = "0.11.2", default-features = false }
-op-alloy-rpc-types-engine = { version = "0.11.2", default-features = false }
-op-alloy-network = { version = "0.11.2", default-features = false }
-op-alloy-consensus = { version = "0.11.2", default-features = false }
-op-alloy-flz = { version = "0.11.2", default-features = false }
-op-alloy-rpc-jsonrpsee = { version = "0.11.1", default-features = false }
->>>>>>> abd44709
 
 # misc
 aquamarine = "0.6"
