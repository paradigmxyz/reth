[workspace]
members = [
    "bin/reth/",
    "crates/blockchain-tree/",
    "crates/config/",
    "crates/consensus/auto-seal/",
    "crates/consensus/beacon/",
    "crates/consensus/beacon-core/",
    "crates/consensus/common/",
    "crates/ethereum-forks/",
    "crates/etl",
    "crates/interfaces/",
    "crates/metrics/",
    "crates/metrics/metrics-derive/",
    "crates/net/common/",
    "crates/net/discv4/",
    "crates/net/dns/",
    "crates/net/downloaders/",
    "crates/net/ecies/",
    "crates/net/eth-wire/",
    "crates/net/nat/",
    "crates/net/network/",
    "crates/net/network-api/",
    "crates/payload/basic/",
    "crates/payload/builder/",
    "crates/payload/ethereum/",
    "crates/payload/optimism/",
    "crates/payload/validator/",
    "crates/primitives/",
    "crates/prune/",
    "crates/revm/",
    "crates/rpc/ipc/",
    "crates/rpc/rpc/",
    "crates/rpc/rpc-api/",
    "crates/rpc/rpc-builder/",
    "crates/rpc/rpc-engine-api/",
    "crates/rpc/rpc-testing-util/",
    "crates/rpc/rpc-types/",
    "crates/rpc/rpc-types-compat/",
    "crates/node-ethereum/",
    "crates/node-builder/",
    "crates/node-optimism/",
    "crates/node-core/",
    "crates/node-api/",
    "crates/node-e2e-tests/",
    "crates/stages/",
    "crates/static-file/",
    "crates/storage/codecs/",
    "crates/storage/codecs/derive/",
    "crates/storage/db/",
    "crates/storage/libmdbx-rs/",
    "crates/storage/libmdbx-rs/mdbx-sys/",
    "crates/storage/nippy-jar/",
    "crates/storage/provider/",
    "crates/tasks/",
    "crates/tokio-util/",
    "crates/tracing/",
    "crates/transaction-pool/",
    "crates/trie/",
    "crates/trie-parallel/",
    "examples/",
    "examples/additional-rpc-namespace-in-cli/",
    "examples/beacon-api-sse/",
    "examples/cli-extension-event-hooks/",
    "examples/custom-evm/",
    "examples/custom-node/",
    "examples/custom-node-components/",
    "examples/custom-dev-node/",
    "examples/custom-payload-builder/",
    "examples/manual-p2p/",
    "examples/rpc-db/",
    "examples/trace-transaction-cli/",
    "examples/polygon-p2p/",
    "examples/custom-inspector/",
    "testing/ef-tests/",
]
default-members = ["bin/reth"]

# Explicitly set the resolver to version 2, which is the default for packages with edition >= 2021
# https://doc.rust-lang.org/edition-guide/rust-2021/default-cargo-resolver.html
resolver = "2"

[workspace.lints]
rust.missing_debug_implementations = "warn"
rust.missing_docs = "warn"
rust.unreachable_pub = "warn"
rustdoc.all = "warn"
rust.unused_must_use = "deny"
rust.rust_2018_idioms = "deny"

[workspace.package]
version = "0.2.0-beta.1"
edition = "2021"
rust-version = "1.75"
license = "MIT OR Apache-2.0"
homepage = "https://paradigmxyz.github.io/reth"
repository = "https://github.com/paradigmxyz/reth"
exclude = [".github/"]

# Speed up tests.
[profile.dev.package]
proptest.opt-level = 3
rand_xorshift.opt-level = 3
rand_chacha.opt-level = 3
unarray.opt-level = 3

# Meant for testing - all optimizations, but with debug assertions and overflow checks.
[profile.hivetests]
inherits = "test"
opt-level = 3
lto = "thin"

[profile.release]
lto = "thin"
strip = "debuginfo"

# Like release, but with full debug symbols. Useful for e.g. `perf`.
[profile.debug-fast]
inherits = "release"
strip = "none"
debug = true

[profile.maxperf]
inherits = "release"
lto = "fat"
codegen-units = 1
incremental = false

[workspace.dependencies]
# reth
reth = { path = "bin/reth" }
reth-auto-seal-consensus = { path = "crates/consensus/auto-seal" }
reth-basic-payload-builder = { path = "crates/payload/basic" }
reth-beacon-consensus = { path = "crates/consensus/beacon" }
reth-beacon-consensus-core = { path = "crates/consensus/beacon-core" }
reth-blockchain-tree = { path = "crates/blockchain-tree" }
reth-codecs = { path = "crates/storage/codecs" }
reth-config = { path = "crates/config" }
reth-consensus-common = { path = "crates/consensus/common" }
reth-db = { path = "crates/storage/db" }
reth-discv4 = { path = "crates/net/discv4" }
reth-dns-discovery = { path = "crates/net/dns" }
reth-node-builder = { path = "crates/node-builder" }
reth-node-ethereum = { path = "crates/node-ethereum" }
reth-node-optimism = { path = "crates/node-optimism" }
reth-node-core = { path = "crates/node-core" }
reth-node-api = { path = "crates/node-api" }
reth-downloaders = { path = "crates/net/downloaders" }
reth-ecies = { path = "crates/net/ecies" }
reth-eth-wire = { path = "crates/net/eth-wire" }
reth-ethereum-forks = { path = "crates/ethereum-forks" }
reth-ethereum-payload-builder = { path = "crates/payload/ethereum" }
reth-etl = { path = "crates/etl" }
reth-optimism-payload-builder = { path = "crates/payload/optimism" }
reth-interfaces = { path = "crates/interfaces" }
reth-ipc = { path = "crates/rpc/ipc" }
reth-libmdbx = { path = "crates/storage/libmdbx-rs" }
reth-mdbx-sys = { path = "crates/storage/libmdbx-rs/mdbx-sys" }
reth-metrics = { path = "crates/metrics" }
reth-metrics-derive = { path = "crates/metrics/metrics-derive" }
reth-net-common = { path = "crates/net/common" }
reth-net-nat = { path = "crates/net/nat" }
reth-network = { path = "crates/net/network" }
reth-network-api = { path = "crates/net/network-api" }
reth-nippy-jar = { path = "crates/storage/nippy-jar" }
reth-payload-builder = { path = "crates/payload/builder" }
reth-payload-validator = { path = "crates/payload/validator" }
reth-primitives = { path = "crates/primitives" }
reth-provider = { path = "crates/storage/provider" }
reth-prune = { path = "crates/prune" }
reth-revm = { path = "crates/revm" }
reth-rpc = { path = "crates/rpc/rpc" }
reth-rpc-api = { path = "crates/rpc/rpc-api" }
reth-rpc-api-testing-util = { path = "crates/rpc/rpc-testing-util" }
reth-rpc-builder = { path = "crates/rpc/rpc-builder" }
reth-rpc-engine-api = { path = "crates/rpc/rpc-engine-api" }
reth-rpc-types = { path = "crates/rpc/rpc-types" }
reth-rpc-types-compat = { path = "crates/rpc/rpc-types-compat" }
reth-stages = { path = "crates/stages" }
reth-static-file = { path = "crates/static-file" }
reth-tasks = { path = "crates/tasks" }
reth-tokio-util = { path = "crates/tokio-util" }
reth-tracing = { path = "crates/tracing" }
reth-transaction-pool = { path = "crates/transaction-pool" }
reth-trie = { path = "crates/trie" }
reth-trie-parallel = { path = "crates/trie-parallel" }

# revm
<<<<<<< HEAD
revm = { version = "6.1.0", features = ["std", "secp256k1"], default-features = false }
revm-primitives = { version = "2.1.0", features = ["std"], default-features = false }
revm-inspectors = { git = "https://github.com/paradigmxyz/evm-inspectors", rev = "846dec1" }
=======
revm = { version = "7.1.0", features = ["std", "secp256k1"], default-features = false }
revm-primitives = { version = "3.0.0", features = ["std"], default-features = false }
revm-inspectors = { git = "https://github.com/paradigmxyz/evm-inspectors", rev = "aad9b3c" }
>>>>>>> d4ff65bf

# eth
alloy-chains = { version = "0.1", feature = ["serde", "rlp", "arbitrary"] }
alloy-primitives = "0.6"
alloy-dyn-abi = "0.6"
alloy-sol-types = "0.6"
alloy-rlp = "0.3"
alloy-trie = "0.3"
alloy-rpc-types = { git = "https://github.com/alloy-rs/alloy", rev = "64d0352" }
alloy-rpc-trace-types = { git = "https://github.com/alloy-rs/alloy", rev = "64d0352" }
alloy-rpc-engine-types = { git = "https://github.com/alloy-rs/alloy", rev = "64d0352" }
alloy-genesis = { git = "https://github.com/alloy-rs/alloy", rev = "64d0352" }
alloy-node-bindings = { git = "https://github.com/alloy-rs/alloy", rev = "64d0352" }
alloy-eips = { git = "https://github.com/alloy-rs/alloy", rev = "64d0352" }

# TODO: Remove
ethers-core = { version = "2.0.14", default-features = false }
ethers-providers = { version = "2.0.14", default-features = false }

# js
boa_engine = "0.17"
boa_gc = "0.17"

# misc
aquamarine = "0.5"
bytes = "1.5"
bitflags = "2.4"
clap = "4"
derive_more = "0.99.17"
eyre = "0.6"
tracing = "0.1.0"
tracing-appender = "0.2"
thiserror = "1.0"
serde_json = "1.0.94"
serde = { version = "1.0", default-features = false }
humantime-serde = "1.1"
rand = "0.8.5"
schnellru = "0.2"
strum = "0.26"
rayon = "1.7"
itertools = "0.12"
parking_lot = "0.12"
metrics = "0.21.1" # Needed for `metrics-macro` to resolve the crate using `::metrics` notation
hex-literal = "0.4"
once_cell = "1.17"
syn = "2.0"
nybbles = "0.2.1"
smallvec = "1"

# proc-macros
proc-macro2 = "1.0"
quote = "1.0"

# tokio
tokio-stream = "0.1.11"
tokio = { version = "1.21", default-features = false }
tokio-util = { version = "0.7.4", features = ["codec"] }

# async
async-trait = "0.1.68"
futures = "0.3.26"
pin-project = "1.0.12"
futures-util = "0.3.25"

# p2p
discv5 = "0.4"
igd-next = "0.14.3"

# rpc
jsonrpsee = { version = "0.20" }
jsonrpsee-core = { version = "0.20" }
jsonrpsee-types = { version = "0.20" }

# crypto
secp256k1 = { version = "0.27.0", default-features = false, features = [
    "global-context",
    "rand-std",
    "recovery",
] }
enr = { version = "0.10", default-features = false, features = ["k256"] }

# for eip-4844
c-kzg = "0.4.2"

# config
confy = "0.6"
toml = "0.8"

# misc-testing
arbitrary = "1.3"
assert_matches = "1.5.0"
tempfile = "3.8"
criterion = "0.5"
pprof = "0.13"
proptest = "1.4"
proptest-derive = "0.4"
serial_test = "3"
similar-asserts = "1.5.0"
test-fuzz = "5"<|MERGE_RESOLUTION|>--- conflicted
+++ resolved
@@ -186,15 +186,9 @@
 reth-trie-parallel = { path = "crates/trie-parallel" }
 
 # revm
-<<<<<<< HEAD
-revm = { version = "6.1.0", features = ["std", "secp256k1"], default-features = false }
-revm-primitives = { version = "2.1.0", features = ["std"], default-features = false }
-revm-inspectors = { git = "https://github.com/paradigmxyz/evm-inspectors", rev = "846dec1" }
-=======
 revm = { version = "7.1.0", features = ["std", "secp256k1"], default-features = false }
 revm-primitives = { version = "3.0.0", features = ["std"], default-features = false }
-revm-inspectors = { git = "https://github.com/paradigmxyz/evm-inspectors", rev = "aad9b3c" }
->>>>>>> d4ff65bf
+revm-inspectors = { git = "https://github.com/paradigmxyz/evm-inspectors", rev = "846dec1" }
 
 # eth
 alloy-chains = { version = "0.1", feature = ["serde", "rlp", "arbitrary"] }
