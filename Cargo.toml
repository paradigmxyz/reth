--- conflicted
+++ resolved
@@ -432,16 +432,6 @@
 alloy-trie = { version = "0.7", default-features = false }
 
 alloy-consensus = { version = "0.6.3", default-features = false }
-<<<<<<< HEAD
-alloy-contract = { version = "0.6.2", default-features = false }
-alloy-eips = { version = "0.6.2", default-features = false }
-alloy-genesis = { version = "0.6.2", default-features = false }
-alloy-json-rpc = { version = "0.6.2", default-features = false }
-alloy-network = { version = "0.6.2", default-features = false }
-alloy-network-primitives = { version = "0.6.2", default-features = false }
-alloy-node-bindings = { version = "0.6.2", default-features = false }
-alloy-provider = { version = "0.6.2", features = [
-=======
 alloy-contract = { version = "0.6.3", default-features = false }
 alloy-eips = { version = "0.6.3", default-features = false }
 alloy-genesis = { version = "0.6.3", default-features = false }
@@ -450,7 +440,6 @@
 alloy-network-primitives = { version = "0.6.3", default-features = false }
 alloy-node-bindings = { version = "0.6.3", default-features = false }
 alloy-provider = { version = "0.6.3", features = [
->>>>>>> a620d7c2
     "reqwest",
 ], default-features = false }
 alloy-pubsub = { version = "0.6.3", default-features = false }
