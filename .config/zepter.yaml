--- conflicted
+++ resolved
@@ -8,32 +8,14 @@
 workflows:
   check:
     - [
-<<<<<<< HEAD
       "lint",
       # Check that `A` activates the features of `B`.
       "propagate-feature",
       # These are the features to check:
       "--features=std,op,scroll-alloy-traits,dev,asm-keccak,jemalloc,jemalloc-prof,tracy-allocator,serde-bincode-compat,serde,test-utils,arbitrary,bench,alloy-compat",
-      # Do not try to add a new section into `[features]` of `A` only because `B` expose that feature. There are edge-cases where this is still needed, but we can add them manually.
+      # Do not try to add a new section to `[features]` of `A` only because `B` exposes that feature. There are edge-cases where this is still needed, but we can add them manually.
       "--left-side-feature-missing=ignore",
       # Ignore the case that `A` it outside of the workspace. Otherwise it will report errors in external dependencies that we have no influence on.
-
-      "--left-side-outside-workspace=ignore",
-      # Auxilary flags:
-      "--offline",
-      "--locked",
-      "--show-path",
-      "--quiet",
-    ]
-=======
-        "lint",
-        # Check that `A` activates the features of `B`.
-        "propagate-feature",
-        # These are the features to check:
-        "--features=std,op,dev,asm-keccak,jemalloc,jemalloc-prof,tracy-allocator,serde-bincode-compat,serde,test-utils,arbitrary,bench,alloy-compat",
-        # Do not try to add a new section to `[features]` of `A` only because `B` exposes that feature. There are edge-cases where this is still needed, but we can add them manually.
-        "--left-side-feature-missing=ignore",
-        # Ignore the case that `A` it outside of the workspace. Otherwise it will report errors in external dependencies that we have no influence on.
 
         "--left-side-outside-workspace=ignore",
         # Auxiliary flags:
@@ -42,7 +24,6 @@
         "--show-path",
         "--quiet",
       ]
->>>>>>> a1ca2dec
   default:
     # Running `zepter` with no subcommand will check & fix.
     - [$check.0, "--fix"]
