--- conflicted
+++ resolved
@@ -153,23 +153,6 @@
           name: ${{ matrix.build.binary }}-${{ needs.extract-version.outputs.VERSION }}-${{ matrix.configs.target }}.tar.gz.asc
           path: ${{ matrix.build.binary }}-${{ needs.extract-version.outputs.VERSION }}-${{ matrix.configs.target }}.tar.gz.asc
 
-<<<<<<< HEAD
-=======
-      - name: Upload deb package
-        if: ${{ github.event.inputs.dry_run != 'true' && matrix.build.binary == 'reth' && contains(env.DEB_SUPPORTED_TARGETS, matrix.configs.target) }}
-        uses: actions/upload-artifact@v5
-        with:
-          name: ${{ matrix.build.binary }}-${{ needs.extract-version.outputs.VERSION }}-${{ matrix.configs.target }}-${{ matrix.configs.profile }}.deb
-          path: ${{ matrix.build.binary }}-${{ needs.extract-version.outputs.VERSION }}-${{ matrix.configs.target }}-${{ matrix.configs.profile }}.deb
-
-      - name: Upload deb package signature
-        if: ${{ github.event.inputs.dry_run != 'true' && matrix.build.binary == 'reth' && contains(env.DEB_SUPPORTED_TARGETS, matrix.configs.target) }}
-        uses: actions/upload-artifact@v5
-        with:
-          name: ${{ matrix.build.binary }}-${{ needs.extract-version.outputs.VERSION }}-${{ matrix.configs.target }}-${{ matrix.configs.profile }}.deb.asc
-          path: ${{ matrix.build.binary }}-${{ needs.extract-version.outputs.VERSION }}-${{ matrix.configs.target }}-${{ matrix.configs.profile }}.deb.asc
-
->>>>>>> a5eb01b2
   draft-release:
     name: draft release
     runs-on: ubuntu-latest
