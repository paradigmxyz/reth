--- conflicted
+++ resolved
@@ -20,13 +20,8 @@
   OP_IMAGE_NAME: ${{ github.repository_owner }}/op-reth
   REPRODUCIBLE_IMAGE_NAME: ${{ github.repository_owner }}/reth-reproducible
   CARGO_TERM_COLOR: always
-<<<<<<< HEAD
   DOCKER_IMAGE_NAME_URL: ghcr.io/${{ github.repository_owner }}/reth
   DOCKER_OP_IMAGE_NAME_URL: ghcr.io/${{ github.repository_owner }}/op-reth
-  DOCKER_REPRODUCIBLE_IMAGE_URL: ghcr.io/${{ github.repository_owner }}/reth-reproducible
-=======
-  DOCKER_IMAGE_NAME: ghcr.io/${{ github.repository_owner }}/reth
->>>>>>> 6f4087e1
 
 jobs:
   extract-version:
@@ -197,30 +192,18 @@
           | <img src="https://www.svgrepo.com/download/513083/windows-174.svg" style="width: 32px;"/> | x86_64 | [reth-${{ env.VERSION }}-x86_64-pc-windows-gnu.tar.gz](https://github.com/${{ env.REPO_NAME }}/releases/download/${{ env.VERSION }}/reth-${{ env.VERSION }}-x86_64-pc-windows-gnu.tar.gz) | [PGP Signature](https://github.com/${{ env.REPO_NAME }}/releases/download/${{ env.VERSION }}/reth-${{ env.VERSION }}-x86_64-pc-windows-gnu.tar.gz.asc) |
           | <img src="https://www.svgrepo.com/download/511330/apple-173.svg" style="width: 32px;"/> | x86_64 | [reth-${{ env.VERSION }}-x86_64-apple-darwin.tar.gz](https://github.com/${{ env.REPO_NAME }}/releases/download/${{ env.VERSION }}/reth-${{ env.VERSION }}-x86_64-apple-darwin.tar.gz) | [PGP Signature](https://github.com/${{ env.REPO_NAME }}/releases/download/${{ env.VERSION }}/reth-${{ env.VERSION }}-x86_64-apple-darwin.tar.gz.asc) |
           | <img src="https://www.svgrepo.com/download/511330/apple-173.svg" style="width: 32px;"/> | aarch64 | [reth-${{ env.VERSION }}-aarch64-apple-darwin.tar.gz](https://github.com/${{ env.REPO_NAME }}/releases/download/${{ env.VERSION }}/reth-${{ env.VERSION }}-aarch64-apple-darwin.tar.gz) | [PGP Signature](https://github.com/${{ env.REPO_NAME }}/releases/download/${{ env.VERSION }}/reth-${{ env.VERSION }}-aarch64-apple-darwin.tar.gz.asc) |
-          | <img src="https://www.svgrepo.com/download/473589/docker.svg" style="width: 32px;"/> | Docker | [${{ env.IMAGE_NAME }}](${{ env.IMAGE_URL }}) | - |
-          | <img src="https://www.svgrepo.com/download/473589/docker.svg" style="width: 32px;"/> | Docker (Reproducible) | [${{ env.REPRODUCIBLE_IMAGE_NAME }}](${{ env.REPRODUCIBLE_IMAGE_URL }}) | - |
+          | <img src="https://www.svgrepo.com/download/473589/docker.svg" style="width: 32px;"/> | Docker | [${{ env.IMAGE_NAME }}](${{ env.DOCKER_IMAGE_NAME_URL }}) | - |
 
           ### OP-Reth
 
           | System | Architecture | Binary | PGP Signature |
           |:---:|:---:|:---:|:---|
-<<<<<<< HEAD
           | <img src="https://www.svgrepo.com/download/473700/linux.svg" style="width: 32px;"/> | x86_64 | [op-reth-${{ env.VERSION }}-x86_64-unknown-linux-gnu.tar.gz](https://github.com/${{ env.REPO_NAME }}/releases/download/${{ env.VERSION }}/op-reth-${{ env.VERSION }}-x86_64-unknown-linux-gnu.tar.gz) | [PGP Signature](https://github.com/${{ env.REPO_NAME }}/releases/download/${{ env.VERSION }}/op-reth-${{ env.VERSION }}-x86_64-unknown-linux-gnu.tar.gz.asc) |
           | <img src="https://www.svgrepo.com/download/473700/linux.svg" style="width: 32px;"/> | aarch64 | [op-reth-${{ env.VERSION }}-aarch64-unknown-linux-gnu.tar.gz](https://github.com/${{ env.REPO_NAME }}/releases/download/${{ env.VERSION }}/op-reth-${{ env.VERSION }}-aarch64-unknown-linux-gnu.tar.gz) | [PGP Signature](https://github.com/${{ env.REPO_NAME }}/releases/download/${{ env.VERSION }}/op-reth-${{ env.VERSION }}-aarch64-unknown-linux-gnu.tar.gz.asc) |
           | <img src="https://www.svgrepo.com/download/513083/windows-174.svg" style="width: 32px;"/> | x86_64 | [op-reth-${{ env.VERSION }}-x86_64-pc-windows-gnu.tar.gz](https://github.com/${{ env.REPO_NAME }}/releases/download/${{ env.VERSION }}/op-reth-${{ env.VERSION }}-x86_64-pc-windows-gnu.tar.gz) | [PGP Signature](https://github.com/${{ env.REPO_NAME }}/releases/download/${{ env.VERSION }}/op-reth-${{ env.VERSION }}-x86_64-pc-windows-gnu.tar.gz.asc) |
           | <img src="https://www.svgrepo.com/download/511330/apple-173.svg" style="width: 32px;"/> | x86_64 | [op-reth-${{ env.VERSION }}-x86_64-apple-darwin.tar.gz](https://github.com/${{ env.REPO_NAME }}/releases/download/${{ env.VERSION }}/op-reth-${{ env.VERSION }}-x86_64-apple-darwin.tar.gz) | [PGP Signature](https://github.com/${{ env.REPO_NAME }}/releases/download/${{ env.VERSION }}/op-reth-${{ env.VERSION }}-x86_64-apple-darwin.tar.gz.asc) |
           | <img src="https://www.svgrepo.com/download/511330/apple-173.svg" style="width: 32px;"/> | aarch64 | [op-reth-${{ env.VERSION }}-aarch64-apple-darwin.tar.gz](https://github.com/${{ env.REPO_NAME }}/releases/download/${{ env.VERSION }}/op-reth-${{ env.VERSION }}-aarch64-apple-darwin.tar.gz) | [PGP Signature](https://github.com/${{ env.REPO_NAME }}/releases/download/${{ env.VERSION }}/op-reth-${{ env.VERSION }}-aarch64-apple-darwin.tar.gz.asc) |
-          | <img src="https://www.svgrepo.com/download/473589/docker.svg" style="width: 32px;"/> | Docker | [${{ env.OP_IMAGE_NAME }}](${{ env.OP_IMAGE_URL }}) | - |
-=======
-          | <img src="https://simpleicons.org/icons/linux.svg" style="width: 32px;"/> | x86_64 | [reth-${{ env.VERSION }}-x86_64-unknown-linux-gnu.tar.gz](https://github.com/${{ env.REPO_NAME }}/releases/download/${{ env.VERSION }}/reth-${{ env.VERSION }}-x86_64-unknown-linux-gnu.tar.gz) | [PGP Signature](https://github.com/${{ env.REPO_NAME }}/releases/download/${{ env.VERSION }}/reth-${{ env.VERSION }}-x86_64-unknown-linux-gnu.tar.gz.asc) |
-          | <img src="https://simpleicons.org/icons/linux.svg" style="width: 32px;"/> | aarch64 | [reth-${{ env.VERSION }}-aarch64-unknown-linux-gnu.tar.gz](https://github.com/${{ env.REPO_NAME }}/releases/download/${{ env.VERSION }}/reth-${{ env.VERSION }}-aarch64-unknown-linux-gnu.tar.gz) | [PGP Signature](https://github.com/${{ env.REPO_NAME }}/releases/download/${{ env.VERSION }}/reth-${{ env.VERSION }}-aarch64-unknown-linux-gnu.tar.gz.asc) |
-          | <img src="https://simpleicons.org/icons/windows.svg" style="width: 32px;"/> | x86_64 | [reth-${{ env.VERSION }}-x86_64-pc-windows-gnu.tar.gz](https://github.com/${{ env.REPO_NAME }}/releases/download/${{ env.VERSION }}/reth-${{ env.VERSION }}-x86_64-pc-windows-gnu.tar.gz) | [PGP Signature](https://github.com/${{ env.REPO_NAME }}/releases/download/${{ env.VERSION }}/reth-${{ env.VERSION }}-x86_64-pc-windows-gnu.tar.gz.asc) |
-          | <img src="https://simpleicons.org/icons/apple.svg" style="width: 32px;"/> | x86_64 | [reth-${{ env.VERSION }}-x86_64-apple-darwin.tar.gz](https://github.com/${{ env.REPO_NAME }}/releases/download/${{ env.VERSION }}/reth-${{ env.VERSION }}-x86_64-apple-darwin.tar.gz) | [PGP Signature](https://github.com/${{ env.REPO_NAME }}/releases/download/${{ env.VERSION }}/reth-${{ env.VERSION }}-x86_64-apple-darwin.tar.gz.asc) |
-          | <img src="https://simpleicons.org/icons/apple.svg" style="width: 32px;"/> | aarch64 | [reth-${{ env.VERSION }}-aarch64-apple-darwin.tar.gz](https://github.com/${{ env.REPO_NAME }}/releases/download/${{ env.VERSION }}/reth-${{ env.VERSION }}-aarch64-apple-darwin.tar.gz) | [PGP Signature](https://github.com/${{ env.REPO_NAME }}/releases/download/${{ env.VERSION }}/reth-${{ env.VERSION }}-aarch64-apple-darwin.tar.gz.asc) |
-          | | | | |
-          | **System** | **Option** | - | **Resource** |
-          | <img src="https://simpleicons.org/icons/docker.svg" style="width: 32px;"/> | Docker | | [${{ env.IMAGE_NAME }}](https://github.com/paradigmxyz/reth/pkgs/container/reth) |
->>>>>>> 6f4087e1
+          | <img src="https://www.svgrepo.com/download/473589/docker.svg" style="width: 32px;"/> | Docker | [${{ env.OP_IMAGE_NAME }}](${{ env.DOCKER_OP_IMAGE_NAME_URL }}) | - |
           ENDBODY
           )
           assets=()
