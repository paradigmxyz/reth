# Runs `ethereum/hive` tests.

name: hive

on:
  workflow_dispatch:
  schedule:
    - cron: "0 */6 * * *"
  pull_request:
    branches:
      - main
env:
  CARGO_TERM_COLOR: always

concurrency:
  group: ${{ github.workflow }}-${{ github.head_ref || github.run_id }}
  cancel-in-progress: true

jobs:
  prepare-reth:
    uses: ./.github/workflows/prepare-reth.yml
    with:
      image_tag: ghcr.io/paradigmxyz/reth:latest
      binary_name: reth

  prepare-hive:
    if: github.repository == 'paradigmxyz/reth'
    timeout-minutes: 45
    runs-on: ubuntu-latest
    steps:
      - uses: actions/checkout@v5
      - name: Checkout hive tests
        uses: actions/checkout@v5
        with:
          repository: raxhvl/hive
          ref: feat/asmterdam-bal
          path: hivetests

      - name: Get hive commit hash
        id: hive-commit
        run: echo "hash=$(cd hivetests && git rev-parse HEAD)" >> $GITHUB_OUTPUT

      - uses: actions/setup-go@v6
        with:
          go-version: "^1.13.1"
      - run: go version

      - name: Restore hive assets cache
        id: cache-hive
        uses: actions/cache@v4
        with:
          path: ./hive_assets
          key: hive-assets-${{ steps.hive-commit.outputs.hash }}-${{ hashFiles('.github/assets/hive/build_simulators.sh') }}

      - name: Build hive assets
        if: steps.cache-hive.outputs.cache-hit != 'true'
        run: .github/assets/hive/build_simulators.sh

      - name: Load cached Docker images
        if: steps.cache-hive.outputs.cache-hit == 'true'
        run: |
          cd hive_assets
          for tar_file in *.tar; do
            if [ -f "$tar_file" ]; then
              echo "Loading $tar_file..."
              docker load -i "$tar_file"
            fi
          done
          # Make hive binary executable
          chmod +x hive

      - name: Upload hive assets
        uses: actions/upload-artifact@v5
        with:
          name: hive_assets
          path: ./hive_assets
  test:
    timeout-minutes: 120
    strategy:
      fail-fast: false
      matrix:
        # ethereum/rpc to be deprecated:
        # https://github.com/ethereum/hive/pull/1117
        scenario:
          - sim: smoke/genesis
          - sim: smoke/network
          - sim: ethereum/sync
          - sim: devp2p
            limit: discv4
          # started failing after https://github.com/ethereum/go-ethereum/pull/31843, no
          # action on our side, remove from here when we get unxpected passes on these tests
          # - sim: devp2p
          #  limit: eth
          #  include:
          #    - MaliciousHandshake
          #    # failures tracked in https://github.com/paradigmxyz/reth/issues/14825
          #    - Status
          #    - GetBlockHeaders
          #    - ZeroRequestID
          #    - GetBlockBodies
          #    - Transaction
          #    - NewPooledTxs
          - sim: devp2p
            limit: discv5
            include:
              # failures tracked at https://github.com/paradigmxyz/reth/issues/14825
              - PingLargeRequestID
          - sim: ethereum/engine
            limit: engine-exchange-capabilities
          - sim: ethereum/engine
            limit: engine-withdrawals
          - sim: ethereum/engine
            limit: engine-auth
          - sim: ethereum/engine
            limit: engine-api
          - sim: ethereum/engine
            limit: cancun
          # eth_ rpc methods
          - sim: ethereum/rpc-compat
            include:
              # - eth_blockNumber
              - eth_call
              # - eth_chainId
              # - eth_createAccessList
              # - eth_estimateGas
              # - eth_feeHistory
              # - eth_getBalance
              # - eth_getBlockBy
              # - eth_getBlockTransactionCountBy
              # - eth_getCode
              # - eth_getProof
              # - eth_getStorage
              # - eth_getTransactionBy
              # - eth_getTransactionCount
              # - eth_getTransactionReceipt
              # - eth_sendRawTransaction
              # - eth_syncing
              # # debug_ rpc methods
              # - debug_

          # consume-engine
          - sim: ethereum/eels/consume-engine
            limit: .*tests/amsterdam.*
          # - sim: ethereum/eels/consume-engine
          #   limit: .*tests/osaka.*
          # - sim: ethereum/eest/consume-engine
          #   limit: .*tests/cancun.*
          # - sim: ethereum/eest/consume-engine
          #   limit: .*tests/shanghai.*
          # - sim: ethereum/eest/consume-engine
          #   limit: .*tests/berlin.*
          # - sim: ethereum/eest/consume-engine
          #   limit: .*tests/istanbul.*
          # - sim: ethereum/eest/consume-engine
          #   limit: .*tests/homestead.*
          # - sim: ethereum/eest/consume-engine
          #   limit: .*tests/frontier.*

          # consume-rlp
          - sim: ethereum/eels/consume-rlp
<<<<<<< HEAD
            limit: .*tests/amsterdam.*
          # - sim: ethereum/eest/consume-rlp
          #   limit: .*tests/prague.*
          # - sim: ethereum/eest/consume-rlp
          #   limit: .*tests/cancun.*
          # - sim: ethereum/eest/consume-rlp
          #   limit: .*tests/shanghai.*
          # - sim: ethereum/eest/consume-rlp
          #   limit: .*tests/berlin.*
          # - sim: ethereum/eest/consume-rlp
          #   limit: .*tests/istanbul.*
          # - sim: ethereum/eest/consume-rlp
          #   limit: .*tests/homestead.*
          # - sim: ethereum/eest/consume-rlp
          #   limit: .*tests/frontier.*
=======
            limit: .*tests/osaka.*
          - sim: ethereum/eels/consume-rlp
            limit: .*tests/prague.*
          - sim: ethereum/eels/consume-rlp
            limit: .*tests/cancun.*
          - sim: ethereum/eels/consume-rlp
            limit: .*tests/shanghai.*
          - sim: ethereum/eels/consume-rlp
            limit: .*tests/berlin.*
          - sim: ethereum/eels/consume-rlp
            limit: .*tests/istanbul.*
          - sim: ethereum/eels/consume-rlp
            limit: .*tests/homestead.*
          - sim: ethereum/eels/consume-rlp
            limit: .*tests/frontier.*
          - sim: ethereum/eels/consume-rlp
            limit: .*tests/paris.*
>>>>>>> bec4d7c4
    needs:
      - prepare-reth
      - prepare-hive
    name: run ${{ matrix.scenario.sim }}${{ matrix.scenario.limit && format(' - {0}', matrix.scenario.limit) }}
    runs-on: ubuntu-latest
    permissions:
      issues: write
    steps:
      - uses: actions/checkout@v5
        with:
          fetch-depth: 0

      - name: Download hive assets
        uses: actions/download-artifact@v6
        with:
          name: hive_assets
          path: /tmp

      - name: Download reth image
        uses: actions/download-artifact@v6
        with:
          name: artifacts
          path: /tmp

      - name: Load Docker images
        run: .github/assets/hive/load_images.sh

      - name: Move hive binary
        run: |
          mv /tmp/hive /usr/local/bin
          chmod +x /usr/local/bin/hive

      - name: Checkout hive tests
        uses: actions/checkout@v5
        with:
          repository: raxhvl/hive
          ref: feat/asmterdam-bal
          path: hivetests

      - name: Run simulator
        run: |
          LIMIT="${{ matrix.scenario.limit }}"
          TESTS="${{ join(matrix.scenario.include, '|') }}"
          if [ -n "$LIMIT" ] && [ -n "$TESTS" ]; then
            FILTER="$LIMIT/$TESTS"
          elif [ -n "$LIMIT" ]; then
            FILTER="$LIMIT"
          elif [ -n "$TESTS" ]; then
            FILTER="/$TESTS"
          else
            FILTER="/"
          fi
          echo "filter: $FILTER"
          .github/assets/hive/run_simulator.sh "${{ matrix.scenario.sim }}" "$FILTER"

      - name: Parse hive output
        run: |
          find hivetests/workspace/logs -type f -name "*.json" ! -name "hive.json" | xargs -I {} python .github/assets/hive/parse.py {} --exclusion .github/assets/hive/expected_failures.yaml --ignored .github/assets/hive/ignored_tests.yaml

      - name: Print simulator output
        if: ${{ failure() }}
        run: |
          cat hivetests/workspace/logs/*simulator*.log

      - name: Print reth client logs
        if: ${{ failure() }}
        run: |
          cat hivetests/workspace/logs/reth/client-*.log
  notify-on-error:
    needs: test
    if: failure()
    runs-on: ubuntu-latest
    steps:
      - name: Slack Webhook Action
        uses: rtCamp/action-slack-notify@v2
        env:
          SLACK_COLOR: ${{ job.status }}
          SLACK_MESSAGE: "Failed run: https://github.com/paradigmxyz/reth/actions/runs/${{ github.run_id }}"
          SLACK_WEBHOOK: ${{ secrets.SLACK_WEBHOOK_URL }}<|MERGE_RESOLUTION|>--- conflicted
+++ resolved
@@ -158,7 +158,6 @@
 
           # consume-rlp
           - sim: ethereum/eels/consume-rlp
-<<<<<<< HEAD
             limit: .*tests/amsterdam.*
           # - sim: ethereum/eest/consume-rlp
           #   limit: .*tests/prague.*
@@ -174,25 +173,6 @@
           #   limit: .*tests/homestead.*
           # - sim: ethereum/eest/consume-rlp
           #   limit: .*tests/frontier.*
-=======
-            limit: .*tests/osaka.*
-          - sim: ethereum/eels/consume-rlp
-            limit: .*tests/prague.*
-          - sim: ethereum/eels/consume-rlp
-            limit: .*tests/cancun.*
-          - sim: ethereum/eels/consume-rlp
-            limit: .*tests/shanghai.*
-          - sim: ethereum/eels/consume-rlp
-            limit: .*tests/berlin.*
-          - sim: ethereum/eels/consume-rlp
-            limit: .*tests/istanbul.*
-          - sim: ethereum/eels/consume-rlp
-            limit: .*tests/homestead.*
-          - sim: ethereum/eels/consume-rlp
-            limit: .*tests/frontier.*
-          - sim: ethereum/eels/consume-rlp
-            limit: .*tests/paris.*
->>>>>>> bec4d7c4
     needs:
       - prepare-reth
       - prepare-hive
