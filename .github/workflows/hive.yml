# Runs `ethereum/hive` tests.

name: hive

on:
  workflow_dispatch:
  schedule:
    - cron: "0 */6 * * *"
  pull_request:
    branches:
      - main
env:
  CARGO_TERM_COLOR: always

concurrency:
  group: ${{ github.workflow }}-${{ github.head_ref || github.run_id }}
  cancel-in-progress: true

jobs:
  prepare-reth:
    uses: ./.github/workflows/prepare-reth.yml
    with:
      image_tag: ghcr.io/paradigmxyz/reth:latest
      binary_name: reth

  prepare-hive:
    if: github.repository == 'paradigmxyz/reth'
    timeout-minutes: 45
    runs-on: depot-ubuntu-latest-16
    steps:
      - uses: actions/checkout@v6
      - name: Checkout hive tests
        uses: actions/checkout@v6
        with:
          repository: ethereum/hive
          ref: master
          path: hivetests

      - name: Get hive commit hash
        id: hive-commit
        run: echo "hash=$(cd hivetests && git rev-parse HEAD)" >> $GITHUB_OUTPUT

      - uses: actions/setup-go@v6
        with:
          go-version: "^1.13.1"
      - run: go version

      - name: Restore hive assets cache
        id: cache-hive
        uses: actions/cache@v5
        with:
          path: ./hive_assets
          key: hive-assets-${{ steps.hive-commit.outputs.hash }}-${{ hashFiles('.github/assets/hive/build_simulators.sh') }}

      - name: Build hive assets
        if: steps.cache-hive.outputs.cache-hit != 'true'
        run: .github/assets/hive/build_simulators.sh

      - name: Load cached Docker images
        if: steps.cache-hive.outputs.cache-hit == 'true'
        run: |
          cd hive_assets
          for tar_file in *.tar; do
            if [ -f "$tar_file" ]; then
              echo "Loading $tar_file..."
              docker load -i "$tar_file"
            fi
          done
          # Make hive binary executable
          chmod +x hive

      - name: Upload hive assets
<<<<<<< HEAD
        uses: actions/upload-artifact@v4
=======
        uses: actions/upload-artifact@v6
>>>>>>> 40e8241b
        with:
          name: hive_assets
          path: ./hive_assets
  test:
    timeout-minutes: 120
    strategy:
      fail-fast: false
      matrix:
        # ethereum/rpc to be deprecated:
        # https://github.com/ethereum/hive/pull/1117
        scenario:
          - sim: smoke/genesis
          - sim: smoke/network
          - sim: ethereum/sync
          - sim: devp2p
            limit: discv4
          # started failing after https://github.com/ethereum/go-ethereum/pull/31843, no
          # action on our side, remove from here when we get unxpected passes on these tests
          # - sim: devp2p
          #  limit: eth
          #  include:
          #    - MaliciousHandshake
          #    # failures tracked in https://github.com/paradigmxyz/reth/issues/14825
          #    - Status
          #    - GetBlockHeaders
          #    - ZeroRequestID
          #    - GetBlockBodies
          #    - Transaction
          #    - NewPooledTxs
          - sim: devp2p
            limit: discv5
            include:
              # failures tracked at https://github.com/paradigmxyz/reth/issues/14825
              - PingLargeRequestID
          - sim: ethereum/engine
            limit: engine-exchange-capabilities
          - sim: ethereum/engine
            limit: engine-withdrawals
          - sim: ethereum/engine
            limit: engine-auth
          - sim: ethereum/engine
            limit: engine-api
          - sim: ethereum/engine
            limit: cancun
          # eth_ rpc methods
          - sim: ethereum/rpc-compat
            include:
              # - eth_blockNumber
              - eth_call
              # - eth_chainId
              # - eth_createAccessList
              # - eth_estimateGas
              # - eth_feeHistory
              # - eth_getBalance
              # - eth_getBlockBy
              # - eth_getBlockTransactionCountBy
              # - eth_getCode
              # - eth_getProof
              # - eth_getStorage
              # - eth_getTransactionBy
              # - eth_getTransactionCount
              # - eth_getTransactionReceipt
              # - eth_sendRawTransaction
              # - eth_syncing
              # # debug_ rpc methods
              # - debug_

          # consume-engine
          - sim: ethereum/eels/consume-engine
            limit: .*tests/amsterdam.*
          - sim: ethereum/eels/consume-engine
            limit: .*tests/osaka.*
          - sim: ethereum/eels/consume-engine
            limit: .*tests/prague.*
          - sim: ethereum/eels/consume-engine
            limit: .*tests/cancun.*
          - sim: ethereum/eels/consume-engine
            limit: .*tests/shanghai.*
          - sim: ethereum/eels/consume-engine
            limit: .*tests/berlin.*
          - sim: ethereum/eels/consume-engine
            limit: .*tests/istanbul.*
          - sim: ethereum/eels/consume-engine
            limit: .*tests/homestead.*
          - sim: ethereum/eels/consume-engine
            limit: .*tests/frontier.*

          # consume-rlp
          - sim: ethereum/eels/consume-rlp
            limit: .*tests/amsterdam.*
          - sim: ethereum/eels/consume-rlp
            limit: .*tests/osaka.*
          - sim: ethereum/eels/consume-rlp
            limit: .*tests/prague.*
          - sim: ethereum/eels/consume-rlp
            limit: .*tests/cancun.*
          - sim: ethereum/eels/consume-rlp
            limit: .*tests/shanghai.*
          - sim: ethereum/eels/consume-rlp
            limit: .*tests/berlin.*
          - sim: ethereum/eels/consume-rlp
            limit: .*tests/istanbul.*
          - sim: ethereum/eels/consume-rlp
            limit: .*tests/homestead.*
          - sim: ethereum/eels/consume-rlp
            limit: .*tests/frontier.*
    needs:
      - prepare-reth
      - prepare-hive
    name: run ${{ matrix.scenario.sim }}${{ matrix.scenario.limit && format(' - {0}', matrix.scenario.limit) }}
    runs-on: depot-ubuntu-latest-16
    permissions:
      issues: write
    steps:
      - uses: actions/checkout@v6
        with:
          fetch-depth: 0

      - name: Download hive assets
<<<<<<< HEAD
        uses: actions/download-artifact@v5
=======
        uses: actions/download-artifact@v7
>>>>>>> 40e8241b
        with:
          name: hive_assets
          path: /tmp

      - name: Download reth image
<<<<<<< HEAD
        uses: actions/download-artifact@v5
=======
        uses: actions/download-artifact@v7
>>>>>>> 40e8241b
        with:
          name: artifacts
          path: /tmp

      - name: Load Docker images
        run: .github/assets/hive/load_images.sh

      - name: Move hive binary
        run: |
          mv /tmp/hive /usr/local/bin
          chmod +x /usr/local/bin/hive

      - name: Checkout hive tests
        uses: actions/checkout@v6
        with:
          repository: ethereum/hive
          ref: master
          path: hivetests

      - name: Run simulator
        run: |
          LIMIT="${{ matrix.scenario.limit }}"
          TESTS="${{ join(matrix.scenario.include, '|') }}"
          if [ -n "$LIMIT" ] && [ -n "$TESTS" ]; then
            FILTER="$LIMIT/$TESTS"
          elif [ -n "$LIMIT" ]; then
            FILTER="$LIMIT"
          elif [ -n "$TESTS" ]; then
            FILTER="/$TESTS"
          else
            FILTER="/"
          fi
          echo "filter: $FILTER"
          .github/assets/hive/run_simulator.sh "${{ matrix.scenario.sim }}" "$FILTER"

      - name: Parse hive output
        run: |
          find hivetests/workspace/logs -type f -name "*.json" ! -name "hive.json" | xargs -I {} python .github/assets/hive/parse.py {} --exclusion .github/assets/hive/expected_failures.yaml --ignored .github/assets/hive/ignored_tests.yaml

      - name: Print simulator output
        if: ${{ failure() }}
        run: |
          cat hivetests/workspace/logs/*simulator*.log

      - name: Print reth client logs
        if: ${{ failure() }}
        run: |
          cat hivetests/workspace/logs/reth/client-*.log
  notify-on-error:
    needs: test
    if: failure()
    runs-on: ubuntu-latest
    steps:
      - name: Slack Webhook Action
        uses: rtCamp/action-slack-notify@v2
        env:
          SLACK_COLOR: ${{ job.status }}
          SLACK_MESSAGE: "Failed run: https://github.com/paradigmxyz/reth/actions/runs/${{ github.run_id }}"
          SLACK_WEBHOOK: ${{ secrets.SLACK_WEBHOOK_URL }}<|MERGE_RESOLUTION|>--- conflicted
+++ resolved
@@ -70,11 +70,7 @@
           chmod +x hive
 
       - name: Upload hive assets
-<<<<<<< HEAD
-        uses: actions/upload-artifact@v4
-=======
         uses: actions/upload-artifact@v6
->>>>>>> 40e8241b
         with:
           name: hive_assets
           path: ./hive_assets
@@ -194,21 +190,13 @@
           fetch-depth: 0
 
       - name: Download hive assets
-<<<<<<< HEAD
-        uses: actions/download-artifact@v5
-=======
         uses: actions/download-artifact@v7
->>>>>>> 40e8241b
         with:
           name: hive_assets
           path: /tmp
 
       - name: Download reth image
-<<<<<<< HEAD
-        uses: actions/download-artifact@v5
-=======
         uses: actions/download-artifact@v7
->>>>>>> 40e8241b
         with:
           name: artifacts
           path: /tmp
