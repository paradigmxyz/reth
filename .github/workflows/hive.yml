--- conflicted
+++ resolved
@@ -114,7 +114,6 @@
 
           # consume-engine
           - sim: ethereum/eest/consume-engine
-<<<<<<< HEAD
             limit: .*tests/amsterdam.*
           # - sim: ethereum/eest/consume-engine
           #   limit: .*tests/prague.*
@@ -148,41 +147,6 @@
           #   limit: .*tests/homestead.*
           # - sim: ethereum/eest/consume-rlp
           #   limit: .*tests/frontier.*
-=======
-            limit: .*tests/osaka.*
-          - sim: ethereum/eest/consume-engine
-            limit: .*tests/prague.*
-          - sim: ethereum/eest/consume-engine
-            limit: .*tests/cancun.*
-          - sim: ethereum/eest/consume-engine
-            limit: .*tests/shanghai.*
-          - sim: ethereum/eest/consume-engine
-            limit: .*tests/berlin.*
-          - sim: ethereum/eest/consume-engine
-            limit: .*tests/istanbul.*
-          - sim: ethereum/eest/consume-engine
-            limit: .*tests/homestead.*
-          - sim: ethereum/eest/consume-engine
-            limit: .*tests/frontier.*
-
-          # consume-rlp
-          - sim: ethereum/eest/consume-rlp
-            limit: .*tests/osaka.*
-          - sim: ethereum/eest/consume-rlp
-            limit: .*tests/prague.*
-          - sim: ethereum/eest/consume-rlp
-            limit: .*tests/cancun.*
-          - sim: ethereum/eest/consume-rlp
-            limit: .*tests/shanghai.*
-          - sim: ethereum/eest/consume-rlp
-            limit: .*tests/berlin.*
-          - sim: ethereum/eest/consume-rlp
-            limit: .*tests/istanbul.*
-          - sim: ethereum/eest/consume-rlp
-            limit: .*tests/homestead.*
-          - sim: ethereum/eest/consume-rlp
-            limit: .*tests/frontier.*
->>>>>>> ebe1a8b0
     needs:
       - prepare-reth
       - prepare-hive
@@ -243,12 +207,12 @@
           find hivetests/workspace/logs -type f -name "*.json" ! -name "hive.json" | xargs -I {} python .github/assets/hive/parse.py {} --exclusion .github/assets/hive/expected_failures.yaml --ignored .github/assets/hive/ignored_tests.yaml
 
       - name: Print simulator output
-        if: true
+        if: ${{ failure() }}
         run: |
           cat hivetests/workspace/logs/*simulator*.log
 
       - name: Print reth client logs
-        if: true
+        if: ${{ failure() }}
         run: |
           cat hivetests/workspace/logs/reth/client-*.log
   notify-on-error:
