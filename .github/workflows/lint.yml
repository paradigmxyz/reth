--- conflicted
+++ resolved
@@ -20,16 +20,9 @@
           - type: ethereum
             args: --workspace --lib --examples --tests --benches --locked
             features: "ethereum asm-keccak jemalloc jemalloc-prof min-error-logs min-warn-logs min-info-logs min-debug-logs min-trace-logs"
-<<<<<<< HEAD
           - type: scroll
             args: --bin scroll-reth --workspace --lib --examples --tests --benches --locked
             features: "asm-keccak jemalloc jemalloc-prof min-error-logs min-warn-logs min-info-logs min-debug-logs min-trace-logs"
-    #  issue <https://github.com/scroll-tech/reth/issues/250>
-    #  - type: book
-    #    args: --manifest-path book/sources/Cargo.toml --workspace --bins
-    #    features: ""
-=======
->>>>>>> f67629fe
     steps:
       - uses: actions/checkout@v4
       - uses: rui314/setup-mold@v1
@@ -180,6 +173,7 @@
           cache-on-failure: true
       - uses: taiki-e/install-action@cargo-udeps
       - run: cargo udeps --workspace --lib --examples --tests --benches --all-features --locked
+
   book:
     name: book
     runs-on: ubuntu-latest
