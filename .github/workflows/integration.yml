--- conflicted
+++ resolved
@@ -47,11 +47,7 @@
         name: Run tests
         run: |
           cargo nextest run \
-<<<<<<< HEAD
-            --locked -p reth-node-optimism
-=======
             --locked -p reth-optimism-node --features "optimism"
->>>>>>> f51ac78d
 
   integration-success:
     name: integration success
