--- conflicted
+++ resolved
@@ -1,7 +1,6 @@
 #!/usr/bin/env bash
 set +e  # Disable immediate exit on error
 
-<<<<<<< HEAD
 # Array of crates to compile
 crates=($(cargo metadata --format-version=1 --no-deps | jq -r '.packages[].name' | grep '^reth' | sort))
 # Array of crates to exclude
@@ -9,7 +8,6 @@
   # The following are not working yet, but known to be fixable
   reth-consensus
   reth-exex-types # https://github.com/paradigmxyz/reth/issues/9946
-  reth-evm
   # The following require investigation if they can be fixed
   reth-auto-seal-consensus
   reth-basic-payload-builder
@@ -80,23 +78,6 @@
   reth-transaction-pool # c-kzg
   reth-trie-db # reth-db 
   reth-trie-parallel # reth-db
-=======
-# Array of crates 
-wasm_crates=(
-  # The following were confirmed not working in the past, but could be enabled if issues have been resolved
-  # reth-consensus
-  # reth-db
-  # reth-evm-ethereum
-  # The following are confirmed working
-  reth-codecs
-  reth-errors
-  reth-ethereum-forks
-  reth-evm
-  reth-network-peers
-  reth-primitives
-  reth-primitives-traits
-  reth-revm
->>>>>>> b2a035ac
 )
 
 # Array to hold the results
