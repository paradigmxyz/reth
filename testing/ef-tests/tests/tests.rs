--- conflicted
+++ resolved
@@ -6,23 +6,7 @@
     ($test_name:ident, $dir:ident) => {
         #[test]
         fn $test_name() {
-<<<<<<< HEAD
-            // TODO: can be removed with revm call-loop support
-            // <https://github.com/paradigmxyz/reth/issues/5582>
-            std::thread::Builder::new()
-                .stack_size(
-                    1024 * 1024 * 8, // 8MB
-                )
-                .name(stringify!($test_name).to_string())
-                .spawn(move || {
-                    BlockchainTests::new(format!("GeneralStateTests/{}", stringify!($dir))).run();
-                })
-                .unwrap()
-                .join()
-                .unwrap();
-=======
             BlockchainTests::new(format!("GeneralStateTests/{}", stringify!($dir))).run();
->>>>>>> 9d9d7ee3
         }
     };
 }
