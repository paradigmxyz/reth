//! Test runners for `BlockchainTests` in <https://github.com/ethereum/tests>

use crate::{
    models::{BlockchainTest, ForkSpec},
    Case, Error, Suite,
};
use alloy_rlp::{Decodable, Encodable};
use rayon::iter::{ParallelBridge, ParallelIterator};
use reth_chainspec::ChainSpec;
use reth_consensus::{Consensus, HeaderValidator};
use reth_db_common::init::{insert_genesis_hashes, insert_genesis_history, insert_genesis_state};
use reth_ethereum_consensus::{validate_block_post_execution, EthBeaconConsensus};
use reth_ethereum_primitives::{Block, TransactionSigned};
use reth_evm::{execute::Executor, ConfigureEvm};
use reth_evm_ethereum::EthEvmConfig;
use reth_primitives_traits::{Block as BlockTrait, RecoveredBlock, SealedBlock};
use reth_provider::{
    test_utils::create_test_provider_factory_with_chain_spec, BlockWriter, DatabaseProviderFactory,
    ExecutionOutcome, HeaderProvider, HistoryWriter, OriginalValuesKnown, StateProofProvider,
    StateWriter, StaticFileProviderFactory, StaticFileSegment, StaticFileWriter,
};
use reth_revm::{database::StateProviderDatabase, witness::ExecutionWitnessRecord, State};
use reth_stateless::{
    trie::StatelessSparseTrie, validation::stateless_validation_with_trie, ExecutionWitness,
    UncompressedPublicKey,
};
use reth_trie::{HashedPostState, KeccakKeyHasher, StateRoot};
use reth_trie_db::DatabaseStateRoot;
use std::{
    collections::BTreeMap,
    fs,
    path::{Path, PathBuf},
    sync::Arc,
};

/// A handler for the blockchain test suite.
#[derive(Debug)]
pub struct BlockchainTests {
    suite_path: PathBuf,
}

impl BlockchainTests {
    /// Create a new suite for tests with blockchain tests format.
    pub const fn new(suite_path: PathBuf) -> Self {
        Self { suite_path }
    }
}

impl Suite for BlockchainTests {
    type Case = BlockchainTestCase;

    fn suite_path(&self) -> &Path {
        &self.suite_path
    }
}

/// An Ethereum blockchain test.
#[derive(Debug, PartialEq, Eq)]
pub struct BlockchainTestCase {
    /// The tests within this test case.
    pub tests: BTreeMap<String, BlockchainTest>,
    /// Whether to skip this test case.
    pub skip: bool,
}

impl BlockchainTestCase {
    /// Returns `true` if the fork is not supported.
    const fn excluded_fork(network: ForkSpec) -> bool {
        matches!(
            network,
            ForkSpec::ByzantiumToConstantinopleAt5 |
                ForkSpec::Constantinople |
                ForkSpec::ConstantinopleFix |
                ForkSpec::MergeEOF |
                ForkSpec::MergeMeterInitCode |
                ForkSpec::MergePush0
        )
    }

    /// Checks if the test case is a particular test called `UncleFromSideChain`
    ///
    /// This fixture fails as expected, however it fails at the wrong block number.
    /// Given we no longer have uncle blocks, this test case was pulled out such
    /// that we ensure it still fails as expected, however we do not check the block number.
    #[inline]
    fn is_uncle_sidechain_case(name: &str) -> bool {
        name.contains("UncleFromSideChain")
    }

    /// If the test expects an exception, return the block number
    /// at which it must occur together with the original message.
    ///
    /// Note: There is a +1 here because the genesis block is not included
    /// in the set of blocks, so the first block is actually block number 1
    /// and not block number 0.
    #[inline]
    fn expected_failure(case: &BlockchainTest) -> Option<(u64, String)> {
        case.blocks.iter().enumerate().find_map(|(idx, blk)| {
            blk.expect_exception.as_ref().map(|msg| ((idx + 1) as u64, msg.clone()))
        })
    }

    /// Execute a single `BlockchainTest`, validating the outcome against the
    /// expectations encoded in the JSON file. Returns the list of executed blocks
    /// with their execution witnesses.
    pub fn run_single_case(
        name: &str,
        case: &BlockchainTest,
    ) -> Result<Vec<(RecoveredBlock<Block>, ExecutionWitness)>, Error> {
        let expectation = Self::expected_failure(case);
        match run_case(case) {
            // All blocks executed successfully.
            Ok(program_inputs) => {
                // Check if the test case specifies that it should have failed
                if let Some((block, msg)) = expectation {
                    Err(Error::Assertion(format!(
                        "Test case: {name}\nExpected failure at block {block} - {msg}, but all blocks succeeded",
                    )))
                } else {
                    Ok(program_inputs)
                }
            }

            // A block processing failure occurred.
            Err(Error::BlockProcessingFailed { block_number, partial_program_inputs, err }) => {
                match expectation {
                    // It happened on exactly the block we were told to fail on
                    Some((expected, _)) if block_number == expected => Ok(partial_program_inputs),

                    // Uncle side‑chain edge case, we accept as long as it failed.
                    // But we don't check the exact block number.
                    _ if Self::is_uncle_sidechain_case(name) => Ok(partial_program_inputs),

                    // Expected failure, but block number does not match
                    Some((expected, _)) => Err(Error::Assertion(format!(
                        "Test case: {name}\nExpected failure at block {expected}\nGot failure at block {block_number}",
                    ))),

                    // No failure expected at all - bubble up original error.
                    None => Err(Error::BlockProcessingFailed { block_number, partial_program_inputs, err }),
                }
            }

            // Non‑processing error – forward as‑is.
            //
            // This should only happen if we get an unexpected error from processing the block.
            // Since it is unexpected, we treat it as a test failure.
            //
            // One reason for this happening is when one forgets to wrap the error from `run_case`
            // so that it produces an `Error::BlockProcessingFailed`
            Err(other) => Err(other),
        }
    }
}

impl Case for BlockchainTestCase {
    fn load(path: &Path) -> Result<Self, Error> {
        Ok(Self {
            tests: {
                let s = fs::read_to_string(path)
                    .map_err(|error| Error::Io { path: path.into(), error })?;
                serde_json::from_str(&s)
                    .map_err(|error| Error::CouldNotDeserialize { path: path.into(), error })?
            },
            skip: should_skip(path),
        })
    }

    /// Runs the test cases for the Ethereum Forks test suite.
    ///
    /// # Errors
    /// Returns an error if the test is flagged for skipping or encounters issues during execution.
    fn run(&self) -> Result<(), Error> {
        // If the test is marked for skipping, return a Skipped error immediately.
        if self.skip {
            return Err(Error::Skipped);
        }

        // Iterate through test cases, filtering by the network type to exclude specific forks.
        self.tests
            .iter()
            .filter(|(_, case)| !Self::excluded_fork(case.network))
            .par_bridge()
            .try_for_each(|(name, case)| Self::run_single_case(name, case).map(|_| ()))?;

        Ok(())
    }
}

/// Executes a single `BlockchainTest` returning an error as soon as any block has a consensus
/// validation failure.
///
/// A `BlockchainTest` represents a self-contained scenario:
/// - It initializes a fresh blockchain state.
/// - It sequentially decodes, executes, and inserts a predefined set of blocks.
/// - It then verifies that the resulting blockchain state (post-state) matches the expected
///   outcome.
///
/// Returns:
/// - `Ok(_)` if all blocks execute successfully, returning recovered blocks and full block
///   execution witness.
/// - `Err(Error)` if any block fails to execute correctly, returning a partial block execution
///   witness if the error is of variant `BlockProcessingFailed`.
fn run_case(
    case: &BlockchainTest,
) -> Result<Vec<(RecoveredBlock<Block>, ExecutionWitness)>, Error> {
    // Create a new test database and initialize a provider for the test case.
    let chain_spec: Arc<ChainSpec> = Arc::new(case.network.into());
    let factory = create_test_provider_factory_with_chain_spec(chain_spec.clone());
    let provider = factory.database_provider_rw().unwrap();

    // Insert initial test state into the provider.
    let genesis_block = SealedBlock::<Block>::from_sealed_parts(
        case.genesis_block_header.clone().into(),
        Default::default(),
    )
    .try_recover()
    .unwrap();

    provider
        .insert_block(genesis_block.clone())
        .map_err(|err| Error::block_failed(0, Default::default(), err))?;

    // Increment block number for receipts static file
    provider
        .static_file_provider()
        .latest_writer(StaticFileSegment::Receipts)
        .and_then(|mut writer| writer.increment_block(0))
        .map_err(|err| Error::block_failed(0, Default::default(), err))?;

    let genesis_state = case.pre.clone().into_genesis_state();
    insert_genesis_state(&provider, genesis_state.iter())
        .map_err(|err| Error::block_failed(0, Default::default(), err))?;
    insert_genesis_hashes(&provider, genesis_state.iter())
        .map_err(|err| Error::block_failed(0, Default::default(), err))?;
    insert_genesis_history(&provider, genesis_state.iter())
        .map_err(|err| Error::block_failed(0, Default::default(), err))?;

    // Decode blocks
    let blocks = decode_blocks(&case.blocks)?;

    let executor_provider = EthEvmConfig::ethereum(chain_spec.clone());
    let mut parent = genesis_block;
    let mut program_inputs = Vec::new();

    for (block_index, block) in blocks.iter().enumerate() {
        // Note: same as the comment on `decode_blocks` as to why we cannot use block.number
        let block_number = (block_index + 1) as u64;

        // Insert the block into the database
        provider
            .insert_block(block.clone())
            .map_err(|err| Error::block_failed(block_number, Default::default(), err))?;
        // Commit static files, so we can query the headers for stateless execution below
        provider
            .static_file_provider()
            .commit()
            .map_err(|err| Error::block_failed(block_number, Default::default(), err))?;

        // Consensus checks before block execution
        pre_execution_checks(chain_spec.clone(), &parent, block).map_err(|err| {
            program_inputs.push((block.clone(), execution_witness_with_parent(&parent)));
            Error::block_failed(block_number, program_inputs.clone(), err)
        })?;

        let mut witness_record = ExecutionWitnessRecord::default();

        // Execute the block
        let state_provider = provider.latest();
        let state_db = StateProviderDatabase(&state_provider);
        let executor = executor_provider.batch_executor(state_db);

        let output = executor
            .execute_with_state_closure_always(&(*block).clone(), |statedb: &State<_>| {
                witness_record.record_executed_state(statedb);
            })
            .map_err(|err| Error::block_failed(block_number, program_inputs.clone(), err))?;

        // Consensus checks after block execution
        validate_block_post_execution(block, &chain_spec, &output.receipts, &output.requests)
            .map_err(|err| Error::block_failed(block_number, program_inputs.clone(), err))?;

        // Generate the stateless witness
        // TODO: Most of this code is copy-pasted from debug_executionWitness
        let ExecutionWitnessRecord { hashed_state, codes, keys, lowest_block_number } =
            witness_record;
        let state = state_provider.witness(Default::default(), hashed_state)?;
        let mut exec_witness = ExecutionWitness { state, codes, keys, headers: Default::default() };

        let smallest = lowest_block_number.unwrap_or_else(|| {
            // Return only the parent header, if there were no calls to the
            // BLOCKHASH opcode.
            block_number.saturating_sub(1)
        });

        let range = smallest..block_number;

        exec_witness.headers = provider
            .headers_range(range)?
            .into_iter()
            .map(|header| {
                let mut serialized_header = Vec::new();
                header.encode(&mut serialized_header);
                serialized_header.into()
            })
            .collect();

        program_inputs.push((block.clone(), exec_witness));

        // Compute and check the post state root
        let hashed_state =
            HashedPostState::from_bundle_state::<KeccakKeyHasher>(output.state.state());
        let (computed_state_root, _) =
            StateRoot::overlay_root_with_updates(provider.tx_ref(), hashed_state.clone())
                .map_err(|err| Error::block_failed(block_number, program_inputs.clone(), err))?;
        if computed_state_root != block.state_root {
            return Err(Error::block_failed(
                block_number,
                program_inputs.clone(),
                Error::Assertion("state root mismatch".to_string()),
            ));
        }

        // Commit the post state/state diff to the database
        provider
            .write_state(&ExecutionOutcome::single(block.number, output), OriginalValuesKnown::Yes)
            .map_err(|err| Error::block_failed(block_number, program_inputs.clone(), err))?;

        provider
            .write_hashed_state(&hashed_state.into_sorted())
            .map_err(|err| Error::block_failed(block_number, program_inputs.clone(), err))?;
        provider
            .update_history_indices(block.number..=block.number)
            .map_err(|err| Error::block_failed(block_number, program_inputs.clone(), err))?;

        // Since there were no errors, update the parent block
        parent = block.clone()
    }

    match &case.post_state {
        Some(expected_post_state) => {
            // Validate the post-state for the test case.
            //
            // If we get here then it means that the post-state root checks
            // made after we execute each block was successful.
            //
            // If an error occurs here, then it is:
            // - Either an issue with the test setup
            // - Possibly an error in the test case where the post-state root in the last block does
            //   not match the post-state values.
            for (address, account) in expected_post_state {
                account.assert_db(*address, provider.tx_ref())?;
            }
        }
        None => {
            // Some tests may not have post-state (e.g., state-heavy benchmark tests).
            // In this case, we can skip the post-state validation.
        }
    }

    // Now validate using the stateless client if everything else passes
<<<<<<< HEAD
    for (recovered_block, execution_witness) in program_inputs {
        let block = recovered_block.into_block();

        // Recover the actual public keys from the transaction signatures
        let public_keys = recover_signers(block.body().transactions())
            .expect("Failed to recover public keys from transaction signatures");

        stateless_validation_with_trie::<StatelessSparseTrie, _, _>(
            block,
            public_keys,
            execution_witness,
=======
    for (block, execution_witness) in &program_inputs {
        stateless_validation(
            block.clone(),
            execution_witness.clone(),
>>>>>>> e9598ba5
            chain_spec.clone(),
            EthEvmConfig::new(chain_spec.clone()),
        )
        .expect("stateless validation failed");
    }

    Ok(program_inputs)
}

fn decode_blocks(
    test_case_blocks: &[crate::models::Block],
) -> Result<Vec<RecoveredBlock<Block>>, Error> {
    let mut blocks = Vec::with_capacity(test_case_blocks.len());
    for (block_index, block) in test_case_blocks.iter().enumerate() {
        // The blocks do not include the genesis block which is why we have the plus one.
        // We also cannot use block.number because for invalid blocks, this may be incorrect.
        let block_number = (block_index + 1) as u64;

        let decoded = SealedBlock::<Block>::decode(&mut block.rlp.as_ref())
            .map_err(|err| Error::block_failed(block_number, Default::default(), err))?;

        let recovered_block = decoded
            .clone()
            .try_recover()
            .map_err(|err| Error::block_failed(block_number, Default::default(), err))?;

        blocks.push(recovered_block);
    }

    Ok(blocks)
}

fn pre_execution_checks(
    chain_spec: Arc<ChainSpec>,
    parent: &RecoveredBlock<Block>,
    block: &RecoveredBlock<Block>,
) -> Result<(), Error> {
    let consensus: EthBeaconConsensus<ChainSpec> = EthBeaconConsensus::new(chain_spec);

    let sealed_header = block.sealed_header();

    <EthBeaconConsensus<ChainSpec> as Consensus<Block>>::validate_body_against_header(
        &consensus,
        block.body(),
        sealed_header,
    )?;
    consensus.validate_header_against_parent(sealed_header, parent.sealed_header())?;
    consensus.validate_header(sealed_header)?;
    consensus.validate_block_pre_execution(block)?;

    Ok(())
}

/// Recover public keys from transaction signatures.
fn recover_signers<'a, I>(txs: I) -> Result<Vec<UncompressedPublicKey>, Box<dyn std::error::Error>>
where
    I: IntoIterator<Item = &'a TransactionSigned>,
{
    txs.into_iter()
        .enumerate()
        .map(|(i, tx)| {
            tx.signature()
                .recover_from_prehash(&tx.signature_hash())
                .map(|keys| keys.to_encoded_point(false).as_bytes().try_into().unwrap())
                .map_err(|e| format!("failed to recover signature for tx #{i}: {e}").into())
        })
        .collect::<Result<Vec<UncompressedPublicKey>, _>>()
}

/// Returns whether the test at the given path should be skipped.
///
/// Some tests are edge cases that cannot happen on mainnet, while others are skipped for
/// convenience (e.g. they take a long time to run) or are temporarily disabled.
///
/// The reason should be documented in a comment above the file name(s).
pub fn should_skip(path: &Path) -> bool {
    let path_str = path.to_str().expect("Path is not valid UTF-8");
    let name = path.file_name().unwrap().to_str().unwrap();
    matches!(
        name,
        // funky test with `bigint 0x00` value in json :) not possible to happen on mainnet and require
        // custom json parser. https://github.com/ethereum/tests/issues/971
        | "ValueOverflow.json"
        | "ValueOverflowParis.json"

        // txbyte is of type 02 and we don't parse tx bytes for this test to fail.
        | "typeTwoBerlin.json"

        // Test checks if nonce overflows. We are handling this correctly but we are not parsing
        // exception in testsuite. There are more nonce overflow tests that are internal
        // call/create, and those tests are passing and are enabled.
        | "CreateTransactionHighNonce.json"

        // Test check if gas price overflows, we handle this correctly but does not match tests specific
        // exception.
        | "HighGasPrice.json"
        | "HighGasPriceParis.json"

        // Skip test where basefee/accesslist/difficulty is present but it shouldn't be supported in
        // London/Berlin/TheMerge. https://github.com/ethereum/tests/blob/5b7e1ab3ffaf026d99d20b17bb30f533a2c80c8b/GeneralStateTests/stExample/eip1559.json#L130
        // It is expected to not execute these tests.
        | "accessListExample.json"
        | "basefeeExample.json"
        | "eip1559.json"
        | "mergeTest.json"

        // These tests are passing, but they take a lot of time to execute so we are going to skip them.
        | "loopExp.json"
        | "Call50000_sha256.json"
        | "static_Call50000_sha256.json"
        | "loopMul.json"
        | "CALLBlake2f_MaxRounds.json"
        | "shiftCombinations.json"

        // Skipped by revm as well: <https://github.com/bluealloy/revm/blob/be92e1db21f1c47b34c5a58cfbf019f6b97d7e4b/bins/revme/src/cmd/statetest/runner.rs#L115-L125>
        | "RevertInCreateInInit_Paris.json"
        | "RevertInCreateInInit.json"
        | "dynamicAccountOverwriteEmpty.json"
        | "dynamicAccountOverwriteEmpty_Paris.json"
        | "RevertInCreateInInitCreate2Paris.json"
        | "create2collisionStorage.json"
        | "RevertInCreateInInitCreate2.json"
        | "create2collisionStorageParis.json"
        | "InitCollision.json"
        | "InitCollisionParis.json"
    )
    // Ignore outdated EOF tests that haven't been updated for Cancun yet.
    || path_contains(path_str, &["EIPTests", "stEOF"])
}

/// `str::contains` but for a path. Takes into account the OS path separator (`/` or `\`).
fn path_contains(path_str: &str, rhs: &[&str]) -> bool {
    let rhs = rhs.join(std::path::MAIN_SEPARATOR_STR);
    path_str.contains(&rhs)
}

fn execution_witness_with_parent(parent: &RecoveredBlock<Block>) -> ExecutionWitness {
    let mut serialized_header = Vec::new();
    parent.header().encode(&mut serialized_header);
    ExecutionWitness { headers: vec![serialized_header.into()], ..Default::default() }
}<|MERGE_RESOLUTION|>--- conflicted
+++ resolved
@@ -359,9 +359,8 @@
     }
 
     // Now validate using the stateless client if everything else passes
-<<<<<<< HEAD
-    for (recovered_block, execution_witness) in program_inputs {
-        let block = recovered_block.into_block();
+    for (recovered_block, execution_witness) in &program_inputs {
+        let block = recovered_block.clone().into_block();
 
         // Recover the actual public keys from the transaction signatures
         let public_keys = recover_signers(block.body().transactions())
@@ -370,13 +369,7 @@
         stateless_validation_with_trie::<StatelessSparseTrie, _, _>(
             block,
             public_keys,
-            execution_witness,
-=======
-    for (block, execution_witness) in &program_inputs {
-        stateless_validation(
-            block.clone(),
             execution_witness.clone(),
->>>>>>> e9598ba5
             chain_spec.clone(),
             EthEvmConfig::new(chain_spec.clone()),
         )
