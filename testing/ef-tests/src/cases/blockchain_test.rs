--- conflicted
+++ resolved
@@ -218,15 +218,10 @@
 
     // Increment block number for receipts static file
     provider
-<<<<<<< HEAD
-        .insert_block(genesis_block.clone(), StorageLocation::Database)
-        .map_err(|err| Error::block_failed(0, Default::default(), err))?;
-=======
         .static_file_provider()
         .latest_writer(StaticFileSegment::Receipts)
         .and_then(|mut writer| writer.increment_block(0))
-        .map_err(|err| Error::block_failed(0, err))?;
->>>>>>> b8c16e39
+        .map_err(|err| Error::block_failed(0, Default::default(), err))?;
 
     let genesis_state = case.pre.clone().into_genesis_state();
     insert_genesis_state(&provider, genesis_state.iter())
@@ -249,18 +244,13 @@
 
         // Insert the block into the database
         provider
-<<<<<<< HEAD
-            .insert_block(block.clone(), StorageLocation::Database)
+            .insert_block(block.clone())
             .map_err(|err| Error::block_failed(block_number, Default::default(), err))?;
-=======
-            .insert_block(block.clone())
-            .map_err(|err| Error::block_failed(block_number, err))?;
         // Commit static files, so we can query the headers for stateless execution below
         provider
             .static_file_provider()
             .commit()
-            .map_err(|err| Error::block_failed(block_number, err))?;
->>>>>>> b8c16e39
+            .map_err(|err| Error::block_failed(block_number, Default::default(), err))?;
 
         // Consensus checks before block execution
         pre_execution_checks(chain_spec.clone(), &parent, block).map_err(|err| {
@@ -328,17 +318,8 @@
 
         // Commit the post state/state diff to the database
         provider
-<<<<<<< HEAD
-            .write_state(
-                &ExecutionOutcome::single(block.number, output),
-                OriginalValuesKnown::Yes,
-                StorageLocation::Database,
-            )
+            .write_state(&ExecutionOutcome::single(block.number, output), OriginalValuesKnown::Yes)
             .map_err(|err| Error::block_failed(block_number, program_inputs.clone(), err))?;
-=======
-            .write_state(&ExecutionOutcome::single(block.number, output), OriginalValuesKnown::Yes)
-            .map_err(|err| Error::block_failed(block_number, err))?;
->>>>>>> b8c16e39
 
         provider
             .write_hashed_state(&hashed_state.into_sorted())
