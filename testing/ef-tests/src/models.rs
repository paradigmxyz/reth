--- conflicted
+++ resolved
@@ -118,11 +118,8 @@
             parent_hash: value.parent_hash,
             logs_bloom: value.bloom,
             withdrawals_root: value.withdrawals_root,
-<<<<<<< HEAD
-=======
             blob_gas_used: value.blob_gas_used.map(|v| v.0.to::<u64>()),
             excess_blob_gas: value.excess_blob_gas.map(|v| v.0.to::<u64>()),
->>>>>>> aaf2d2cf
         };
         header.seal(value.hash)
     }
