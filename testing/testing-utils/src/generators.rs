--- conflicted
+++ resolved
@@ -439,15 +439,9 @@
     transaction: &TransactionSigned,
     logs_count: Option<u8>,
 ) -> Receipt {
-<<<<<<< HEAD
     let success = rng.r#gen::<bool>();
     let logs_count = logs_count.unwrap_or_else(|| rng.r#gen::<u8>());
-    #[allow(clippy::needless_update)] // side-effect of optimism fields
-=======
-    let success = rng.gen::<bool>();
-    let logs_count = logs_count.unwrap_or_else(|| rng.gen::<u8>());
     #[expect(clippy::needless_update)] // side-effect of optimism fields
->>>>>>> a07064da
     Receipt {
         tx_type: transaction.tx_type(),
         success,
