//! Generators for different data structures like block headers, block bodies and ranges of those.

// TODO(rand): update ::random calls after rand_09 migration

use alloy_consensus::{Block, Header, SignableTransaction, Transaction as _, TxLegacy};
use alloy_eips::{
    eip1898::BlockWithParent,
    eip4895::{Withdrawal, Withdrawals},
    NumHash,
};
use alloy_primitives::{Address, BlockNumber, Bytes, TxKind, B256, B64, U256};
pub use rand::Rng;
use rand::{distr::uniform::SampleRange, rngs::StdRng, SeedableRng};
use reth_primitives::{
    Account, BlockBody, Log, Receipt, SealedBlock, SealedHeader, StorageEntry, Transaction,
    TransactionSigned,
};
use reth_primitives_traits::{crypto::secp256k1::sign_message, proofs, Block as _};
use secp256k1::{Keypair, Secp256k1};
use std::{
    cmp::{max, min},
    collections::BTreeMap,
    ops::{Range, RangeInclusive},
};

/// Used to pass arguments for random block generation function in tests
#[derive(Debug, Default)]
pub struct BlockParams {
    /// The parent hash of the block.
    pub parent: Option<B256>,
    /// The number of transactions in the block.
    pub tx_count: Option<u8>,
    /// The number of ommers (uncles) in the block.
    pub ommers_count: Option<u8>,
    /// The number of requests in the block.
    pub requests_count: Option<u8>,
    /// The number of withdrawals in the block.
    pub withdrawals_count: Option<u8>,
}

/// Used to pass arguments for random block generation function in tests
#[derive(Debug)]
pub struct BlockRangeParams {
    /// The parent hash of the block.
    pub parent: Option<B256>,
    /// The range of transactions in the block.
    /// If set, a random count between the range will be used.
    /// If not set, a random number of transactions will be used.
    pub tx_count: Range<u8>,
    /// The number of requests in the block.
    pub requests_count: Option<Range<u8>>,
    /// The number of withdrawals in the block.
    pub withdrawals_count: Option<Range<u8>>,
}

impl Default for BlockRangeParams {
    fn default() -> Self {
        Self {
            parent: None,
            tx_count: 0..u8::MAX / 2,
            requests_count: None,
            withdrawals_count: None,
        }
    }
}

/// Returns a random number generator that can be seeded using the `SEED` environment variable.
///
/// If `SEED` is not set, a random seed is used.
pub fn rng() -> StdRng {
    if let Ok(seed) = std::env::var("SEED") {
        rng_with_seed(seed.as_bytes())
    } else {
        StdRng::from_rng(&mut rand::rng())
    }
}

/// Returns a random number generator from a specific seed, as bytes.
pub fn rng_with_seed(seed: &[u8]) -> StdRng {
    let mut seed_bytes = [0u8; 32];
    seed_bytes[..seed.len().min(32)].copy_from_slice(seed);
    StdRng::from_seed(seed_bytes)
}

/// Generates a range of random [`SealedHeader`]s.
///
/// The parent hash of the first header
/// in the result will be equal to `head`.
///
/// The headers are assumed to not be correct if validated.
pub fn random_header_range<R: Rng>(
    rng: &mut R,
    range: Range<u64>,
    head: B256,
) -> Vec<SealedHeader> {
    let mut headers = Vec::with_capacity(range.end.saturating_sub(range.start) as usize);
    for idx in range {
        headers.push(random_header(
            rng,
            idx,
            Some(headers.last().map(|h: &SealedHeader| h.hash()).unwrap_or(head)),
        ));
    }
    headers
}

/// Generate a random [`BlockWithParent`].
pub fn random_block_with_parent<R: Rng>(
    rng: &mut R,
    number: u64,
    parent: Option<B256>,
) -> BlockWithParent {
<<<<<<< HEAD
    BlockWithParent { parent: parent.unwrap_or_default(), block: NumHash::new(number, rng.r#gen()) }
=======
    BlockWithParent {
        parent: parent.unwrap_or_default(),
        block: NumHash::new(number, rng.random()),
    }
>>>>>>> 9f608298
}

/// Generate a random [`SealedHeader`].
///
/// The header is assumed to not be correct if validated.
pub fn random_header<R: Rng>(rng: &mut R, number: u64, parent: Option<B256>) -> SealedHeader {
    let header = alloy_consensus::Header {
        number,
<<<<<<< HEAD
        nonce: rng.r#gen(),
        difficulty: U256::from(rng.r#gen::<u32>()),
=======
        nonce: B64::random(),
        difficulty: U256::from(rng.random::<u32>()),
>>>>>>> 9f608298
        parent_hash: parent.unwrap_or_default(),
        ..Default::default()
    };
    SealedHeader::seal_slow(header)
}

/// Generates a random legacy [Transaction].
///
/// Every field is random, except:
///
/// - The chain ID, which is always 1
/// - The input, which is always nothing
pub fn random_tx<R: Rng>(rng: &mut R) -> Transaction {
    Transaction::Legacy(TxLegacy {
        chain_id: Some(1),
<<<<<<< HEAD
        nonce: rng.r#gen::<u16>().into(),
        gas_price: rng.r#gen::<u16>().into(),
        gas_limit: rng.r#gen::<u16>().into(),
        to: TxKind::Call(rng.r#gen()),
        value: U256::from(rng.r#gen::<u16>()),
=======
        nonce: rng.random::<u16>().into(),
        gas_price: rng.random::<u16>().into(),
        gas_limit: rng.random::<u16>().into(),
        to: TxKind::Call(Address::random()),
        value: U256::from(rng.random::<u16>()),
>>>>>>> 9f608298
        input: Bytes::default(),
    })
}

/// Generates a random legacy [Transaction] that is signed.
///
/// On top of the considerations of [`random_tx`], these apply as well:
///
/// - There is no guarantee that the nonce is not used twice for the same account
pub fn random_signed_tx<R: Rng>(rng: &mut R) -> TransactionSigned {
    let tx = random_tx(rng);
    sign_tx_with_random_key_pair(rng, tx)
}

/// Signs the [Transaction] with a random key pair.
pub fn sign_tx_with_random_key_pair<R: Rng>(_rng: &mut R, tx: Transaction) -> TransactionSigned {
    let secp = Secp256k1::new();
    // TODO: rand08
    let key_pair = Keypair::new(&secp, &mut rand_08::thread_rng());
    sign_tx_with_key_pair(key_pair, tx)
}

/// Signs the [Transaction] with the given key pair.
pub fn sign_tx_with_key_pair(key_pair: Keypair, tx: Transaction) -> TransactionSigned {
    let signature =
        sign_message(B256::from_slice(&key_pair.secret_bytes()[..]), tx.signature_hash()).unwrap();

    TransactionSigned::new_unhashed(tx, signature)
}

/// Generates a a new random [Keypair].
pub fn generate_key<R: Rng>(_rng: &mut R) -> Keypair {
    let secp = Secp256k1::new();
    Keypair::new(&secp, &mut rand_08::thread_rng())
}

/// Generates a set of [Keypair]s based on the desired count.
pub fn generate_keys<R: Rng>(_rng: &mut R, count: usize) -> Vec<Keypair> {
    let secp = Secp256k1::new();
    // TODO: rand08
    (0..count).map(|_| Keypair::new(&secp, &mut rand_08::thread_rng())).collect()
}

/// Generate a random block filled with signed transactions (generated using
/// [`random_signed_tx`]). If no transaction count is provided, the number of transactions
/// will be random, otherwise the provided count will be used.
///
/// All fields use the default values (and are assumed to be invalid) except for:
///
/// - `parent_hash`
/// - `transactions_root`
/// - `ommers_hash`
///
/// Additionally, `gas_used` and `gas_limit` always exactly match the total `gas_limit` of all
/// transactions in the block.
///
/// The ommer headers are not assumed to be valid.
pub fn random_block<R: Rng>(rng: &mut R, number: u64, block_params: BlockParams) -> SealedBlock {
    // Generate transactions
<<<<<<< HEAD
    let tx_count = block_params.tx_count.unwrap_or_else(|| rng.r#gen::<u8>());
=======
    let tx_count = block_params.tx_count.unwrap_or_else(|| rng.random::<u8>());
>>>>>>> 9f608298
    let transactions: Vec<TransactionSigned> =
        (0..tx_count).map(|_| random_signed_tx(rng)).collect();
    let total_gas = transactions.iter().fold(0, |sum, tx| sum + tx.transaction().gas_limit());

    // Generate ommers
    let ommers_count = block_params.ommers_count.unwrap_or_else(|| rng.random_range(0..2));
    let ommers = (0..ommers_count)
        .map(|_| random_header(rng, number, block_params.parent).unseal())
        .collect::<Vec<_>>();

    // Calculate roots
    let transactions_root = proofs::calculate_transaction_root(&transactions);
    let ommers_hash = proofs::calculate_ommers_root(&ommers);

    let withdrawals = block_params.withdrawals_count.map(|count| {
        (0..count)
            .map(|i| Withdrawal {
<<<<<<< HEAD
                amount: rng.r#gen(),
                index: i.into(),
                validator_index: i.into(),
                address: rng.r#gen(),
=======
                amount: rng.random(),
                index: i.into(),
                validator_index: i.into(),
                address: Address::random(),
>>>>>>> 9f608298
            })
            .collect::<Vec<_>>()
    });
    let withdrawals_root = withdrawals.as_ref().map(|w| proofs::calculate_withdrawals_root(w));

    let header = Header {
        parent_hash: block_params.parent.unwrap_or_default(),
        number,
        gas_used: total_gas,
        gas_limit: total_gas,
        transactions_root,
        ommers_hash,
<<<<<<< HEAD
        base_fee_per_gas: Some(rng.r#gen()),
=======
        base_fee_per_gas: Some(rng.random()),
>>>>>>> 9f608298
        // TODO(onbjerg): Proper EIP-7685 request support
        requests_hash: None,
        withdrawals_root,
        ..Default::default()
    };

    Block {
        header,
        body: BlockBody { transactions, ommers, withdrawals: withdrawals.map(Withdrawals::new) },
    }
    .seal_slow()
}

/// Generate a range of random blocks.
///
/// The parent hash of the first block
/// in the result will be equal to `head`.
///
/// See [`random_block`] for considerations when validating the generated blocks.
pub fn random_block_range<R: Rng>(
    rng: &mut R,
    block_numbers: RangeInclusive<BlockNumber>,
    block_range_params: BlockRangeParams,
) -> Vec<SealedBlock> {
    let mut blocks =
        Vec::with_capacity(block_numbers.end().saturating_sub(*block_numbers.start()) as usize);
    for idx in block_numbers {
        let tx_count = block_range_params.tx_count.clone().sample_single(rng).unwrap();
        let requests_count =
            block_range_params.requests_count.clone().map(|r| r.sample_single(rng).unwrap());
        let withdrawals_count =
            block_range_params.withdrawals_count.clone().map(|r| r.sample_single(rng).unwrap());
        let parent = block_range_params.parent.unwrap_or_default();
        blocks.push(random_block(
            rng,
            idx,
            BlockParams {
                parent: Some(
                    blocks.last().map(|block: &SealedBlock| block.hash()).unwrap_or(parent),
                ),
                tx_count: Some(tx_count),
                ommers_count: None,
                requests_count,
                withdrawals_count,
            },
        ));
    }
    blocks
}

/// Collection of account and storage entry changes
pub type ChangeSet = Vec<(Address, Account, Vec<StorageEntry>)>;
type AccountState = (Account, Vec<StorageEntry>);

/// Generate a range of changesets for given blocks and accounts.
///
/// Returns a Vec of account and storage changes for each block,
/// along with the final state of all accounts and storages.
pub fn random_changeset_range<'a, R: Rng, IBlk, IAcc>(
    rng: &mut R,
    blocks: IBlk,
    accounts: IAcc,
    n_storage_changes: Range<u64>,
    key_range: Range<u64>,
) -> (Vec<ChangeSet>, BTreeMap<Address, AccountState>)
where
    IBlk: IntoIterator<Item = &'a SealedBlock>,
    IAcc: IntoIterator<Item = (Address, (Account, Vec<StorageEntry>))>,
{
    let mut state: BTreeMap<_, _> = accounts
        .into_iter()
        .map(|(addr, (acc, st))| (addr, (acc, st.into_iter().map(|e| (e.key, e.value)).collect())))
        .collect();

    let valid_addresses = state.keys().copied().collect::<Vec<_>>();

    let mut changesets = Vec::new();

    for _block in blocks {
        let mut changeset = Vec::new();
        let (from, to, mut transfer, new_entries) = random_account_change(
            rng,
            &valid_addresses,
            n_storage_changes.clone(),
            key_range.clone(),
        );

        // extract from sending account
        let (prev_from, _) = state.get_mut(&from).unwrap();
        changeset.push((from, *prev_from, Vec::new()));

        transfer = max(min(transfer, prev_from.balance), U256::from(1));
        prev_from.balance = prev_from.balance.wrapping_sub(transfer);

        // deposit in receiving account and update storage
        let (prev_to, storage): &mut (Account, BTreeMap<B256, U256>) = state.get_mut(&to).unwrap();

        let mut old_entries: Vec<_> = new_entries
            .into_iter()
            .filter_map(|entry| {
                let old = if entry.value.is_zero() {
                    let old = storage.remove(&entry.key);
                    if matches!(old, Some(U256::ZERO)) {
                        return None
                    }
                    old
                } else {
                    storage.insert(entry.key, entry.value)
                };
                Some(StorageEntry { value: old.unwrap_or(U256::ZERO), ..entry })
            })
            .collect();
        old_entries.sort_by_key(|entry| entry.key);

        changeset.push((to, *prev_to, old_entries));

        changeset.sort_by_key(|(address, _, _)| *address);

        prev_to.balance = prev_to.balance.wrapping_add(transfer);

        changesets.push(changeset);
    }

    let final_state = state
        .into_iter()
        .map(|(addr, (acc, storage))| {
            (addr, (acc, storage.into_iter().map(|v| v.into()).collect()))
        })
        .collect();
    (changesets, final_state)
}

/// Generate a random account change.
///
/// Returns two addresses, a `balance_change`, and a Vec of new storage entries.
pub fn random_account_change<R: Rng>(
    rng: &mut R,
    valid_addresses: &[Address],
    n_storage_changes: Range<u64>,
    key_range: Range<u64>,
) -> (Address, Address, U256, Vec<StorageEntry>) {
    use rand::prelude::IndexedRandom;
    let mut addresses = valid_addresses.choose_multiple(rng, 2).copied();

    let addr_from = addresses.next().unwrap_or_else(Address::random);
    let addr_to = addresses.next().unwrap_or_else(Address::random);

<<<<<<< HEAD
    let balance_change = U256::from(rng.r#gen::<u64>());
=======
    let balance_change = U256::from(rng.random::<u64>());
>>>>>>> 9f608298

    let storage_changes = if n_storage_changes.is_empty() {
        Vec::new()
    } else {
        (0..n_storage_changes.sample_single(rng).unwrap())
            .map(|_| random_storage_entry(rng, key_range.clone()))
            .collect()
    };

    (addr_from, addr_to, balance_change, storage_changes)
}

/// Generate a random storage change.
pub fn random_storage_entry<R: Rng>(rng: &mut R, key_range: Range<u64>) -> StorageEntry {
    let key = B256::new({
        let n = key_range.sample_single(rng).unwrap();
        let mut m = [0u8; 32];
        m[24..32].copy_from_slice(&n.to_be_bytes());
        m
    });
<<<<<<< HEAD
    let value = U256::from(rng.r#gen::<u64>());
=======
    let value = U256::from(rng.random::<u64>());
>>>>>>> 9f608298

    StorageEntry { key, value }
}

/// Generate random Externally Owned Account (EOA account without contract).
pub fn random_eoa_account<R: Rng>(rng: &mut R) -> (Address, Account) {
<<<<<<< HEAD
    let nonce: u64 = rng.r#gen();
    let balance = U256::from(rng.r#gen::<u32>());
    let addr = rng.r#gen();
=======
    let nonce: u64 = rng.random();
    let balance = U256::from(rng.random::<u32>());
    let addr = Address::random();
>>>>>>> 9f608298

    (addr, Account { nonce, balance, bytecode_hash: None })
}

/// Generate random Externally Owned Accounts
pub fn random_eoa_accounts<R: Rng>(rng: &mut R, accounts_num: usize) -> Vec<(Address, Account)> {
    let mut accounts = Vec::with_capacity(accounts_num);
    for _ in 0..accounts_num {
        accounts.push(random_eoa_account(rng))
    }
    accounts
}

/// Generate random Contract Accounts
pub fn random_contract_account_range<R: Rng>(
    rng: &mut R,
    acc_range: &mut Range<u64>,
) -> Vec<(Address, Account)> {
    let mut accounts = Vec::with_capacity(acc_range.end.saturating_sub(acc_range.start) as usize);
    for _ in acc_range {
        let (address, eoa_account) = random_eoa_account(rng);
        // todo: can a non-eoa account have a nonce > 0?
<<<<<<< HEAD
        let account = Account { bytecode_hash: Some(rng.r#gen()), ..eoa_account };
=======
        let account = Account { bytecode_hash: Some(B256::random()), ..eoa_account };
>>>>>>> 9f608298
        accounts.push((address, account))
    }
    accounts
}

/// Generate random receipt for transaction
pub fn random_receipt<R: Rng>(
    rng: &mut R,
    transaction: &TransactionSigned,
    logs_count: Option<u8>,
) -> Receipt {
<<<<<<< HEAD
    let success = rng.r#gen::<bool>();
    let logs_count = logs_count.unwrap_or_else(|| rng.r#gen::<u8>());
=======
    let success = rng.random::<bool>();
    let logs_count = logs_count.unwrap_or_else(|| rng.random::<u8>());
>>>>>>> 9f608298
    #[expect(clippy::needless_update)] // side-effect of optimism fields
    Receipt {
        tx_type: transaction.tx_type(),
        success,
        cumulative_gas_used: rng.random_range(0..=transaction.gas_limit()),
        logs: if success {
            (0..logs_count).map(|_| random_log(rng, None, None)).collect()
        } else {
            vec![]
        },
        ..Default::default()
    }
}

/// Generate random log
pub fn random_log<R: Rng>(rng: &mut R, address: Option<Address>, topics_count: Option<u8>) -> Log {
<<<<<<< HEAD
    let data_byte_count = rng.r#gen::<u8>() as usize;
    let topics_count = topics_count.unwrap_or_else(|| rng.r#gen()) as usize;
    Log::new_unchecked(
        address.unwrap_or_else(|| rng.r#gen()),
        std::iter::repeat_with(|| rng.r#gen()).take(topics_count).collect(),
        std::iter::repeat_with(|| rng.r#gen()).take(data_byte_count).collect::<Vec<_>>().into(),
=======
    let data_byte_count = rng.random::<u8>() as usize;
    let topics_count = topics_count.unwrap_or_else(|| rng.random()) as usize;
    Log::new_unchecked(
        address.unwrap_or_else(|| Address::random()),
        std::iter::repeat_with(|| B256::random()).take(topics_count).collect(),
        std::iter::repeat_with(|| rng.random()).take(data_byte_count).collect::<Vec<_>>().into(),
>>>>>>> 9f608298
    )
}

#[cfg(test)]
mod tests {
    use super::*;
    use alloy_consensus::TxEip1559;
    use alloy_eips::eip2930::AccessList;
    use alloy_primitives::{hex, Signature};
    use reth_primitives_traits::{
        crypto::secp256k1::{public_key_to_address, sign_message},
        SignedTransaction,
    };
    use std::str::FromStr;

    #[test]
    fn test_sign_message() {
        let secp = Secp256k1::new();

        let tx = Transaction::Eip1559(TxEip1559 {
            chain_id: 1,
            nonce: 0x42,
            gas_limit: 44386,
            to: TxKind::Call(hex!("6069a6c32cf691f5982febae4faf8a6f3ab2f0f6").into()),
            value: U256::from(0_u64),
            input:  hex!("a22cb4650000000000000000000000005eee75727d804a2b13038928d36f8b188945a57a0000000000000000000000000000000000000000000000000000000000000000").into(),
            max_fee_per_gas: 0x4a817c800,
            max_priority_fee_per_gas: 0x3b9aca00,
            access_list: AccessList::default(),
        });
        let signature_hash = tx.signature_hash();

        for _ in 0..100 {
            let key_pair = Keypair::new(&secp, &mut rand_08::thread_rng());

            let signature =
                sign_message(B256::from_slice(&key_pair.secret_bytes()[..]), signature_hash)
                    .unwrap();

            let signed = TransactionSigned::new_unhashed(tx.clone(), signature);
            let recovered = signed.recover_signer().unwrap();

            let expected = public_key_to_address(key_pair.public_key());
            assert_eq!(recovered, expected);
        }
    }

    #[test]
    fn test_sign_eip_155() {
        // reference: https://github.com/ethereum/EIPs/blob/master/EIPS/eip-155.md#example
        let transaction = Transaction::Legacy(TxLegacy {
            chain_id: Some(1),
            nonce: 9,
            gas_price: 20 * 10_u128.pow(9),
            gas_limit: 21000,
            to: TxKind::Call(hex!("3535353535353535353535353535353535353535").into()),
            value: U256::from(10_u128.pow(18)),
            input: Bytes::default(),
        });

        // TODO resolve dependency issue
        // let expected =
        // hex!("ec098504a817c800825208943535353535353535353535353535353535353535880de0b6b3a764000080018080");
        // assert_eq!(expected, &alloy_rlp::encode(transaction));

        let hash = transaction.signature_hash();
        let expected =
            B256::from_str("daf5a779ae972f972197303d7b574746c7ef83eadac0f2791ad23db92e4c8e53")
                .unwrap();
        assert_eq!(expected, hash);

        let secret =
            B256::from_str("4646464646464646464646464646464646464646464646464646464646464646")
                .unwrap();
        let signature = sign_message(secret, hash).unwrap();

        let expected = Signature::new(
            U256::from_str(
                "18515461264373351373200002665853028612451056578545711640558177340181847433846",
            )
            .unwrap(),
            U256::from_str(
                "46948507304638947509940763649030358759909902576025900602547168820602576006531",
            )
            .unwrap(),
            false,
        );
        assert_eq!(expected, signature);
    }
}<|MERGE_RESOLUTION|>--- conflicted
+++ resolved
@@ -110,14 +110,10 @@
     number: u64,
     parent: Option<B256>,
 ) -> BlockWithParent {
-<<<<<<< HEAD
-    BlockWithParent { parent: parent.unwrap_or_default(), block: NumHash::new(number, rng.r#gen()) }
-=======
     BlockWithParent {
         parent: parent.unwrap_or_default(),
         block: NumHash::new(number, rng.random()),
     }
->>>>>>> 9f608298
 }
 
 /// Generate a random [`SealedHeader`].
@@ -126,13 +122,8 @@
 pub fn random_header<R: Rng>(rng: &mut R, number: u64, parent: Option<B256>) -> SealedHeader {
     let header = alloy_consensus::Header {
         number,
-<<<<<<< HEAD
-        nonce: rng.r#gen(),
-        difficulty: U256::from(rng.r#gen::<u32>()),
-=======
         nonce: B64::random(),
         difficulty: U256::from(rng.random::<u32>()),
->>>>>>> 9f608298
         parent_hash: parent.unwrap_or_default(),
         ..Default::default()
     };
@@ -148,19 +139,11 @@
 pub fn random_tx<R: Rng>(rng: &mut R) -> Transaction {
     Transaction::Legacy(TxLegacy {
         chain_id: Some(1),
-<<<<<<< HEAD
-        nonce: rng.r#gen::<u16>().into(),
-        gas_price: rng.r#gen::<u16>().into(),
-        gas_limit: rng.r#gen::<u16>().into(),
-        to: TxKind::Call(rng.r#gen()),
-        value: U256::from(rng.r#gen::<u16>()),
-=======
         nonce: rng.random::<u16>().into(),
         gas_price: rng.random::<u16>().into(),
         gas_limit: rng.random::<u16>().into(),
         to: TxKind::Call(Address::random()),
         value: U256::from(rng.random::<u16>()),
->>>>>>> 9f608298
         input: Bytes::default(),
     })
 }
@@ -220,11 +203,7 @@
 /// The ommer headers are not assumed to be valid.
 pub fn random_block<R: Rng>(rng: &mut R, number: u64, block_params: BlockParams) -> SealedBlock {
     // Generate transactions
-<<<<<<< HEAD
-    let tx_count = block_params.tx_count.unwrap_or_else(|| rng.r#gen::<u8>());
-=======
     let tx_count = block_params.tx_count.unwrap_or_else(|| rng.random::<u8>());
->>>>>>> 9f608298
     let transactions: Vec<TransactionSigned> =
         (0..tx_count).map(|_| random_signed_tx(rng)).collect();
     let total_gas = transactions.iter().fold(0, |sum, tx| sum + tx.transaction().gas_limit());
@@ -242,17 +221,10 @@
     let withdrawals = block_params.withdrawals_count.map(|count| {
         (0..count)
             .map(|i| Withdrawal {
-<<<<<<< HEAD
-                amount: rng.r#gen(),
-                index: i.into(),
-                validator_index: i.into(),
-                address: rng.r#gen(),
-=======
                 amount: rng.random(),
                 index: i.into(),
                 validator_index: i.into(),
                 address: Address::random(),
->>>>>>> 9f608298
             })
             .collect::<Vec<_>>()
     });
@@ -265,11 +237,7 @@
         gas_limit: total_gas,
         transactions_root,
         ommers_hash,
-<<<<<<< HEAD
-        base_fee_per_gas: Some(rng.r#gen()),
-=======
         base_fee_per_gas: Some(rng.random()),
->>>>>>> 9f608298
         // TODO(onbjerg): Proper EIP-7685 request support
         requests_hash: None,
         withdrawals_root,
@@ -417,11 +385,7 @@
     let addr_from = addresses.next().unwrap_or_else(Address::random);
     let addr_to = addresses.next().unwrap_or_else(Address::random);
 
-<<<<<<< HEAD
-    let balance_change = U256::from(rng.r#gen::<u64>());
-=======
     let balance_change = U256::from(rng.random::<u64>());
->>>>>>> 9f608298
 
     let storage_changes = if n_storage_changes.is_empty() {
         Vec::new()
@@ -442,26 +406,16 @@
         m[24..32].copy_from_slice(&n.to_be_bytes());
         m
     });
-<<<<<<< HEAD
-    let value = U256::from(rng.r#gen::<u64>());
-=======
     let value = U256::from(rng.random::<u64>());
->>>>>>> 9f608298
 
     StorageEntry { key, value }
 }
 
 /// Generate random Externally Owned Account (EOA account without contract).
 pub fn random_eoa_account<R: Rng>(rng: &mut R) -> (Address, Account) {
-<<<<<<< HEAD
-    let nonce: u64 = rng.r#gen();
-    let balance = U256::from(rng.r#gen::<u32>());
-    let addr = rng.r#gen();
-=======
     let nonce: u64 = rng.random();
     let balance = U256::from(rng.random::<u32>());
     let addr = Address::random();
->>>>>>> 9f608298
 
     (addr, Account { nonce, balance, bytecode_hash: None })
 }
@@ -484,11 +438,7 @@
     for _ in acc_range {
         let (address, eoa_account) = random_eoa_account(rng);
         // todo: can a non-eoa account have a nonce > 0?
-<<<<<<< HEAD
-        let account = Account { bytecode_hash: Some(rng.r#gen()), ..eoa_account };
-=======
         let account = Account { bytecode_hash: Some(B256::random()), ..eoa_account };
->>>>>>> 9f608298
         accounts.push((address, account))
     }
     accounts
@@ -500,13 +450,8 @@
     transaction: &TransactionSigned,
     logs_count: Option<u8>,
 ) -> Receipt {
-<<<<<<< HEAD
-    let success = rng.r#gen::<bool>();
-    let logs_count = logs_count.unwrap_or_else(|| rng.r#gen::<u8>());
-=======
     let success = rng.random::<bool>();
     let logs_count = logs_count.unwrap_or_else(|| rng.random::<u8>());
->>>>>>> 9f608298
     #[expect(clippy::needless_update)] // side-effect of optimism fields
     Receipt {
         tx_type: transaction.tx_type(),
@@ -523,21 +468,12 @@
 
 /// Generate random log
 pub fn random_log<R: Rng>(rng: &mut R, address: Option<Address>, topics_count: Option<u8>) -> Log {
-<<<<<<< HEAD
-    let data_byte_count = rng.r#gen::<u8>() as usize;
-    let topics_count = topics_count.unwrap_or_else(|| rng.r#gen()) as usize;
-    Log::new_unchecked(
-        address.unwrap_or_else(|| rng.r#gen()),
-        std::iter::repeat_with(|| rng.r#gen()).take(topics_count).collect(),
-        std::iter::repeat_with(|| rng.r#gen()).take(data_byte_count).collect::<Vec<_>>().into(),
-=======
     let data_byte_count = rng.random::<u8>() as usize;
     let topics_count = topics_count.unwrap_or_else(|| rng.random()) as usize;
     Log::new_unchecked(
         address.unwrap_or_else(|| Address::random()),
         std::iter::repeat_with(|| B256::random()).take(topics_count).collect(),
         std::iter::repeat_with(|| rng.random()).take(data_byte_count).collect::<Vec<_>>().into(),
->>>>>>> 9f608298
     )
 }
 
